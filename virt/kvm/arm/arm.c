--- conflicted
+++ resolved
@@ -336,9 +336,7 @@
 void kvm_arch_vcpu_blocking(struct kvm_vcpu *vcpu)
 {
 	kvm_timer_schedule(vcpu);
-<<<<<<< HEAD
-	kvm_vgic_v4_enable_doorbell(vcpu);
-=======
+
 	/*
 	 * If we're about to block (most likely because we've just hit a
 	 * WFI), we need to sync back the state of the GIC CPU interface
@@ -349,7 +347,8 @@
 	preempt_disable();
 	kvm_vgic_vmcr_sync(vcpu);
 	preempt_enable();
->>>>>>> b5260801
+
+	kvm_vgic_v4_enable_doorbell(vcpu);
 }
 
 void kvm_arch_vcpu_unblocking(struct kvm_vcpu *vcpu)
