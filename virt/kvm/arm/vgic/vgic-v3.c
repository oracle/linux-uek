--- conflicted
+++ resolved
@@ -135,7 +135,6 @@
 	is_v2_sgi = (vgic_irq_is_sgi(irq->intid) &&
 		     model == KVM_DEV_TYPE_ARM_VGIC_V2);
 
-<<<<<<< HEAD
 	if (irq->active) {
 		val |= ICH_LR_ACTIVE_BIT;
 		if (is_v2_sgi)
@@ -143,16 +142,6 @@
 		if (vgic_irq_is_multi_sgi(irq)) {
 			allow_pending = false;
 			val |= ICH_LR_EOI;
-=======
-			if (WARN_RATELIMIT(!src, "No SGI source for INTID %d\n",
-					   irq->intid))
-				return;
-
-			val |= (src - 1) << GICH_LR_PHYSID_CPUID_SHIFT;
-			irq->source &= ~(1 << (src - 1));
-			if (irq->source)
-				irq->pending_latch = true;
->>>>>>> 414510bc
 		}
 	}
 
@@ -189,7 +178,10 @@
 		    model == KVM_DEV_TYPE_ARM_VGIC_V2) {
 			u32 src = ffs(irq->source);
 
-			BUG_ON(!src);
+			if (WARN_RATELIMIT(!src, "No SGI source for INTID %d\n",
+					   irq->intid))
+				return;
+
 			val |= (src - 1) << GICH_LR_PHYSID_CPUID_SHIFT;
 			irq->source &= ~(1 << (src - 1));
 			if (irq->source) {
