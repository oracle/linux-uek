/*
 * irqchip.c: Common API for in kernel interrupt controllers
 * Copyright (c) 2007, Intel Corporation.
 * Copyright 2010 Red Hat, Inc. and/or its affiliates.
 * Copyright (c) 2013, Alexander Graf <agraf@suse.de>
 *
 * This program is free software; you can redistribute it and/or modify it
 * under the terms and conditions of the GNU General Public License,
 * version 2, as published by the Free Software Foundation.
 *
 * This program is distributed in the hope it will be useful, but WITHOUT
 * ANY WARRANTY; without even the implied warranty of MERCHANTABILITY or
 * FITNESS FOR A PARTICULAR PURPOSE.  See the GNU General Public License for
 * more details.
 *
 * You should have received a copy of the GNU General Public License along with
 * this program; if not, write to the Free Software Foundation, Inc., 59 Temple
 * Place - Suite 330, Boston, MA 02111-1307 USA.
 *
 * This file is derived from virt/kvm/irq_comm.c.
 *
 * Authors:
 *   Yaozu (Eddie) Dong <Eddie.dong@intel.com>
 *   Alexander Graf <agraf@suse.de>
 */

#include <linux/kvm_host.h>
#include <linux/slab.h>
#include <linux/srcu.h>
#include <linux/export.h>
#include <trace/events/kvm.h>
#include "irq.h"

int kvm_irq_map_gsi(struct kvm *kvm,
		    struct kvm_kernel_irq_routing_entry *entries, int gsi)
{
	struct kvm_irq_routing_table *irq_rt;
	struct kvm_kernel_irq_routing_entry *e;
	int n = 0, index;

	irq_rt = srcu_dereference_check(kvm->irq_routing, &kvm->irq_srcu,
					lockdep_is_held(&kvm->irq_lock));
	if (irq_rt && gsi < irq_rt->nr_rt_entries) {
		struct hlist_head *head;

		index = array_index_nospec(gsi, irq_rt->nr_rt_entries);
		head = &irq_rt->map[index];
		hlist_for_each_entry(e, head, link) {
			entries[n] = *e;
			++n;
		}
	}

	return n;
}

int kvm_irq_map_chip_pin(struct kvm *kvm, unsigned irqchip, unsigned pin)
{
	struct kvm_irq_routing_table *irq_rt;

	irq_rt = srcu_dereference(kvm->irq_routing, &kvm->irq_srcu);
	return irq_rt->chip[irqchip][pin];
}

int kvm_send_userspace_msi(struct kvm *kvm, struct kvm_msi *msi)
{
	struct kvm_kernel_irq_routing_entry route;

	if (!irqchip_in_kernel(kvm) || (msi->flags & ~KVM_MSI_VALID_DEVID))
		return -EINVAL;

	route.msi.address_lo = msi->address_lo;
	route.msi.address_hi = msi->address_hi;
	route.msi.data = msi->data;
	route.msi.flags = msi->flags;
	route.msi.devid = msi->devid;

	return kvm_set_msi(&route, kvm, KVM_USERSPACE_IRQ_SOURCE_ID, 1, false);
}

/*
 * Return value:
 *  < 0   Interrupt was ignored (masked or not delivered for other reasons)
 *  = 0   Interrupt was coalesced (previous irq is still pending)
 *  > 0   Number of CPUs interrupt was delivered to
 */
int kvm_set_irq(struct kvm *kvm, int irq_source_id, u32 irq, int level,
		bool line_status)
{
	struct kvm_kernel_irq_routing_entry irq_set[KVM_NR_IRQCHIPS];
	int ret = -1, i, idx;

	trace_kvm_set_irq(irq, level, irq_source_id);

	/* Not possible to detect if the guest uses the PIC or the
	 * IOAPIC.  So set the bit in both. The guest will ignore
	 * writes to the unused one.
	 */
	idx = srcu_read_lock(&kvm->irq_srcu);
	i = kvm_irq_map_gsi(kvm, irq_set, irq);
	srcu_read_unlock(&kvm->irq_srcu, idx);

	while (i--) {
		int r;
		r = irq_set[i].set(&irq_set[i], kvm, irq_source_id, level,
				   line_status);
		if (r < 0)
			continue;

		ret = r + ((ret < 0) ? 0 : ret);
	}

	return ret;
}

static void free_irq_routing_table(struct kvm_irq_routing_table *rt)
{
	int i;

	if (!rt)
		return;

	for (i = 0; i < rt->nr_rt_entries; ++i) {
		struct kvm_kernel_irq_routing_entry *e;
		struct hlist_node *n;

		hlist_for_each_entry_safe(e, n, &rt->map[i], link) {
			hlist_del(&e->link);
			kfree(e);
		}
	}

	kfree(rt);
}

void kvm_free_irq_routing(struct kvm *kvm)
{
	/* Called only during vm destruction. Nobody can use the pointer
	   at this stage */
	struct kvm_irq_routing_table *rt = rcu_access_pointer(kvm->irq_routing);
	free_irq_routing_table(rt);
}

static int setup_routing_entry(struct kvm *kvm,
			       struct kvm_irq_routing_table *rt,
			       struct kvm_kernel_irq_routing_entry *e,
			       const struct kvm_irq_routing_entry *ue)
{
	struct kvm_kernel_irq_routing_entry *ei;
<<<<<<< HEAD
	struct hlist_head *head;
	int r, index;
=======
	int r;
	u32 gsi = array_index_nospec(ue->gsi, KVM_MAX_IRQ_ROUTES);
>>>>>>> e6fedb88

	/*
	 * Do not allow GSI to be mapped to the same irqchip more than once.
	 * Allow only one to one mapping between GSI and non-irqchip routing.
	 */
<<<<<<< HEAD
	if (!ue || !rt)
		return -EINVAL;

	index = array_index_nospec(ue->gsi, rt->nr_rt_entries);
	head = &rt->map[index];
	hlist_for_each_entry(ei, head, link)
=======
	hlist_for_each_entry(ei, &rt->map[gsi], link)
>>>>>>> e6fedb88
		if (ei->type != KVM_IRQ_ROUTING_IRQCHIP ||
		    ue->type != KVM_IRQ_ROUTING_IRQCHIP ||
		    ue->u.irqchip.irqchip == ei->irqchip.irqchip)
			return -EINVAL;

	e->gsi = gsi;
	e->type = ue->type;
	r = kvm_set_routing_entry(kvm, e, ue);
	if (r)
		return r;
	if (e->type == KVM_IRQ_ROUTING_IRQCHIP)
		rt->chip[e->irqchip.irqchip][e->irqchip.pin] = e->gsi;

	index = array_index_nospec(e->gsi, rt->nr_rt_entries);
	head = &rt->map[index];
	hlist_add_head(&e->link, head);

	return 0;
}

void __attribute__((weak)) kvm_arch_irq_routing_update(struct kvm *kvm)
{
}

bool __weak kvm_arch_can_set_irq_routing(struct kvm *kvm)
{
	return true;
}

int kvm_set_irq_routing(struct kvm *kvm,
			const struct kvm_irq_routing_entry *ue,
			unsigned nr,
			unsigned flags)
{
	struct kvm_irq_routing_table *new, *old;
	struct kvm_kernel_irq_routing_entry *e;
	u32 i, j, nr_rt_entries = 0;
	int r;

	for (i = 0; i < nr; ++i) {
		if (ue[i].gsi >= KVM_MAX_IRQ_ROUTES)
			return -EINVAL;
		nr_rt_entries = max(nr_rt_entries, ue[i].gsi);
	}

	nr_rt_entries += 1;

	new = kzalloc(sizeof(*new) + (nr_rt_entries * sizeof(struct hlist_head)),
		      GFP_KERNEL);

	if (!new)
		return -ENOMEM;

	new->nr_rt_entries = nr_rt_entries;
	for (i = 0; i < KVM_NR_IRQCHIPS; i++)
		for (j = 0; j < KVM_IRQCHIP_NUM_PINS; j++)
			new->chip[i][j] = -1;

	for (i = 0; i < nr; ++i) {
		r = -ENOMEM;
		e = kzalloc(sizeof(*e), GFP_KERNEL);
		if (!e)
			goto out;

		r = -EINVAL;
		switch (ue->type) {
		case KVM_IRQ_ROUTING_MSI:
			if (ue->flags & ~KVM_MSI_VALID_DEVID)
				goto free_entry;
			break;
		default:
			if (ue->flags)
				goto free_entry;
			break;
		}
		r = setup_routing_entry(kvm, new, e, ue);
		if (r)
			goto free_entry;
		++ue;
	}

	mutex_lock(&kvm->irq_lock);
	old = rcu_dereference_protected(kvm->irq_routing, 1);
	rcu_assign_pointer(kvm->irq_routing, new);
	kvm_irq_routing_update(kvm);
	kvm_arch_irq_routing_update(kvm);
	mutex_unlock(&kvm->irq_lock);

	kvm_arch_post_irq_routing_update(kvm);

	synchronize_srcu_expedited(&kvm->irq_srcu);

	new = old;
	r = 0;
	goto out;

free_entry:
	kfree(e);
out:
	free_irq_routing_table(new);

	return r;
}<|MERGE_RESOLUTION|>--- conflicted
+++ resolved
@@ -147,34 +147,25 @@
 			       const struct kvm_irq_routing_entry *ue)
 {
 	struct kvm_kernel_irq_routing_entry *ei;
-<<<<<<< HEAD
 	struct hlist_head *head;
 	int r, index;
-=======
-	int r;
-	u32 gsi = array_index_nospec(ue->gsi, KVM_MAX_IRQ_ROUTES);
->>>>>>> e6fedb88
 
 	/*
 	 * Do not allow GSI to be mapped to the same irqchip more than once.
 	 * Allow only one to one mapping between GSI and non-irqchip routing.
 	 */
-<<<<<<< HEAD
 	if (!ue || !rt)
 		return -EINVAL;
 
 	index = array_index_nospec(ue->gsi, rt->nr_rt_entries);
 	head = &rt->map[index];
 	hlist_for_each_entry(ei, head, link)
-=======
-	hlist_for_each_entry(ei, &rt->map[gsi], link)
->>>>>>> e6fedb88
 		if (ei->type != KVM_IRQ_ROUTING_IRQCHIP ||
 		    ue->type != KVM_IRQ_ROUTING_IRQCHIP ||
 		    ue->u.irqchip.irqchip == ei->irqchip.irqchip)
 			return -EINVAL;
 
-	e->gsi = gsi;
+	e->gsi = index;
 	e->type = ue->type;
 	r = kvm_set_routing_entry(kvm, e, ue);
 	if (r)
