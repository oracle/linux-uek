/*
 * Kernel-based Virtual Machine driver for Linux
 *
 * This module enables machines with Intel VT-x extensions to run virtual
 * machines without emulation or binary translation.
 *
 * Copyright (C) 2006 Qumranet, Inc.
 * Copyright 2010 Red Hat, Inc. and/or its affiliates.
 *
 * Authors:
 *   Avi Kivity   <avi@qumranet.com>
 *   Yaniv Kamay  <yaniv@qumranet.com>
 *
 * This work is licensed under the terms of the GNU GPL, version 2.  See
 * the COPYING file in the top-level directory.
 *
 */

#include <kvm/iodev.h>

#include <linux/kvm_host.h>
#include <linux/kvm.h>
#include <linux/module.h>
#include <linux/errno.h>
#include <linux/percpu.h>
#include <linux/mm.h>
#include <linux/miscdevice.h>
#include <linux/vmalloc.h>
#include <linux/reboot.h>
#include <linux/debugfs.h>
#include <linux/highmem.h>
#include <linux/file.h>
#include <linux/syscore_ops.h>
#include <linux/cpu.h>
#include <linux/sched/signal.h>
#include <linux/sched/mm.h>
#include <linux/sched/stat.h>
#include <linux/cpumask.h>
#include <linux/smp.h>
#include <linux/anon_inodes.h>
#include <linux/profile.h>
#include <linux/kvm_para.h>
#include <linux/pagemap.h>
#include <linux/mman.h>
#include <linux/swap.h>
#include <linux/bitops.h>
#include <linux/spinlock.h>
#include <linux/compat.h>
#include <linux/srcu.h>
#include <linux/hugetlb.h>
#include <linux/slab.h>
#include <linux/sort.h>
#include <linux/bsearch.h>

#include <asm/processor.h>
#include <asm/io.h>
#include <asm/ioctl.h>
#include <linux/uaccess.h>
#include <asm/pgtable.h>

#include "coalesced_mmio.h"
#include "async_pf.h"
#include "vfio.h"

#define CREATE_TRACE_POINTS
#include <trace/events/kvm.h>

/* Worst case buffer size needed for holding an integer. */
#define ITOA_MAX_LEN 12

MODULE_AUTHOR("Qumranet");
MODULE_LICENSE("GPL");

/* Architectures should define their poll value according to the halt latency */
unsigned int halt_poll_ns = KVM_HALT_POLL_NS_DEFAULT;
module_param(halt_poll_ns, uint, 0644);
EXPORT_SYMBOL_GPL(halt_poll_ns);

/* Default doubles per-vcpu halt_poll_ns. */
unsigned int halt_poll_ns_grow = 2;
module_param(halt_poll_ns_grow, uint, 0644);
EXPORT_SYMBOL_GPL(halt_poll_ns_grow);

/* Default resets per-vcpu halt_poll_ns . */
unsigned int halt_poll_ns_shrink;
module_param(halt_poll_ns_shrink, uint, 0644);
EXPORT_SYMBOL_GPL(halt_poll_ns_shrink);

/*
 * Ordering of locks:
 *
 *	kvm->lock --> kvm->slots_lock --> kvm->irq_lock
 */

DEFINE_SPINLOCK(kvm_lock);
static DEFINE_RAW_SPINLOCK(kvm_count_lock);
LIST_HEAD(vm_list);

static cpumask_var_t cpus_hardware_enabled;
static int kvm_usage_count;
static atomic_t hardware_enable_failed;

struct kmem_cache *kvm_vcpu_cache;
EXPORT_SYMBOL_GPL(kvm_vcpu_cache);

static __read_mostly struct preempt_ops kvm_preempt_ops;

struct dentry *kvm_debugfs_dir;
EXPORT_SYMBOL_GPL(kvm_debugfs_dir);

static int kvm_debugfs_num_entries;
static const struct file_operations *stat_fops_per_vm[];

static long kvm_vcpu_ioctl(struct file *file, unsigned int ioctl,
			   unsigned long arg);
#ifdef CONFIG_KVM_COMPAT
static long kvm_vcpu_compat_ioctl(struct file *file, unsigned int ioctl,
				  unsigned long arg);
#define KVM_COMPAT(c)	.compat_ioctl	= (c)
#else
static long kvm_no_compat_ioctl(struct file *file, unsigned int ioctl,
				unsigned long arg) { return -EINVAL; }
#define KVM_COMPAT(c)	.compat_ioctl	= kvm_no_compat_ioctl
#endif
static int hardware_enable_all(void);
static void hardware_disable_all(void);

static void kvm_io_bus_destroy(struct kvm_io_bus *bus);

static void mark_page_dirty_in_slot(struct kvm_memory_slot *memslot, gfn_t gfn);

__visible bool kvm_rebooting;
EXPORT_SYMBOL_GPL(kvm_rebooting);

static bool largepages_enabled = true;

#define KVM_EVENT_CREATE_VM 0
#define KVM_EVENT_DESTROY_VM 1
static void kvm_uevent_notify_change(unsigned int type, struct kvm *kvm);
static unsigned long long kvm_createvm_count;
static unsigned long long kvm_active_vms;

__weak int kvm_arch_mmu_notifier_invalidate_range(struct kvm *kvm,
		unsigned long start, unsigned long end, bool blockable)
{
	return 0;
}

bool kvm_is_reserved_pfn(kvm_pfn_t pfn)
{
	if (pfn_valid(pfn))
		return PageReserved(pfn_to_page(pfn));

	return true;
}

/*
 * Switches to specified vcpu, until a matching vcpu_put()
 */
void vcpu_load(struct kvm_vcpu *vcpu)
{
	int cpu = get_cpu();
	preempt_notifier_register(&vcpu->preempt_notifier);
	kvm_arch_vcpu_load(vcpu, cpu);
	put_cpu();
}
EXPORT_SYMBOL_GPL(vcpu_load);

void vcpu_put(struct kvm_vcpu *vcpu)
{
	preempt_disable();
	kvm_arch_vcpu_put(vcpu);
	preempt_notifier_unregister(&vcpu->preempt_notifier);
	preempt_enable();
}
EXPORT_SYMBOL_GPL(vcpu_put);

/* TODO: merge with kvm_arch_vcpu_should_kick */
static bool kvm_request_needs_ipi(struct kvm_vcpu *vcpu, unsigned req)
{
	int mode = kvm_vcpu_exiting_guest_mode(vcpu);

	/*
	 * We need to wait for the VCPU to reenable interrupts and get out of
	 * READING_SHADOW_PAGE_TABLES mode.
	 */
	if (req & KVM_REQUEST_WAIT)
		return mode != OUTSIDE_GUEST_MODE;

	/*
	 * Need to kick a running VCPU, but otherwise there is nothing to do.
	 */
	return mode == IN_GUEST_MODE;
}

static void ack_flush(void *_completed)
{
}

static inline bool kvm_kick_many_cpus(const struct cpumask *cpus, bool wait)
{
	if (unlikely(!cpus))
		cpus = cpu_online_mask;

	if (cpumask_empty(cpus))
		return false;

	smp_call_function_many(cpus, ack_flush, NULL, wait);
	return true;
}

bool kvm_make_vcpus_request_mask(struct kvm *kvm, unsigned int req,
				 unsigned long *vcpu_bitmap, cpumask_var_t tmp)
{
	int i, cpu, me;
	struct kvm_vcpu *vcpu;
	bool called;

	me = get_cpu();

	kvm_for_each_vcpu(i, vcpu, kvm) {
		if (vcpu_bitmap && !test_bit(i, vcpu_bitmap))
			continue;

		kvm_make_request(req, vcpu);
		cpu = vcpu->cpu;

		if (!(req & KVM_REQUEST_NO_WAKEUP) && kvm_vcpu_wake_up(vcpu))
			continue;

		if (tmp != NULL && cpu != -1 && cpu != me &&
		    kvm_request_needs_ipi(vcpu, req))
			__cpumask_set_cpu(cpu, tmp);
	}

	called = kvm_kick_many_cpus(tmp, !!(req & KVM_REQUEST_WAIT));
	put_cpu();

	return called;
}

bool kvm_make_all_cpus_request(struct kvm *kvm, unsigned int req)
{
	cpumask_var_t cpus;
	bool called;

	zalloc_cpumask_var(&cpus, GFP_ATOMIC);

	called = kvm_make_vcpus_request_mask(kvm, req, NULL, cpus);

	free_cpumask_var(cpus);
	return called;
}

#ifndef CONFIG_HAVE_KVM_ARCH_TLB_FLUSH_ALL
void kvm_flush_remote_tlbs(struct kvm *kvm)
{
	/*
	 * Read tlbs_dirty before setting KVM_REQ_TLB_FLUSH in
	 * kvm_make_all_cpus_request.
	 */
	long dirty_count = smp_load_acquire(&kvm->tlbs_dirty);

	/*
	 * We want to publish modifications to the page tables before reading
	 * mode. Pairs with a memory barrier in arch-specific code.
	 * - x86: smp_mb__after_srcu_read_unlock in vcpu_enter_guest
	 * and smp_mb in walk_shadow_page_lockless_begin/end.
	 * - powerpc: smp_mb in kvmppc_prepare_to_enter.
	 *
	 * There is already an smp_mb__after_atomic() before
	 * kvm_make_all_cpus_request() reads vcpu->mode. We reuse that
	 * barrier here.
	 */
	if (!kvm_arch_flush_remote_tlb(kvm)
	    || kvm_make_all_cpus_request(kvm, KVM_REQ_TLB_FLUSH))
		++kvm->stat.remote_tlb_flush;
	cmpxchg(&kvm->tlbs_dirty, dirty_count, 0);
}
EXPORT_SYMBOL_GPL(kvm_flush_remote_tlbs);
#endif

void kvm_reload_remote_mmus(struct kvm *kvm)
{
	kvm_make_all_cpus_request(kvm, KVM_REQ_MMU_RELOAD);
}

int kvm_vcpu_init(struct kvm_vcpu *vcpu, struct kvm *kvm, unsigned id)
{
	struct page *page;
	int r;

	mutex_init(&vcpu->mutex);
	vcpu->cpu = -1;
	vcpu->kvm = kvm;
	vcpu->vcpu_id = id;
	vcpu->pid = NULL;
	init_swait_queue_head(&vcpu->wq);
	kvm_async_pf_vcpu_init(vcpu);

	vcpu->pre_pcpu = -1;
	INIT_LIST_HEAD(&vcpu->blocked_vcpu_list);

	page = alloc_page(GFP_KERNEL | __GFP_ZERO);
	if (!page) {
		r = -ENOMEM;
		goto fail;
	}
	vcpu->run = page_address(page);

	kvm_vcpu_set_in_spin_loop(vcpu, false);
	kvm_vcpu_set_dy_eligible(vcpu, false);
	vcpu->preempted = false;

	r = kvm_arch_vcpu_init(vcpu);
	if (r < 0)
		goto fail_free_run;
	return 0;

fail_free_run:
	free_page((unsigned long)vcpu->run);
fail:
	return r;
}
EXPORT_SYMBOL_GPL(kvm_vcpu_init);

void kvm_vcpu_uninit(struct kvm_vcpu *vcpu)
{
	/*
	 * no need for rcu_read_lock as VCPU_RUN is the only place that
	 * will change the vcpu->pid pointer and on uninit all file
	 * descriptors are already gone.
	 */
	put_pid(rcu_dereference_protected(vcpu->pid, 1));
	kvm_arch_vcpu_uninit(vcpu);
	free_page((unsigned long)vcpu->run);
}
EXPORT_SYMBOL_GPL(kvm_vcpu_uninit);

#if defined(CONFIG_MMU_NOTIFIER) && defined(KVM_ARCH_WANT_MMU_NOTIFIER)
static inline struct kvm *mmu_notifier_to_kvm(struct mmu_notifier *mn)
{
	return container_of(mn, struct kvm, mmu_notifier);
}

static void kvm_mmu_notifier_change_pte(struct mmu_notifier *mn,
					struct mm_struct *mm,
					unsigned long address,
					pte_t pte)
{
	struct kvm *kvm = mmu_notifier_to_kvm(mn);
	int idx;

	idx = srcu_read_lock(&kvm->srcu);
	spin_lock(&kvm->mmu_lock);
	kvm->mmu_notifier_seq++;

	if (kvm_set_spte_hva(kvm, address, pte))
		kvm_flush_remote_tlbs(kvm);

	spin_unlock(&kvm->mmu_lock);
	srcu_read_unlock(&kvm->srcu, idx);
}

static int kvm_mmu_notifier_invalidate_range_start(struct mmu_notifier *mn,
						    struct mm_struct *mm,
						    unsigned long start,
						    unsigned long end,
						    bool blockable)
{
	struct kvm *kvm = mmu_notifier_to_kvm(mn);
	int need_tlb_flush = 0, idx;
	int ret;

	idx = srcu_read_lock(&kvm->srcu);
	spin_lock(&kvm->mmu_lock);
	/*
	 * The count increase must become visible at unlock time as no
	 * spte can be established without taking the mmu_lock and
	 * count is also read inside the mmu_lock critical section.
	 */
	kvm->mmu_notifier_count++;
	need_tlb_flush = kvm_unmap_hva_range(kvm, start, end);
	need_tlb_flush |= kvm->tlbs_dirty;
	/* we've to flush the tlb before the pages can be freed */
	if (need_tlb_flush)
		kvm_flush_remote_tlbs(kvm);

	spin_unlock(&kvm->mmu_lock);

	ret = kvm_arch_mmu_notifier_invalidate_range(kvm, start, end, blockable);

	srcu_read_unlock(&kvm->srcu, idx);

	return ret;
}

static void kvm_mmu_notifier_invalidate_range_end(struct mmu_notifier *mn,
						  struct mm_struct *mm,
						  unsigned long start,
						  unsigned long end)
{
	struct kvm *kvm = mmu_notifier_to_kvm(mn);

	spin_lock(&kvm->mmu_lock);
	/*
	 * This sequence increase will notify the kvm page fault that
	 * the page that is going to be mapped in the spte could have
	 * been freed.
	 */
	kvm->mmu_notifier_seq++;
	smp_wmb();
	/*
	 * The above sequence increase must be visible before the
	 * below count decrease, which is ensured by the smp_wmb above
	 * in conjunction with the smp_rmb in mmu_notifier_retry().
	 */
	kvm->mmu_notifier_count--;
	spin_unlock(&kvm->mmu_lock);

	BUG_ON(kvm->mmu_notifier_count < 0);
}

static int kvm_mmu_notifier_clear_flush_young(struct mmu_notifier *mn,
					      struct mm_struct *mm,
					      unsigned long start,
					      unsigned long end)
{
	struct kvm *kvm = mmu_notifier_to_kvm(mn);
	int young, idx;

	idx = srcu_read_lock(&kvm->srcu);
	spin_lock(&kvm->mmu_lock);

	young = kvm_age_hva(kvm, start, end);
	if (young)
		kvm_flush_remote_tlbs(kvm);

	spin_unlock(&kvm->mmu_lock);
	srcu_read_unlock(&kvm->srcu, idx);

	return young;
}

static int kvm_mmu_notifier_clear_young(struct mmu_notifier *mn,
					struct mm_struct *mm,
					unsigned long start,
					unsigned long end)
{
	struct kvm *kvm = mmu_notifier_to_kvm(mn);
	int young, idx;

	idx = srcu_read_lock(&kvm->srcu);
	spin_lock(&kvm->mmu_lock);
	/*
	 * Even though we do not flush TLB, this will still adversely
	 * affect performance on pre-Haswell Intel EPT, where there is
	 * no EPT Access Bit to clear so that we have to tear down EPT
	 * tables instead. If we find this unacceptable, we can always
	 * add a parameter to kvm_age_hva so that it effectively doesn't
	 * do anything on clear_young.
	 *
	 * Also note that currently we never issue secondary TLB flushes
	 * from clear_young, leaving this job up to the regular system
	 * cadence. If we find this inaccurate, we might come up with a
	 * more sophisticated heuristic later.
	 */
	young = kvm_age_hva(kvm, start, end);
	spin_unlock(&kvm->mmu_lock);
	srcu_read_unlock(&kvm->srcu, idx);

	return young;
}

static int kvm_mmu_notifier_test_young(struct mmu_notifier *mn,
				       struct mm_struct *mm,
				       unsigned long address)
{
	struct kvm *kvm = mmu_notifier_to_kvm(mn);
	int young, idx;

	idx = srcu_read_lock(&kvm->srcu);
	spin_lock(&kvm->mmu_lock);
	young = kvm_test_age_hva(kvm, address);
	spin_unlock(&kvm->mmu_lock);
	srcu_read_unlock(&kvm->srcu, idx);

	return young;
}

static void kvm_mmu_notifier_release(struct mmu_notifier *mn,
				     struct mm_struct *mm)
{
	struct kvm *kvm = mmu_notifier_to_kvm(mn);
	int idx;

	idx = srcu_read_lock(&kvm->srcu);
	kvm_arch_flush_shadow_all(kvm);
	srcu_read_unlock(&kvm->srcu, idx);
}

static const struct mmu_notifier_ops kvm_mmu_notifier_ops = {
	.flags			= MMU_INVALIDATE_DOES_NOT_BLOCK,
	.invalidate_range_start	= kvm_mmu_notifier_invalidate_range_start,
	.invalidate_range_end	= kvm_mmu_notifier_invalidate_range_end,
	.clear_flush_young	= kvm_mmu_notifier_clear_flush_young,
	.clear_young		= kvm_mmu_notifier_clear_young,
	.test_young		= kvm_mmu_notifier_test_young,
	.change_pte		= kvm_mmu_notifier_change_pte,
	.release		= kvm_mmu_notifier_release,
};

static int kvm_init_mmu_notifier(struct kvm *kvm)
{
	kvm->mmu_notifier.ops = &kvm_mmu_notifier_ops;
	return mmu_notifier_register(&kvm->mmu_notifier, current->mm);
}

#else  /* !(CONFIG_MMU_NOTIFIER && KVM_ARCH_WANT_MMU_NOTIFIER) */

static int kvm_init_mmu_notifier(struct kvm *kvm)
{
	return 0;
}

#endif /* CONFIG_MMU_NOTIFIER && KVM_ARCH_WANT_MMU_NOTIFIER */

static struct kvm_memslots *kvm_alloc_memslots(void)
{
	int i;
	struct kvm_memslots *slots;

	slots = kvzalloc(sizeof(struct kvm_memslots), GFP_KERNEL);
	if (!slots)
		return NULL;

	for (i = 0; i < KVM_MEM_SLOTS_NUM; i++)
		slots->id_to_index[i] = slots->memslots[i].id = i;

	return slots;
}

static void kvm_destroy_dirty_bitmap(struct kvm_memory_slot *memslot)
{
	if (!memslot->dirty_bitmap)
		return;

	kvfree(memslot->dirty_bitmap);
	memslot->dirty_bitmap = NULL;
}

/*
 * Free any memory in @free but not in @dont.
 */
static void kvm_free_memslot(struct kvm *kvm, struct kvm_memory_slot *free,
			      struct kvm_memory_slot *dont)
{
	if (!dont || free->dirty_bitmap != dont->dirty_bitmap)
		kvm_destroy_dirty_bitmap(free);

	kvm_arch_free_memslot(kvm, free, dont);

	free->npages = 0;
}

static void kvm_free_memslots(struct kvm *kvm, struct kvm_memslots *slots)
{
	struct kvm_memory_slot *memslot;

	if (!slots)
		return;

	kvm_for_each_memslot(memslot, slots)
		kvm_free_memslot(kvm, memslot, NULL);

	kvfree(slots);
}

static void kvm_destroy_vm_debugfs(struct kvm *kvm)
{
	int i;

	if (!kvm->debugfs_dentry)
		return;

	debugfs_remove_recursive(kvm->debugfs_dentry);

	if (kvm->debugfs_stat_data) {
		for (i = 0; i < kvm_debugfs_num_entries; i++)
			kfree(kvm->debugfs_stat_data[i]);
		kfree(kvm->debugfs_stat_data);
	}
}

static int kvm_create_vm_debugfs(struct kvm *kvm, int fd)
{
	char dir_name[ITOA_MAX_LEN * 2];
	struct kvm_stat_data *stat_data;
	struct kvm_stats_debugfs_item *p;

	if (!debugfs_initialized())
		return 0;

	snprintf(dir_name, sizeof(dir_name), "%d-%d", task_pid_nr(current), fd);
	kvm->debugfs_dentry = debugfs_create_dir(dir_name, kvm_debugfs_dir);

	kvm->debugfs_stat_data = kcalloc(kvm_debugfs_num_entries,
					 sizeof(*kvm->debugfs_stat_data),
					 GFP_KERNEL);
	if (!kvm->debugfs_stat_data)
		return -ENOMEM;

	for (p = debugfs_entries; p->name; p++) {
		stat_data = kzalloc(sizeof(*stat_data), GFP_KERNEL);
		if (!stat_data)
			return -ENOMEM;

		stat_data->kvm = kvm;
		stat_data->offset = p->offset;
		kvm->debugfs_stat_data[p - debugfs_entries] = stat_data;
		debugfs_create_file(p->name, 0644, kvm->debugfs_dentry,
				    stat_data, stat_fops_per_vm[p->kind]);
	}
	return 0;
}

static struct kvm *kvm_create_vm(unsigned long type)
{
	int r, i;
	struct kvm *kvm = kvm_arch_alloc_vm();

	if (!kvm)
		return ERR_PTR(-ENOMEM);

	spin_lock_init(&kvm->mmu_lock);
	mmgrab(current->mm);
	kvm->mm = current->mm;
	kvm_eventfd_init(kvm);
	mutex_init(&kvm->lock);
	mutex_init(&kvm->irq_lock);
	mutex_init(&kvm->slots_lock);
	refcount_set(&kvm->users_count, 1);
	INIT_LIST_HEAD(&kvm->devices);

	r = kvm_arch_init_vm(kvm, type);
	if (r)
		goto out_err_no_disable;

	r = hardware_enable_all();
	if (r)
		goto out_err_no_disable;

#ifdef CONFIG_HAVE_KVM_IRQFD
	INIT_HLIST_HEAD(&kvm->irq_ack_notifier_list);
#endif

	BUILD_BUG_ON(KVM_MEM_SLOTS_NUM > SHRT_MAX);

	r = -ENOMEM;
	for (i = 0; i < KVM_ADDRESS_SPACE_NUM; i++) {
		struct kvm_memslots *slots = kvm_alloc_memslots();
		if (!slots)
			goto out_err_no_srcu;
		/*
		 * Generations must be different for each address space.
		 * Init kvm generation close to the maximum to easily test the
		 * code of handling generation number wrap-around.
		 */
		slots->generation = i * 2 - 150;
		rcu_assign_pointer(kvm->memslots[i], slots);
	}

	if (init_srcu_struct(&kvm->srcu))
		goto out_err_no_srcu;
	if (init_srcu_struct(&kvm->irq_srcu))
		goto out_err_no_irq_srcu;
	for (i = 0; i < KVM_NR_BUSES; i++) {
		rcu_assign_pointer(kvm->buses[i],
			kzalloc(sizeof(struct kvm_io_bus), GFP_KERNEL));
		if (!kvm->buses[i])
			goto out_err;
	}

	r = kvm_init_mmu_notifier(kvm);
	if (r)
		goto out_err;

	spin_lock(&kvm_lock);
	list_add(&kvm->vm_list, &vm_list);
	spin_unlock(&kvm_lock);

	preempt_notifier_inc();

	return kvm;

out_err:
	cleanup_srcu_struct(&kvm->irq_srcu);
out_err_no_irq_srcu:
	cleanup_srcu_struct(&kvm->srcu);
out_err_no_srcu:
	hardware_disable_all();
out_err_no_disable:
	refcount_set(&kvm->users_count, 0);
	for (i = 0; i < KVM_NR_BUSES; i++)
		kfree(kvm_get_bus(kvm, i));
	for (i = 0; i < KVM_ADDRESS_SPACE_NUM; i++)
		kvm_free_memslots(kvm, __kvm_memslots(kvm, i));
	kvm_arch_free_vm(kvm);
	mmdrop(current->mm);
	return ERR_PTR(r);
}

static void kvm_destroy_devices(struct kvm *kvm)
{
	struct kvm_device *dev, *tmp;

	/*
	 * We do not need to take the kvm->lock here, because nobody else
	 * has a reference to the struct kvm at this point and therefore
	 * cannot access the devices list anyhow.
	 */
	list_for_each_entry_safe(dev, tmp, &kvm->devices, vm_node) {
		list_del(&dev->vm_node);
		dev->ops->destroy(dev);
	}
}

static void kvm_destroy_vm(struct kvm *kvm)
{
	int i;
	struct mm_struct *mm = kvm->mm;

	kvm_uevent_notify_change(KVM_EVENT_DESTROY_VM, kvm);
	kvm_destroy_vm_debugfs(kvm);
	kvm_arch_sync_events(kvm);
	spin_lock(&kvm_lock);
	list_del(&kvm->vm_list);
	spin_unlock(&kvm_lock);
	kvm_free_irq_routing(kvm);
	for (i = 0; i < KVM_NR_BUSES; i++) {
		struct kvm_io_bus *bus = kvm_get_bus(kvm, i);

		if (bus)
			kvm_io_bus_destroy(bus);
		kvm->buses[i] = NULL;
	}
	kvm_coalesced_mmio_free(kvm);
#if defined(CONFIG_MMU_NOTIFIER) && defined(KVM_ARCH_WANT_MMU_NOTIFIER)
	mmu_notifier_unregister(&kvm->mmu_notifier, kvm->mm);
#else
	kvm_arch_flush_shadow_all(kvm);
#endif
	kvm_arch_destroy_vm(kvm);
	kvm_destroy_devices(kvm);
	for (i = 0; i < KVM_ADDRESS_SPACE_NUM; i++)
		kvm_free_memslots(kvm, __kvm_memslots(kvm, i));
	cleanup_srcu_struct(&kvm->irq_srcu);
	cleanup_srcu_struct(&kvm->srcu);
	kvm_arch_free_vm(kvm);
	preempt_notifier_dec();
	hardware_disable_all();
	mmdrop(mm);
}

void kvm_get_kvm(struct kvm *kvm)
{
	refcount_inc(&kvm->users_count);
}
EXPORT_SYMBOL_GPL(kvm_get_kvm);

void kvm_put_kvm(struct kvm *kvm)
{
	if (refcount_dec_and_test(&kvm->users_count))
		kvm_destroy_vm(kvm);
}
EXPORT_SYMBOL_GPL(kvm_put_kvm);


static int kvm_vm_release(struct inode *inode, struct file *filp)
{
	struct kvm *kvm = filp->private_data;

	kvm_irqfd_release(kvm);

	kvm_put_kvm(kvm);
	return 0;
}

/*
 * Allocation size is twice as large as the actual dirty bitmap size.
 * See x86's kvm_vm_ioctl_get_dirty_log() why this is needed.
 */
static int kvm_create_dirty_bitmap(struct kvm_memory_slot *memslot)
{
	unsigned long dirty_bytes = 2 * kvm_dirty_bitmap_bytes(memslot);

	memslot->dirty_bitmap = kvzalloc(dirty_bytes, GFP_KERNEL);
	if (!memslot->dirty_bitmap)
		return -ENOMEM;

	return 0;
}

/*
 * Insert memslot and re-sort memslots based on their GFN,
 * so binary search could be used to lookup GFN.
 * Sorting algorithm takes advantage of having initially
 * sorted array and known changed memslot position.
 */
static void update_memslots(struct kvm_memslots *slots,
			    struct kvm_memory_slot *new,
			    enum kvm_mr_change change)
{
	int id = new->id;
	int i;
	struct kvm_memory_slot *mslots = slots->memslots;

	id = array_index_nospec(id, KVM_MEM_SLOTS_NUM);

	i = slots->id_to_index[id];

	WARN_ON(mslots[i].id != id);
	switch (change) {
	case KVM_MR_CREATE:
		slots->used_slots++;
		WARN_ON(mslots[i].npages || !new->npages);
		break;
	case KVM_MR_DELETE:
		slots->used_slots--;
		WARN_ON(new->npages || !mslots[i].npages);
		break;
	default:
		break;
	}

	while (i < KVM_MEM_SLOTS_NUM - 1 &&
	       new->base_gfn <= mslots[i + 1].base_gfn) {
		if (!mslots[i + 1].npages)
			break;
		mslots[i] = mslots[i + 1];
		slots->id_to_index[mslots[i].id] = i;
		i++;
	}

	/*
	 * The ">=" is needed when creating a slot with base_gfn == 0,
	 * so that it moves before all those with base_gfn == npages == 0.
	 *
	 * On the other hand, if new->npages is zero, the above loop has
	 * already left i pointing to the beginning of the empty part of
	 * mslots, and the ">=" would move the hole backwards in this
	 * case---which is wrong.  So skip the loop when deleting a slot.
	 */
	if (new->npages) {
		while (i > 0 &&
		       new->base_gfn >= mslots[i - 1].base_gfn) {
			mslots[i] = mslots[i - 1];
			slots->id_to_index[mslots[i].id] = i;
			i--;
		}
	} else
		WARN_ON_ONCE(i != slots->used_slots);

	mslots[i] = *new;
	slots->id_to_index[mslots[i].id] = i;
}

static int check_memory_region_flags(const struct kvm_userspace_memory_region *mem)
{
	u32 valid_flags = KVM_MEM_LOG_DIRTY_PAGES;

#ifdef __KVM_HAVE_READONLY_MEM
	valid_flags |= KVM_MEM_READONLY;
#endif

	if (mem->flags & ~valid_flags)
		return -EINVAL;

	return 0;
}

static struct kvm_memslots *install_new_memslots(struct kvm *kvm,
		int as_id, struct kvm_memslots *slots)
{
	struct kvm_memslots *old_memslots = __kvm_memslots(kvm, as_id);
	u64 gen;

	/*
	 * Set the low bit in the generation, which disables SPTE caching
	 * until the end of synchronize_srcu_expedited.
	 */
	WARN_ON(old_memslots->generation & 1);
	slots->generation = old_memslots->generation + 1;

	rcu_assign_pointer(kvm->memslots[as_id], slots);
	synchronize_srcu_expedited(&kvm->srcu);

	/*
	 * Increment the new memslot generation a second time. This prevents
	 * vm exits that race with memslot updates from caching a memslot
	 * generation that will (potentially) be valid forever.
	 *
	 * Generations must be unique even across address spaces.  We do not need
	 * a global counter for that, instead the generation space is evenly split
	 * across address spaces.  For example, with two address spaces, address
	 * space 0 will use generations 0, 4, 8, ... while * address space 1 will
	 * use generations 2, 6, 10, 14, ...
	 */
	gen = slots->generation + KVM_ADDRESS_SPACE_NUM * 2 - 1;

	kvm_arch_memslots_updated(kvm, gen);

	slots->generation = gen;

	return old_memslots;
}

/*
 * Allocate some memory and give it an address in the guest physical address
 * space.
 *
 * Discontiguous memory is allowed, mostly for framebuffers.
 *
 * Must be called holding kvm->slots_lock for write.
 */
int __kvm_set_memory_region(struct kvm *kvm,
			    const struct kvm_userspace_memory_region *mem)
{
	int r;
	gfn_t base_gfn;
	unsigned long npages;
	struct kvm_memory_slot *slot;
	struct kvm_memory_slot old, new;
	struct kvm_memslots *slots = NULL, *old_memslots;
	int as_id, id;
	enum kvm_mr_change change;

	r = check_memory_region_flags(mem);
	if (r)
		goto out;

	r = -EINVAL;
	as_id = mem->slot >> 16;
	id = (u16)mem->slot;

	/* General sanity checks */
	if (mem->memory_size & (PAGE_SIZE - 1))
		goto out;
	if (mem->guest_phys_addr & (PAGE_SIZE - 1))
		goto out;
	/* We can read the guest memory with __xxx_user() later on. */
	if ((id < KVM_USER_MEM_SLOTS) &&
	    ((mem->userspace_addr & (PAGE_SIZE - 1)) ||
	     !access_ok(VERIFY_WRITE,
			(void __user *)(unsigned long)mem->userspace_addr,
			mem->memory_size)))
		goto out;
	if (as_id >= KVM_ADDRESS_SPACE_NUM || id >= KVM_MEM_SLOTS_NUM)
		goto out;
	if (mem->guest_phys_addr + mem->memory_size < mem->guest_phys_addr)
		goto out;

	slot = id_to_memslot(__kvm_memslots(kvm, as_id), id);
	base_gfn = mem->guest_phys_addr >> PAGE_SHIFT;
	npages = mem->memory_size >> PAGE_SHIFT;

	if (npages > KVM_MEM_MAX_NR_PAGES)
		goto out;

	new = old = *slot;

	new.id = id;
	new.base_gfn = base_gfn;
	new.npages = npages;
	new.flags = mem->flags;

	if (npages) {
		if (!old.npages)
			change = KVM_MR_CREATE;
		else { /* Modify an existing slot. */
			if ((mem->userspace_addr != old.userspace_addr) ||
			    (npages != old.npages) ||
			    ((new.flags ^ old.flags) & KVM_MEM_READONLY))
				goto out;

			if (base_gfn != old.base_gfn)
				change = KVM_MR_MOVE;
			else if (new.flags != old.flags)
				change = KVM_MR_FLAGS_ONLY;
			else { /* Nothing to change. */
				r = 0;
				goto out;
			}
		}
	} else {
		if (!old.npages)
			goto out;

		change = KVM_MR_DELETE;
		new.base_gfn = 0;
		new.flags = 0;
	}

	if ((change == KVM_MR_CREATE) || (change == KVM_MR_MOVE)) {
		/* Check for overlaps */
		r = -EEXIST;
		kvm_for_each_memslot(slot, __kvm_memslots(kvm, as_id)) {
			if (slot->id == id)
				continue;
			if (!((base_gfn + npages <= slot->base_gfn) ||
			      (base_gfn >= slot->base_gfn + slot->npages)))
				goto out;
		}
	}

	/* Free page dirty bitmap if unneeded */
	if (!(new.flags & KVM_MEM_LOG_DIRTY_PAGES))
		new.dirty_bitmap = NULL;

	r = -ENOMEM;
	if (change == KVM_MR_CREATE) {
		new.userspace_addr = mem->userspace_addr;

		if (kvm_arch_create_memslot(kvm, &new, npages))
			goto out_free;
	}

	/* Allocate page dirty bitmap if needed */
	if ((new.flags & KVM_MEM_LOG_DIRTY_PAGES) && !new.dirty_bitmap) {
		if (kvm_create_dirty_bitmap(&new) < 0)
			goto out_free;
	}

	slots = kvzalloc(sizeof(struct kvm_memslots), GFP_KERNEL);
	if (!slots)
		goto out_free;
	memcpy(slots, __kvm_memslots(kvm, as_id), sizeof(struct kvm_memslots));

	if ((change == KVM_MR_DELETE) || (change == KVM_MR_MOVE)) {
		slot = id_to_memslot(slots, id);
		slot->flags |= KVM_MEMSLOT_INVALID;

		old_memslots = install_new_memslots(kvm, as_id, slots);

		/* From this point no new shadow pages pointing to a deleted,
		 * or moved, memslot will be created.
		 *
		 * validation of sp->gfn happens in:
		 *	- gfn_to_hva (kvm_read_guest, gfn_to_pfn)
		 *	- kvm_is_visible_gfn (mmu_check_roots)
		 */
		kvm_arch_flush_shadow_memslot(kvm, slot);

		/*
		 * We can re-use the old_memslots from above, the only difference
		 * from the currently installed memslots is the invalid flag.  This
		 * will get overwritten by update_memslots anyway.
		 */
		slots = old_memslots;
	}

	r = kvm_arch_prepare_memory_region(kvm, &new, mem, change);
	if (r)
		goto out_slots;

	/* actual memory is freed via old in kvm_free_memslot below */
	if (change == KVM_MR_DELETE) {
		new.dirty_bitmap = NULL;
		memset(&new.arch, 0, sizeof(new.arch));
	}

	update_memslots(slots, &new, change);
	old_memslots = install_new_memslots(kvm, as_id, slots);

	kvm_arch_commit_memory_region(kvm, mem, &old, &new, change);

	kvm_free_memslot(kvm, &old, &new);
	kvfree(old_memslots);
	return 0;

out_slots:
	kvfree(slots);
out_free:
	kvm_free_memslot(kvm, &new, &old);
out:
	return r;
}
EXPORT_SYMBOL_GPL(__kvm_set_memory_region);

int kvm_set_memory_region(struct kvm *kvm,
			  const struct kvm_userspace_memory_region *mem)
{
	int r;

	mutex_lock(&kvm->slots_lock);
	r = __kvm_set_memory_region(kvm, mem);
	mutex_unlock(&kvm->slots_lock);
	return r;
}
EXPORT_SYMBOL_GPL(kvm_set_memory_region);

static int kvm_vm_ioctl_set_memory_region(struct kvm *kvm,
					  struct kvm_userspace_memory_region *mem)
{
	if ((u16)mem->slot >= KVM_USER_MEM_SLOTS)
		return -EINVAL;

	return kvm_set_memory_region(kvm, mem);
}

int kvm_get_dirty_log(struct kvm *kvm,
			struct kvm_dirty_log *log, int *is_dirty)
{
	struct kvm_memslots *slots;
	struct kvm_memory_slot *memslot;
	int i, as_id, id;
	unsigned long n;
	unsigned long any = 0;

	as_id = log->slot >> 16;
	id = (u16)log->slot;
	if (as_id >= KVM_ADDRESS_SPACE_NUM || id >= KVM_USER_MEM_SLOTS)
		return -EINVAL;

	slots = __kvm_memslots(kvm, as_id);
	memslot = id_to_memslot(slots, id);
	if (!memslot->dirty_bitmap)
		return -ENOENT;

	n = kvm_dirty_bitmap_bytes(memslot);

	for (i = 0; !any && i < n/sizeof(long); ++i)
		any = memslot->dirty_bitmap[i];

	if (copy_to_user(log->dirty_bitmap, memslot->dirty_bitmap, n))
		return -EFAULT;

	if (any)
		*is_dirty = 1;
	return 0;
}
EXPORT_SYMBOL_GPL(kvm_get_dirty_log);

#ifdef CONFIG_KVM_GENERIC_DIRTYLOG_READ_PROTECT
/**
 * kvm_get_dirty_log_protect - get a snapshot of dirty pages, and if any pages
 *	and reenable dirty page tracking for the corresponding pages.
 * @kvm:	pointer to kvm instance
 * @log:	slot id and address to which we copy the log
 * @is_dirty:	flag set if any page is dirty
 *
 * We need to keep it in mind that VCPU threads can write to the bitmap
 * concurrently. So, to avoid losing track of dirty pages we keep the
 * following order:
 *
 *    1. Take a snapshot of the bit and clear it if needed.
 *    2. Write protect the corresponding page.
 *    3. Copy the snapshot to the userspace.
 *    4. Upon return caller flushes TLB's if needed.
 *
 * Between 2 and 4, the guest may write to the page using the remaining TLB
 * entry.  This is not a problem because the page is reported dirty using
 * the snapshot taken before and step 4 ensures that writes done after
 * exiting to userspace will be logged for the next call.
 *
 */
int kvm_get_dirty_log_protect(struct kvm *kvm,
			struct kvm_dirty_log *log, bool *flush)
{
	struct kvm_memslots *slots;
	struct kvm_memory_slot *memslot;
	int i, as_id, id;
	unsigned long n;
	unsigned long *dirty_bitmap;
	unsigned long *dirty_bitmap_buffer;

	as_id = log->slot >> 16;
	id = (u16)log->slot;
	if (as_id >= KVM_ADDRESS_SPACE_NUM || id >= KVM_USER_MEM_SLOTS)
		return -EINVAL;

	slots = __kvm_memslots(kvm, as_id);
	memslot = id_to_memslot(slots, id);

	dirty_bitmap = memslot->dirty_bitmap;
	if (!dirty_bitmap)
		return -ENOENT;

	n = kvm_dirty_bitmap_bytes(memslot);
	*flush = false;
	if (kvm->manual_dirty_log_protect) {
		/*
		 * Unlike kvm_get_dirty_log, we always return false in *flush,
		 * because no flush is needed until KVM_CLEAR_DIRTY_LOG.  There
		 * is some code duplication between this function and
		 * kvm_get_dirty_log, but hopefully all architecture
		 * transition to kvm_get_dirty_log_protect and kvm_get_dirty_log
		 * can be eliminated.
		 */
		dirty_bitmap_buffer = dirty_bitmap;
	} else {
		dirty_bitmap_buffer = kvm_second_dirty_bitmap(memslot);
		memset(dirty_bitmap_buffer, 0, n);

		spin_lock(&kvm->mmu_lock);
		for (i = 0; i < n / sizeof(long); i++) {
			unsigned long mask;
			gfn_t offset;

			if (!dirty_bitmap[i])
				continue;

			*flush = true;
			mask = xchg(&dirty_bitmap[i], 0);
			dirty_bitmap_buffer[i] = mask;

			if (mask) {
				offset = i * BITS_PER_LONG;
				kvm_arch_mmu_enable_log_dirty_pt_masked(kvm, memslot,
									offset, mask);
			}
		}
		spin_unlock(&kvm->mmu_lock);
	}

	if (copy_to_user(log->dirty_bitmap, dirty_bitmap_buffer, n))
		return -EFAULT;
	return 0;
}
EXPORT_SYMBOL_GPL(kvm_get_dirty_log_protect);

/**
 * kvm_clear_dirty_log_protect - clear dirty bits in the bitmap
 *	and reenable dirty page tracking for the corresponding pages.
 * @kvm:	pointer to kvm instance
 * @log:	slot id and address from which to fetch the bitmap of dirty pages
 */
int kvm_clear_dirty_log_protect(struct kvm *kvm,
				struct kvm_clear_dirty_log *log, bool *flush)
{
	struct kvm_memslots *slots;
	struct kvm_memory_slot *memslot;
	int as_id, id;
	gfn_t offset;
	unsigned long i, n;
	unsigned long *dirty_bitmap;
	unsigned long *dirty_bitmap_buffer;

	as_id = log->slot >> 16;
	id = (u16)log->slot;
	if (as_id >= KVM_ADDRESS_SPACE_NUM || id >= KVM_USER_MEM_SLOTS)
		return -EINVAL;

	if ((log->first_page & 63) || (log->num_pages & 63))
		return -EINVAL;

	slots = __kvm_memslots(kvm, as_id);
	memslot = id_to_memslot(slots, id);

	dirty_bitmap = memslot->dirty_bitmap;
	if (!dirty_bitmap)
		return -ENOENT;

	n = kvm_dirty_bitmap_bytes(memslot);

	if (log->first_page > memslot->npages ||
	    log->num_pages > memslot->npages - log->first_page)
			return -EINVAL;

	*flush = false;
	dirty_bitmap_buffer = kvm_second_dirty_bitmap(memslot);
	if (copy_from_user(dirty_bitmap_buffer, log->dirty_bitmap, n))
		return -EFAULT;

	spin_lock(&kvm->mmu_lock);
	for (offset = log->first_page,
	     i = offset / BITS_PER_LONG, n = log->num_pages / BITS_PER_LONG; n--;
	     i++, offset += BITS_PER_LONG) {
		unsigned long mask = *dirty_bitmap_buffer++;
		atomic_long_t *p = (atomic_long_t *) &dirty_bitmap[i];
		if (!mask)
			continue;

		mask &= atomic_long_fetch_andnot(mask, p);

		/*
		 * mask contains the bits that really have been cleared.  This
		 * never includes any bits beyond the length of the memslot (if
		 * the length is not aligned to 64 pages), therefore it is not
		 * a problem if userspace sets them in log->dirty_bitmap.
		*/
		if (mask) {
			*flush = true;
			kvm_arch_mmu_enable_log_dirty_pt_masked(kvm, memslot,
								offset, mask);
		}
	}
	spin_unlock(&kvm->mmu_lock);

	return 0;
}
EXPORT_SYMBOL_GPL(kvm_clear_dirty_log_protect);
#endif

bool kvm_largepages_enabled(void)
{
	return largepages_enabled;
}

void kvm_disable_largepages(void)
{
	largepages_enabled = false;
}
EXPORT_SYMBOL_GPL(kvm_disable_largepages);

struct kvm_memory_slot *gfn_to_memslot(struct kvm *kvm, gfn_t gfn)
{
	return __gfn_to_memslot(kvm_memslots(kvm), gfn);
}
EXPORT_SYMBOL_GPL(gfn_to_memslot);

struct kvm_memory_slot *kvm_vcpu_gfn_to_memslot(struct kvm_vcpu *vcpu, gfn_t gfn)
{
	return __gfn_to_memslot(kvm_vcpu_memslots(vcpu), gfn);
}

bool kvm_is_visible_gfn(struct kvm *kvm, gfn_t gfn)
{
	struct kvm_memory_slot *memslot = gfn_to_memslot(kvm, gfn);

	if (!memslot || memslot->id >= KVM_USER_MEM_SLOTS ||
	      memslot->flags & KVM_MEMSLOT_INVALID)
		return false;

	return true;
}
EXPORT_SYMBOL_GPL(kvm_is_visible_gfn);

unsigned long kvm_host_page_size(struct kvm *kvm, gfn_t gfn)
{
	struct vm_area_struct *vma;
	unsigned long addr, size;

	size = PAGE_SIZE;

	addr = gfn_to_hva(kvm, gfn);
	if (kvm_is_error_hva(addr))
		return PAGE_SIZE;

	down_read(&current->mm->mmap_sem);
	vma = find_vma(current->mm, addr);
	if (!vma)
		goto out;

	size = vma_kernel_pagesize(vma);

out:
	up_read(&current->mm->mmap_sem);

	return size;
}

static bool memslot_is_readonly(struct kvm_memory_slot *slot)
{
	return slot->flags & KVM_MEM_READONLY;
}

static unsigned long __gfn_to_hva_many(struct kvm_memory_slot *slot, gfn_t gfn,
				       gfn_t *nr_pages, bool write)
{
	if (!slot || slot->flags & KVM_MEMSLOT_INVALID)
		return KVM_HVA_ERR_BAD;

	if (memslot_is_readonly(slot) && write)
		return KVM_HVA_ERR_RO_BAD;

	if (nr_pages)
		*nr_pages = slot->npages - (gfn - slot->base_gfn);

	return __gfn_to_hva_memslot(slot, gfn);
}

static unsigned long gfn_to_hva_many(struct kvm_memory_slot *slot, gfn_t gfn,
				     gfn_t *nr_pages)
{
	return __gfn_to_hva_many(slot, gfn, nr_pages, true);
}

unsigned long gfn_to_hva_memslot(struct kvm_memory_slot *slot,
					gfn_t gfn)
{
	return gfn_to_hva_many(slot, gfn, NULL);
}
EXPORT_SYMBOL_GPL(gfn_to_hva_memslot);

unsigned long gfn_to_hva(struct kvm *kvm, gfn_t gfn)
{
	return gfn_to_hva_many(gfn_to_memslot(kvm, gfn), gfn, NULL);
}
EXPORT_SYMBOL_GPL(gfn_to_hva);

unsigned long kvm_vcpu_gfn_to_hva(struct kvm_vcpu *vcpu, gfn_t gfn)
{
	return gfn_to_hva_many(kvm_vcpu_gfn_to_memslot(vcpu, gfn), gfn, NULL);
}
EXPORT_SYMBOL_GPL(kvm_vcpu_gfn_to_hva);

/*
 * Return the hva of a @gfn and the R/W attribute if possible.
 *
 * @slot: the kvm_memory_slot which contains @gfn
 * @gfn: the gfn to be translated
 * @writable: used to return the read/write attribute of the @slot if the hva
 * is valid and @writable is not NULL
 */
unsigned long gfn_to_hva_memslot_prot(struct kvm_memory_slot *slot,
				      gfn_t gfn, bool *writable)
{
	unsigned long hva = __gfn_to_hva_many(slot, gfn, NULL, false);

	if (!kvm_is_error_hva(hva) && writable)
		*writable = !memslot_is_readonly(slot);

	return hva;
}

unsigned long gfn_to_hva_prot(struct kvm *kvm, gfn_t gfn, bool *writable)
{
	struct kvm_memory_slot *slot = gfn_to_memslot(kvm, gfn);

	return gfn_to_hva_memslot_prot(slot, gfn, writable);
}

unsigned long kvm_vcpu_gfn_to_hva_prot(struct kvm_vcpu *vcpu, gfn_t gfn, bool *writable)
{
	struct kvm_memory_slot *slot = kvm_vcpu_gfn_to_memslot(vcpu, gfn);

	return gfn_to_hva_memslot_prot(slot, gfn, writable);
}

static inline int check_user_page_hwpoison(unsigned long addr)
{
	int rc, flags = FOLL_HWPOISON | FOLL_WRITE;

	rc = get_user_pages(addr, 1, flags, NULL, NULL);
	return rc == -EHWPOISON;
}

/*
 * The fast path to get the writable pfn which will be stored in @pfn,
 * true indicates success, otherwise false is returned.  It's also the
 * only part that runs if we can are in atomic context.
 */
static bool hva_to_pfn_fast(unsigned long addr, bool write_fault,
			    bool *writable, kvm_pfn_t *pfn)
{
	struct page *page[1];
	int npages;

	/*
	 * Fast pin a writable pfn only if it is a write fault request
	 * or the caller allows to map a writable pfn for a read fault
	 * request.
	 */
	if (!(write_fault || writable))
		return false;

	npages = __get_user_pages_fast(addr, 1, 1, page);
	if (npages == 1) {
		*pfn = page_to_pfn(page[0]);

		if (writable)
			*writable = true;
		return true;
	}

	return false;
}

/*
 * The slow path to get the pfn of the specified host virtual address,
 * 1 indicates success, -errno is returned if error is detected.
 */
static int hva_to_pfn_slow(unsigned long addr, bool *async, bool write_fault,
			   bool *writable, kvm_pfn_t *pfn)
{
	unsigned int flags = FOLL_HWPOISON;
	struct page *page;
	int npages = 0;

	might_sleep();

	if (writable)
		*writable = write_fault;

	if (write_fault)
		flags |= FOLL_WRITE;
	if (async)
		flags |= FOLL_NOWAIT;

	npages = get_user_pages_unlocked(addr, 1, &page, flags);
	if (npages != 1)
		return npages;

	/* map read fault as writable if possible */
	if (unlikely(!write_fault) && writable) {
		struct page *wpage;

		if (__get_user_pages_fast(addr, 1, 1, &wpage) == 1) {
			*writable = true;
			put_page(page);
			page = wpage;
		}
	}
	*pfn = page_to_pfn(page);
	return npages;
}

static bool vma_is_valid(struct vm_area_struct *vma, bool write_fault)
{
	if (unlikely(!(vma->vm_flags & VM_READ)))
		return false;

	if (write_fault && (unlikely(!(vma->vm_flags & VM_WRITE))))
		return false;

	return true;
}

static int hva_to_pfn_remapped(struct vm_area_struct *vma,
			       unsigned long addr, bool *async,
			       bool write_fault, bool *writable,
			       kvm_pfn_t *p_pfn)
{
	unsigned long pfn;
	int r;

	r = follow_pfn(vma, addr, &pfn);
	if (r) {
		/*
		 * get_user_pages fails for VM_IO and VM_PFNMAP vmas and does
		 * not call the fault handler, so do it here.
		 */
		bool unlocked = false;
		r = fixup_user_fault(current, current->mm, addr,
				     (write_fault ? FAULT_FLAG_WRITE : 0),
				     &unlocked);
		if (unlocked)
			return -EAGAIN;
		if (r)
			return r;

		r = follow_pfn(vma, addr, &pfn);
		if (r)
			return r;

	}

	if (writable)
		*writable = true;

	/*
	 * Get a reference here because callers of *hva_to_pfn* and
	 * *gfn_to_pfn* ultimately call kvm_release_pfn_clean on the
	 * returned pfn.  This is only needed if the VMA has VM_MIXEDMAP
	 * set, but the kvm_get_pfn/kvm_release_pfn_clean pair will
	 * simply do nothing for reserved pfns.
	 *
	 * Whoever called remap_pfn_range is also going to call e.g.
	 * unmap_mapping_range before the underlying pages are freed,
	 * causing a call to our MMU notifier.
	 */ 
	kvm_get_pfn(pfn);

	*p_pfn = pfn;
	return 0;
}

/*
 * Pin guest page in memory and return its pfn.
 * @addr: host virtual address which maps memory to the guest
 * @atomic: whether this function can sleep
 * @async: whether this function need to wait IO complete if the
 *         host page is not in the memory
 * @write_fault: whether we should get a writable host page
 * @writable: whether it allows to map a writable host page for !@write_fault
 *
 * The function will map a writable host page for these two cases:
 * 1): @write_fault = true
 * 2): @write_fault = false && @writable, @writable will tell the caller
 *     whether the mapping is writable.
 */
static kvm_pfn_t hva_to_pfn(unsigned long addr, bool atomic, bool *async,
			bool write_fault, bool *writable)
{
	struct vm_area_struct *vma;
	kvm_pfn_t pfn = 0;
	int npages, r;

	/* we can do it either atomically or asynchronously, not both */
	BUG_ON(atomic && async);

	if (hva_to_pfn_fast(addr, write_fault, writable, &pfn))
		return pfn;

	if (atomic)
		return KVM_PFN_ERR_FAULT;

	npages = hva_to_pfn_slow(addr, async, write_fault, writable, &pfn);
	if (npages == 1)
		return pfn;

	down_read(&current->mm->mmap_sem);
	if (npages == -EHWPOISON ||
	      (!async && check_user_page_hwpoison(addr))) {
		pfn = KVM_PFN_ERR_HWPOISON;
		goto exit;
	}

retry:
	vma = find_vma_intersection(current->mm, addr, addr + 1);

	if (vma == NULL)
		pfn = KVM_PFN_ERR_FAULT;
	else if (vma->vm_flags & (VM_IO | VM_PFNMAP)) {
		r = hva_to_pfn_remapped(vma, addr, async, write_fault, writable, &pfn);
		if (r == -EAGAIN)
			goto retry;
		if (r < 0)
			pfn = KVM_PFN_ERR_FAULT;
	} else {
		if (async && vma_is_valid(vma, write_fault))
			*async = true;
		pfn = KVM_PFN_ERR_FAULT;
	}
exit:
	up_read(&current->mm->mmap_sem);
	return pfn;
}

kvm_pfn_t __gfn_to_pfn_memslot(struct kvm_memory_slot *slot, gfn_t gfn,
			       bool atomic, bool *async, bool write_fault,
			       bool *writable)
{
	unsigned long addr = __gfn_to_hva_many(slot, gfn, NULL, write_fault);

	if (addr == KVM_HVA_ERR_RO_BAD) {
		if (writable)
			*writable = false;
		return KVM_PFN_ERR_RO_FAULT;
	}

	if (kvm_is_error_hva(addr)) {
		if (writable)
			*writable = false;
		return KVM_PFN_NOSLOT;
	}

	/* Do not map writable pfn in the readonly memslot. */
	if (writable && memslot_is_readonly(slot)) {
		*writable = false;
		writable = NULL;
	}

	return hva_to_pfn(addr, atomic, async, write_fault,
			  writable);
}
EXPORT_SYMBOL_GPL(__gfn_to_pfn_memslot);

kvm_pfn_t gfn_to_pfn_prot(struct kvm *kvm, gfn_t gfn, bool write_fault,
		      bool *writable)
{
	return __gfn_to_pfn_memslot(gfn_to_memslot(kvm, gfn), gfn, false, NULL,
				    write_fault, writable);
}
EXPORT_SYMBOL_GPL(gfn_to_pfn_prot);

kvm_pfn_t gfn_to_pfn_memslot(struct kvm_memory_slot *slot, gfn_t gfn)
{
	return __gfn_to_pfn_memslot(slot, gfn, false, NULL, true, NULL);
}
EXPORT_SYMBOL_GPL(gfn_to_pfn_memslot);

kvm_pfn_t gfn_to_pfn_memslot_atomic(struct kvm_memory_slot *slot, gfn_t gfn)
{
	return __gfn_to_pfn_memslot(slot, gfn, true, NULL, true, NULL);
}
EXPORT_SYMBOL_GPL(gfn_to_pfn_memslot_atomic);

kvm_pfn_t gfn_to_pfn_atomic(struct kvm *kvm, gfn_t gfn)
{
	return gfn_to_pfn_memslot_atomic(gfn_to_memslot(kvm, gfn), gfn);
}
EXPORT_SYMBOL_GPL(gfn_to_pfn_atomic);

kvm_pfn_t kvm_vcpu_gfn_to_pfn_atomic(struct kvm_vcpu *vcpu, gfn_t gfn)
{
	return gfn_to_pfn_memslot_atomic(kvm_vcpu_gfn_to_memslot(vcpu, gfn), gfn);
}
EXPORT_SYMBOL_GPL(kvm_vcpu_gfn_to_pfn_atomic);

kvm_pfn_t gfn_to_pfn(struct kvm *kvm, gfn_t gfn)
{
	return gfn_to_pfn_memslot(gfn_to_memslot(kvm, gfn), gfn);
}
EXPORT_SYMBOL_GPL(gfn_to_pfn);

kvm_pfn_t kvm_vcpu_gfn_to_pfn(struct kvm_vcpu *vcpu, gfn_t gfn)
{
	return gfn_to_pfn_memslot(kvm_vcpu_gfn_to_memslot(vcpu, gfn), gfn);
}
EXPORT_SYMBOL_GPL(kvm_vcpu_gfn_to_pfn);

int gfn_to_page_many_atomic(struct kvm_memory_slot *slot, gfn_t gfn,
			    struct page **pages, int nr_pages)
{
	unsigned long addr;
	gfn_t entry = 0;

	addr = gfn_to_hva_many(slot, gfn, &entry);
	if (kvm_is_error_hva(addr))
		return -1;

	if (entry < nr_pages)
		return 0;

	return __get_user_pages_fast(addr, nr_pages, 1, pages);
}
EXPORT_SYMBOL_GPL(gfn_to_page_many_atomic);

static struct page *kvm_pfn_to_page(kvm_pfn_t pfn)
{
	if (is_error_noslot_pfn(pfn))
		return KVM_ERR_PTR_BAD_PAGE;

	if (kvm_is_reserved_pfn(pfn)) {
		WARN_ON(1);
		return KVM_ERR_PTR_BAD_PAGE;
	}

	return pfn_to_page(pfn);
}

struct page *gfn_to_page(struct kvm *kvm, gfn_t gfn)
{
	kvm_pfn_t pfn;

	pfn = gfn_to_pfn(kvm, gfn);

	return kvm_pfn_to_page(pfn);
}
EXPORT_SYMBOL_GPL(gfn_to_page);

struct page *kvm_vcpu_gfn_to_page(struct kvm_vcpu *vcpu, gfn_t gfn)
{
	kvm_pfn_t pfn;

	pfn = kvm_vcpu_gfn_to_pfn(vcpu, gfn);

	return kvm_pfn_to_page(pfn);
}
EXPORT_SYMBOL_GPL(kvm_vcpu_gfn_to_page);

void kvm_release_page_clean(struct page *page)
{
	WARN_ON(is_error_page(page));

	kvm_release_pfn_clean(page_to_pfn(page));
}
EXPORT_SYMBOL_GPL(kvm_release_page_clean);

void kvm_release_pfn_clean(kvm_pfn_t pfn)
{
	if (!is_error_noslot_pfn(pfn) && !kvm_is_reserved_pfn(pfn))
		put_page(pfn_to_page(pfn));
}
EXPORT_SYMBOL_GPL(kvm_release_pfn_clean);

void kvm_release_page_dirty(struct page *page)
{
	WARN_ON(is_error_page(page));

	kvm_release_pfn_dirty(page_to_pfn(page));
}
EXPORT_SYMBOL_GPL(kvm_release_page_dirty);

void kvm_release_pfn_dirty(kvm_pfn_t pfn)
{
	kvm_set_pfn_dirty(pfn);
	kvm_release_pfn_clean(pfn);
}
EXPORT_SYMBOL_GPL(kvm_release_pfn_dirty);

void kvm_set_pfn_dirty(kvm_pfn_t pfn)
{
	if (!kvm_is_reserved_pfn(pfn)) {
		struct page *page = pfn_to_page(pfn);

		if (!PageReserved(page))
			SetPageDirty(page);
	}
}
EXPORT_SYMBOL_GPL(kvm_set_pfn_dirty);

void kvm_set_pfn_accessed(kvm_pfn_t pfn)
{
	if (!kvm_is_reserved_pfn(pfn))
		mark_page_accessed(pfn_to_page(pfn));
}
EXPORT_SYMBOL_GPL(kvm_set_pfn_accessed);

void kvm_get_pfn(kvm_pfn_t pfn)
{
	if (!kvm_is_reserved_pfn(pfn))
		get_page(pfn_to_page(pfn));
}
EXPORT_SYMBOL_GPL(kvm_get_pfn);

static int next_segment(unsigned long len, int offset)
{
	if (len > PAGE_SIZE - offset)
		return PAGE_SIZE - offset;
	else
		return len;
}

static int __kvm_read_guest_page(struct kvm_memory_slot *slot, gfn_t gfn,
				 void *data, int offset, int len)
{
	int r;
	unsigned long addr;

	addr = gfn_to_hva_memslot_prot(slot, gfn, NULL);
	if (kvm_is_error_hva(addr))
		return -EFAULT;
	r = __copy_from_user(data, (void __user *)addr + offset, len);
	if (r)
		return -EFAULT;
	return 0;
}

int kvm_read_guest_page(struct kvm *kvm, gfn_t gfn, void *data, int offset,
			int len)
{
	struct kvm_memory_slot *slot = gfn_to_memslot(kvm, gfn);

	return __kvm_read_guest_page(slot, gfn, data, offset, len);
}
EXPORT_SYMBOL_GPL(kvm_read_guest_page);

int kvm_vcpu_read_guest_page(struct kvm_vcpu *vcpu, gfn_t gfn, void *data,
			     int offset, int len)
{
	struct kvm_memory_slot *slot = kvm_vcpu_gfn_to_memslot(vcpu, gfn);

	return __kvm_read_guest_page(slot, gfn, data, offset, len);
}
EXPORT_SYMBOL_GPL(kvm_vcpu_read_guest_page);

int kvm_read_guest(struct kvm *kvm, gpa_t gpa, void *data, unsigned long len)
{
	gfn_t gfn = gpa >> PAGE_SHIFT;
	int seg;
	int offset = offset_in_page(gpa);
	int ret;

	while ((seg = next_segment(len, offset)) != 0) {
		ret = kvm_read_guest_page(kvm, gfn, data, offset, seg);
		if (ret < 0)
			return ret;
		offset = 0;
		len -= seg;
		data += seg;
		++gfn;
	}
	return 0;
}
EXPORT_SYMBOL_GPL(kvm_read_guest);

int kvm_vcpu_read_guest(struct kvm_vcpu *vcpu, gpa_t gpa, void *data, unsigned long len)
{
	gfn_t gfn = gpa >> PAGE_SHIFT;
	int seg;
	int offset = offset_in_page(gpa);
	int ret;

	while ((seg = next_segment(len, offset)) != 0) {
		ret = kvm_vcpu_read_guest_page(vcpu, gfn, data, offset, seg);
		if (ret < 0)
			return ret;
		offset = 0;
		len -= seg;
		data += seg;
		++gfn;
	}
	return 0;
}
EXPORT_SYMBOL_GPL(kvm_vcpu_read_guest);

static int __kvm_read_guest_atomic(struct kvm_memory_slot *slot, gfn_t gfn,
			           void *data, int offset, unsigned long len)
{
	int r;
	unsigned long addr;

	addr = gfn_to_hva_memslot_prot(slot, gfn, NULL);
	if (kvm_is_error_hva(addr))
		return -EFAULT;
	pagefault_disable();
	r = __copy_from_user_inatomic(data, (void __user *)addr + offset, len);
	pagefault_enable();
	if (r)
		return -EFAULT;
	return 0;
}

int kvm_read_guest_atomic(struct kvm *kvm, gpa_t gpa, void *data,
			  unsigned long len)
{
	gfn_t gfn = gpa >> PAGE_SHIFT;
	struct kvm_memory_slot *slot = gfn_to_memslot(kvm, gfn);
	int offset = offset_in_page(gpa);

	return __kvm_read_guest_atomic(slot, gfn, data, offset, len);
}
EXPORT_SYMBOL_GPL(kvm_read_guest_atomic);

int kvm_vcpu_read_guest_atomic(struct kvm_vcpu *vcpu, gpa_t gpa,
			       void *data, unsigned long len)
{
	gfn_t gfn = gpa >> PAGE_SHIFT;
	struct kvm_memory_slot *slot = kvm_vcpu_gfn_to_memslot(vcpu, gfn);
	int offset = offset_in_page(gpa);

	return __kvm_read_guest_atomic(slot, gfn, data, offset, len);
}
EXPORT_SYMBOL_GPL(kvm_vcpu_read_guest_atomic);

static int __kvm_write_guest_page(struct kvm_memory_slot *memslot, gfn_t gfn,
			          const void *data, int offset, int len)
{
	int r;
	unsigned long addr;

	addr = gfn_to_hva_memslot(memslot, gfn);
	if (kvm_is_error_hva(addr))
		return -EFAULT;
	r = __copy_to_user((void __user *)addr + offset, data, len);
	if (r)
		return -EFAULT;
	mark_page_dirty_in_slot(memslot, gfn);
	return 0;
}

int kvm_write_guest_page(struct kvm *kvm, gfn_t gfn,
			 const void *data, int offset, int len)
{
	struct kvm_memory_slot *slot = gfn_to_memslot(kvm, gfn);

	return __kvm_write_guest_page(slot, gfn, data, offset, len);
}
EXPORT_SYMBOL_GPL(kvm_write_guest_page);

int kvm_vcpu_write_guest_page(struct kvm_vcpu *vcpu, gfn_t gfn,
			      const void *data, int offset, int len)
{
	struct kvm_memory_slot *slot = kvm_vcpu_gfn_to_memslot(vcpu, gfn);

	return __kvm_write_guest_page(slot, gfn, data, offset, len);
}
EXPORT_SYMBOL_GPL(kvm_vcpu_write_guest_page);

int kvm_write_guest(struct kvm *kvm, gpa_t gpa, const void *data,
		    unsigned long len)
{
	gfn_t gfn = gpa >> PAGE_SHIFT;
	int seg;
	int offset = offset_in_page(gpa);
	int ret;

	while ((seg = next_segment(len, offset)) != 0) {
		ret = kvm_write_guest_page(kvm, gfn, data, offset, seg);
		if (ret < 0)
			return ret;
		offset = 0;
		len -= seg;
		data += seg;
		++gfn;
	}
	return 0;
}
EXPORT_SYMBOL_GPL(kvm_write_guest);

int kvm_vcpu_write_guest(struct kvm_vcpu *vcpu, gpa_t gpa, const void *data,
		         unsigned long len)
{
	gfn_t gfn = gpa >> PAGE_SHIFT;
	int seg;
	int offset = offset_in_page(gpa);
	int ret;

	while ((seg = next_segment(len, offset)) != 0) {
		ret = kvm_vcpu_write_guest_page(vcpu, gfn, data, offset, seg);
		if (ret < 0)
			return ret;
		offset = 0;
		len -= seg;
		data += seg;
		++gfn;
	}
	return 0;
}
EXPORT_SYMBOL_GPL(kvm_vcpu_write_guest);

static int __kvm_gfn_to_hva_cache_init(struct kvm_memslots *slots,
				       struct gfn_to_hva_cache *ghc,
				       gpa_t gpa, unsigned long len)
{
	int offset = offset_in_page(gpa);
	gfn_t start_gfn = gpa >> PAGE_SHIFT;
	gfn_t end_gfn = (gpa + len - 1) >> PAGE_SHIFT;
	gfn_t nr_pages_needed = end_gfn - start_gfn + 1;
	gfn_t nr_pages_avail;
	int r = start_gfn <= end_gfn ? 0 : -EINVAL;

	ghc->gpa = gpa;
	ghc->generation = slots->generation;
	ghc->len = len;
	ghc->hva = KVM_HVA_ERR_BAD;

	/*
	 * If the requested region crosses two memslots, we still
	 * verify that the entire region is valid here.
	 */
	while (!r && start_gfn <= end_gfn) {
		ghc->memslot = __gfn_to_memslot(slots, start_gfn);
		ghc->hva = gfn_to_hva_many(ghc->memslot, start_gfn,
					   &nr_pages_avail);
		if (kvm_is_error_hva(ghc->hva))
			r = -EFAULT;
		start_gfn += nr_pages_avail;
	}

	/* Use the slow path for cross page reads and writes. */
	if (!r && nr_pages_needed == 1)
		ghc->hva += offset;
	else
		ghc->memslot = NULL;

	return r;
}

int kvm_gfn_to_hva_cache_init(struct kvm *kvm, struct gfn_to_hva_cache *ghc,
			      gpa_t gpa, unsigned long len)
{
	struct kvm_memslots *slots = kvm_memslots(kvm);
	return __kvm_gfn_to_hva_cache_init(slots, ghc, gpa, len);
}
EXPORT_SYMBOL_GPL(kvm_gfn_to_hva_cache_init);

int kvm_write_guest_offset_cached(struct kvm *kvm, struct gfn_to_hva_cache *ghc,
				  void *data, unsigned int offset,
				  unsigned long len)
{
	struct kvm_memslots *slots = kvm_memslots(kvm);
	int r;
	gpa_t gpa = ghc->gpa + offset;

	BUG_ON(len + offset > ghc->len);

	if (slots->generation != ghc->generation)
		__kvm_gfn_to_hva_cache_init(slots, ghc, ghc->gpa, ghc->len);

	if (unlikely(!ghc->memslot))
		return kvm_write_guest(kvm, gpa, data, len);

	if (kvm_is_error_hva(ghc->hva))
		return -EFAULT;

	r = __copy_to_user((void __user *)ghc->hva + offset, data, len);
	if (r)
		return -EFAULT;
	mark_page_dirty_in_slot(ghc->memslot, gpa >> PAGE_SHIFT);

	return 0;
}
EXPORT_SYMBOL_GPL(kvm_write_guest_offset_cached);

int kvm_write_guest_cached(struct kvm *kvm, struct gfn_to_hva_cache *ghc,
			   void *data, unsigned long len)
{
	return kvm_write_guest_offset_cached(kvm, ghc, data, 0, len);
}
EXPORT_SYMBOL_GPL(kvm_write_guest_cached);

int kvm_read_guest_cached(struct kvm *kvm, struct gfn_to_hva_cache *ghc,
			   void *data, unsigned long len)
{
	struct kvm_memslots *slots = kvm_memslots(kvm);
	int r;

	BUG_ON(len > ghc->len);

	if (slots->generation != ghc->generation)
		__kvm_gfn_to_hva_cache_init(slots, ghc, ghc->gpa, ghc->len);

	if (unlikely(!ghc->memslot))
		return kvm_read_guest(kvm, ghc->gpa, data, len);

	if (kvm_is_error_hva(ghc->hva))
		return -EFAULT;

	r = __copy_from_user(data, (void __user *)ghc->hva, len);
	if (r)
		return -EFAULT;

	return 0;
}
EXPORT_SYMBOL_GPL(kvm_read_guest_cached);

int kvm_clear_guest_page(struct kvm *kvm, gfn_t gfn, int offset, int len)
{
	const void *zero_page = (const void *) __va(page_to_phys(ZERO_PAGE(0)));

	return kvm_write_guest_page(kvm, gfn, zero_page, offset, len);
}
EXPORT_SYMBOL_GPL(kvm_clear_guest_page);

int kvm_clear_guest(struct kvm *kvm, gpa_t gpa, unsigned long len)
{
	gfn_t gfn = gpa >> PAGE_SHIFT;
	int seg;
	int offset = offset_in_page(gpa);
	int ret;

	while ((seg = next_segment(len, offset)) != 0) {
		ret = kvm_clear_guest_page(kvm, gfn, offset, seg);
		if (ret < 0)
			return ret;
		offset = 0;
		len -= seg;
		++gfn;
	}
	return 0;
}
EXPORT_SYMBOL_GPL(kvm_clear_guest);

static void mark_page_dirty_in_slot(struct kvm_memory_slot *memslot,
				    gfn_t gfn)
{
	if (memslot && memslot->dirty_bitmap) {
		unsigned long rel_gfn = gfn - memslot->base_gfn;

		set_bit_le(rel_gfn, memslot->dirty_bitmap);
	}
}

void mark_page_dirty(struct kvm *kvm, gfn_t gfn)
{
	struct kvm_memory_slot *memslot;

	memslot = gfn_to_memslot(kvm, gfn);
	mark_page_dirty_in_slot(memslot, gfn);
}
EXPORT_SYMBOL_GPL(mark_page_dirty);

void kvm_vcpu_mark_page_dirty(struct kvm_vcpu *vcpu, gfn_t gfn)
{
	struct kvm_memory_slot *memslot;

	memslot = kvm_vcpu_gfn_to_memslot(vcpu, gfn);
	mark_page_dirty_in_slot(memslot, gfn);
}
EXPORT_SYMBOL_GPL(kvm_vcpu_mark_page_dirty);

void kvm_sigset_activate(struct kvm_vcpu *vcpu)
{
	if (!vcpu->sigset_active)
		return;

	/*
	 * This does a lockless modification of ->real_blocked, which is fine
	 * because, only current can change ->real_blocked and all readers of
	 * ->real_blocked don't care as long ->real_blocked is always a subset
	 * of ->blocked.
	 */
	sigprocmask(SIG_SETMASK, &vcpu->sigset, &current->real_blocked);
}

void kvm_sigset_deactivate(struct kvm_vcpu *vcpu)
{
	if (!vcpu->sigset_active)
		return;

	sigprocmask(SIG_SETMASK, &current->real_blocked, NULL);
	sigemptyset(&current->real_blocked);
}

static void grow_halt_poll_ns(struct kvm_vcpu *vcpu)
{
	unsigned int old, val, grow;

	old = val = vcpu->halt_poll_ns;
	grow = READ_ONCE(halt_poll_ns_grow);
	/* 10us base */
	if (val == 0 && grow)
		val = 10000;
	else
		val *= grow;

	if (val > halt_poll_ns)
		val = halt_poll_ns;

	vcpu->halt_poll_ns = val;
	trace_kvm_halt_poll_ns_grow(vcpu->vcpu_id, val, old);
}

static void shrink_halt_poll_ns(struct kvm_vcpu *vcpu)
{
	unsigned int old, val, shrink;

	old = val = vcpu->halt_poll_ns;
	shrink = READ_ONCE(halt_poll_ns_shrink);
	if (shrink == 0)
		val = 0;
	else
		val /= shrink;

	vcpu->halt_poll_ns = val;
	trace_kvm_halt_poll_ns_shrink(vcpu->vcpu_id, val, old);
}

static int kvm_vcpu_check_block(struct kvm_vcpu *vcpu)
{
	int ret = -EINTR;
	int idx = srcu_read_lock(&vcpu->kvm->srcu);

	if (kvm_arch_vcpu_runnable(vcpu)) {
		kvm_make_request(KVM_REQ_UNHALT, vcpu);
		goto out;
	}
	if (kvm_cpu_has_pending_timer(vcpu))
		goto out;
	if (signal_pending(current))
		goto out;

	ret = 0;
out:
	srcu_read_unlock(&vcpu->kvm->srcu, idx);
	return ret;
}

/*
 * The vCPU has executed a HLT instruction with in-kernel mode enabled.
 */
void kvm_vcpu_block(struct kvm_vcpu *vcpu)
{
	ktime_t start, cur;
	DECLARE_SWAITQUEUE(wait);
	bool waited = false;
	u64 block_ns;

	start = cur = ktime_get();
	if (vcpu->halt_poll_ns && !kvm_arch_no_poll(vcpu)) {
		ktime_t stop = ktime_add_ns(ktime_get(), vcpu->halt_poll_ns);

		++vcpu->stat.halt_attempted_poll;
		do {
			/*
			 * This sets KVM_REQ_UNHALT if an interrupt
			 * arrives.
			 */
			if (kvm_vcpu_check_block(vcpu) < 0) {
				++vcpu->stat.halt_successful_poll;
				if (!vcpu_valid_wakeup(vcpu))
					++vcpu->stat.halt_poll_invalid;
				goto out;
			}
			cur = ktime_get();
		} while (single_task_running() && ktime_before(cur, stop));
	}

	kvm_arch_vcpu_blocking(vcpu);

	for (;;) {
		prepare_to_swait(&vcpu->wq, &wait, TASK_INTERRUPTIBLE);

		if (kvm_vcpu_check_block(vcpu) < 0)
			break;

		waited = true;
		schedule();
	}

	finish_swait(&vcpu->wq, &wait);
	cur = ktime_get();

	kvm_arch_vcpu_unblocking(vcpu);
out:
	block_ns = ktime_to_ns(cur) - ktime_to_ns(start);

	if (!vcpu_valid_wakeup(vcpu))
		shrink_halt_poll_ns(vcpu);
	else if (halt_poll_ns) {
		if (block_ns <= vcpu->halt_poll_ns)
			;
		/* we had a long block, shrink polling */
		else if (vcpu->halt_poll_ns && block_ns > halt_poll_ns)
			shrink_halt_poll_ns(vcpu);
		/* we had a short halt and our poll time is too small */
		else if (vcpu->halt_poll_ns < halt_poll_ns &&
			block_ns < halt_poll_ns)
			grow_halt_poll_ns(vcpu);
	} else
		vcpu->halt_poll_ns = 0;

	trace_kvm_vcpu_wakeup(block_ns, waited, vcpu_valid_wakeup(vcpu));
	kvm_arch_vcpu_block_finish(vcpu);
}
EXPORT_SYMBOL_GPL(kvm_vcpu_block);

bool kvm_vcpu_wake_up(struct kvm_vcpu *vcpu)
{
	struct swait_queue_head *wqp;

	wqp = kvm_arch_vcpu_wq(vcpu);
	if (swq_has_sleeper(wqp)) {
		swake_up(wqp);
		++vcpu->stat.halt_wakeup;
		return true;
	}

	return false;
}
EXPORT_SYMBOL_GPL(kvm_vcpu_wake_up);

#ifndef CONFIG_S390
/*
 * Kick a sleeping VCPU, or a guest VCPU in guest mode, into host kernel mode.
 */
void kvm_vcpu_kick(struct kvm_vcpu *vcpu)
{
	int me;
	int cpu = vcpu->cpu;

	if (kvm_vcpu_wake_up(vcpu))
		return;

	me = get_cpu();
	if (cpu != me && (unsigned)cpu < nr_cpu_ids && cpu_online(cpu))
		if (kvm_arch_vcpu_should_kick(vcpu))
			smp_send_reschedule(cpu);
	put_cpu();
}
EXPORT_SYMBOL_GPL(kvm_vcpu_kick);
#endif /* !CONFIG_S390 */

int kvm_vcpu_yield_to(struct kvm_vcpu *target)
{
	struct pid *pid;
	struct task_struct *task = NULL;
	int ret = 0;

	rcu_read_lock();
	pid = rcu_dereference(target->pid);
	if (pid)
		task = get_pid_task(pid, PIDTYPE_PID);
	rcu_read_unlock();
	if (!task)
		return ret;
	ret = yield_to(task, 1);
	put_task_struct(task);

	return ret;
}
EXPORT_SYMBOL_GPL(kvm_vcpu_yield_to);

/*
 * Helper that checks whether a VCPU is eligible for directed yield.
 * Most eligible candidate to yield is decided by following heuristics:
 *
 *  (a) VCPU which has not done pl-exit or cpu relax intercepted recently
 *  (preempted lock holder), indicated by @in_spin_loop.
 *  Set at the beiginning and cleared at the end of interception/PLE handler.
 *
 *  (b) VCPU which has done pl-exit/ cpu relax intercepted but did not get
 *  chance last time (mostly it has become eligible now since we have probably
 *  yielded to lockholder in last iteration. This is done by toggling
 *  @dy_eligible each time a VCPU checked for eligibility.)
 *
 *  Yielding to a recently pl-exited/cpu relax intercepted VCPU before yielding
 *  to preempted lock-holder could result in wrong VCPU selection and CPU
 *  burning. Giving priority for a potential lock-holder increases lock
 *  progress.
 *
 *  Since algorithm is based on heuristics, accessing another VCPU data without
 *  locking does not harm. It may result in trying to yield to  same VCPU, fail
 *  and continue with next VCPU and so on.
 */
static bool kvm_vcpu_eligible_for_directed_yield(struct kvm_vcpu *vcpu)
{
#ifdef CONFIG_HAVE_KVM_CPU_RELAX_INTERCEPT
	bool eligible;

	eligible = !vcpu->spin_loop.in_spin_loop ||
		    vcpu->spin_loop.dy_eligible;

	if (vcpu->spin_loop.in_spin_loop)
		kvm_vcpu_set_dy_eligible(vcpu, !vcpu->spin_loop.dy_eligible);

	return eligible;
#else
	return true;
#endif
}

void kvm_vcpu_on_spin(struct kvm_vcpu *me, bool yield_to_kernel_mode)
{
	struct kvm *kvm = me->kvm;
	struct kvm_vcpu *vcpu;
	int last_boosted_vcpu = me->kvm->last_boosted_vcpu;
	int yielded = 0;
	int try = 3;
	int pass;
	int i;

	kvm_vcpu_set_in_spin_loop(me, true);
	/*
	 * We boost the priority of a VCPU that is runnable but not
	 * currently running, because it got preempted by something
	 * else and called schedule in __vcpu_run.  Hopefully that
	 * VCPU is holding the lock that we need and will release it.
	 * We approximate round-robin by starting at the last boosted VCPU.
	 */
	for (pass = 0; pass < 2 && !yielded && try; pass++) {
		kvm_for_each_vcpu(i, vcpu, kvm) {
			if (!pass && i <= last_boosted_vcpu) {
				i = last_boosted_vcpu;
				continue;
			} else if (pass && i > last_boosted_vcpu)
				break;
			if (!ACCESS_ONCE(vcpu->preempted))
				continue;
			if (vcpu == me)
				continue;
			if (swait_active(&vcpu->wq) && !kvm_arch_vcpu_runnable(vcpu))
				continue;
			if (yield_to_kernel_mode && !kvm_arch_vcpu_in_kernel(vcpu))
				continue;
			if (!kvm_vcpu_eligible_for_directed_yield(vcpu))
				continue;

			yielded = kvm_vcpu_yield_to(vcpu);
			if (yielded > 0) {
				kvm->last_boosted_vcpu = i;
				break;
			} else if (yielded < 0) {
				try--;
				if (!try)
					break;
			}
		}
	}
	kvm_vcpu_set_in_spin_loop(me, false);

	/* Ensure vcpu is not eligible during next spinloop */
	kvm_vcpu_set_dy_eligible(me, false);
}
EXPORT_SYMBOL_GPL(kvm_vcpu_on_spin);

static int kvm_vcpu_fault(struct vm_fault *vmf)
{
	struct kvm_vcpu *vcpu = vmf->vma->vm_file->private_data;
	struct page *page;

	if (vmf->pgoff == 0)
		page = virt_to_page(vcpu->run);
#ifdef CONFIG_X86
	else if (vmf->pgoff == KVM_PIO_PAGE_OFFSET)
		page = virt_to_page(vcpu->arch.pio_data);
#endif
#ifdef CONFIG_KVM_MMIO
	else if (vmf->pgoff == KVM_COALESCED_MMIO_PAGE_OFFSET)
		page = virt_to_page(vcpu->kvm->coalesced_mmio_ring);
#endif
	else
		return kvm_arch_vcpu_fault(vcpu, vmf);
	get_page(page);
	vmf->page = page;
	return 0;
}

static const struct vm_operations_struct kvm_vcpu_vm_ops = {
	.fault = kvm_vcpu_fault,
};

static int kvm_vcpu_mmap(struct file *file, struct vm_area_struct *vma)
{
	vma->vm_ops = &kvm_vcpu_vm_ops;
	return 0;
}

static int kvm_vcpu_release(struct inode *inode, struct file *filp)
{
	struct kvm_vcpu *vcpu = filp->private_data;

	debugfs_remove_recursive(vcpu->debugfs_dentry);
	kvm_put_kvm(vcpu->kvm);
	return 0;
}

static struct file_operations kvm_vcpu_fops = {
	.release        = kvm_vcpu_release,
	.unlocked_ioctl = kvm_vcpu_ioctl,
	.mmap           = kvm_vcpu_mmap,
	.llseek		= noop_llseek,
	KVM_COMPAT(kvm_vcpu_compat_ioctl),
};

/*
 * Allocates an inode for the vcpu.
 */
static int create_vcpu_fd(struct kvm_vcpu *vcpu)
{
	char name[8 + 1 + ITOA_MAX_LEN + 1];

	snprintf(name, sizeof(name), "kvm-vcpu:%d", vcpu->vcpu_id);
	return anon_inode_getfd(name, &kvm_vcpu_fops, vcpu, O_RDWR | O_CLOEXEC);
}

static int kvm_create_vcpu_debugfs(struct kvm_vcpu *vcpu)
{
	char dir_name[ITOA_MAX_LEN * 2];
	int ret;

	if (!kvm_arch_has_vcpu_debugfs())
		return 0;

	if (!debugfs_initialized())
		return 0;

	snprintf(dir_name, sizeof(dir_name), "vcpu%d", vcpu->vcpu_id);
	vcpu->debugfs_dentry = debugfs_create_dir(dir_name,
								vcpu->kvm->debugfs_dentry);
	if (!vcpu->debugfs_dentry)
		return -ENOMEM;

	ret = kvm_arch_create_vcpu_debugfs(vcpu);
	if (ret < 0) {
		debugfs_remove_recursive(vcpu->debugfs_dentry);
		return ret;
	}

	return 0;
}

/*
 * Creates some virtual cpus.  Good luck creating more than one.
 */
static int kvm_vm_ioctl_create_vcpu(struct kvm *kvm, u32 id)
{
	int r;
	struct kvm_vcpu *vcpu;

	if (id >= KVM_MAX_VCPU_ID)
		return -EINVAL;

	mutex_lock(&kvm->lock);
	if (kvm->created_vcpus == KVM_MAX_VCPUS) {
		mutex_unlock(&kvm->lock);
		return -EINVAL;
	}

	kvm->created_vcpus++;
	mutex_unlock(&kvm->lock);

	vcpu = kvm_arch_vcpu_create(kvm, id);
	if (IS_ERR(vcpu)) {
		r = PTR_ERR(vcpu);
		goto vcpu_decrement;
	}

	preempt_notifier_init(&vcpu->preempt_notifier, &kvm_preempt_ops);

	r = kvm_arch_vcpu_setup(vcpu);
	if (r)
		goto vcpu_destroy;

	r = kvm_create_vcpu_debugfs(vcpu);
	if (r)
		goto vcpu_destroy;

	mutex_lock(&kvm->lock);
	if (kvm_get_vcpu_by_id(kvm, id)) {
		r = -EEXIST;
		goto unlock_vcpu_destroy;
	}

	BUG_ON(kvm->vcpus[atomic_read(&kvm->online_vcpus)]);

	/* Now it's all set up, let userspace reach it */
	kvm_get_kvm(kvm);
	r = create_vcpu_fd(vcpu);
	if (r < 0) {
		kvm_put_kvm(kvm);
		goto unlock_vcpu_destroy;
	}

	kvm->vcpus[atomic_read(&kvm->online_vcpus)] = vcpu;

	/*
	 * Pairs with smp_rmb() in kvm_get_vcpu.  Write kvm->vcpus
	 * before kvm->online_vcpu's incremented value.
	 */
	smp_wmb();
	atomic_inc(&kvm->online_vcpus);

	mutex_unlock(&kvm->lock);
	kvm_arch_vcpu_postcreate(vcpu);
	return r;

unlock_vcpu_destroy:
	mutex_unlock(&kvm->lock);
	debugfs_remove_recursive(vcpu->debugfs_dentry);
vcpu_destroy:
	kvm_arch_vcpu_destroy(vcpu);
vcpu_decrement:
	mutex_lock(&kvm->lock);
	kvm->created_vcpus--;
	mutex_unlock(&kvm->lock);
	return r;
}

static int kvm_vcpu_ioctl_set_sigmask(struct kvm_vcpu *vcpu, sigset_t *sigset)
{
	if (sigset) {
		sigdelsetmask(sigset, sigmask(SIGKILL)|sigmask(SIGSTOP));
		vcpu->sigset_active = 1;
		vcpu->sigset = *sigset;
	} else
		vcpu->sigset_active = 0;
	return 0;
}

static long kvm_vcpu_ioctl(struct file *filp,
			   unsigned int ioctl, unsigned long arg)
{
	struct kvm_vcpu *vcpu = filp->private_data;
	void __user *argp = (void __user *)arg;
	int r;
	struct kvm_fpu *fpu = NULL;
	struct kvm_sregs *kvm_sregs = NULL;

	if (vcpu->kvm->mm != current->mm)
		return -EIO;

	if (unlikely(_IOC_TYPE(ioctl) != KVMIO))
		return -EINVAL;

	/*
	 * Some architectures have vcpu ioctls that are asynchronous to vcpu
	 * execution; mutex_lock() would break them.
	 */
	r = kvm_arch_vcpu_async_ioctl(filp, ioctl, arg);
	if (r != -ENOIOCTLCMD)
		return r;

	if (mutex_lock_killable(&vcpu->mutex))
		return -EINTR;
	switch (ioctl) {
	case KVM_RUN: {
		struct pid *oldpid;
		r = -EINVAL;
		if (arg)
			goto out;
		oldpid = rcu_access_pointer(vcpu->pid);
		if (unlikely(oldpid != task_pid(current))) {
			/* The thread running this VCPU changed. */
			struct pid *newpid;

			r = kvm_arch_vcpu_run_pid_change(vcpu);
			if (r)
				break;

			newpid = get_task_pid(current, PIDTYPE_PID);
			rcu_assign_pointer(vcpu->pid, newpid);
			if (oldpid)
				synchronize_rcu();
			put_pid(oldpid);
		}
		r = kvm_arch_vcpu_ioctl_run(vcpu, vcpu->run);
		trace_kvm_userspace_exit(vcpu->run->exit_reason, r);
		break;
	}
	case KVM_GET_REGS: {
		struct kvm_regs *kvm_regs;

		r = -ENOMEM;
		kvm_regs = kzalloc(sizeof(struct kvm_regs), GFP_KERNEL);
		if (!kvm_regs)
			goto out;
		r = kvm_arch_vcpu_ioctl_get_regs(vcpu, kvm_regs);
		if (r)
			goto out_free1;
		r = -EFAULT;
		if (copy_to_user(argp, kvm_regs, sizeof(struct kvm_regs)))
			goto out_free1;
		r = 0;
out_free1:
		kfree(kvm_regs);
		break;
	}
	case KVM_SET_REGS: {
		struct kvm_regs *kvm_regs;

		r = -ENOMEM;
		kvm_regs = memdup_user(argp, sizeof(*kvm_regs));
		if (IS_ERR(kvm_regs)) {
			r = PTR_ERR(kvm_regs);
			goto out;
		}
		r = kvm_arch_vcpu_ioctl_set_regs(vcpu, kvm_regs);
		kfree(kvm_regs);
		break;
	}
	case KVM_GET_SREGS: {
		kvm_sregs = kzalloc(sizeof(struct kvm_sregs), GFP_KERNEL);
		r = -ENOMEM;
		if (!kvm_sregs)
			goto out;
		r = kvm_arch_vcpu_ioctl_get_sregs(vcpu, kvm_sregs);
		if (r)
			goto out;
		r = -EFAULT;
		if (copy_to_user(argp, kvm_sregs, sizeof(struct kvm_sregs)))
			goto out;
		r = 0;
		break;
	}
	case KVM_SET_SREGS: {
		kvm_sregs = memdup_user(argp, sizeof(*kvm_sregs));
		if (IS_ERR(kvm_sregs)) {
			r = PTR_ERR(kvm_sregs);
			kvm_sregs = NULL;
			goto out;
		}
		r = kvm_arch_vcpu_ioctl_set_sregs(vcpu, kvm_sregs);
		break;
	}
	case KVM_GET_MP_STATE: {
		struct kvm_mp_state mp_state;

		r = kvm_arch_vcpu_ioctl_get_mpstate(vcpu, &mp_state);
		if (r)
			goto out;
		r = -EFAULT;
		if (copy_to_user(argp, &mp_state, sizeof(mp_state)))
			goto out;
		r = 0;
		break;
	}
	case KVM_SET_MP_STATE: {
		struct kvm_mp_state mp_state;

		r = -EFAULT;
		if (copy_from_user(&mp_state, argp, sizeof(mp_state)))
			goto out;
		r = kvm_arch_vcpu_ioctl_set_mpstate(vcpu, &mp_state);
		break;
	}
	case KVM_TRANSLATE: {
		struct kvm_translation tr;

		r = -EFAULT;
		if (copy_from_user(&tr, argp, sizeof(tr)))
			goto out;
		r = kvm_arch_vcpu_ioctl_translate(vcpu, &tr);
		if (r)
			goto out;
		r = -EFAULT;
		if (copy_to_user(argp, &tr, sizeof(tr)))
			goto out;
		r = 0;
		break;
	}
	case KVM_SET_GUEST_DEBUG: {
		struct kvm_guest_debug dbg;

		r = -EFAULT;
		if (copy_from_user(&dbg, argp, sizeof(dbg)))
			goto out;
		r = kvm_arch_vcpu_ioctl_set_guest_debug(vcpu, &dbg);
		break;
	}
	case KVM_SET_SIGNAL_MASK: {
		struct kvm_signal_mask __user *sigmask_arg = argp;
		struct kvm_signal_mask kvm_sigmask;
		sigset_t sigset, *p;

		p = NULL;
		if (argp) {
			r = -EFAULT;
			if (copy_from_user(&kvm_sigmask, argp,
					   sizeof(kvm_sigmask)))
				goto out;
			r = -EINVAL;
			if (kvm_sigmask.len != sizeof(sigset))
				goto out;
			r = -EFAULT;
			if (copy_from_user(&sigset, sigmask_arg->sigset,
					   sizeof(sigset)))
				goto out;
			p = &sigset;
		}
		r = kvm_vcpu_ioctl_set_sigmask(vcpu, p);
		break;
	}
	case KVM_GET_FPU: {
		fpu = kzalloc(sizeof(struct kvm_fpu), GFP_KERNEL);
		r = -ENOMEM;
		if (!fpu)
			goto out;
		r = kvm_arch_vcpu_ioctl_get_fpu(vcpu, fpu);
		if (r)
			goto out;
		r = -EFAULT;
		if (copy_to_user(argp, fpu, sizeof(struct kvm_fpu)))
			goto out;
		r = 0;
		break;
	}
	case KVM_SET_FPU: {
		fpu = memdup_user(argp, sizeof(*fpu));
		if (IS_ERR(fpu)) {
			r = PTR_ERR(fpu);
			fpu = NULL;
			goto out;
		}
		r = kvm_arch_vcpu_ioctl_set_fpu(vcpu, fpu);
		break;
	}
	default:
		r = kvm_arch_vcpu_ioctl(filp, ioctl, arg);
	}
out:
	mutex_unlock(&vcpu->mutex);
	kfree(fpu);
	kfree(kvm_sregs);
	return r;
}

#ifdef CONFIG_KVM_COMPAT
static long kvm_vcpu_compat_ioctl(struct file *filp,
				  unsigned int ioctl, unsigned long arg)
{
	struct kvm_vcpu *vcpu = filp->private_data;
	void __user *argp = compat_ptr(arg);
	int r;

	if (vcpu->kvm->mm != current->mm)
		return -EIO;

	switch (ioctl) {
	case KVM_SET_SIGNAL_MASK: {
		struct kvm_signal_mask __user *sigmask_arg = argp;
		struct kvm_signal_mask kvm_sigmask;
		compat_sigset_t csigset;
		sigset_t sigset;

		if (argp) {
			r = -EFAULT;
			if (copy_from_user(&kvm_sigmask, argp,
					   sizeof(kvm_sigmask)))
				goto out;
			r = -EINVAL;
			if (kvm_sigmask.len != sizeof(csigset))
				goto out;
			r = -EFAULT;
			if (copy_from_user(&csigset, sigmask_arg->sigset,
					   sizeof(csigset)))
				goto out;
			sigset_from_compat(&sigset, &csigset);
			r = kvm_vcpu_ioctl_set_sigmask(vcpu, &sigset);
		} else
			r = kvm_vcpu_ioctl_set_sigmask(vcpu, NULL);
		break;
	}
	default:
		r = kvm_vcpu_ioctl(filp, ioctl, arg);
	}

out:
	return r;
}
#endif

static int kvm_device_ioctl_attr(struct kvm_device *dev,
				 int (*accessor)(struct kvm_device *dev,
						 struct kvm_device_attr *attr),
				 unsigned long arg)
{
	struct kvm_device_attr attr;

	if (!accessor)
		return -EPERM;

	if (copy_from_user(&attr, (void __user *)arg, sizeof(attr)))
		return -EFAULT;

	return accessor(dev, &attr);
}

static long kvm_device_ioctl(struct file *filp, unsigned int ioctl,
			     unsigned long arg)
{
	struct kvm_device *dev = filp->private_data;

	if (dev->kvm->mm != current->mm)
		return -EIO;

	switch (ioctl) {
	case KVM_SET_DEVICE_ATTR:
		return kvm_device_ioctl_attr(dev, dev->ops->set_attr, arg);
	case KVM_GET_DEVICE_ATTR:
		return kvm_device_ioctl_attr(dev, dev->ops->get_attr, arg);
	case KVM_HAS_DEVICE_ATTR:
		return kvm_device_ioctl_attr(dev, dev->ops->has_attr, arg);
	default:
		if (dev->ops->ioctl)
			return dev->ops->ioctl(dev, ioctl, arg);

		return -ENOTTY;
	}
}

static int kvm_device_release(struct inode *inode, struct file *filp)
{
	struct kvm_device *dev = filp->private_data;
	struct kvm *kvm = dev->kvm;

	kvm_put_kvm(kvm);
	return 0;
}

static const struct file_operations kvm_device_fops = {
	.unlocked_ioctl = kvm_device_ioctl,
	.release = kvm_device_release,
	KVM_COMPAT(kvm_device_ioctl),
};

struct kvm_device *kvm_device_from_filp(struct file *filp)
{
	if (filp->f_op != &kvm_device_fops)
		return NULL;

	return filp->private_data;
}

static struct kvm_device_ops *kvm_device_ops_table[KVM_DEV_TYPE_MAX] = {
#ifdef CONFIG_KVM_MPIC
	[KVM_DEV_TYPE_FSL_MPIC_20]	= &kvm_mpic_ops,
	[KVM_DEV_TYPE_FSL_MPIC_42]	= &kvm_mpic_ops,
#endif
};

int kvm_register_device_ops(struct kvm_device_ops *ops, u32 type)
{
	if (type >= ARRAY_SIZE(kvm_device_ops_table))
		return -ENOSPC;

	if (kvm_device_ops_table[type] != NULL)
		return -EEXIST;

	kvm_device_ops_table[type] = ops;
	return 0;
}

void kvm_unregister_device_ops(u32 type)
{
	if (kvm_device_ops_table[type] != NULL)
		kvm_device_ops_table[type] = NULL;
}

static int kvm_ioctl_create_device(struct kvm *kvm,
				   struct kvm_create_device *cd)
{
	struct kvm_device_ops *ops = NULL;
	struct kvm_device *dev;
	bool test = cd->flags & KVM_CREATE_DEVICE_TEST;
<<<<<<< HEAD
	u32 dev_type;
=======
	int type;
>>>>>>> e6fedb88
	int ret;

	if (cd->type >= ARRAY_SIZE(kvm_device_ops_table))
		return -ENODEV;

<<<<<<< HEAD
	dev_type = array_index_nospec(cd->type,
				      ARRAY_SIZE(kvm_device_ops_table));
	ops = kvm_device_ops_table[dev_type];
=======
	type = array_index_nospec(cd->type, ARRAY_SIZE(kvm_device_ops_table));
	ops = kvm_device_ops_table[type];
>>>>>>> e6fedb88
	if (ops == NULL)
		return -ENODEV;

	if (test)
		return 0;

	dev = kzalloc(sizeof(*dev), GFP_KERNEL);
	if (!dev)
		return -ENOMEM;

	dev->ops = ops;
	dev->kvm = kvm;

	mutex_lock(&kvm->lock);
	ret = ops->create(dev, type);
	if (ret < 0) {
		mutex_unlock(&kvm->lock);
		kfree(dev);
		return ret;
	}
	list_add(&dev->vm_node, &kvm->devices);
	mutex_unlock(&kvm->lock);

	if (ops->init)
		ops->init(dev);

	kvm_get_kvm(kvm);
	ret = anon_inode_getfd(ops->name, &kvm_device_fops, dev, O_RDWR | O_CLOEXEC);
	if (ret < 0) {
		kvm_put_kvm(kvm);
		mutex_lock(&kvm->lock);
		list_del(&dev->vm_node);
		mutex_unlock(&kvm->lock);
		ops->destroy(dev);
		return ret;
	}

	cd->fd = ret;
	return 0;
}

static long kvm_vm_ioctl_check_extension_generic(struct kvm *kvm, long arg)
{
	switch (arg) {
	case KVM_CAP_USER_MEMORY:
	case KVM_CAP_DESTROY_MEMORY_REGION_WORKS:
	case KVM_CAP_JOIN_MEMORY_REGIONS_WORKS:
	case KVM_CAP_INTERNAL_ERROR_DATA:
#ifdef CONFIG_HAVE_KVM_MSI
	case KVM_CAP_SIGNAL_MSI:
#endif
#ifdef CONFIG_HAVE_KVM_IRQFD
	case KVM_CAP_IRQFD:
	case KVM_CAP_IRQFD_RESAMPLE:
#endif
	case KVM_CAP_IOEVENTFD_ANY_LENGTH:
	case KVM_CAP_CHECK_EXTENSION_VM:
	case KVM_CAP_ENABLE_CAP_VM:
#ifdef CONFIG_KVM_GENERIC_DIRTYLOG_READ_PROTECT
	case KVM_CAP_MANUAL_DIRTY_LOG_PROTECT:
#endif
		return 1;
#ifdef CONFIG_KVM_MMIO
	case KVM_CAP_COALESCED_MMIO:
		return KVM_COALESCED_MMIO_PAGE_OFFSET;
	case KVM_CAP_COALESCED_PIO:
		return 1;
#endif
#ifdef CONFIG_HAVE_KVM_IRQ_ROUTING
	case KVM_CAP_IRQ_ROUTING:
		return KVM_MAX_IRQ_ROUTES;
#endif
#if KVM_ADDRESS_SPACE_NUM > 1
	case KVM_CAP_MULTI_ADDRESS_SPACE:
		return KVM_ADDRESS_SPACE_NUM;
#endif
	case KVM_CAP_MAX_VCPU_ID:
		return KVM_MAX_VCPU_ID;
	default:
		break;
	}
	return kvm_vm_ioctl_check_extension(kvm, arg);
}

int __attribute__((weak)) kvm_vm_ioctl_enable_cap(struct kvm *kvm,
						  struct kvm_enable_cap *cap)
{
	return -EINVAL;
}

static int kvm_vm_ioctl_enable_cap_generic(struct kvm *kvm,
					   struct kvm_enable_cap *cap)
{
	switch (cap->cap) {
#ifdef CONFIG_KVM_GENERIC_DIRTYLOG_READ_PROTECT
	case KVM_CAP_MANUAL_DIRTY_LOG_PROTECT:
		if (cap->flags || (cap->args[0] & ~1))
			return -EINVAL;
		kvm->manual_dirty_log_protect = cap->args[0];
		return 0;
#endif
	default:
		return kvm_vm_ioctl_enable_cap(kvm, cap);
	}
}

static long kvm_vm_ioctl(struct file *filp,
			   unsigned int ioctl, unsigned long arg)
{
	struct kvm *kvm = filp->private_data;
	void __user *argp = (void __user *)arg;
	int r;

	if (kvm->mm != current->mm)
		return -EIO;
	switch (ioctl) {
	case KVM_CREATE_VCPU:
		r = kvm_vm_ioctl_create_vcpu(kvm, arg);
		break;
	case KVM_ENABLE_CAP: {
		struct kvm_enable_cap cap;

		r = -EFAULT;
		if (copy_from_user(&cap, argp, sizeof(cap)))
			goto out;
		r = kvm_vm_ioctl_enable_cap_generic(kvm, &cap);
		break;
	}
	case KVM_SET_USER_MEMORY_REGION: {
		struct kvm_userspace_memory_region kvm_userspace_mem;

		r = -EFAULT;
		if (copy_from_user(&kvm_userspace_mem, argp,
						sizeof(kvm_userspace_mem)))
			goto out;

		r = kvm_vm_ioctl_set_memory_region(kvm, &kvm_userspace_mem);
		break;
	}
	case KVM_GET_DIRTY_LOG: {
		struct kvm_dirty_log log;

		r = -EFAULT;
		if (copy_from_user(&log, argp, sizeof(log)))
			goto out;
		r = kvm_vm_ioctl_get_dirty_log(kvm, &log);
		break;
	}
#ifdef CONFIG_KVM_GENERIC_DIRTYLOG_READ_PROTECT
	case KVM_CLEAR_DIRTY_LOG: {
		struct kvm_clear_dirty_log log;

		r = -EFAULT;
		if (copy_from_user(&log, argp, sizeof(log)))
			goto out;
		r = kvm_vm_ioctl_clear_dirty_log(kvm, &log);
		break;
	}
#endif
#ifdef CONFIG_KVM_MMIO
	case KVM_REGISTER_COALESCED_MMIO: {
		struct kvm_coalesced_mmio_zone zone;

		r = -EFAULT;
		if (copy_from_user(&zone, argp, sizeof(zone)))
			goto out;
		r = kvm_vm_ioctl_register_coalesced_mmio(kvm, &zone);
		break;
	}
	case KVM_UNREGISTER_COALESCED_MMIO: {
		struct kvm_coalesced_mmio_zone zone;

		r = -EFAULT;
		if (copy_from_user(&zone, argp, sizeof(zone)))
			goto out;
		r = kvm_vm_ioctl_unregister_coalesced_mmio(kvm, &zone);
		break;
	}
#endif
	case KVM_IRQFD: {
		struct kvm_irqfd data;

		r = -EFAULT;
		if (copy_from_user(&data, argp, sizeof(data)))
			goto out;
		r = kvm_irqfd(kvm, &data);
		break;
	}
	case KVM_IOEVENTFD: {
		struct kvm_ioeventfd data;

		r = -EFAULT;
		if (copy_from_user(&data, argp, sizeof(data)))
			goto out;
		r = kvm_ioeventfd(kvm, &data);
		break;
	}
#ifdef CONFIG_HAVE_KVM_MSI
	case KVM_SIGNAL_MSI: {
		struct kvm_msi msi;

		r = -EFAULT;
		if (copy_from_user(&msi, argp, sizeof(msi)))
			goto out;
		r = kvm_send_userspace_msi(kvm, &msi);
		break;
	}
#endif
#ifdef __KVM_HAVE_IRQ_LINE
	case KVM_IRQ_LINE_STATUS:
	case KVM_IRQ_LINE: {
		struct kvm_irq_level irq_event;

		r = -EFAULT;
		if (copy_from_user(&irq_event, argp, sizeof(irq_event)))
			goto out;

		r = kvm_vm_ioctl_irq_line(kvm, &irq_event,
					ioctl == KVM_IRQ_LINE_STATUS);
		if (r)
			goto out;

		r = -EFAULT;
		if (ioctl == KVM_IRQ_LINE_STATUS) {
			if (copy_to_user(argp, &irq_event, sizeof(irq_event)))
				goto out;
		}

		r = 0;
		break;
	}
#endif
#ifdef CONFIG_HAVE_KVM_IRQ_ROUTING
	case KVM_SET_GSI_ROUTING: {
		struct kvm_irq_routing routing;
		struct kvm_irq_routing __user *urouting;
		struct kvm_irq_routing_entry *entries = NULL;

		r = -EFAULT;
		if (copy_from_user(&routing, argp, sizeof(routing)))
			goto out;
		r = -EINVAL;
		if (!kvm_arch_can_set_irq_routing(kvm))
			goto out;
		if (routing.nr > KVM_MAX_IRQ_ROUTES)
			goto out;
		if (routing.flags)
			goto out;
		if (routing.nr) {
			r = -ENOMEM;
			entries = vmalloc(routing.nr * sizeof(*entries));
			if (!entries)
				goto out;
			r = -EFAULT;
			urouting = argp;
			if (copy_from_user(entries, urouting->entries,
					   routing.nr * sizeof(*entries)))
				goto out_free_irq_routing;
		}
		r = kvm_set_irq_routing(kvm, entries, routing.nr,
					routing.flags);
out_free_irq_routing:
		vfree(entries);
		break;
	}
#endif /* CONFIG_HAVE_KVM_IRQ_ROUTING */
	case KVM_CREATE_DEVICE: {
		struct kvm_create_device cd;

		r = -EFAULT;
		if (copy_from_user(&cd, argp, sizeof(cd)))
			goto out;

		r = kvm_ioctl_create_device(kvm, &cd);
		if (r)
			goto out;

		r = -EFAULT;
		if (copy_to_user(argp, &cd, sizeof(cd)))
			goto out;

		r = 0;
		break;
	}
	case KVM_CHECK_EXTENSION:
		r = kvm_vm_ioctl_check_extension_generic(kvm, arg);
		break;
	default:
		r = kvm_arch_vm_ioctl(filp, ioctl, arg);
	}
out:
	return r;
}

#ifdef CONFIG_KVM_COMPAT
struct compat_kvm_dirty_log {
	__u32 slot;
	__u32 padding1;
	union {
		compat_uptr_t dirty_bitmap; /* one bit per page */
		__u64 padding2;
	};
};

static long kvm_vm_compat_ioctl(struct file *filp,
			   unsigned int ioctl, unsigned long arg)
{
	struct kvm *kvm = filp->private_data;
	int r;

	if (kvm->mm != current->mm)
		return -EIO;
	switch (ioctl) {
	case KVM_GET_DIRTY_LOG: {
		struct compat_kvm_dirty_log compat_log;
		struct kvm_dirty_log log;

		if (copy_from_user(&compat_log, (void __user *)arg,
				   sizeof(compat_log)))
			return -EFAULT;
		log.slot	 = compat_log.slot;
		log.padding1	 = compat_log.padding1;
		log.padding2	 = compat_log.padding2;
		log.dirty_bitmap = compat_ptr(compat_log.dirty_bitmap);

		r = kvm_vm_ioctl_get_dirty_log(kvm, &log);
		break;
	}
	default:
		r = kvm_vm_ioctl(filp, ioctl, arg);
	}
	return r;
}
#endif

static struct file_operations kvm_vm_fops = {
	.release        = kvm_vm_release,
	.unlocked_ioctl = kvm_vm_ioctl,
	.llseek		= noop_llseek,
	KVM_COMPAT(kvm_vm_compat_ioctl),
};

static int kvm_dev_ioctl_create_vm(unsigned long type)
{
	int r;
	struct kvm *kvm;
	struct file *file;

	kvm = kvm_create_vm(type);
	if (IS_ERR(kvm))
		return PTR_ERR(kvm);
#ifdef CONFIG_KVM_MMIO
	r = kvm_coalesced_mmio_init(kvm);
	if (r < 0)
		goto put_kvm;
#endif
	r = get_unused_fd_flags(O_CLOEXEC);
	if (r < 0)
		goto put_kvm;

	file = anon_inode_getfile("kvm-vm", &kvm_vm_fops, kvm, O_RDWR);
	if (IS_ERR(file)) {
		put_unused_fd(r);
		r = PTR_ERR(file);
		goto put_kvm;
	}

	/*
	 * Don't call kvm_put_kvm anymore at this point; file->f_op is
	 * already set, with ->release() being kvm_vm_release().  In error
	 * cases it will be called by the final fput(file) and will take
	 * care of doing kvm_put_kvm(kvm).
	 */
	if (kvm_create_vm_debugfs(kvm, r) < 0) {
		put_unused_fd(r);
		fput(file);
		return -ENOMEM;
	}
	kvm_uevent_notify_change(KVM_EVENT_CREATE_VM, kvm);

	fd_install(r, file);
	return r;

put_kvm:
	kvm_put_kvm(kvm);
	return r;
}

static long kvm_dev_ioctl(struct file *filp,
			  unsigned int ioctl, unsigned long arg)
{
	long r = -EINVAL;

	switch (ioctl) {
	case KVM_GET_API_VERSION:
		if (arg)
			goto out;
		r = KVM_API_VERSION;
		break;
	case KVM_CREATE_VM:
		r = kvm_dev_ioctl_create_vm(arg);
		break;
	case KVM_CHECK_EXTENSION:
		r = kvm_vm_ioctl_check_extension_generic(NULL, arg);
		break;
	case KVM_GET_VCPU_MMAP_SIZE:
		if (arg)
			goto out;
		r = PAGE_SIZE;     /* struct kvm_run */
#ifdef CONFIG_X86
		r += PAGE_SIZE;    /* pio data page */
#endif
#ifdef CONFIG_KVM_MMIO
		r += PAGE_SIZE;    /* coalesced mmio ring page */
#endif
		break;
	case KVM_TRACE_ENABLE:
	case KVM_TRACE_PAUSE:
	case KVM_TRACE_DISABLE:
		r = -EOPNOTSUPP;
		break;
	default:
		return kvm_arch_dev_ioctl(filp, ioctl, arg);
	}
out:
	return r;
}

static struct file_operations kvm_chardev_ops = {
	.unlocked_ioctl = kvm_dev_ioctl,
	.llseek		= noop_llseek,
	KVM_COMPAT(kvm_dev_ioctl),
};

static struct miscdevice kvm_dev = {
	KVM_MINOR,
	"kvm",
	&kvm_chardev_ops,
};

static void hardware_enable_nolock(void *junk)
{
	int cpu = raw_smp_processor_id();
	int r;

	if (cpumask_test_cpu(cpu, cpus_hardware_enabled))
		return;

	cpumask_set_cpu(cpu, cpus_hardware_enabled);

	r = kvm_arch_hardware_enable();

	if (r) {
		cpumask_clear_cpu(cpu, cpus_hardware_enabled);
		atomic_inc(&hardware_enable_failed);
		pr_info("kvm: enabling virtualization on CPU%d failed\n", cpu);
	}
}

static int kvm_starting_cpu(unsigned int cpu)
{
	raw_spin_lock(&kvm_count_lock);
	if (kvm_usage_count)
		hardware_enable_nolock(NULL);
	raw_spin_unlock(&kvm_count_lock);
	return 0;
}

static void hardware_disable_nolock(void *junk)
{
	int cpu = raw_smp_processor_id();

	if (!cpumask_test_cpu(cpu, cpus_hardware_enabled))
		return;
	cpumask_clear_cpu(cpu, cpus_hardware_enabled);
	kvm_arch_hardware_disable();
}

static int kvm_dying_cpu(unsigned int cpu)
{
	raw_spin_lock(&kvm_count_lock);
	if (kvm_usage_count)
		hardware_disable_nolock(NULL);
	raw_spin_unlock(&kvm_count_lock);
	return 0;
}

static void hardware_disable_all_nolock(void)
{
	BUG_ON(!kvm_usage_count);

	kvm_usage_count--;
	if (!kvm_usage_count)
		on_each_cpu(hardware_disable_nolock, NULL, 1);
}

static void hardware_disable_all(void)
{
	raw_spin_lock(&kvm_count_lock);
	hardware_disable_all_nolock();
	raw_spin_unlock(&kvm_count_lock);
}

static int hardware_enable_all(void)
{
	int r = 0;

	raw_spin_lock(&kvm_count_lock);

	kvm_usage_count++;
	if (kvm_usage_count == 1) {
		atomic_set(&hardware_enable_failed, 0);
		on_each_cpu(hardware_enable_nolock, NULL, 1);

		if (atomic_read(&hardware_enable_failed)) {
			hardware_disable_all_nolock();
			r = -EBUSY;
		}
	}

	raw_spin_unlock(&kvm_count_lock);

	return r;
}

static int kvm_reboot(struct notifier_block *notifier, unsigned long val,
		      void *v)
{
	/*
	 * Some (well, at least mine) BIOSes hang on reboot if
	 * in vmx root mode.
	 *
	 * And Intel TXT required VMX off for all cpu when system shutdown.
	 */
	pr_info("kvm: exiting hardware virtualization\n");
	kvm_rebooting = true;
	on_each_cpu(hardware_disable_nolock, NULL, 1);
	return NOTIFY_OK;
}

static struct notifier_block kvm_reboot_notifier = {
	.notifier_call = kvm_reboot,
	.priority = 0,
};

static void kvm_io_bus_destroy(struct kvm_io_bus *bus)
{
	int i;

	for (i = 0; i < bus->dev_count; i++) {
		struct kvm_io_device *pos = bus->range[i].dev;

		kvm_iodevice_destructor(pos);
	}
	kfree(bus);
}

static inline int kvm_io_bus_cmp(const struct kvm_io_range *r1,
				 const struct kvm_io_range *r2)
{
	gpa_t addr1 = r1->addr;
	gpa_t addr2 = r2->addr;

	if (addr1 < addr2)
		return -1;

	/* If r2->len == 0, match the exact address.  If r2->len != 0,
	 * accept any overlapping write.  Any order is acceptable for
	 * overlapping ranges, because kvm_io_bus_get_first_dev ensures
	 * we process all of them.
	 */
	if (r2->len) {
		addr1 += r1->len;
		addr2 += r2->len;
	}

	if (addr1 > addr2)
		return 1;

	return 0;
}

static int kvm_io_bus_sort_cmp(const void *p1, const void *p2)
{
	return kvm_io_bus_cmp(p1, p2);
}

static int kvm_io_bus_get_first_dev(struct kvm_io_bus *bus,
			     gpa_t addr, int len)
{
	struct kvm_io_range *range, key;
	int off;

	key = (struct kvm_io_range) {
		.addr = addr,
		.len = len,
	};

	range = bsearch(&key, bus->range, bus->dev_count,
			sizeof(struct kvm_io_range), kvm_io_bus_sort_cmp);
	if (range == NULL)
		return -ENOENT;

	off = range - bus->range;

	while (off > 0 && kvm_io_bus_cmp(&key, &bus->range[off-1]) == 0)
		off--;

	return off;
}

static int __kvm_io_bus_write(struct kvm_vcpu *vcpu, struct kvm_io_bus *bus,
			      struct kvm_io_range *range, const void *val)
{
	int idx;

	idx = kvm_io_bus_get_first_dev(bus, range->addr, range->len);
	if (idx < 0)
		return -EOPNOTSUPP;

	while (idx < bus->dev_count &&
		kvm_io_bus_cmp(range, &bus->range[idx]) == 0) {
		if (!kvm_iodevice_write(vcpu, bus->range[idx].dev, range->addr,
					range->len, val))
			return idx;
		idx++;
	}

	return -EOPNOTSUPP;
}

/* kvm_io_bus_write - called under kvm->slots_lock */
int kvm_io_bus_write(struct kvm_vcpu *vcpu, enum kvm_bus bus_idx, gpa_t addr,
		     int len, const void *val)
{
	struct kvm_io_bus *bus;
	struct kvm_io_range range;
	int r;

	range = (struct kvm_io_range) {
		.addr = addr,
		.len = len,
	};

	bus = srcu_dereference(vcpu->kvm->buses[bus_idx], &vcpu->kvm->srcu);
	if (!bus)
		return -ENOMEM;
	r = __kvm_io_bus_write(vcpu, bus, &range, val);
	return r < 0 ? r : 0;
}

/* kvm_io_bus_write_cookie - called under kvm->slots_lock */
int kvm_io_bus_write_cookie(struct kvm_vcpu *vcpu, enum kvm_bus bus_idx,
			    gpa_t addr, int len, const void *val, long cookie)
{
	struct kvm_io_bus *bus;
	struct kvm_io_range range;

	range = (struct kvm_io_range) {
		.addr = addr,
		.len = len,
	};

	bus = srcu_dereference(vcpu->kvm->buses[bus_idx], &vcpu->kvm->srcu);
	if (!bus)
		return -ENOMEM;

	/* First try the device referenced by cookie. */
	if ((cookie >= 0) && (cookie < bus->dev_count) &&
	    (kvm_io_bus_cmp(&range, &bus->range[cookie]) == 0))
		if (!kvm_iodevice_write(vcpu, bus->range[cookie].dev, addr, len,
					val))
			return cookie;

	/*
	 * cookie contained garbage; fall back to search and return the
	 * correct cookie value.
	 */
	return __kvm_io_bus_write(vcpu, bus, &range, val);
}

static int __kvm_io_bus_read(struct kvm_vcpu *vcpu, struct kvm_io_bus *bus,
			     struct kvm_io_range *range, void *val)
{
	int idx;

	idx = kvm_io_bus_get_first_dev(bus, range->addr, range->len);
	if (idx < 0)
		return -EOPNOTSUPP;

	while (idx < bus->dev_count &&
		kvm_io_bus_cmp(range, &bus->range[idx]) == 0) {
		if (!kvm_iodevice_read(vcpu, bus->range[idx].dev, range->addr,
				       range->len, val))
			return idx;
		idx++;
	}

	return -EOPNOTSUPP;
}
EXPORT_SYMBOL_GPL(kvm_io_bus_write);

/* kvm_io_bus_read - called under kvm->slots_lock */
int kvm_io_bus_read(struct kvm_vcpu *vcpu, enum kvm_bus bus_idx, gpa_t addr,
		    int len, void *val)
{
	struct kvm_io_bus *bus;
	struct kvm_io_range range;
	int r;

	range = (struct kvm_io_range) {
		.addr = addr,
		.len = len,
	};

	bus = srcu_dereference(vcpu->kvm->buses[bus_idx], &vcpu->kvm->srcu);
	if (!bus)
		return -ENOMEM;
	r = __kvm_io_bus_read(vcpu, bus, &range, val);
	return r < 0 ? r : 0;
}


/* Caller must hold slots_lock. */
int kvm_io_bus_register_dev(struct kvm *kvm, enum kvm_bus bus_idx, gpa_t addr,
			    int len, struct kvm_io_device *dev)
{
	int i;
	struct kvm_io_bus *new_bus, *bus;
	struct kvm_io_range range;

	bus = kvm_get_bus(kvm, bus_idx);
	if (!bus)
		return -ENOMEM;

	/* exclude ioeventfd which is limited by maximum fd */
	if (bus->dev_count - bus->ioeventfd_count > NR_IOBUS_DEVS - 1)
		return -ENOSPC;

	new_bus = kmalloc(sizeof(*bus) + ((bus->dev_count + 1) *
			  sizeof(struct kvm_io_range)), GFP_KERNEL);
	if (!new_bus)
		return -ENOMEM;

	range = (struct kvm_io_range) {
		.addr = addr,
		.len = len,
		.dev = dev,
	};

	for (i = 0; i < bus->dev_count; i++)
		if (kvm_io_bus_cmp(&bus->range[i], &range) > 0)
			break;

	memcpy(new_bus, bus, sizeof(*bus) + i * sizeof(struct kvm_io_range));
	new_bus->dev_count++;
	new_bus->range[i] = range;
	memcpy(new_bus->range + i + 1, bus->range + i,
		(bus->dev_count - i) * sizeof(struct kvm_io_range));
	rcu_assign_pointer(kvm->buses[bus_idx], new_bus);
	synchronize_srcu_expedited(&kvm->srcu);
	kfree(bus);

	return 0;
}

/* Caller must hold slots_lock. */
void kvm_io_bus_unregister_dev(struct kvm *kvm, enum kvm_bus bus_idx,
			       struct kvm_io_device *dev)
{
	int i;
	struct kvm_io_bus *new_bus, *bus;

	bus = kvm_get_bus(kvm, bus_idx);
	if (!bus)
		return;

	for (i = 0; i < bus->dev_count; i++)
		if (bus->range[i].dev == dev) {
			break;
		}

	if (i == bus->dev_count)
		return;

	new_bus = kmalloc(sizeof(*bus) + ((bus->dev_count - 1) *
			  sizeof(struct kvm_io_range)), GFP_KERNEL);
	if (!new_bus)  {
		pr_err("kvm: failed to shrink bus, removing it completely\n");
		goto broken;
	}

	memcpy(new_bus, bus, sizeof(*bus) + i * sizeof(struct kvm_io_range));
	new_bus->dev_count--;
	memcpy(new_bus->range + i, bus->range + i + 1,
	       (new_bus->dev_count - i) * sizeof(struct kvm_io_range));

broken:
	rcu_assign_pointer(kvm->buses[bus_idx], new_bus);
	synchronize_srcu_expedited(&kvm->srcu);
	kfree(bus);
	return;
}

struct kvm_io_device *kvm_io_bus_get_dev(struct kvm *kvm, enum kvm_bus bus_idx,
					 gpa_t addr)
{
	struct kvm_io_bus *bus;
	int dev_idx, srcu_idx;
	struct kvm_io_device *iodev = NULL;

	srcu_idx = srcu_read_lock(&kvm->srcu);

	bus = srcu_dereference(kvm->buses[bus_idx], &kvm->srcu);
	if (!bus)
		goto out_unlock;

	dev_idx = kvm_io_bus_get_first_dev(bus, addr, 1);
	if (dev_idx < 0)
		goto out_unlock;

	iodev = bus->range[dev_idx].dev;

out_unlock:
	srcu_read_unlock(&kvm->srcu, srcu_idx);

	return iodev;
}
EXPORT_SYMBOL_GPL(kvm_io_bus_get_dev);

static int kvm_debugfs_open(struct inode *inode, struct file *file,
			   int (*get)(void *, u64 *), int (*set)(void *, u64),
			   const char *fmt)
{
	struct kvm_stat_data *stat_data = (struct kvm_stat_data *)
					  inode->i_private;

	/* The debugfs files are a reference to the kvm struct which
	 * is still valid when kvm_destroy_vm is called.
	 * To avoid the race between open and the removal of the debugfs
	 * directory we test against the users count.
	 */
	if (!refcount_inc_not_zero(&stat_data->kvm->users_count))
		return -ENOENT;

	if (simple_attr_open(inode, file, get, set, fmt)) {
		kvm_put_kvm(stat_data->kvm);
		return -ENOMEM;
	}

	return 0;
}

static int kvm_debugfs_release(struct inode *inode, struct file *file)
{
	struct kvm_stat_data *stat_data = (struct kvm_stat_data *)
					  inode->i_private;

	simple_attr_release(inode, file);
	kvm_put_kvm(stat_data->kvm);

	return 0;
}

static int vm_stat_get_per_vm(void *data, u64 *val)
{
	struct kvm_stat_data *stat_data = (struct kvm_stat_data *)data;

	*val = *(ulong *)((void *)stat_data->kvm + stat_data->offset);

	return 0;
}

static int vm_stat_clear_per_vm(void *data, u64 val)
{
	struct kvm_stat_data *stat_data = (struct kvm_stat_data *)data;

	if (val)
		return -EINVAL;

	*(ulong *)((void *)stat_data->kvm + stat_data->offset) = 0;

	return 0;
}

static int vm_stat_get_per_vm_open(struct inode *inode, struct file *file)
{
	__simple_attr_check_format("%llu\n", 0ull);
	return kvm_debugfs_open(inode, file, vm_stat_get_per_vm,
				vm_stat_clear_per_vm, "%llu\n");
}

static const struct file_operations vm_stat_get_per_vm_fops = {
	.owner   = THIS_MODULE,
	.open    = vm_stat_get_per_vm_open,
	.release = kvm_debugfs_release,
	.read    = simple_attr_read,
	.write   = simple_attr_write,
	.llseek  = no_llseek,
};

static int vcpu_stat_get_per_vm(void *data, u64 *val)
{
	int i;
	struct kvm_stat_data *stat_data = (struct kvm_stat_data *)data;
	struct kvm_vcpu *vcpu;

	*val = 0;

	kvm_for_each_vcpu(i, vcpu, stat_data->kvm)
		*val += *(u64 *)((void *)vcpu + stat_data->offset);

	return 0;
}

static int vcpu_stat_clear_per_vm(void *data, u64 val)
{
	int i;
	struct kvm_stat_data *stat_data = (struct kvm_stat_data *)data;
	struct kvm_vcpu *vcpu;

	if (val)
		return -EINVAL;

	kvm_for_each_vcpu(i, vcpu, stat_data->kvm)
		*(u64 *)((void *)vcpu + stat_data->offset) = 0;

	return 0;
}

static int vcpu_stat_get_per_vm_open(struct inode *inode, struct file *file)
{
	__simple_attr_check_format("%llu\n", 0ull);
	return kvm_debugfs_open(inode, file, vcpu_stat_get_per_vm,
				 vcpu_stat_clear_per_vm, "%llu\n");
}

static const struct file_operations vcpu_stat_get_per_vm_fops = {
	.owner   = THIS_MODULE,
	.open    = vcpu_stat_get_per_vm_open,
	.release = kvm_debugfs_release,
	.read    = simple_attr_read,
	.write   = simple_attr_write,
	.llseek  = no_llseek,
};

static const struct file_operations *stat_fops_per_vm[] = {
	[KVM_STAT_VCPU] = &vcpu_stat_get_per_vm_fops,
	[KVM_STAT_VM]   = &vm_stat_get_per_vm_fops,
};

static int vm_stat_get(void *_offset, u64 *val)
{
	unsigned offset = (long)_offset;
	struct kvm *kvm;
	struct kvm_stat_data stat_tmp = {.offset = offset};
	u64 tmp_val;

	*val = 0;
	spin_lock(&kvm_lock);
	list_for_each_entry(kvm, &vm_list, vm_list) {
		stat_tmp.kvm = kvm;
		vm_stat_get_per_vm((void *)&stat_tmp, &tmp_val);
		*val += tmp_val;
	}
	spin_unlock(&kvm_lock);
	return 0;
}

static int vm_stat_clear(void *_offset, u64 val)
{
	unsigned offset = (long)_offset;
	struct kvm *kvm;
	struct kvm_stat_data stat_tmp = {.offset = offset};

	if (val)
		return -EINVAL;

	spin_lock(&kvm_lock);
	list_for_each_entry(kvm, &vm_list, vm_list) {
		stat_tmp.kvm = kvm;
		vm_stat_clear_per_vm((void *)&stat_tmp, 0);
	}
	spin_unlock(&kvm_lock);

	return 0;
}

DEFINE_SIMPLE_ATTRIBUTE(vm_stat_fops, vm_stat_get, vm_stat_clear, "%llu\n");

static int vcpu_stat_get(void *_offset, u64 *val)
{
	unsigned offset = (long)_offset;
	struct kvm *kvm;
	struct kvm_stat_data stat_tmp = {.offset = offset};
	u64 tmp_val;

	*val = 0;
	spin_lock(&kvm_lock);
	list_for_each_entry(kvm, &vm_list, vm_list) {
		stat_tmp.kvm = kvm;
		vcpu_stat_get_per_vm((void *)&stat_tmp, &tmp_val);
		*val += tmp_val;
	}
	spin_unlock(&kvm_lock);
	return 0;
}

static int vcpu_stat_clear(void *_offset, u64 val)
{
	unsigned offset = (long)_offset;
	struct kvm *kvm;
	struct kvm_stat_data stat_tmp = {.offset = offset};

	if (val)
		return -EINVAL;

	spin_lock(&kvm_lock);
	list_for_each_entry(kvm, &vm_list, vm_list) {
		stat_tmp.kvm = kvm;
		vcpu_stat_clear_per_vm((void *)&stat_tmp, 0);
	}
	spin_unlock(&kvm_lock);

	return 0;
}

DEFINE_SIMPLE_ATTRIBUTE(vcpu_stat_fops, vcpu_stat_get, vcpu_stat_clear,
			"%llu\n");

static const struct file_operations *stat_fops[] = {
	[KVM_STAT_VCPU] = &vcpu_stat_fops,
	[KVM_STAT_VM]   = &vm_stat_fops,
};

static void kvm_uevent_notify_change(unsigned int type, struct kvm *kvm)
{
	struct kobj_uevent_env *env;
	unsigned long long created, active;

	if (!kvm_dev.this_device || !kvm)
		return;

	spin_lock(&kvm_lock);
	if (type == KVM_EVENT_CREATE_VM) {
		kvm_createvm_count++;
		kvm_active_vms++;
	} else if (type == KVM_EVENT_DESTROY_VM) {
		kvm_active_vms--;
	}
	created = kvm_createvm_count;
	active = kvm_active_vms;
	spin_unlock(&kvm_lock);

	env = kzalloc(sizeof(*env), GFP_KERNEL);
	if (!env)
		return;

	add_uevent_var(env, "CREATED=%llu", created);
	add_uevent_var(env, "COUNT=%llu", active);

	if (type == KVM_EVENT_CREATE_VM) {
		add_uevent_var(env, "EVENT=create");
		kvm->userspace_pid = task_pid_nr(current);
	} else if (type == KVM_EVENT_DESTROY_VM) {
		add_uevent_var(env, "EVENT=destroy");
	}
	add_uevent_var(env, "PID=%d", kvm->userspace_pid);

	if (!IS_ERR_OR_NULL(kvm->debugfs_dentry)) {
		char *tmp, *p = kmalloc(PATH_MAX, GFP_KERNEL);

		if (p) {
			tmp = dentry_path_raw(kvm->debugfs_dentry, p, PATH_MAX);
			if (!IS_ERR(tmp))
				add_uevent_var(env, "STATS_PATH=%s", tmp);
			kfree(p);
		}
	}
	/* no need for checks, since we are adding at most only 5 keys */
	env->envp[env->envp_idx++] = NULL;
	kobject_uevent_env(&kvm_dev.this_device->kobj, KOBJ_CHANGE, env->envp);
	kfree(env);
}

static void kvm_init_debug(void)
{
	struct kvm_stats_debugfs_item *p;

	kvm_debugfs_dir = debugfs_create_dir("kvm", NULL);

	kvm_debugfs_num_entries = 0;
	for (p = debugfs_entries; p->name; ++p, kvm_debugfs_num_entries++) {
		debugfs_create_file(p->name, 0644, kvm_debugfs_dir,
				    (void *)(long)p->offset,
				    stat_fops[p->kind]);
	}
}

static int kvm_suspend(void)
{
	if (kvm_usage_count)
		hardware_disable_nolock(NULL);
	return 0;
}

static void kvm_resume(void)
{
	if (kvm_usage_count) {
		WARN_ON(raw_spin_is_locked(&kvm_count_lock));
		hardware_enable_nolock(NULL);
	}
}

static struct syscore_ops kvm_syscore_ops = {
	.suspend = kvm_suspend,
	.resume = kvm_resume,
};

static inline
struct kvm_vcpu *preempt_notifier_to_vcpu(struct preempt_notifier *pn)
{
	return container_of(pn, struct kvm_vcpu, preempt_notifier);
}

static void kvm_sched_in(struct preempt_notifier *pn, int cpu)
{
	struct kvm_vcpu *vcpu = preempt_notifier_to_vcpu(pn);

	if (vcpu->preempted)
		vcpu->preempted = false;

	kvm_arch_sched_in(vcpu, cpu);

	kvm_arch_vcpu_load(vcpu, cpu);
}

static void kvm_sched_out(struct preempt_notifier *pn,
			  struct task_struct *next)
{
	struct kvm_vcpu *vcpu = preempt_notifier_to_vcpu(pn);

	if (current->state == TASK_RUNNING)
		vcpu->preempted = true;
	kvm_arch_vcpu_put(vcpu);
}

int kvm_init(void *opaque, unsigned vcpu_size, unsigned vcpu_align,
		  struct module *module)
{
	int r;
	int cpu;

	r = kvm_arch_init(opaque);
	if (r)
		goto out_fail;

	/*
	 * kvm_arch_init makes sure there's at most one caller
	 * for architectures that support multiple implementations,
	 * like intel and amd on x86.
	 * kvm_arch_init must be called before kvm_irqfd_init to avoid creating
	 * conflicts in case kvm is already setup for another implementation.
	 */
	r = kvm_irqfd_init();
	if (r)
		goto out_irqfd;

	if (!zalloc_cpumask_var(&cpus_hardware_enabled, GFP_KERNEL)) {
		r = -ENOMEM;
		goto out_free_0;
	}

	r = kvm_arch_hardware_setup();
	if (r < 0)
		goto out_free_0a;

	for_each_online_cpu(cpu) {
		smp_call_function_single(cpu,
				kvm_arch_check_processor_compat,
				&r, 1);
		if (r < 0)
			goto out_free_1;
	}

	r = cpuhp_setup_state_nocalls(CPUHP_AP_KVM_STARTING, "kvm/cpu:starting",
				      kvm_starting_cpu, kvm_dying_cpu);
	if (r)
		goto out_free_2;
	register_reboot_notifier(&kvm_reboot_notifier);

	/* A kmem cache lets us meet the alignment requirements of fx_save. */
	if (!vcpu_align)
		vcpu_align = __alignof__(struct kvm_vcpu);
	kvm_vcpu_cache =
		kmem_cache_create_usercopy("kvm_vcpu", vcpu_size, vcpu_align,
					   SLAB_ACCOUNT,
					   offsetof(struct kvm_vcpu, arch),
					   sizeof_field(struct kvm_vcpu, arch),
					   NULL);
	if (!kvm_vcpu_cache) {
		r = -ENOMEM;
		goto out_free_3;
	}

	r = kvm_async_pf_init();
	if (r)
		goto out_free;

	kvm_chardev_ops.owner = module;
	kvm_vm_fops.owner = module;
	kvm_vcpu_fops.owner = module;

	r = misc_register(&kvm_dev);
	if (r) {
		pr_err("kvm: misc device register failed\n");
		goto out_unreg;
	}

	register_syscore_ops(&kvm_syscore_ops);

	kvm_preempt_ops.sched_in = kvm_sched_in;
	kvm_preempt_ops.sched_out = kvm_sched_out;

	kvm_init_debug();

	r = kvm_vfio_ops_init();
	WARN_ON(r);

	return 0;

out_unreg:
	kvm_async_pf_deinit();
out_free:
	kmem_cache_destroy(kvm_vcpu_cache);
out_free_3:
	unregister_reboot_notifier(&kvm_reboot_notifier);
	cpuhp_remove_state_nocalls(CPUHP_AP_KVM_STARTING);
out_free_2:
out_free_1:
	kvm_arch_hardware_unsetup();
out_free_0a:
	free_cpumask_var(cpus_hardware_enabled);
out_free_0:
	kvm_irqfd_exit();
out_irqfd:
	kvm_arch_exit();
out_fail:
	return r;
}
EXPORT_SYMBOL_GPL(kvm_init);

void kvm_exit(void)
{
	debugfs_remove_recursive(kvm_debugfs_dir);
	misc_deregister(&kvm_dev);
	kmem_cache_destroy(kvm_vcpu_cache);
	kvm_async_pf_deinit();
	unregister_syscore_ops(&kvm_syscore_ops);
	unregister_reboot_notifier(&kvm_reboot_notifier);
	cpuhp_remove_state_nocalls(CPUHP_AP_KVM_STARTING);
	on_each_cpu(hardware_disable_nolock, NULL, 1);
	kvm_arch_hardware_unsetup();
	kvm_arch_exit();
	kvm_irqfd_exit();
	free_cpumask_var(cpus_hardware_enabled);
	kvm_vfio_ops_exit();
}
EXPORT_SYMBOL_GPL(kvm_exit);<|MERGE_RESOLUTION|>--- conflicted
+++ resolved
@@ -2987,24 +2987,15 @@
 	struct kvm_device_ops *ops = NULL;
 	struct kvm_device *dev;
 	bool test = cd->flags & KVM_CREATE_DEVICE_TEST;
-<<<<<<< HEAD
 	u32 dev_type;
-=======
-	int type;
->>>>>>> e6fedb88
 	int ret;
 
 	if (cd->type >= ARRAY_SIZE(kvm_device_ops_table))
 		return -ENODEV;
 
-<<<<<<< HEAD
 	dev_type = array_index_nospec(cd->type,
 				      ARRAY_SIZE(kvm_device_ops_table));
 	ops = kvm_device_ops_table[dev_type];
-=======
-	type = array_index_nospec(cd->type, ARRAY_SIZE(kvm_device_ops_table));
-	ops = kvm_device_ops_table[type];
->>>>>>> e6fedb88
 	if (ops == NULL)
 		return -ENODEV;
 
@@ -3019,7 +3010,7 @@
 	dev->kvm = kvm;
 
 	mutex_lock(&kvm->lock);
-	ret = ops->create(dev, type);
+	ret = ops->create(dev, dev_type);
 	if (ret < 0) {
 		mutex_unlock(&kvm->lock);
 		kfree(dev);
