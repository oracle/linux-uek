/*
 * This program is free software; you can redistribute it and/or modify
 * it under the terms of the GNU General Public License, version 2, as
 * published by the Free Software Foundation.
 *
 * Copyright 2010-2011 Paul Mackerras, IBM Corp. <paulus@au1.ibm.com>
 */

#include <linux/types.h>
#include <linux/string.h>
#include <linux/kvm.h>
#include <linux/kvm_host.h>
#include <linux/hugetlb.h>
#include <linux/module.h>
#include <linux/log2.h>

#include <asm/trace.h>
#include <asm/kvm_ppc.h>
#include <asm/kvm_book3s.h>
#include <asm/book3s/64/mmu-hash.h>
#include <asm/hvcall.h>
#include <asm/synch.h>
#include <asm/ppc-opcode.h>
#include <asm/pte-walk.h>

/* Translate address of a vmalloc'd thing to a linear map address */
static void *real_vmalloc_addr(void *x)
{
	unsigned long addr = (unsigned long) x;
	pte_t *p;
	/*
	 * assume we don't have huge pages in vmalloc space...
	 * So don't worry about THP collapse/split. Called
	 * Only in realmode with MSR_EE = 0, hence won't need irq_save/restore.
	 */
	p = find_init_mm_pte(addr, NULL);
	if (!p || !pte_present(*p))
		return NULL;
	addr = (pte_pfn(*p) << PAGE_SHIFT) | (addr & ~PAGE_MASK);
	return __va(addr);
}

/* Return 1 if we need to do a global tlbie, 0 if we can use tlbiel */
static int global_invalidates(struct kvm *kvm, unsigned long flags)
{
	int global;
	int cpu;

	/*
	 * If there is only one vcore, and it's currently running,
	 * as indicated by local_paca->kvm_hstate.kvm_vcpu being set,
	 * we can use tlbiel as long as we mark all other physical
	 * cores as potentially having stale TLB entries for this lpid.
	 * Otherwise, don't use tlbiel.
	 */
	if (kvm->arch.online_vcores == 1 && local_paca->kvm_hstate.kvm_vcpu)
		global = 0;
	else
		global = 1;

	if (!global) {
		/* any other core might now have stale TLB entries... */
		smp_wmb();
		cpumask_setall(&kvm->arch.need_tlb_flush);
		cpu = local_paca->kvm_hstate.kvm_vcore->pcpu;
		/*
		 * On POWER9, threads are independent but the TLB is shared,
		 * so use the bit for the first thread to represent the core.
		 */
		if (cpu_has_feature(CPU_FTR_ARCH_300))
			cpu = cpu_first_thread_sibling(cpu);
		cpumask_clear_cpu(cpu, &kvm->arch.need_tlb_flush);
	}

	return global;
}

/*
 * Add this HPTE into the chain for the real page.
 * Must be called with the chain locked; it unlocks the chain.
 */
void kvmppc_add_revmap_chain(struct kvm *kvm, struct revmap_entry *rev,
			     unsigned long *rmap, long pte_index, int realmode)
{
	struct revmap_entry *head, *tail;
	unsigned long i;

	if (*rmap & KVMPPC_RMAP_PRESENT) {
		i = *rmap & KVMPPC_RMAP_INDEX;
		head = &kvm->arch.hpt.rev[i];
		if (realmode)
			head = real_vmalloc_addr(head);
		tail = &kvm->arch.hpt.rev[head->back];
		if (realmode)
			tail = real_vmalloc_addr(tail);
		rev->forw = i;
		rev->back = head->back;
		tail->forw = pte_index;
		head->back = pte_index;
	} else {
		rev->forw = rev->back = pte_index;
		*rmap = (*rmap & ~KVMPPC_RMAP_INDEX) |
			pte_index | KVMPPC_RMAP_PRESENT;
	}
	unlock_rmap(rmap);
}
EXPORT_SYMBOL_GPL(kvmppc_add_revmap_chain);

/* Update the dirty bitmap of a memslot */
void kvmppc_update_dirty_map(struct kvm_memory_slot *memslot,
			     unsigned long gfn, unsigned long psize)
{
	unsigned long npages;

	if (!psize || !memslot->dirty_bitmap)
		return;
	npages = (psize + PAGE_SIZE - 1) / PAGE_SIZE;
	gfn -= memslot->base_gfn;
	set_dirty_bits_atomic(memslot->dirty_bitmap, gfn, npages);
}
EXPORT_SYMBOL_GPL(kvmppc_update_dirty_map);

static void kvmppc_set_dirty_from_hpte(struct kvm *kvm,
				unsigned long hpte_v, unsigned long hpte_gr)
{
	struct kvm_memory_slot *memslot;
	unsigned long gfn;
	unsigned long psize;

	psize = kvmppc_actual_pgsz(hpte_v, hpte_gr);
	gfn = hpte_rpn(hpte_gr, psize);
	memslot = __gfn_to_memslot(kvm_memslots_raw(kvm), gfn);
	if (memslot && memslot->dirty_bitmap)
		kvmppc_update_dirty_map(memslot, gfn, psize);
}

/* Returns a pointer to the revmap entry for the page mapped by a HPTE */
static unsigned long *revmap_for_hpte(struct kvm *kvm, unsigned long hpte_v,
				      unsigned long hpte_gr,
				      struct kvm_memory_slot **memslotp,
				      unsigned long *gfnp)
{
	struct kvm_memory_slot *memslot;
	unsigned long *rmap;
	unsigned long gfn;

	gfn = hpte_rpn(hpte_gr, kvmppc_actual_pgsz(hpte_v, hpte_gr));
	memslot = __gfn_to_memslot(kvm_memslots_raw(kvm), gfn);
	if (memslotp)
		*memslotp = memslot;
	if (gfnp)
		*gfnp = gfn;
	if (!memslot)
		return NULL;

	rmap = real_vmalloc_addr(&memslot->arch.rmap[gfn - memslot->base_gfn]);
	return rmap;
}

/* Remove this HPTE from the chain for a real page */
static void remove_revmap_chain(struct kvm *kvm, long pte_index,
				struct revmap_entry *rev,
				unsigned long hpte_v, unsigned long hpte_r)
{
	struct revmap_entry *next, *prev;
	unsigned long ptel, head;
	unsigned long *rmap;
	unsigned long rcbits;
	struct kvm_memory_slot *memslot;
	unsigned long gfn;

	rcbits = hpte_r & (HPTE_R_R | HPTE_R_C);
	ptel = rev->guest_rpte |= rcbits;
	rmap = revmap_for_hpte(kvm, hpte_v, ptel, &memslot, &gfn);
	if (!rmap)
		return;
	lock_rmap(rmap);

	head = *rmap & KVMPPC_RMAP_INDEX;
	next = real_vmalloc_addr(&kvm->arch.hpt.rev[rev->forw]);
	prev = real_vmalloc_addr(&kvm->arch.hpt.rev[rev->back]);
	next->back = rev->back;
	prev->forw = rev->forw;
	if (head == pte_index) {
		head = rev->forw;
		if (head == pte_index)
			*rmap &= ~(KVMPPC_RMAP_PRESENT | KVMPPC_RMAP_INDEX);
		else
			*rmap = (*rmap & ~KVMPPC_RMAP_INDEX) | head;
	}
	*rmap |= rcbits << KVMPPC_RMAP_RC_SHIFT;
	if (rcbits & HPTE_R_C)
		kvmppc_update_dirty_map(memslot, gfn,
					kvmppc_actual_pgsz(hpte_v, hpte_r));
	unlock_rmap(rmap);
}

long kvmppc_do_h_enter(struct kvm *kvm, unsigned long flags,
		       long pte_index, unsigned long pteh, unsigned long ptel,
		       pgd_t *pgdir, bool realmode, unsigned long *pte_idx_ret)
{
	unsigned long i, pa, gpa, gfn, psize;
	unsigned long slot_fn, hva;
	__be64 *hpte;
	struct revmap_entry *rev;
	unsigned long g_ptel;
	struct kvm_memory_slot *memslot;
	unsigned hpage_shift;
	bool is_ci;
	unsigned long *rmap;
	pte_t *ptep;
	unsigned int writing;
	unsigned long mmu_seq;
	unsigned long rcbits, irq_flags = 0;

	if (kvm_is_radix(kvm))
		return H_FUNCTION;
	psize = kvmppc_actual_pgsz(pteh, ptel);
	if (!psize)
		return H_PARAMETER;
	writing = hpte_is_writable(ptel);
	pteh &= ~(HPTE_V_HVLOCK | HPTE_V_ABSENT | HPTE_V_VALID);
	ptel &= ~HPTE_GR_RESERVED;
	g_ptel = ptel;

	/* used later to detect if we might have been invalidated */
	mmu_seq = kvm->mmu_notifier_seq;
	smp_rmb();

	/* Find the memslot (if any) for this address */
	gpa = (ptel & HPTE_R_RPN) & ~(psize - 1);
	gfn = gpa >> PAGE_SHIFT;
	memslot = __gfn_to_memslot(kvm_memslots_raw(kvm), gfn);
	pa = 0;
	is_ci = false;
	rmap = NULL;
	if (!(memslot && !(memslot->flags & KVM_MEMSLOT_INVALID))) {
		/* Emulated MMIO - mark this with key=31 */
		pteh |= HPTE_V_ABSENT;
		ptel |= HPTE_R_KEY_HI | HPTE_R_KEY_LO;
		goto do_insert;
	}

	/* Check if the requested page fits entirely in the memslot. */
	if (!slot_is_aligned(memslot, psize))
		return H_PARAMETER;
	slot_fn = gfn - memslot->base_gfn;
	rmap = &memslot->arch.rmap[slot_fn];

	/* Translate to host virtual address */
	hva = __gfn_to_hva_memslot(memslot, gfn);
	/*
	 * If we had a page table table change after lookup, we would
	 * retry via mmu_notifier_retry.
	 */
	if (!realmode)
		local_irq_save(irq_flags);
	/*
	 * If called in real mode we have MSR_EE = 0. Otherwise
	 * we disable irq above.
	 */
	ptep = __find_linux_pte(pgdir, hva, NULL, &hpage_shift);
	if (ptep) {
		pte_t pte;
		unsigned int host_pte_size;

		if (hpage_shift)
			host_pte_size = 1ul << hpage_shift;
		else
			host_pte_size = PAGE_SIZE;
		/*
		 * We should always find the guest page size
		 * to <= host page size, if host is using hugepage
		 */
		if (host_pte_size < psize) {
			if (!realmode)
				local_irq_restore(flags);
			return H_PARAMETER;
		}
		pte = kvmppc_read_update_linux_pte(ptep, writing);
		if (pte_present(pte) && !pte_protnone(pte)) {
			if (writing && !__pte_write(pte))
				/* make the actual HPTE be read-only */
				ptel = hpte_make_readonly(ptel);
			is_ci = pte_ci(pte);
			pa = pte_pfn(pte) << PAGE_SHIFT;
			pa |= hva & (host_pte_size - 1);
			pa |= gpa & ~PAGE_MASK;
		}
	}
	if (!realmode)
		local_irq_restore(irq_flags);

	ptel &= HPTE_R_KEY | HPTE_R_PP0 | (psize-1);
	ptel |= pa;

	if (pa)
		pteh |= HPTE_V_VALID;
	else {
		pteh |= HPTE_V_ABSENT;
		ptel &= ~(HPTE_R_KEY_HI | HPTE_R_KEY_LO);
	}

	/*If we had host pte mapping then  Check WIMG */
	if (ptep && !hpte_cache_flags_ok(ptel, is_ci)) {
		if (is_ci)
			return H_PARAMETER;
		/*
		 * Allow guest to map emulated device memory as
		 * uncacheable, but actually make it cacheable.
		 */
		ptel &= ~(HPTE_R_W|HPTE_R_I|HPTE_R_G);
		ptel |= HPTE_R_M;
	}

	/* Find and lock the HPTEG slot to use */
 do_insert:
	if (pte_index >= kvmppc_hpt_npte(&kvm->arch.hpt))
		return H_PARAMETER;
	if (likely((flags & H_EXACT) == 0)) {
		pte_index &= ~7UL;
		hpte = (__be64 *)(kvm->arch.hpt.virt + (pte_index << 4));
		for (i = 0; i < 8; ++i) {
			if ((be64_to_cpu(*hpte) & HPTE_V_VALID) == 0 &&
			    try_lock_hpte(hpte, HPTE_V_HVLOCK | HPTE_V_VALID |
					  HPTE_V_ABSENT))
				break;
			hpte += 2;
		}
		if (i == 8) {
			/*
			 * Since try_lock_hpte doesn't retry (not even stdcx.
			 * failures), it could be that there is a free slot
			 * but we transiently failed to lock it.  Try again,
			 * actually locking each slot and checking it.
			 */
			hpte -= 16;
			for (i = 0; i < 8; ++i) {
				u64 pte;
				while (!try_lock_hpte(hpte, HPTE_V_HVLOCK))
					cpu_relax();
				pte = be64_to_cpu(hpte[0]);
				if (!(pte & (HPTE_V_VALID | HPTE_V_ABSENT)))
					break;
				__unlock_hpte(hpte, pte);
				hpte += 2;
			}
			if (i == 8)
				return H_PTEG_FULL;
		}
		pte_index += i;
	} else {
		hpte = (__be64 *)(kvm->arch.hpt.virt + (pte_index << 4));
		if (!try_lock_hpte(hpte, HPTE_V_HVLOCK | HPTE_V_VALID |
				   HPTE_V_ABSENT)) {
			/* Lock the slot and check again */
			u64 pte;

			while (!try_lock_hpte(hpte, HPTE_V_HVLOCK))
				cpu_relax();
			pte = be64_to_cpu(hpte[0]);
			if (pte & (HPTE_V_VALID | HPTE_V_ABSENT)) {
				__unlock_hpte(hpte, pte);
				return H_PTEG_FULL;
			}
		}
	}

	/* Save away the guest's idea of the second HPTE dword */
	rev = &kvm->arch.hpt.rev[pte_index];
	if (realmode)
		rev = real_vmalloc_addr(rev);
	if (rev) {
		rev->guest_rpte = g_ptel;
		note_hpte_modification(kvm, rev);
	}

	/* Link HPTE into reverse-map chain */
	if (pteh & HPTE_V_VALID) {
		if (realmode)
			rmap = real_vmalloc_addr(rmap);
		lock_rmap(rmap);
		/* Check for pending invalidations under the rmap chain lock */
		if (mmu_notifier_retry(kvm, mmu_seq)) {
			/* inval in progress, write a non-present HPTE */
			pteh |= HPTE_V_ABSENT;
			pteh &= ~HPTE_V_VALID;
			ptel &= ~(HPTE_R_KEY_HI | HPTE_R_KEY_LO);
			unlock_rmap(rmap);
		} else {
			kvmppc_add_revmap_chain(kvm, rev, rmap, pte_index,
						realmode);
			/* Only set R/C in real HPTE if already set in *rmap */
			rcbits = *rmap >> KVMPPC_RMAP_RC_SHIFT;
			ptel &= rcbits | ~(HPTE_R_R | HPTE_R_C);
		}
	}

	/* Convert to new format on P9 */
	if (cpu_has_feature(CPU_FTR_ARCH_300)) {
		ptel = hpte_old_to_new_r(pteh, ptel);
		pteh = hpte_old_to_new_v(pteh);
	}
	hpte[1] = cpu_to_be64(ptel);

	/* Write the first HPTE dword, unlocking the HPTE and making it valid */
	eieio();
	__unlock_hpte(hpte, pteh);
	asm volatile("ptesync" : : : "memory");

	*pte_idx_ret = pte_index;
	return H_SUCCESS;
}
EXPORT_SYMBOL_GPL(kvmppc_do_h_enter);

long kvmppc_h_enter(struct kvm_vcpu *vcpu, unsigned long flags,
		    long pte_index, unsigned long pteh, unsigned long ptel)
{
	return kvmppc_do_h_enter(vcpu->kvm, flags, pte_index, pteh, ptel,
				 vcpu->arch.pgdir, true, &vcpu->arch.gpr[4]);
}

#ifdef __BIG_ENDIAN__
#define LOCK_TOKEN	(*(u32 *)(&get_paca()->lock_token))
#else
#define LOCK_TOKEN	(*(u32 *)(&get_paca()->paca_index))
#endif

static inline int is_mmio_hpte(unsigned long v, unsigned long r)
{
	return ((v & HPTE_V_ABSENT) &&
		(r & (HPTE_R_KEY_HI | HPTE_R_KEY_LO)) ==
		(HPTE_R_KEY_HI | HPTE_R_KEY_LO));
}

<<<<<<< HEAD
=======
static inline int try_lock_tlbie(unsigned int *lock)
{
	unsigned int tmp, old;
	unsigned int token = LOCK_TOKEN;

	asm volatile("1:lwarx	%1,0,%2\n"
		     "	cmpwi	cr0,%1,0\n"
		     "	bne	2f\n"
		     "  stwcx.	%3,0,%2\n"
		     "	bne-	1b\n"
		     "  isync\n"
		     "2:"
		     : "=&r" (tmp), "=&r" (old)
		     : "r" (lock), "r" (token)
		     : "cc", "memory");
	return old == 0;
}

static inline void fixup_tlbie_lpid(unsigned long rb_value, unsigned long lpid)
{

	if (cpu_has_feature(CPU_FTR_P9_TLBIE_ERAT_BUG)) {
		/* Radix flush for a hash guest */

		unsigned long rb,rs,prs,r,ric;

		rb = PPC_BIT(52); /* IS = 2 */
		rs = 0;  /* lpid = 0 */
		prs = 0; /* partition scoped */
		r = 1;   /* radix format */
		ric = 0; /* RIC_FLSUH_TLB */

		/*
		 * Need the extra ptesync to make sure we don't
		 * re-order the tlbie
		 */
		asm volatile("ptesync": : :"memory");
		asm volatile(PPC_TLBIE_5(%0, %4, %3, %2, %1)
			     : : "r"(rb), "i"(r), "i"(prs),
			       "i"(ric), "r"(rs) : "memory");
	}

	if (cpu_has_feature(CPU_FTR_P9_TLBIE_STQ_BUG)) {
		asm volatile("ptesync": : :"memory");
		asm volatile(PPC_TLBIE_5(%0,%1,0,0,0) : :
			     "r" (rb_value), "r" (lpid));
	}
}

>>>>>>> 4762bcd4
static void do_tlbies(struct kvm *kvm, unsigned long *rbvalues,
		      long npages, int global, bool need_sync)
{
	long i;

	/*
	 * We use the POWER9 5-operand versions of tlbie and tlbiel here.
	 * Since we are using RIC=0 PRS=0 R=0, and P7/P8 tlbiel ignores
	 * the RS field, this is backwards-compatible with P7 and P8.
	 */
	if (global) {
		if (need_sync)
			asm volatile("ptesync" : : : "memory");
		for (i = 0; i < npages; ++i) {
			asm volatile(PPC_TLBIE_5(%0,%1,0,0,0) : :
				     "r" (rbvalues[i]), "r" (kvm->arch.lpid));
		}

		fixup_tlbie_lpid(rbvalues[i - 1], kvm->arch.lpid);
		asm volatile("eieio; tlbsync; ptesync" : : : "memory");
	} else {
		if (need_sync)
			asm volatile("ptesync" : : : "memory");
		for (i = 0; i < npages; ++i) {
			asm volatile(PPC_TLBIEL(%0,%1,0,0,0) : :
				     "r" (rbvalues[i]), "r" (0));
		}
		asm volatile("ptesync" : : : "memory");
	}
}

long kvmppc_do_h_remove(struct kvm *kvm, unsigned long flags,
			unsigned long pte_index, unsigned long avpn,
			unsigned long *hpret)
{
	__be64 *hpte;
	unsigned long v, r, rb;
	struct revmap_entry *rev;
	u64 pte, orig_pte, pte_r;

	if (kvm_is_radix(kvm))
		return H_FUNCTION;
	if (pte_index >= kvmppc_hpt_npte(&kvm->arch.hpt))
		return H_PARAMETER;
	hpte = (__be64 *)(kvm->arch.hpt.virt + (pte_index << 4));
	while (!try_lock_hpte(hpte, HPTE_V_HVLOCK))
		cpu_relax();
	pte = orig_pte = be64_to_cpu(hpte[0]);
	pte_r = be64_to_cpu(hpte[1]);
	if (cpu_has_feature(CPU_FTR_ARCH_300)) {
		pte = hpte_new_to_old_v(pte, pte_r);
		pte_r = hpte_new_to_old_r(pte_r);
	}
	if ((pte & (HPTE_V_ABSENT | HPTE_V_VALID)) == 0 ||
	    ((flags & H_AVPN) && (pte & ~0x7fUL) != avpn) ||
	    ((flags & H_ANDCOND) && (pte & avpn) != 0)) {
		__unlock_hpte(hpte, orig_pte);
		return H_NOT_FOUND;
	}

	rev = real_vmalloc_addr(&kvm->arch.hpt.rev[pte_index]);
	v = pte & ~HPTE_V_HVLOCK;
	if (v & HPTE_V_VALID) {
		hpte[0] &= ~cpu_to_be64(HPTE_V_VALID);
		rb = compute_tlbie_rb(v, pte_r, pte_index);
		do_tlbies(kvm, &rb, 1, global_invalidates(kvm, flags), true);
		/*
		 * The reference (R) and change (C) bits in a HPT
		 * entry can be set by hardware at any time up until
		 * the HPTE is invalidated and the TLB invalidation
		 * sequence has completed.  This means that when
		 * removing a HPTE, we need to re-read the HPTE after
		 * the invalidation sequence has completed in order to
		 * obtain reliable values of R and C.
		 */
		remove_revmap_chain(kvm, pte_index, rev, v,
				    be64_to_cpu(hpte[1]));
	}
	r = rev->guest_rpte & ~HPTE_GR_RESERVED;
	note_hpte_modification(kvm, rev);
	unlock_hpte(hpte, 0);

	if (is_mmio_hpte(v, pte_r))
		atomic64_inc(&kvm->arch.mmio_update);

	if (v & HPTE_V_ABSENT)
		v = (v & ~HPTE_V_ABSENT) | HPTE_V_VALID;
	hpret[0] = v;
	hpret[1] = r;
	return H_SUCCESS;
}
EXPORT_SYMBOL_GPL(kvmppc_do_h_remove);

long kvmppc_h_remove(struct kvm_vcpu *vcpu, unsigned long flags,
		     unsigned long pte_index, unsigned long avpn)
{
	return kvmppc_do_h_remove(vcpu->kvm, flags, pte_index, avpn,
				  &vcpu->arch.gpr[4]);
}

long kvmppc_h_bulk_remove(struct kvm_vcpu *vcpu)
{
	struct kvm *kvm = vcpu->kvm;
	unsigned long *args = &vcpu->arch.gpr[4];
	__be64 *hp, *hptes[4];
	unsigned long tlbrb[4];
	long int i, j, k, n, found, indexes[4];
	unsigned long flags, req, pte_index, rcbits;
	int global;
	long int ret = H_SUCCESS;
	struct revmap_entry *rev, *revs[4];
	u64 hp0, hp1;

	if (kvm_is_radix(kvm))
		return H_FUNCTION;
	global = global_invalidates(kvm, 0);
	for (i = 0; i < 4 && ret == H_SUCCESS; ) {
		n = 0;
		for (; i < 4; ++i) {
			j = i * 2;
			pte_index = args[j];
			flags = pte_index >> 56;
			pte_index &= ((1ul << 56) - 1);
			req = flags >> 6;
			flags &= 3;
			if (req == 3) {		/* no more requests */
				i = 4;
				break;
			}
			if (req != 1 || flags == 3 ||
			    pte_index >= kvmppc_hpt_npte(&kvm->arch.hpt)) {
				/* parameter error */
				args[j] = ((0xa0 | flags) << 56) + pte_index;
				ret = H_PARAMETER;
				break;
			}
			hp = (__be64 *) (kvm->arch.hpt.virt + (pte_index << 4));
			/* to avoid deadlock, don't spin except for first */
			if (!try_lock_hpte(hp, HPTE_V_HVLOCK)) {
				if (n)
					break;
				while (!try_lock_hpte(hp, HPTE_V_HVLOCK))
					cpu_relax();
			}
			found = 0;
			hp0 = be64_to_cpu(hp[0]);
			hp1 = be64_to_cpu(hp[1]);
			if (cpu_has_feature(CPU_FTR_ARCH_300)) {
				hp0 = hpte_new_to_old_v(hp0, hp1);
				hp1 = hpte_new_to_old_r(hp1);
			}
			if (hp0 & (HPTE_V_ABSENT | HPTE_V_VALID)) {
				switch (flags & 3) {
				case 0:		/* absolute */
					found = 1;
					break;
				case 1:		/* andcond */
					if (!(hp0 & args[j + 1]))
						found = 1;
					break;
				case 2:		/* AVPN */
					if ((hp0 & ~0x7fUL) == args[j + 1])
						found = 1;
					break;
				}
			}
			if (!found) {
				hp[0] &= ~cpu_to_be64(HPTE_V_HVLOCK);
				args[j] = ((0x90 | flags) << 56) + pte_index;
				continue;
			}

			args[j] = ((0x80 | flags) << 56) + pte_index;
			rev = real_vmalloc_addr(&kvm->arch.hpt.rev[pte_index]);
			note_hpte_modification(kvm, rev);

			if (!(hp0 & HPTE_V_VALID)) {
				/* insert R and C bits from PTE */
				rcbits = rev->guest_rpte & (HPTE_R_R|HPTE_R_C);
				args[j] |= rcbits << (56 - 5);
				hp[0] = 0;
				if (is_mmio_hpte(hp0, hp1))
					atomic64_inc(&kvm->arch.mmio_update);
				continue;
			}

			/* leave it locked */
			hp[0] &= ~cpu_to_be64(HPTE_V_VALID);
			tlbrb[n] = compute_tlbie_rb(hp0, hp1, pte_index);
			indexes[n] = j;
			hptes[n] = hp;
			revs[n] = rev;
			++n;
		}

		if (!n)
			break;

		/* Now that we've collected a batch, do the tlbies */
		do_tlbies(kvm, tlbrb, n, global, true);

		/* Read PTE low words after tlbie to get final R/C values */
		for (k = 0; k < n; ++k) {
			j = indexes[k];
			pte_index = args[j] & ((1ul << 56) - 1);
			hp = hptes[k];
			rev = revs[k];
			remove_revmap_chain(kvm, pte_index, rev,
				be64_to_cpu(hp[0]), be64_to_cpu(hp[1]));
			rcbits = rev->guest_rpte & (HPTE_R_R|HPTE_R_C);
			args[j] |= rcbits << (56 - 5);
			__unlock_hpte(hp, 0);
		}
	}

	return ret;
}

long kvmppc_h_protect(struct kvm_vcpu *vcpu, unsigned long flags,
		      unsigned long pte_index, unsigned long avpn,
		      unsigned long va)
{
	struct kvm *kvm = vcpu->kvm;
	__be64 *hpte;
	struct revmap_entry *rev;
	unsigned long v, r, rb, mask, bits;
	u64 pte_v, pte_r;

	if (kvm_is_radix(kvm))
		return H_FUNCTION;
	if (pte_index >= kvmppc_hpt_npte(&kvm->arch.hpt))
		return H_PARAMETER;

	hpte = (__be64 *)(kvm->arch.hpt.virt + (pte_index << 4));
	while (!try_lock_hpte(hpte, HPTE_V_HVLOCK))
		cpu_relax();
	v = pte_v = be64_to_cpu(hpte[0]);
	if (cpu_has_feature(CPU_FTR_ARCH_300))
		v = hpte_new_to_old_v(v, be64_to_cpu(hpte[1]));
	if ((v & (HPTE_V_ABSENT | HPTE_V_VALID)) == 0 ||
	    ((flags & H_AVPN) && (v & ~0x7fUL) != avpn)) {
		__unlock_hpte(hpte, pte_v);
		return H_NOT_FOUND;
	}

	pte_r = be64_to_cpu(hpte[1]);
	bits = (flags << 55) & HPTE_R_PP0;
	bits |= (flags << 48) & HPTE_R_KEY_HI;
	bits |= flags & (HPTE_R_PP | HPTE_R_N | HPTE_R_KEY_LO);

	/* Update guest view of 2nd HPTE dword */
	mask = HPTE_R_PP0 | HPTE_R_PP | HPTE_R_N |
		HPTE_R_KEY_HI | HPTE_R_KEY_LO;
	rev = real_vmalloc_addr(&kvm->arch.hpt.rev[pte_index]);
	if (rev) {
		r = (rev->guest_rpte & ~mask) | bits;
		rev->guest_rpte = r;
		note_hpte_modification(kvm, rev);
	}

	/* Update HPTE */
	if (v & HPTE_V_VALID) {
		/*
		 * If the page is valid, don't let it transition from
		 * readonly to writable.  If it should be writable, we'll
		 * take a trap and let the page fault code sort it out.
		 */
		r = (pte_r & ~mask) | bits;
		if (hpte_is_writable(r) && !hpte_is_writable(pte_r))
			r = hpte_make_readonly(r);
		/* If the PTE is changing, invalidate it first */
		if (r != pte_r) {
			rb = compute_tlbie_rb(v, r, pte_index);
			hpte[0] = cpu_to_be64((pte_v & ~HPTE_V_VALID) |
					      HPTE_V_ABSENT);
			do_tlbies(kvm, &rb, 1, global_invalidates(kvm, flags),
				  true);
			/* Don't lose R/C bit updates done by hardware */
			r |= be64_to_cpu(hpte[1]) & (HPTE_R_R | HPTE_R_C);
			hpte[1] = cpu_to_be64(r);
		}
	}
	unlock_hpte(hpte, pte_v & ~HPTE_V_HVLOCK);
	asm volatile("ptesync" : : : "memory");
	if (is_mmio_hpte(v, pte_r))
		atomic64_inc(&kvm->arch.mmio_update);

	return H_SUCCESS;
}

long kvmppc_h_read(struct kvm_vcpu *vcpu, unsigned long flags,
		   unsigned long pte_index)
{
	struct kvm *kvm = vcpu->kvm;
	__be64 *hpte;
	unsigned long v, r;
	int i, n = 1;
	struct revmap_entry *rev = NULL;

	if (kvm_is_radix(kvm))
		return H_FUNCTION;
	if (pte_index >= kvmppc_hpt_npte(&kvm->arch.hpt))
		return H_PARAMETER;
	if (flags & H_READ_4) {
		pte_index &= ~3;
		n = 4;
	}
	rev = real_vmalloc_addr(&kvm->arch.hpt.rev[pte_index]);
	for (i = 0; i < n; ++i, ++pte_index) {
		hpte = (__be64 *)(kvm->arch.hpt.virt + (pte_index << 4));
		v = be64_to_cpu(hpte[0]) & ~HPTE_V_HVLOCK;
		r = be64_to_cpu(hpte[1]);
		if (cpu_has_feature(CPU_FTR_ARCH_300)) {
			v = hpte_new_to_old_v(v, r);
			r = hpte_new_to_old_r(r);
		}
		if (v & HPTE_V_ABSENT) {
			v &= ~HPTE_V_ABSENT;
			v |= HPTE_V_VALID;
		}
		if (v & HPTE_V_VALID) {
			r = rev[i].guest_rpte | (r & (HPTE_R_R | HPTE_R_C));
			r &= ~HPTE_GR_RESERVED;
		}
		vcpu->arch.gpr[4 + i * 2] = v;
		vcpu->arch.gpr[5 + i * 2] = r;
	}
	return H_SUCCESS;
}

long kvmppc_h_clear_ref(struct kvm_vcpu *vcpu, unsigned long flags,
			unsigned long pte_index)
{
	struct kvm *kvm = vcpu->kvm;
	__be64 *hpte;
	unsigned long v, r, gr;
	struct revmap_entry *rev;
	unsigned long *rmap;
	long ret = H_NOT_FOUND;

	if (kvm_is_radix(kvm))
		return H_FUNCTION;
	if (pte_index >= kvmppc_hpt_npte(&kvm->arch.hpt))
		return H_PARAMETER;

	rev = real_vmalloc_addr(&kvm->arch.hpt.rev[pte_index]);
	hpte = (__be64 *)(kvm->arch.hpt.virt + (pte_index << 4));
	while (!try_lock_hpte(hpte, HPTE_V_HVLOCK))
		cpu_relax();
	v = be64_to_cpu(hpte[0]);
	r = be64_to_cpu(hpte[1]);
	if (!(v & (HPTE_V_VALID | HPTE_V_ABSENT)))
		goto out;

	gr = rev->guest_rpte;
	if (rev->guest_rpte & HPTE_R_R) {
		rev->guest_rpte &= ~HPTE_R_R;
		note_hpte_modification(kvm, rev);
	}
	if (v & HPTE_V_VALID) {
		gr |= r & (HPTE_R_R | HPTE_R_C);
		if (r & HPTE_R_R) {
			kvmppc_clear_ref_hpte(kvm, hpte, pte_index);
			rmap = revmap_for_hpte(kvm, v, gr, NULL, NULL);
			if (rmap) {
				lock_rmap(rmap);
				*rmap |= KVMPPC_RMAP_REFERENCED;
				unlock_rmap(rmap);
			}
		}
	}
	vcpu->arch.gpr[4] = gr;
	ret = H_SUCCESS;
 out:
	unlock_hpte(hpte, v & ~HPTE_V_HVLOCK);
	return ret;
}

long kvmppc_h_clear_mod(struct kvm_vcpu *vcpu, unsigned long flags,
			unsigned long pte_index)
{
	struct kvm *kvm = vcpu->kvm;
	__be64 *hpte;
	unsigned long v, r, gr;
	struct revmap_entry *rev;
	long ret = H_NOT_FOUND;

	if (kvm_is_radix(kvm))
		return H_FUNCTION;
	if (pte_index >= kvmppc_hpt_npte(&kvm->arch.hpt))
		return H_PARAMETER;

	rev = real_vmalloc_addr(&kvm->arch.hpt.rev[pte_index]);
	hpte = (__be64 *)(kvm->arch.hpt.virt + (pte_index << 4));
	while (!try_lock_hpte(hpte, HPTE_V_HVLOCK))
		cpu_relax();
	v = be64_to_cpu(hpte[0]);
	r = be64_to_cpu(hpte[1]);
	if (!(v & (HPTE_V_VALID | HPTE_V_ABSENT)))
		goto out;

	gr = rev->guest_rpte;
	if (gr & HPTE_R_C) {
		rev->guest_rpte &= ~HPTE_R_C;
		note_hpte_modification(kvm, rev);
	}
	if (v & HPTE_V_VALID) {
		/* need to make it temporarily absent so C is stable */
		hpte[0] |= cpu_to_be64(HPTE_V_ABSENT);
		kvmppc_invalidate_hpte(kvm, hpte, pte_index);
		r = be64_to_cpu(hpte[1]);
		gr |= r & (HPTE_R_R | HPTE_R_C);
		if (r & HPTE_R_C) {
			hpte[1] = cpu_to_be64(r & ~HPTE_R_C);
			eieio();
			kvmppc_set_dirty_from_hpte(kvm, v, gr);
		}
	}
	vcpu->arch.gpr[4] = gr;
	ret = H_SUCCESS;
 out:
	unlock_hpte(hpte, v & ~HPTE_V_HVLOCK);
	return ret;
}

void kvmppc_invalidate_hpte(struct kvm *kvm, __be64 *hptep,
			unsigned long pte_index)
{
	unsigned long rb;
	u64 hp0, hp1;

	hptep[0] &= ~cpu_to_be64(HPTE_V_VALID);
	hp0 = be64_to_cpu(hptep[0]);
	hp1 = be64_to_cpu(hptep[1]);
	if (cpu_has_feature(CPU_FTR_ARCH_300)) {
		hp0 = hpte_new_to_old_v(hp0, hp1);
		hp1 = hpte_new_to_old_r(hp1);
	}
	rb = compute_tlbie_rb(hp0, hp1, pte_index);
	do_tlbies(kvm, &rb, 1, 1, true);
}
EXPORT_SYMBOL_GPL(kvmppc_invalidate_hpte);

void kvmppc_clear_ref_hpte(struct kvm *kvm, __be64 *hptep,
			   unsigned long pte_index)
{
	unsigned long rb;
	unsigned char rbyte;
	u64 hp0, hp1;

	hp0 = be64_to_cpu(hptep[0]);
	hp1 = be64_to_cpu(hptep[1]);
	if (cpu_has_feature(CPU_FTR_ARCH_300)) {
		hp0 = hpte_new_to_old_v(hp0, hp1);
		hp1 = hpte_new_to_old_r(hp1);
	}
	rb = compute_tlbie_rb(hp0, hp1, pte_index);
	rbyte = (be64_to_cpu(hptep[1]) & ~HPTE_R_R) >> 8;
	/* modify only the second-last byte, which contains the ref bit */
	*((char *)hptep + 14) = rbyte;
	do_tlbies(kvm, &rb, 1, 1, false);
}
EXPORT_SYMBOL_GPL(kvmppc_clear_ref_hpte);

static int slb_base_page_shift[4] = {
	24,	/* 16M */
	16,	/* 64k */
	34,	/* 16G */
	20,	/* 1M, unsupported */
};

static struct mmio_hpte_cache_entry *mmio_cache_search(struct kvm_vcpu *vcpu,
		unsigned long eaddr, unsigned long slb_v, long mmio_update)
{
	struct mmio_hpte_cache_entry *entry = NULL;
	unsigned int pshift;
	unsigned int i;

	for (i = 0; i < MMIO_HPTE_CACHE_SIZE; i++) {
		entry = &vcpu->arch.mmio_cache.entry[i];
		if (entry->mmio_update == mmio_update) {
			pshift = entry->slb_base_pshift;
			if ((entry->eaddr >> pshift) == (eaddr >> pshift) &&
			    entry->slb_v == slb_v)
				return entry;
		}
	}
	return NULL;
}

static struct mmio_hpte_cache_entry *
			next_mmio_cache_entry(struct kvm_vcpu *vcpu)
{
	unsigned int index = vcpu->arch.mmio_cache.index;

	vcpu->arch.mmio_cache.index++;
	if (vcpu->arch.mmio_cache.index == MMIO_HPTE_CACHE_SIZE)
		vcpu->arch.mmio_cache.index = 0;

	return &vcpu->arch.mmio_cache.entry[index];
}

/* When called from virtmode, this func should be protected by
 * preempt_disable(), otherwise, the holding of HPTE_V_HVLOCK
 * can trigger deadlock issue.
 */
long kvmppc_hv_find_lock_hpte(struct kvm *kvm, gva_t eaddr, unsigned long slb_v,
			      unsigned long valid)
{
	unsigned int i;
	unsigned int pshift;
	unsigned long somask;
	unsigned long vsid, hash;
	unsigned long avpn;
	__be64 *hpte;
	unsigned long mask, val;
	unsigned long v, r, orig_v;

	/* Get page shift, work out hash and AVPN etc. */
	mask = SLB_VSID_B | HPTE_V_AVPN | HPTE_V_SECONDARY;
	val = 0;
	pshift = 12;
	if (slb_v & SLB_VSID_L) {
		mask |= HPTE_V_LARGE;
		val |= HPTE_V_LARGE;
		pshift = slb_base_page_shift[(slb_v & SLB_VSID_LP) >> 4];
	}
	if (slb_v & SLB_VSID_B_1T) {
		somask = (1UL << 40) - 1;
		vsid = (slb_v & ~SLB_VSID_B) >> SLB_VSID_SHIFT_1T;
		vsid ^= vsid << 25;
	} else {
		somask = (1UL << 28) - 1;
		vsid = (slb_v & ~SLB_VSID_B) >> SLB_VSID_SHIFT;
	}
	hash = (vsid ^ ((eaddr & somask) >> pshift)) & kvmppc_hpt_mask(&kvm->arch.hpt);
	avpn = slb_v & ~(somask >> 16);	/* also includes B */
	avpn |= (eaddr & somask) >> 16;

	if (pshift >= 24)
		avpn &= ~((1UL << (pshift - 16)) - 1);
	else
		avpn &= ~0x7fUL;
	val |= avpn;

	for (;;) {
		hpte = (__be64 *)(kvm->arch.hpt.virt + (hash << 7));

		for (i = 0; i < 16; i += 2) {
			/* Read the PTE racily */
			v = be64_to_cpu(hpte[i]) & ~HPTE_V_HVLOCK;
			if (cpu_has_feature(CPU_FTR_ARCH_300))
				v = hpte_new_to_old_v(v, be64_to_cpu(hpte[i+1]));

			/* Check valid/absent, hash, segment size and AVPN */
			if (!(v & valid) || (v & mask) != val)
				continue;

			/* Lock the PTE and read it under the lock */
			while (!try_lock_hpte(&hpte[i], HPTE_V_HVLOCK))
				cpu_relax();
			v = orig_v = be64_to_cpu(hpte[i]) & ~HPTE_V_HVLOCK;
			r = be64_to_cpu(hpte[i+1]);
			if (cpu_has_feature(CPU_FTR_ARCH_300)) {
				v = hpte_new_to_old_v(v, r);
				r = hpte_new_to_old_r(r);
			}

			/*
			 * Check the HPTE again, including base page size
			 */
			if ((v & valid) && (v & mask) == val &&
			    kvmppc_hpte_base_page_shift(v, r) == pshift)
				/* Return with the HPTE still locked */
				return (hash << 3) + (i >> 1);

			__unlock_hpte(&hpte[i], orig_v);
		}

		if (val & HPTE_V_SECONDARY)
			break;
		val |= HPTE_V_SECONDARY;
		hash = hash ^ kvmppc_hpt_mask(&kvm->arch.hpt);
	}
	return -1;
}
EXPORT_SYMBOL(kvmppc_hv_find_lock_hpte);

/*
 * Called in real mode to check whether an HPTE not found fault
 * is due to accessing a paged-out page or an emulated MMIO page,
 * or if a protection fault is due to accessing a page that the
 * guest wanted read/write access to but which we made read-only.
 * Returns a possibly modified status (DSISR) value if not
 * (i.e. pass the interrupt to the guest),
 * -1 to pass the fault up to host kernel mode code, -2 to do that
 * and also load the instruction word (for MMIO emulation),
 * or 0 if we should make the guest retry the access.
 */
long kvmppc_hpte_hv_fault(struct kvm_vcpu *vcpu, unsigned long addr,
			  unsigned long slb_v, unsigned int status, bool data)
{
	struct kvm *kvm = vcpu->kvm;
	long int index;
	unsigned long v, r, gr, orig_v;
	__be64 *hpte;
	unsigned long valid;
	struct revmap_entry *rev;
	unsigned long pp, key;
	struct mmio_hpte_cache_entry *cache_entry = NULL;
	long mmio_update = 0;

	/* For protection fault, expect to find a valid HPTE */
	valid = HPTE_V_VALID;
	if (status & DSISR_NOHPTE) {
		valid |= HPTE_V_ABSENT;
		mmio_update = atomic64_read(&kvm->arch.mmio_update);
		cache_entry = mmio_cache_search(vcpu, addr, slb_v, mmio_update);
	}
	if (cache_entry) {
		index = cache_entry->pte_index;
		v = cache_entry->hpte_v;
		r = cache_entry->hpte_r;
		gr = cache_entry->rpte;
	} else {
		index = kvmppc_hv_find_lock_hpte(kvm, addr, slb_v, valid);
		if (index < 0) {
			if (status & DSISR_NOHPTE)
				return status;	/* there really was no HPTE */
			return 0;	/* for prot fault, HPTE disappeared */
		}
		hpte = (__be64 *)(kvm->arch.hpt.virt + (index << 4));
		v = orig_v = be64_to_cpu(hpte[0]) & ~HPTE_V_HVLOCK;
		r = be64_to_cpu(hpte[1]);
		if (cpu_has_feature(CPU_FTR_ARCH_300)) {
			v = hpte_new_to_old_v(v, r);
			r = hpte_new_to_old_r(r);
		}
		rev = real_vmalloc_addr(&kvm->arch.hpt.rev[index]);
		gr = rev->guest_rpte;

		unlock_hpte(hpte, orig_v);
	}

	/* For not found, if the HPTE is valid by now, retry the instruction */
	if ((status & DSISR_NOHPTE) && (v & HPTE_V_VALID))
		return 0;

	/* Check access permissions to the page */
	pp = gr & (HPTE_R_PP0 | HPTE_R_PP);
	key = (vcpu->arch.shregs.msr & MSR_PR) ? SLB_VSID_KP : SLB_VSID_KS;
	status &= ~DSISR_NOHPTE;	/* DSISR_NOHPTE == SRR1_ISI_NOPT */
	if (!data) {
		if (gr & (HPTE_R_N | HPTE_R_G))
			return status | SRR1_ISI_N_OR_G;
		if (!hpte_read_permission(pp, slb_v & key))
			return status | SRR1_ISI_PROT;
	} else if (status & DSISR_ISSTORE) {
		/* check write permission */
		if (!hpte_write_permission(pp, slb_v & key))
			return status | DSISR_PROTFAULT;
	} else {
		if (!hpte_read_permission(pp, slb_v & key))
			return status | DSISR_PROTFAULT;
	}

	/* Check storage key, if applicable */
	if (data && (vcpu->arch.shregs.msr & MSR_DR)) {
		unsigned int perm = hpte_get_skey_perm(gr, vcpu->arch.amr);
		if (status & DSISR_ISSTORE)
			perm >>= 1;
		if (perm & 1)
			return status | DSISR_KEYFAULT;
	}

	/* Save HPTE info for virtual-mode handler */
	vcpu->arch.pgfault_addr = addr;
	vcpu->arch.pgfault_index = index;
	vcpu->arch.pgfault_hpte[0] = v;
	vcpu->arch.pgfault_hpte[1] = r;
	vcpu->arch.pgfault_cache = cache_entry;

	/* Check the storage key to see if it is possibly emulated MMIO */
	if ((r & (HPTE_R_KEY_HI | HPTE_R_KEY_LO)) ==
	    (HPTE_R_KEY_HI | HPTE_R_KEY_LO)) {
		if (!cache_entry) {
			unsigned int pshift = 12;
			unsigned int pshift_index;

			if (slb_v & SLB_VSID_L) {
				pshift_index = ((slb_v & SLB_VSID_LP) >> 4);
				pshift = slb_base_page_shift[pshift_index];
			}
			cache_entry = next_mmio_cache_entry(vcpu);
			cache_entry->eaddr = addr;
			cache_entry->slb_base_pshift = pshift;
			cache_entry->pte_index = index;
			cache_entry->hpte_v = v;
			cache_entry->hpte_r = r;
			cache_entry->rpte = gr;
			cache_entry->slb_v = slb_v;
			cache_entry->mmio_update = mmio_update;
		}
		if (data && (vcpu->arch.shregs.msr & MSR_IR))
			return -2;	/* MMIO emulation - load instr word */
	}

	return -1;		/* send fault up to host kernel mode */
}<|MERGE_RESOLUTION|>--- conflicted
+++ resolved
@@ -433,8 +433,6 @@
 		(HPTE_R_KEY_HI | HPTE_R_KEY_LO));
 }
 
-<<<<<<< HEAD
-=======
 static inline int try_lock_tlbie(unsigned int *lock)
 {
 	unsigned int tmp, old;
@@ -484,7 +482,6 @@
 	}
 }
 
->>>>>>> 4762bcd4
 static void do_tlbies(struct kvm *kvm, unsigned long *rbvalues,
 		      long npages, int global, bool need_sync)
 {
