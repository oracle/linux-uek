--- conflicted
+++ resolved
@@ -187,13 +187,8 @@
 
 static void cell_mpic_cascade(unsigned int irq, struct irq_desc *desc)
 {
-<<<<<<< HEAD
-	struct irq_chip *chip = get_irq_desc_chip(desc);
-	struct mpic *mpic = get_irq_desc_data(desc);
-=======
 	struct irq_chip *chip = irq_desc_get_chip(desc);
 	struct mpic *mpic = irq_desc_get_handler_data(desc);
->>>>>>> 00b317a4
 	unsigned int virq;
 
 	virq = mpic_get_one_irq(mpic);
