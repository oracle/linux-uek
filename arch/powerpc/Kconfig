--- conflicted
+++ resolved
@@ -125,10 +125,7 @@
 	select ARCH_HAS_FORTIFY_SOURCE
 	select ARCH_HAS_GCOV_PROFILE_ALL
 	select ARCH_HAS_KCOV
-<<<<<<< HEAD
-=======
 	select ARCH_HAS_MMIOWB			if PPC64
->>>>>>> 0ecfebd2
 	select ARCH_HAS_PHYS_TO_DMA
 	select ARCH_HAS_PMEM_API                if PPC64
 	select ARCH_HAS_PTE_SPECIAL
