#
# 64-bit system call numbers and entry vectors
#
# The format is:
# <number> <abi> <name> <entry point>
#
# The abi is "common", "64" or "x32" for this file.
#
0	common	read			sys_read
1	common	write			sys_write
2	common	open			sys_open
3	common	close			sys_close
4	common	stat			sys_newstat
5	common	fstat			sys_newfstat
6	common	lstat			sys_newlstat
7	common	poll			sys_poll
8	common	lseek			sys_lseek
9	common	mmap			sys_mmap
10	common	mprotect		sys_mprotect
11	common	munmap			sys_munmap
12	common	brk			sys_brk
13	64	rt_sigaction		sys_rt_sigaction
14	common	rt_sigprocmask		sys_rt_sigprocmask
15	64	rt_sigreturn		stub_rt_sigreturn
16	64	ioctl			sys_ioctl
17	common	pread64			sys_pread64
18	common	pwrite64		sys_pwrite64
19	64	readv			sys_readv
20	64	writev			sys_writev
21	common	access			sys_access
22	common	pipe			sys_pipe
23	common	select			sys_select
24	common	sched_yield		sys_sched_yield
25	common	mremap			sys_mremap
26	common	msync			sys_msync
27	common	mincore			sys_mincore
28	common	madvise			sys_madvise
29	common	shmget			sys_shmget
30	common	shmat			sys_shmat
31	common	shmctl			sys_shmctl
32	common	dup			sys_dup
33	common	dup2			sys_dup2
34	common	pause			sys_pause
35	common	nanosleep		sys_nanosleep
36	common	getitimer		sys_getitimer
37	common	alarm			sys_alarm
38	common	setitimer		sys_setitimer
39	common	getpid			sys_getpid
40	common	sendfile		sys_sendfile64
41	common	socket			sys_socket
42	common	connect			sys_connect
43	common	accept			sys_accept
44	common	sendto			sys_sendto
45	64	recvfrom		sys_recvfrom
46	64	sendmsg			sys_sendmsg
47	64	recvmsg			sys_recvmsg
48	common	shutdown		sys_shutdown
49	common	bind			sys_bind
50	common	listen			sys_listen
51	common	getsockname		sys_getsockname
52	common	getpeername		sys_getpeername
53	common	socketpair		sys_socketpair
54	64	setsockopt		sys_setsockopt
55	64	getsockopt		sys_getsockopt
56	common	clone			stub_clone
57	common	fork			stub_fork
58	common	vfork			stub_vfork
59	64	execve			stub_execve
60	common	exit			sys_exit
61	common	wait4			sys_wait4
62	common	kill			sys_kill
63	common	uname			sys_newuname
64	common	semget			sys_semget
65	common	semop			sys_semop
66	common	semctl			sys_semctl
67	common	shmdt			sys_shmdt
68	common	msgget			sys_msgget
69	common	msgsnd			sys_msgsnd
70	common	msgrcv			sys_msgrcv
71	common	msgctl			sys_msgctl
72	common	fcntl			sys_fcntl
73	common	flock			sys_flock
74	common	fsync			sys_fsync
75	common	fdatasync		sys_fdatasync
76	common	truncate		sys_truncate
77	common	ftruncate		sys_ftruncate
78	common	getdents		sys_getdents
79	common	getcwd			sys_getcwd
80	common	chdir			sys_chdir
81	common	fchdir			sys_fchdir
82	common	rename			sys_rename
83	common	mkdir			sys_mkdir
84	common	rmdir			sys_rmdir
85	common	creat			sys_creat
86	common	link			sys_link
87	common	unlink			sys_unlink
88	common	symlink			sys_symlink
89	common	readlink		sys_readlink
90	common	chmod			sys_chmod
91	common	fchmod			sys_fchmod
92	common	chown			sys_chown
93	common	fchown			sys_fchown
94	common	lchown			sys_lchown
95	common	umask			sys_umask
96	common	gettimeofday		sys_gettimeofday
97	common	getrlimit		sys_getrlimit
98	common	getrusage		sys_getrusage
99	common	sysinfo			sys_sysinfo
100	common	times			sys_times
101	64	ptrace			sys_ptrace
102	common	getuid			sys_getuid
103	common	syslog			sys_syslog
104	common	getgid			sys_getgid
105	common	setuid			sys_setuid
106	common	setgid			sys_setgid
107	common	geteuid			sys_geteuid
108	common	getegid			sys_getegid
109	common	setpgid			sys_setpgid
110	common	getppid			sys_getppid
111	common	getpgrp			sys_getpgrp
112	common	setsid			sys_setsid
113	common	setreuid		sys_setreuid
114	common	setregid		sys_setregid
115	common	getgroups		sys_getgroups
116	common	setgroups		sys_setgroups
117	common	setresuid		sys_setresuid
118	common	getresuid		sys_getresuid
119	common	setresgid		sys_setresgid
120	common	getresgid		sys_getresgid
121	common	getpgid			sys_getpgid
122	common	setfsuid		sys_setfsuid
123	common	setfsgid		sys_setfsgid
124	common	getsid			sys_getsid
125	common	capget			sys_capget
126	common	capset			sys_capset
127	64	rt_sigpending		sys_rt_sigpending
128	64	rt_sigtimedwait		sys_rt_sigtimedwait
129	64	rt_sigqueueinfo		sys_rt_sigqueueinfo
130	common	rt_sigsuspend		sys_rt_sigsuspend
131	64	sigaltstack		sys_sigaltstack
132	common	utime			sys_utime
133	common	mknod			sys_mknod
134	64	uselib
135	common	personality		sys_personality
136	common	ustat			sys_ustat
137	common	statfs			sys_statfs
138	common	fstatfs			sys_fstatfs
139	common	sysfs			sys_sysfs
140	common	getpriority		sys_getpriority
141	common	setpriority		sys_setpriority
142	common	sched_setparam		sys_sched_setparam
143	common	sched_getparam		sys_sched_getparam
144	common	sched_setscheduler	sys_sched_setscheduler
145	common	sched_getscheduler	sys_sched_getscheduler
146	common	sched_get_priority_max	sys_sched_get_priority_max
147	common	sched_get_priority_min	sys_sched_get_priority_min
148	common	sched_rr_get_interval	sys_sched_rr_get_interval
149	common	mlock			sys_mlock
150	common	munlock			sys_munlock
151	common	mlockall		sys_mlockall
152	common	munlockall		sys_munlockall
153	common	vhangup			sys_vhangup
154	common	modify_ldt		sys_modify_ldt
155	common	pivot_root		sys_pivot_root
156	64	_sysctl			sys_sysctl
157	common	prctl			sys_prctl
158	common	arch_prctl		sys_arch_prctl
159	common	adjtimex		sys_adjtimex
160	common	setrlimit		sys_setrlimit
161	common	chroot			sys_chroot
162	common	sync			sys_sync
163	common	acct			sys_acct
164	common	settimeofday		sys_settimeofday
165	common	mount			sys_mount
166	common	umount2			sys_umount
167	common	swapon			sys_swapon
168	common	swapoff			sys_swapoff
169	common	reboot			sys_reboot
170	common	sethostname		sys_sethostname
171	common	setdomainname		sys_setdomainname
172	common	iopl			sys_iopl
173	common	ioperm			sys_ioperm
174	64	create_module
175	common	init_module		sys_init_module
176	common	delete_module		sys_delete_module
177	64	get_kernel_syms
178	64	query_module
179	common	quotactl		sys_quotactl
180	64	nfsservctl
181	common	getpmsg
182	common	putpmsg
183	common	afs_syscall
184	common	tuxcall
185	common	security
186	common	gettid			sys_gettid
187	common	readahead		sys_readahead
188	common	setxattr		sys_setxattr
189	common	lsetxattr		sys_lsetxattr
190	common	fsetxattr		sys_fsetxattr
191	common	getxattr		sys_getxattr
192	common	lgetxattr		sys_lgetxattr
193	common	fgetxattr		sys_fgetxattr
194	common	listxattr		sys_listxattr
195	common	llistxattr		sys_llistxattr
196	common	flistxattr		sys_flistxattr
197	common	removexattr		sys_removexattr
198	common	lremovexattr		sys_lremovexattr
199	common	fremovexattr		sys_fremovexattr
200	common	tkill			sys_tkill
201	common	time			sys_time
202	common	futex			sys_futex
203	common	sched_setaffinity	sys_sched_setaffinity
204	common	sched_getaffinity	sys_sched_getaffinity
205	64	set_thread_area
206	64	io_setup		sys_io_setup
207	common	io_destroy		sys_io_destroy
208	common	io_getevents		sys_io_getevents
209	64	io_submit		sys_io_submit
210	common	io_cancel		sys_io_cancel
211	64	get_thread_area
212	common	lookup_dcookie		sys_lookup_dcookie
213	common	epoll_create		sys_epoll_create
214	64	epoll_ctl_old
215	64	epoll_wait_old
216	common	remap_file_pages	sys_remap_file_pages
217	common	getdents64		sys_getdents64
218	common	set_tid_address		sys_set_tid_address
219	common	restart_syscall		sys_restart_syscall
220	common	semtimedop		sys_semtimedop
221	common	fadvise64		sys_fadvise64
222	64	timer_create		sys_timer_create
223	common	timer_settime		sys_timer_settime
224	common	timer_gettime		sys_timer_gettime
225	common	timer_getoverrun	sys_timer_getoverrun
226	common	timer_delete		sys_timer_delete
227	common	clock_settime		sys_clock_settime
228	common	clock_gettime		sys_clock_gettime
229	common	clock_getres		sys_clock_getres
230	common	clock_nanosleep		sys_clock_nanosleep
231	common	exit_group		sys_exit_group
232	common	epoll_wait		sys_epoll_wait
233	common	epoll_ctl		sys_epoll_ctl
234	common	tgkill			sys_tgkill
235	common	utimes			sys_utimes
236	64	vserver
237	common	mbind			sys_mbind
238	common	set_mempolicy		sys_set_mempolicy
239	common	get_mempolicy		sys_get_mempolicy
240	common	mq_open			sys_mq_open
241	common	mq_unlink		sys_mq_unlink
242	common	mq_timedsend		sys_mq_timedsend
243	common	mq_timedreceive		sys_mq_timedreceive
244	64	mq_notify		sys_mq_notify
245	common	mq_getsetattr		sys_mq_getsetattr
246	64	kexec_load		sys_kexec_load
247	64	waitid			sys_waitid
248	common	add_key			sys_add_key
249	common	request_key		sys_request_key
250	common	keyctl			sys_keyctl
251	common	ioprio_set		sys_ioprio_set
252	common	ioprio_get		sys_ioprio_get
253	common	inotify_init		sys_inotify_init
254	common	inotify_add_watch	sys_inotify_add_watch
255	common	inotify_rm_watch	sys_inotify_rm_watch
256	common	migrate_pages		sys_migrate_pages
257	common	openat			sys_openat
258	common	mkdirat			sys_mkdirat
259	common	mknodat			sys_mknodat
260	common	fchownat		sys_fchownat
261	common	futimesat		sys_futimesat
262	common	newfstatat		sys_newfstatat
263	common	unlinkat		sys_unlinkat
264	common	renameat		sys_renameat
265	common	linkat			sys_linkat
266	common	symlinkat		sys_symlinkat
267	common	readlinkat		sys_readlinkat
268	common	fchmodat		sys_fchmodat
269	common	faccessat		sys_faccessat
270	common	pselect6		sys_pselect6
271	common	ppoll			sys_ppoll
272	common	unshare			sys_unshare
273	64	set_robust_list		sys_set_robust_list
274	64	get_robust_list		sys_get_robust_list
275	common	splice			sys_splice
276	common	tee			sys_tee
277	common	sync_file_range		sys_sync_file_range
278	64	vmsplice		sys_vmsplice
279	64	move_pages		sys_move_pages
280	common	utimensat		sys_utimensat
281	common	epoll_pwait		sys_epoll_pwait
282	common	signalfd		sys_signalfd
283	common	timerfd_create		sys_timerfd_create
284	common	eventfd			sys_eventfd
285	common	fallocate		sys_fallocate
286	common	timerfd_settime		sys_timerfd_settime
287	common	timerfd_gettime		sys_timerfd_gettime
288	common	accept4			sys_accept4
289	common	signalfd4		sys_signalfd4
290	common	eventfd2		sys_eventfd2
291	common	epoll_create1		sys_epoll_create1
292	common	dup3			sys_dup3
293	common	pipe2			sys_pipe2
294	common	inotify_init1		sys_inotify_init1
295	64	preadv			sys_preadv
296	64	pwritev			sys_pwritev
297	64	rt_tgsigqueueinfo	sys_rt_tgsigqueueinfo
298	common	perf_event_open		sys_perf_event_open
299	64	recvmmsg		sys_recvmmsg
300	common	fanotify_init		sys_fanotify_init
301	common	fanotify_mark		sys_fanotify_mark
302	common	prlimit64		sys_prlimit64
303	common	name_to_handle_at	sys_name_to_handle_at
304	common	open_by_handle_at	sys_open_by_handle_at
305	common	clock_adjtime		sys_clock_adjtime
306	common	syncfs			sys_syncfs
307	64	sendmmsg		sys_sendmmsg
308	common	setns			sys_setns
309	common	getcpu			sys_getcpu
310	64	process_vm_readv	sys_process_vm_readv
311	64	process_vm_writev	sys_process_vm_writev
312	common	kcmp			sys_kcmp
313	common	finit_module		sys_finit_module
314	common	sched_setattr		sys_sched_setattr
315	common	sched_getattr		sys_sched_getattr
316	common	renameat2		sys_renameat2
317	common	seccomp			sys_seccomp
318	common	getrandom		sys_getrandom
319	common	memfd_create		sys_memfd_create
320	common	kexec_file_load		sys_kexec_file_load
321	common	bpf			sys_bpf
322	64	execveat		stub_execveat
<<<<<<< HEAD
# This one is a temporary number, designed for no clashes.
# Nothing but DTrace should use it.
473	common	waitfd			sys_waitfd
=======
323	common	userfaultfd		sys_userfaultfd
>>>>>>> 7c906218

#
# x32-specific system call numbers start at 512 to avoid cache impact
# for native 64-bit operation.
#
512	x32	rt_sigaction		compat_sys_rt_sigaction
513	x32	rt_sigreturn		stub_x32_rt_sigreturn
514	x32	ioctl			compat_sys_ioctl
515	x32	readv			compat_sys_readv
516	x32	writev			compat_sys_writev
517	x32	recvfrom		compat_sys_recvfrom
518	x32	sendmsg			compat_sys_sendmsg
519	x32	recvmsg			compat_sys_recvmsg
520	x32	execve			stub_x32_execve
521	x32	ptrace			compat_sys_ptrace
522	x32	rt_sigpending		compat_sys_rt_sigpending
523	x32	rt_sigtimedwait		compat_sys_rt_sigtimedwait
524	x32	rt_sigqueueinfo		compat_sys_rt_sigqueueinfo
525	x32	sigaltstack		compat_sys_sigaltstack
526	x32	timer_create		compat_sys_timer_create
527	x32	mq_notify		compat_sys_mq_notify
528	x32	kexec_load		compat_sys_kexec_load
529	x32	waitid			compat_sys_waitid
530	x32	set_robust_list		compat_sys_set_robust_list
531	x32	get_robust_list		compat_sys_get_robust_list
532	x32	vmsplice		compat_sys_vmsplice
533	x32	move_pages		compat_sys_move_pages
534	x32	preadv			compat_sys_preadv64
535	x32	pwritev			compat_sys_pwritev64
536	x32	rt_tgsigqueueinfo	compat_sys_rt_tgsigqueueinfo
537	x32	recvmmsg		compat_sys_recvmmsg
538	x32	sendmmsg		compat_sys_sendmmsg
539	x32	process_vm_readv	compat_sys_process_vm_readv
540	x32	process_vm_writev	compat_sys_process_vm_writev
541	x32	setsockopt		compat_sys_setsockopt
542	x32	getsockopt		compat_sys_getsockopt
543	x32	io_setup		compat_sys_io_setup
544	x32	io_submit		compat_sys_io_submit
545	x32	execveat		stub_x32_execveat<|MERGE_RESOLUTION|>--- conflicted
+++ resolved
@@ -329,13 +329,10 @@
 320	common	kexec_file_load		sys_kexec_file_load
 321	common	bpf			sys_bpf
 322	64	execveat		stub_execveat
-<<<<<<< HEAD
+323	common	userfaultfd		sys_userfaultfd
 # This one is a temporary number, designed for no clashes.
 # Nothing but DTrace should use it.
 473	common	waitfd			sys_waitfd
-=======
-323	common	userfaultfd		sys_userfaultfd
->>>>>>> 7c906218
 
 #
 # x32-specific system call numbers start at 512 to avoid cache impact
