/* SPDX-License-Identifier: GPL-2.0 */
#ifndef _ASM_X86_BOOTPARAM_UTILS_H
#define _ASM_X86_BOOTPARAM_UTILS_H

#include <asm/bootparam.h>

/*
 * This file is included from multiple environments.  Do not
 * add completing #includes to make it standalone.
 */

/*
 * Deal with bootloaders which fail to initialize unknown fields in
 * boot_params to zero.  The list fields in this list are taken from
 * analysis of kexec-tools; if other broken bootloaders initialize a
 * different set of fields we will need to figure out how to disambiguate.
 *
 * Note: efi_info is commonly left uninitialized, but that field has a
 * private magic, so it is better to leave it unchanged.
 */

#define sizeof_mbr(type, member) ({ sizeof(((type *)0)->member); })

#define BOOT_PARAM_PRESERVE(struct_member)				\
	{								\
		.start = offsetof(struct boot_params, struct_member),	\
		.len   = sizeof_mbr(struct boot_params, struct_member),	\
	}

struct boot_params_to_save {
	unsigned int start;
	unsigned int len;
};

static void sanitize_boot_params(struct boot_params *boot_params)
{
	/* 
	 * IMPORTANT NOTE TO BOOTLOADER AUTHORS: do not simply clear
	 * this field.  The purpose of this field is to guarantee
	 * compliance with the x86 boot spec located in
	 * Documentation/x86/boot.txt .  That spec says that the
	 * *whole* structure should be cleared, after which only the
	 * portion defined by struct setup_header (boot_params->hdr)
	 * should be copied in.
	 *
	 * If you're having an issue because the sentinel is set, you
	 * need to change the whole structure to be cleared, not this
	 * (or any other) individual field, or you will soon have
	 * problems again.
	 */
	if (boot_params->sentinel) {
		/* fields in boot_params are left uninitialized, clear them */
<<<<<<< HEAD
		boot_params->acpi_rsdp_addr = 0;
		memset(&boot_params->ext_ramdisk_image, 0,
		       (char *)&boot_params->efi_info -
			(char *)&boot_params->ext_ramdisk_image);
		memset(&boot_params->kbd_status, 0,
		       (char *)&boot_params->hdr -
		       (char *)&boot_params->kbd_status);
		memset(&boot_params->_pad7[0], 0,
		       (char *)&boot_params->edd_mbr_sig_buffer[0] -
			(char *)&boot_params->_pad7[0]);
		memset(&boot_params->_pad8[0], 0,
		       (char *)&boot_params->eddbuf[0] -
			(char *)&boot_params->_pad8[0]);
		memset(&boot_params->_pad9[0], 0, sizeof(boot_params->_pad9));
=======
		static struct boot_params scratch;
		char *bp_base = (char *)boot_params;
		char *save_base = (char *)&scratch;
		int i;

		const struct boot_params_to_save to_save[] = {
			BOOT_PARAM_PRESERVE(screen_info),
			BOOT_PARAM_PRESERVE(apm_bios_info),
			BOOT_PARAM_PRESERVE(tboot_addr),
			BOOT_PARAM_PRESERVE(ist_info),
			BOOT_PARAM_PRESERVE(hd0_info),
			BOOT_PARAM_PRESERVE(hd1_info),
			BOOT_PARAM_PRESERVE(sys_desc_table),
			BOOT_PARAM_PRESERVE(olpc_ofw_header),
			BOOT_PARAM_PRESERVE(efi_info),
			BOOT_PARAM_PRESERVE(alt_mem_k),
			BOOT_PARAM_PRESERVE(scratch),
			BOOT_PARAM_PRESERVE(e820_entries),
			BOOT_PARAM_PRESERVE(eddbuf_entries),
			BOOT_PARAM_PRESERVE(edd_mbr_sig_buf_entries),
			BOOT_PARAM_PRESERVE(edd_mbr_sig_buffer),
			BOOT_PARAM_PRESERVE(hdr),
			BOOT_PARAM_PRESERVE(e820_table),
			BOOT_PARAM_PRESERVE(eddbuf),
		};

		memset(&scratch, 0, sizeof(scratch));

		for (i = 0; i < ARRAY_SIZE(to_save); i++) {
			memcpy(save_base + to_save[i].start,
			       bp_base + to_save[i].start, to_save[i].len);
		}

		memcpy(boot_params, save_base, sizeof(*boot_params));
>>>>>>> 01fd1694
	}
}

#endif /* _ASM_X86_BOOTPARAM_UTILS_H */<|MERGE_RESOLUTION|>--- conflicted
+++ resolved
@@ -50,22 +50,6 @@
 	 */
 	if (boot_params->sentinel) {
 		/* fields in boot_params are left uninitialized, clear them */
-<<<<<<< HEAD
-		boot_params->acpi_rsdp_addr = 0;
-		memset(&boot_params->ext_ramdisk_image, 0,
-		       (char *)&boot_params->efi_info -
-			(char *)&boot_params->ext_ramdisk_image);
-		memset(&boot_params->kbd_status, 0,
-		       (char *)&boot_params->hdr -
-		       (char *)&boot_params->kbd_status);
-		memset(&boot_params->_pad7[0], 0,
-		       (char *)&boot_params->edd_mbr_sig_buffer[0] -
-			(char *)&boot_params->_pad7[0]);
-		memset(&boot_params->_pad8[0], 0,
-		       (char *)&boot_params->eddbuf[0] -
-			(char *)&boot_params->_pad8[0]);
-		memset(&boot_params->_pad9[0], 0, sizeof(boot_params->_pad9));
-=======
 		static struct boot_params scratch;
 		char *bp_base = (char *)boot_params;
 		char *save_base = (char *)&scratch;
@@ -100,7 +84,6 @@
 		}
 
 		memcpy(boot_params, save_base, sizeof(*boot_params));
->>>>>>> 01fd1694
 	}
 }
 
