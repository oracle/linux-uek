/*
 * This file is subject to the terms and conditions of the GNU General Public
 * License.  See the file "COPYING" in the main directory of this archive
 * for more details.
 *
 * SGI UV architectural definitions
 *
 * Copyright (C) 2007-2010 Silicon Graphics, Inc. All rights reserved.
 */

#ifndef _ASM_X86_UV_UV_HUB_H
#define _ASM_X86_UV_UV_HUB_H

#ifdef CONFIG_X86_64
#include <linux/numa.h>
#include <linux/percpu.h>
#include <linux/timer.h>
#include <linux/io.h>
#include <asm/types.h>
#include <asm/percpu.h>
#include <asm/uv/uv_mmrs.h>
#include <asm/irq_vectors.h>
#include <asm/io_apic.h>


/*
 * Addressing Terminology
 *
 *	M       - The low M bits of a physical address represent the offset
 *		  into the blade local memory. RAM memory on a blade is physically
 *		  contiguous (although various IO spaces may punch holes in
 *		  it)..
 *
 *	N	- Number of bits in the node portion of a socket physical
 *		  address.
 *
 *	NASID   - network ID of a router, Mbrick or Cbrick. Nasid values of
 *		  routers always have low bit of 1, C/MBricks have low bit
 *		  equal to 0. Most addressing macros that target UV hub chips
 *		  right shift the NASID by 1 to exclude the always-zero bit.
 *		  NASIDs contain up to 15 bits.
 *
 *	GNODE   - NASID right shifted by 1 bit. Most mmrs contain gnodes instead
 *		  of nasids.
 *
 *	PNODE   - the low N bits of the GNODE. The PNODE is the most useful variant
 *		  of the nasid for socket usage.
 *
 *	GPA	- (global physical address) a socket physical address converted
 *		  so that it can be used by the GRU as a global address. Socket
 *		  physical addresses 1) need additional NASID (node) bits added
 *		  to the high end of the address, and 2) unaliased if the
 *		  partition does not have a physical address 0. In addition, on
 *		  UV2 rev 1, GPAs need the gnode left shifted to bits 39 or 40.
 *
 *
 *  NumaLink Global Physical Address Format:
 *  +--------------------------------+---------------------+
 *  |00..000|      GNODE             |      NodeOffset     |
 *  +--------------------------------+---------------------+
 *          |<-------53 - M bits --->|<--------M bits ----->
 *
 *	M - number of node offset bits (35 .. 40)
 *
 *
 *  Memory/UV-HUB Processor Socket Address Format:
 *  +----------------+---------------+---------------------+
 *  |00..000000000000|   PNODE       |      NodeOffset     |
 *  +----------------+---------------+---------------------+
 *                   <--- N bits --->|<--------M bits ----->
 *
 *	M - number of node offset bits (35 .. 40)
 *	N - number of PNODE bits (0 .. 10)
 *
 *		Note: M + N cannot currently exceed 44 (x86_64) or 46 (IA64).
 *		The actual values are configuration dependent and are set at
 *		boot time. M & N values are set by the hardware/BIOS at boot.
 *
 *
 * APICID format
 *	NOTE!!!!!! This is the current format of the APICID. However, code
 *	should assume that this will change in the future. Use functions
 *	in this file for all APICID bit manipulations and conversion.
 *
 *		1111110000000000
 *		5432109876543210
 *		pppppppppplc0cch	Nehalem-EX (12 bits in hdw reg)
 *		ppppppppplcc0cch	Westmere-EX (12 bits in hdw reg)
 *		pppppppppppcccch	SandyBridge (15 bits in hdw reg)
 *		sssssssssss
 *
 *			p  = pnode bits
 *			l =  socket number on board
 *			c  = core
 *			h  = hyperthread
 *			s  = bits that are in the SOCKET_ID CSR
 *
 *	Note: Processor may support fewer bits in the APICID register. The ACPI
 *	      tables hold all 16 bits. Software needs to be aware of this.
 *
 *	      Unless otherwise specified, all references to APICID refer to
 *	      the FULL value contained in ACPI tables, not the subset in the
 *	      processor APICID register.
 */


/*
 * Maximum number of bricks in all partitions and in all coherency domains.
 * This is the total number of bricks accessible in the numalink fabric. It
 * includes all C & M bricks. Routers are NOT included.
 *
 * This value is also the value of the maximum number of non-router NASIDs
 * in the numalink fabric.
 *
 * NOTE: a brick may contain 1 or 2 OS nodes. Don't get these confused.
 */
#define UV_MAX_NUMALINK_BLADES	16384

/*
 * Maximum number of C/Mbricks within a software SSI (hardware may support
 * more).
 */
#define UV_MAX_SSI_BLADES	256

/*
 * The largest possible NASID of a C or M brick (+ 2)
 */
#define UV_MAX_NASID_VALUE	(UV_MAX_NUMALINK_BLADES * 2)

struct uv_scir_s {
	struct timer_list timer;
	unsigned long	offset;
	unsigned long	last;
	unsigned long	idle_on;
	unsigned long	idle_off;
	unsigned char	state;
	unsigned char	enabled;
};

/*
 * The following defines attributes of the HUB chip. These attributes are
 * frequently referenced and are kept in the per-cpu data areas of each cpu.
 * They are kept together in a struct to minimize cache misses.
 */
struct uv_hub_info_s {
	unsigned long		global_mmr_base;
	unsigned long		gpa_mask;
	unsigned int		gnode_extra;
	unsigned char		hub_revision;
	unsigned char		apic_pnode_shift;
	unsigned char		m_shift;
	unsigned char		n_lshift;
	unsigned long		gnode_upper;
	unsigned long		lowmem_remap_top;
	unsigned long		lowmem_remap_base;
	unsigned short		pnode;
	unsigned short		pnode_mask;
	unsigned short		coherency_domain_number;
	unsigned short		numa_blade_id;
	unsigned char		blade_processor_id;
	unsigned char		m_val;
	unsigned char		n_val;
	struct uv_scir_s	scir;
};

DECLARE_PER_CPU(struct uv_hub_info_s, __uv_hub_info);
#define uv_hub_info		(&__get_cpu_var(__uv_hub_info))
#define uv_cpu_hub_info(cpu)	(&per_cpu(__uv_hub_info, cpu))

/*
 * Hub revisions less than UV2_HUB_REVISION_BASE are UV1 hubs. All UV2
 * hubs have revision numbers greater than or equal to UV2_HUB_REVISION_BASE.
 * This is a software convention - NOT the hardware revision numbers in
 * the hub chip.
 */
#define UV1_HUB_REVISION_BASE		1
#define UV2_HUB_REVISION_BASE		3

static inline int is_uv1_hub(void)
{
	return uv_hub_info->hub_revision < UV2_HUB_REVISION_BASE;
}

static inline int is_uv2_hub(void)
{
	return uv_hub_info->hub_revision >= UV2_HUB_REVISION_BASE;
}

static inline int is_uv2_1_hub(void)
{
	return uv_hub_info->hub_revision == UV2_HUB_REVISION_BASE;
}

static inline int is_uv2_2_hub(void)
{
	return uv_hub_info->hub_revision == UV2_HUB_REVISION_BASE + 1;
}

union uvh_apicid {
    unsigned long       v;
    struct uvh_apicid_s {
        unsigned long   local_apic_mask  : 24;
        unsigned long   local_apic_shift :  5;
        unsigned long   unused1          :  3;
        unsigned long   pnode_mask       : 24;
        unsigned long   pnode_shift      :  5;
        unsigned long   unused2          :  3;
    } s;
};

/*
 * Local & Global MMR space macros.
 *	Note: macros are intended to be used ONLY by inline functions
 *	in this file - not by other kernel code.
 *		n -  NASID (full 15-bit global nasid)
 *		g -  GNODE (full 15-bit global nasid, right shifted 1)
 *		p -  PNODE (local part of nsids, right shifted 1)
 */
#define UV_NASID_TO_PNODE(n)		(((n) >> 1) & uv_hub_info->pnode_mask)
#define UV_PNODE_TO_GNODE(p)		((p) |uv_hub_info->gnode_extra)
#define UV_PNODE_TO_NASID(p)		(UV_PNODE_TO_GNODE(p) << 1)

#define UV1_LOCAL_MMR_BASE		0xf4000000UL
#define UV1_GLOBAL_MMR32_BASE		0xf8000000UL
#define UV1_LOCAL_MMR_SIZE		(64UL * 1024 * 1024)
#define UV1_GLOBAL_MMR32_SIZE		(64UL * 1024 * 1024)

#define UV2_LOCAL_MMR_BASE		0xfa000000UL
#define UV2_GLOBAL_MMR32_BASE		0xfc000000UL
#define UV2_LOCAL_MMR_SIZE		(32UL * 1024 * 1024)
#define UV2_GLOBAL_MMR32_SIZE		(32UL * 1024 * 1024)

#define UV_LOCAL_MMR_BASE		(is_uv1_hub() ? UV1_LOCAL_MMR_BASE     \
						: UV2_LOCAL_MMR_BASE)
#define UV_GLOBAL_MMR32_BASE		(is_uv1_hub() ? UV1_GLOBAL_MMR32_BASE  \
						: UV2_GLOBAL_MMR32_BASE)
#define UV_LOCAL_MMR_SIZE		(is_uv1_hub() ? UV1_LOCAL_MMR_SIZE :   \
						UV2_LOCAL_MMR_SIZE)
#define UV_GLOBAL_MMR32_SIZE		(is_uv1_hub() ? UV1_GLOBAL_MMR32_SIZE :\
						UV2_GLOBAL_MMR32_SIZE)
#define UV_GLOBAL_MMR64_BASE		(uv_hub_info->global_mmr_base)

#define UV_GLOBAL_GRU_MMR_BASE		0x4000000

#define UV_GLOBAL_MMR32_PNODE_SHIFT	15
#define UV_GLOBAL_MMR64_PNODE_SHIFT	26

#define UV_GLOBAL_MMR32_PNODE_BITS(p)	((p) << (UV_GLOBAL_MMR32_PNODE_SHIFT))

#define UV_GLOBAL_MMR64_PNODE_BITS(p)					\
	(((unsigned long)(p)) << UV_GLOBAL_MMR64_PNODE_SHIFT)

#define UVH_APICID		0x002D0E00L
#define UV_APIC_PNODE_SHIFT	6

#define UV_APICID_HIBIT_MASK	0xffff0000

/* Local Bus from cpu's perspective */
#define LOCAL_BUS_BASE		0x1c00000
#define LOCAL_BUS_SIZE		(4 * 1024 * 1024)

/*
 * System Controller Interface Reg
 *
 * Note there are NO leds on a UV system.  This register is only
 * used by the system controller to monitor system-wide operation.
 * There are 64 regs per node.  With Nahelem cpus (2 cores per node,
 * 8 cpus per core, 2 threads per cpu) there are 32 cpu threads on
 * a node.
 *
 * The window is located at top of ACPI MMR space
 */
#define SCIR_WINDOW_COUNT	64
#define SCIR_LOCAL_MMR_BASE	(LOCAL_BUS_BASE + \
				 LOCAL_BUS_SIZE - \
				 SCIR_WINDOW_COUNT)

#define SCIR_CPU_HEARTBEAT	0x01	/* timer interrupt */
#define SCIR_CPU_ACTIVITY	0x02	/* not idle */
#define SCIR_CPU_HB_INTERVAL	(HZ)	/* once per second */

/* Loop through all installed blades */
#define for_each_possible_blade(bid)		\
	for ((bid) = 0; (bid) < uv_num_possible_blades(); (bid)++)

/*
 * Macros for converting between kernel virtual addresses, socket local physical
 * addresses, and UV global physical addresses.
 *	Note: use the standard __pa() & __va() macros for converting
 *	      between socket virtual and socket physical addresses.
 */

/* socket phys RAM --> UV global physical address */
static inline unsigned long uv_soc_phys_ram_to_gpa(unsigned long paddr)
{
	if (paddr < uv_hub_info->lowmem_remap_top)
		paddr |= uv_hub_info->lowmem_remap_base;
	paddr |= uv_hub_info->gnode_upper;
	paddr = ((paddr << uv_hub_info->m_shift) >> uv_hub_info->m_shift) |
		((paddr >> uv_hub_info->m_val) << uv_hub_info->n_lshift);
	return paddr;
}


/* socket virtual --> UV global physical address */
static inline unsigned long uv_gpa(void *v)
{
	return uv_soc_phys_ram_to_gpa(__pa(v));
}

/* Top two bits indicate the requested address is in MMR space.  */
static inline int
uv_gpa_in_mmr_space(unsigned long gpa)
{
	return (gpa >> 62) == 0x3UL;
}

/* UV global physical address --> socket phys RAM */
static inline unsigned long uv_gpa_to_soc_phys_ram(unsigned long gpa)
{
	unsigned long paddr;
	unsigned long remap_base = uv_hub_info->lowmem_remap_base;
	unsigned long remap_top =  uv_hub_info->lowmem_remap_top;

	gpa = ((gpa << uv_hub_info->m_shift) >> uv_hub_info->m_shift) |
		((gpa >> uv_hub_info->n_lshift) << uv_hub_info->m_val);
<<<<<<< HEAD
	gpa = gpa & uv_hub_info->gpa_mask;
=======
	paddr = gpa & uv_hub_info->gpa_mask;
>>>>>>> 12b4af69
	if (paddr >= remap_base && paddr < remap_base + remap_top)
		paddr -= remap_base;
	return paddr;
}


/* gpa -> pnode */
static inline unsigned long uv_gpa_to_gnode(unsigned long gpa)
{
	return gpa >> uv_hub_info->n_lshift;
}

/* gpa -> pnode */
static inline int uv_gpa_to_pnode(unsigned long gpa)
{
	unsigned long n_mask = (1UL << uv_hub_info->n_val) - 1;

	return uv_gpa_to_gnode(gpa) & n_mask;
}

/* gpa -> node offset*/
static inline unsigned long uv_gpa_to_offset(unsigned long gpa)
{
	return (gpa << uv_hub_info->m_shift) >> uv_hub_info->m_shift;
}

/* pnode, offset --> socket virtual */
static inline void *uv_pnode_offset_to_vaddr(int pnode, unsigned long offset)
{
	return __va(((unsigned long)pnode << uv_hub_info->m_val) | offset);
}


/*
 * Extract a PNODE from an APICID (full apicid, not processor subset)
 */
static inline int uv_apicid_to_pnode(int apicid)
{
	return (apicid >> uv_hub_info->apic_pnode_shift);
}

/*
 * Convert an apicid to the socket number on the blade
 */
static inline int uv_apicid_to_socket(int apicid)
{
	if (is_uv1_hub())
		return (apicid >> (uv_hub_info->apic_pnode_shift - 1)) & 1;
	else
		return 0;
}

/*
 * Access global MMRs using the low memory MMR32 space. This region supports
 * faster MMR access but not all MMRs are accessible in this space.
 */
static inline unsigned long *uv_global_mmr32_address(int pnode, unsigned long offset)
{
	return __va(UV_GLOBAL_MMR32_BASE |
		       UV_GLOBAL_MMR32_PNODE_BITS(pnode) | offset);
}

static inline void uv_write_global_mmr32(int pnode, unsigned long offset, unsigned long val)
{
	writeq(val, uv_global_mmr32_address(pnode, offset));
}

static inline unsigned long uv_read_global_mmr32(int pnode, unsigned long offset)
{
	return readq(uv_global_mmr32_address(pnode, offset));
}

/*
 * Access Global MMR space using the MMR space located at the top of physical
 * memory.
 */
static inline volatile void __iomem *uv_global_mmr64_address(int pnode, unsigned long offset)
{
	return __va(UV_GLOBAL_MMR64_BASE |
		    UV_GLOBAL_MMR64_PNODE_BITS(pnode) | offset);
}

static inline void uv_write_global_mmr64(int pnode, unsigned long offset, unsigned long val)
{
	writeq(val, uv_global_mmr64_address(pnode, offset));
}

static inline unsigned long uv_read_global_mmr64(int pnode, unsigned long offset)
{
	return readq(uv_global_mmr64_address(pnode, offset));
}

/*
 * Global MMR space addresses when referenced by the GRU. (GRU does
 * NOT use socket addressing).
 */
static inline unsigned long uv_global_gru_mmr_address(int pnode, unsigned long offset)
{
	return UV_GLOBAL_GRU_MMR_BASE | offset |
		((unsigned long)pnode << uv_hub_info->m_val);
}

static inline void uv_write_global_mmr8(int pnode, unsigned long offset, unsigned char val)
{
	writeb(val, uv_global_mmr64_address(pnode, offset));
}

static inline unsigned char uv_read_global_mmr8(int pnode, unsigned long offset)
{
	return readb(uv_global_mmr64_address(pnode, offset));
}

/*
 * Access hub local MMRs. Faster than using global space but only local MMRs
 * are accessible.
 */
static inline unsigned long *uv_local_mmr_address(unsigned long offset)
{
	return __va(UV_LOCAL_MMR_BASE | offset);
}

static inline unsigned long uv_read_local_mmr(unsigned long offset)
{
	return readq(uv_local_mmr_address(offset));
}

static inline void uv_write_local_mmr(unsigned long offset, unsigned long val)
{
	writeq(val, uv_local_mmr_address(offset));
}

static inline unsigned char uv_read_local_mmr8(unsigned long offset)
{
	return readb(uv_local_mmr_address(offset));
}

static inline void uv_write_local_mmr8(unsigned long offset, unsigned char val)
{
	writeb(val, uv_local_mmr_address(offset));
}

/*
 * Structures and definitions for converting between cpu, node, pnode, and blade
 * numbers.
 */
struct uv_blade_info {
	unsigned short	nr_possible_cpus;
	unsigned short	nr_online_cpus;
	unsigned short	pnode;
	short		memory_nid;
	spinlock_t	nmi_lock;
	unsigned long	nmi_count;
};
extern struct uv_blade_info *uv_blade_info;
extern short *uv_node_to_blade;
extern short *uv_cpu_to_blade;
extern short uv_possible_blades;

/* Blade-local cpu number of current cpu. Numbered 0 .. <# cpus on the blade> */
static inline int uv_blade_processor_id(void)
{
	return uv_hub_info->blade_processor_id;
}

/* Blade number of current cpu. Numnbered 0 .. <#blades -1> */
static inline int uv_numa_blade_id(void)
{
	return uv_hub_info->numa_blade_id;
}

/* Convert a cpu number to the the UV blade number */
static inline int uv_cpu_to_blade_id(int cpu)
{
	return uv_cpu_to_blade[cpu];
}

/* Convert linux node number to the UV blade number */
static inline int uv_node_to_blade_id(int nid)
{
	return uv_node_to_blade[nid];
}

/* Convert a blade id to the PNODE of the blade */
static inline int uv_blade_to_pnode(int bid)
{
	return uv_blade_info[bid].pnode;
}

/* Nid of memory node on blade. -1 if no blade-local memory */
static inline int uv_blade_to_memory_nid(int bid)
{
	return uv_blade_info[bid].memory_nid;
}

/* Determine the number of possible cpus on a blade */
static inline int uv_blade_nr_possible_cpus(int bid)
{
	return uv_blade_info[bid].nr_possible_cpus;
}

/* Determine the number of online cpus on a blade */
static inline int uv_blade_nr_online_cpus(int bid)
{
	return uv_blade_info[bid].nr_online_cpus;
}

/* Convert a cpu id to the PNODE of the blade containing the cpu */
static inline int uv_cpu_to_pnode(int cpu)
{
	return uv_blade_info[uv_cpu_to_blade_id(cpu)].pnode;
}

/* Convert a linux node number to the PNODE of the blade */
static inline int uv_node_to_pnode(int nid)
{
	return uv_blade_info[uv_node_to_blade_id(nid)].pnode;
}

/* Maximum possible number of blades */
static inline int uv_num_possible_blades(void)
{
	return uv_possible_blades;
}

/* Update SCIR state */
static inline void uv_set_scir_bits(unsigned char value)
{
	if (uv_hub_info->scir.state != value) {
		uv_hub_info->scir.state = value;
		uv_write_local_mmr8(uv_hub_info->scir.offset, value);
	}
}

static inline unsigned long uv_scir_offset(int apicid)
{
	return SCIR_LOCAL_MMR_BASE | (apicid & 0x3f);
}

static inline void uv_set_cpu_scir_bits(int cpu, unsigned char value)
{
	if (uv_cpu_hub_info(cpu)->scir.state != value) {
		uv_write_global_mmr8(uv_cpu_to_pnode(cpu),
				uv_cpu_hub_info(cpu)->scir.offset, value);
		uv_cpu_hub_info(cpu)->scir.state = value;
	}
}

extern unsigned int uv_apicid_hibits;
static unsigned long uv_hub_ipi_value(int apicid, int vector, int mode)
{
	apicid |= uv_apicid_hibits;
	return (1UL << UVH_IPI_INT_SEND_SHFT) |
			((apicid) << UVH_IPI_INT_APIC_ID_SHFT) |
			(mode << UVH_IPI_INT_DELIVERY_MODE_SHFT) |
			(vector << UVH_IPI_INT_VECTOR_SHFT);
}

static inline void uv_hub_send_ipi(int pnode, int apicid, int vector)
{
	unsigned long val;
	unsigned long dmode = dest_Fixed;

	if (vector == NMI_VECTOR)
		dmode = dest_NMI;

	val = uv_hub_ipi_value(apicid, vector, dmode);
	uv_write_global_mmr64(pnode, UVH_IPI_INT, val);
}

/*
 * Get the minimum revision number of the hub chips within the partition.
 *     1 - UV1 rev 1.0 initial silicon
 *     2 - UV1 rev 2.0 production silicon
 *     3 - UV2 rev 1.0 initial silicon
 */
static inline int uv_get_min_hub_revision_id(void)
{
	return uv_hub_info->hub_revision;
}

#endif /* CONFIG_X86_64 */
#endif /* _ASM_X86_UV_UV_HUB_H */<|MERGE_RESOLUTION|>--- conflicted
+++ resolved
@@ -324,11 +324,7 @@
 
 	gpa = ((gpa << uv_hub_info->m_shift) >> uv_hub_info->m_shift) |
 		((gpa >> uv_hub_info->n_lshift) << uv_hub_info->m_val);
-<<<<<<< HEAD
-	gpa = gpa & uv_hub_info->gpa_mask;
-=======
 	paddr = gpa & uv_hub_info->gpa_mask;
->>>>>>> 12b4af69
 	if (paddr >= remap_base && paddr < remap_base + remap_top)
 		paddr -= remap_base;
 	return paddr;
