/* SPDX-License-Identifier: GPL-2.0 */
#ifndef _ASM_X86_MSR_INDEX_H
#define _ASM_X86_MSR_INDEX_H

#include <linux/bits.h>

/*
 * CPU model specific register (MSR) numbers.
 *
 * Do not add new entries to this file unless the definitions are shared
 * between multiple compilation units.
 */

/* x86-64 specific MSRs */
#define MSR_EFER		0xc0000080 /* extended feature register */
#define MSR_STAR		0xc0000081 /* legacy mode SYSCALL target */
#define MSR_LSTAR		0xc0000082 /* long mode SYSCALL target */
#define MSR_CSTAR		0xc0000083 /* compat mode SYSCALL target */
#define MSR_SYSCALL_MASK	0xc0000084 /* EFLAGS mask for syscall */
#define MSR_FS_BASE		0xc0000100 /* 64bit FS base */
#define MSR_GS_BASE		0xc0000101 /* 64bit GS base */
#define MSR_KERNEL_GS_BASE	0xc0000102 /* SwapGS GS shadow */
#define MSR_TSC_AUX		0xc0000103 /* Auxiliary TSC */

/* EFER bits: */
#define _EFER_SCE		0  /* SYSCALL/SYSRET */
#define _EFER_LME		8  /* Long mode enable */
#define _EFER_LMA		10 /* Long mode active (read-only) */
#define _EFER_NX		11 /* No execute enable */
#define _EFER_SVME		12 /* Enable virtualization */
#define _EFER_LMSLE		13 /* Long Mode Segment Limit Enable */
#define _EFER_FFXSR		14 /* Enable Fast FXSAVE/FXRSTOR */

#define EFER_SCE		(1<<_EFER_SCE)
#define EFER_LME		(1<<_EFER_LME)
#define EFER_LMA		(1<<_EFER_LMA)
#define EFER_NX			(1<<_EFER_NX)
#define EFER_SVME		(1<<_EFER_SVME)
#define EFER_LMSLE		(1<<_EFER_LMSLE)
#define EFER_FFXSR		(1<<_EFER_FFXSR)

/* Intel MSRs. Some also available on other CPUs */

#define MSR_IA32_SPEC_CTRL		0x00000048 /* Speculation Control */

#define SPEC_CTRL_FEATURE_DISABLE_IBRS	(0 << 0)
#define SPEC_CTRL_FEATURE_ENABLE_IBRS	(1 << 0)

#define SPEC_CTRL_IBRS			BIT(0)	   /* Indirect Branch Restricted Speculation */
#define SPEC_CTRL_STIBP_SHIFT		1	   /* Single Thread Indirect Branch Predictor (STIBP) bit */
#define SPEC_CTRL_STIBP			BIT(SPEC_CTRL_STIBP_SHIFT)	/* STIBP mask */
#define SPEC_CTRL_SSBD_SHIFT		2	   /* Speculative Store Bypass Disable bit */
#define SPEC_CTRL_SSBD			BIT(SPEC_CTRL_SSBD_SHIFT)	/* Speculative Store Bypass Disable */

#define MSR_IA32_PRED_CMD		0x00000049 /* Prediction Command */
#define PRED_CMD_IBPB			BIT(0)	   /* Indirect Branch Prediction Barrier */

#define MSR_PPIN_CTL			0x0000004e
#define MSR_PPIN			0x0000004f

#define MSR_IA32_PERFCTR0		0x000000c1
#define MSR_IA32_PERFCTR1		0x000000c2
#define MSR_FSB_FREQ			0x000000cd
#define MSR_PLATFORM_INFO		0x000000ce
#define MSR_PLATFORM_INFO_CPUID_FAULT_BIT	31
#define MSR_PLATFORM_INFO_CPUID_FAULT		BIT_ULL(MSR_PLATFORM_INFO_CPUID_FAULT_BIT)

#define MSR_PKG_CST_CONFIG_CONTROL	0x000000e2
#define NHM_C3_AUTO_DEMOTE		(1UL << 25)
#define NHM_C1_AUTO_DEMOTE		(1UL << 26)
#define ATM_LNC_C6_AUTO_DEMOTE		(1UL << 25)
#define SNB_C1_AUTO_UNDEMOTE		(1UL << 27)
#define SNB_C3_AUTO_UNDEMOTE		(1UL << 28)

#define MSR_MTRRcap			0x000000fe

#define MSR_IA32_ARCH_CAPABILITIES	0x0000010a
#define ARCH_CAP_RDCL_NO		BIT(0)	/* Not susceptible to Meltdown */
#define ARCH_CAP_IBRS_ALL		BIT(1)	/* Enhanced IBRS support */
#define ARCH_CAP_SKIP_VMENTRY_L1DFLUSH	BIT(3)	/* Skip L1D flush on vmentry */
#define ARCH_CAP_SSB_NO			BIT(4)	/*
						 * Not susceptible to Speculative Store Bypass
						 * attack, so no Speculative Store Bypass
						 * control required.
						 */
#define ARCH_CAP_MDS_NO			BIT(5)   /*
						  * Not susceptible to
						  * Microarchitectural Data
						  * Sampling (MDS) vulnerabilities.
						  */
<<<<<<< HEAD
=======
#define ARCH_CAP_PSCHANGE_MC_NO		BIT(6)	 /*
						  * The processor is not susceptible to a
						  * machine check error due to modifying the
						  * code page size along with either the
						  * physical address or cache type
						  * without TLB invalidation.
						  */
>>>>>>> 775d01b6
#define ARCH_CAP_TSX_CTRL_MSR		BIT(7)	/* MSR for TSX control is available. */
#define ARCH_CAP_TAA_NO			BIT(8)	/*
						 * Not susceptible to
						 * TSX Async Abort (TAA) vulnerabilities.
						 */
<<<<<<< HEAD

#define ARCH_CAP_PSCHANGE_MC_NO		BIT(6)  /*
						 * The processor is not susceptible to a
						 * machine check error due to modifying the
						 * code page size along with either the
						 * physical address or cache type
						 * without TLB invalidation.
						 */

=======
>>>>>>> 775d01b6

#define MSR_IA32_FLUSH_CMD		0x0000010b
#define L1D_FLUSH			BIT(0)	/*
						 * Writeback and invalidate the
						 * L1 data cache.
						 */

#define MSR_IA32_BBL_CR_CTL		0x00000119
#define MSR_IA32_BBL_CR_CTL3		0x0000011e

#define MSR_IA32_TSX_CTRL		0x00000122
#define TSX_CTRL_RTM_DISABLE		BIT(0)	/* Disable RTM feature */
#define TSX_CTRL_CPUID_CLEAR		BIT(1)	/* Disable TSX enumeration */

#define MSR_IA32_SYSENTER_CS		0x00000174
#define MSR_IA32_SYSENTER_ESP		0x00000175
#define MSR_IA32_SYSENTER_EIP		0x00000176

#define MSR_IA32_MCG_CAP		0x00000179
#define MSR_IA32_MCG_STATUS		0x0000017a
#define MSR_IA32_MCG_CTL		0x0000017b
#define MSR_IA32_MCG_EXT_CTL		0x000004d0

#define MSR_OFFCORE_RSP_0		0x000001a6
#define MSR_OFFCORE_RSP_1		0x000001a7
#define MSR_TURBO_RATIO_LIMIT		0x000001ad
#define MSR_TURBO_RATIO_LIMIT1		0x000001ae
#define MSR_TURBO_RATIO_LIMIT2		0x000001af

#define MSR_LBR_SELECT			0x000001c8
#define MSR_LBR_TOS			0x000001c9
#define MSR_LBR_NHM_FROM		0x00000680
#define MSR_LBR_NHM_TO			0x000006c0
#define MSR_LBR_CORE_FROM		0x00000040
#define MSR_LBR_CORE_TO			0x00000060

#define MSR_LBR_INFO_0			0x00000dc0 /* ... 0xddf for _31 */
#define LBR_INFO_MISPRED		BIT_ULL(63)
#define LBR_INFO_IN_TX			BIT_ULL(62)
#define LBR_INFO_ABORT			BIT_ULL(61)
#define LBR_INFO_CYCLES			0xffff

#define MSR_IA32_PEBS_ENABLE		0x000003f1
#define MSR_IA32_DS_AREA		0x00000600
#define MSR_IA32_PERF_CAPABILITIES	0x00000345
#define MSR_PEBS_LD_LAT_THRESHOLD	0x000003f6

#define MSR_IA32_RTIT_CTL		0x00000570
#define RTIT_CTL_TRACEEN		BIT(0)
#define RTIT_CTL_CYCLEACC		BIT(1)
#define RTIT_CTL_OS			BIT(2)
#define RTIT_CTL_USR			BIT(3)
#define RTIT_CTL_PWR_EVT_EN		BIT(4)
#define RTIT_CTL_FUP_ON_PTW		BIT(5)
#define RTIT_CTL_FABRIC_EN		BIT(6)
#define RTIT_CTL_CR3EN			BIT(7)
#define RTIT_CTL_TOPA			BIT(8)
#define RTIT_CTL_MTC_EN			BIT(9)
#define RTIT_CTL_TSC_EN			BIT(10)
#define RTIT_CTL_DISRETC		BIT(11)
#define RTIT_CTL_PTW_EN			BIT(12)
#define RTIT_CTL_BRANCH_EN		BIT(13)
#define RTIT_CTL_MTC_RANGE_OFFSET	14
#define RTIT_CTL_MTC_RANGE		(0x0full << RTIT_CTL_MTC_RANGE_OFFSET)
#define RTIT_CTL_CYC_THRESH_OFFSET	19
#define RTIT_CTL_CYC_THRESH		(0x0full << RTIT_CTL_CYC_THRESH_OFFSET)
#define RTIT_CTL_PSB_FREQ_OFFSET	24
#define RTIT_CTL_PSB_FREQ		(0x0full << RTIT_CTL_PSB_FREQ_OFFSET)
#define RTIT_CTL_ADDR0_OFFSET		32
#define RTIT_CTL_ADDR0			(0x0full << RTIT_CTL_ADDR0_OFFSET)
#define RTIT_CTL_ADDR1_OFFSET		36
#define RTIT_CTL_ADDR1			(0x0full << RTIT_CTL_ADDR1_OFFSET)
#define RTIT_CTL_ADDR2_OFFSET		40
#define RTIT_CTL_ADDR2			(0x0full << RTIT_CTL_ADDR2_OFFSET)
#define RTIT_CTL_ADDR3_OFFSET		44
#define RTIT_CTL_ADDR3			(0x0full << RTIT_CTL_ADDR3_OFFSET)
#define MSR_IA32_RTIT_STATUS		0x00000571
#define RTIT_STATUS_FILTEREN		BIT(0)
#define RTIT_STATUS_CONTEXTEN		BIT(1)
#define RTIT_STATUS_TRIGGEREN		BIT(2)
#define RTIT_STATUS_BUFFOVF		BIT(3)
#define RTIT_STATUS_ERROR		BIT(4)
#define RTIT_STATUS_STOPPED		BIT(5)
#define RTIT_STATUS_BYTECNT_OFFSET	32
#define RTIT_STATUS_BYTECNT		(0x1ffffull << RTIT_STATUS_BYTECNT_OFFSET)
#define MSR_IA32_RTIT_ADDR0_A		0x00000580
#define MSR_IA32_RTIT_ADDR0_B		0x00000581
#define MSR_IA32_RTIT_ADDR1_A		0x00000582
#define MSR_IA32_RTIT_ADDR1_B		0x00000583
#define MSR_IA32_RTIT_ADDR2_A		0x00000584
#define MSR_IA32_RTIT_ADDR2_B		0x00000585
#define MSR_IA32_RTIT_ADDR3_A		0x00000586
#define MSR_IA32_RTIT_ADDR3_B		0x00000587
#define MSR_IA32_RTIT_CR3_MATCH		0x00000572
#define MSR_IA32_RTIT_OUTPUT_BASE	0x00000560
#define MSR_IA32_RTIT_OUTPUT_MASK	0x00000561

#define MSR_MTRRfix64K_00000		0x00000250
#define MSR_MTRRfix16K_80000		0x00000258
#define MSR_MTRRfix16K_A0000		0x00000259
#define MSR_MTRRfix4K_C0000		0x00000268
#define MSR_MTRRfix4K_C8000		0x00000269
#define MSR_MTRRfix4K_D0000		0x0000026a
#define MSR_MTRRfix4K_D8000		0x0000026b
#define MSR_MTRRfix4K_E0000		0x0000026c
#define MSR_MTRRfix4K_E8000		0x0000026d
#define MSR_MTRRfix4K_F0000		0x0000026e
#define MSR_MTRRfix4K_F8000		0x0000026f
#define MSR_MTRRdefType			0x000002ff

#define MSR_IA32_CR_PAT			0x00000277

#define MSR_IA32_DEBUGCTLMSR		0x000001d9
#define MSR_IA32_LASTBRANCHFROMIP	0x000001db
#define MSR_IA32_LASTBRANCHTOIP		0x000001dc
#define MSR_IA32_LASTINTFROMIP		0x000001dd
#define MSR_IA32_LASTINTTOIP		0x000001de

/* DEBUGCTLMSR bits (others vary by model): */
#define DEBUGCTLMSR_LBR			(1UL <<  0) /* last branch recording */
#define DEBUGCTLMSR_BTF_SHIFT		1
#define DEBUGCTLMSR_BTF			(1UL <<  1) /* single-step on branches */
#define DEBUGCTLMSR_TR			(1UL <<  6)
#define DEBUGCTLMSR_BTS			(1UL <<  7)
#define DEBUGCTLMSR_BTINT		(1UL <<  8)
#define DEBUGCTLMSR_BTS_OFF_OS		(1UL <<  9)
#define DEBUGCTLMSR_BTS_OFF_USR		(1UL << 10)
#define DEBUGCTLMSR_FREEZE_LBRS_ON_PMI	(1UL << 11)
#define DEBUGCTLMSR_FREEZE_IN_SMM_BIT	14
#define DEBUGCTLMSR_FREEZE_IN_SMM	(1UL << DEBUGCTLMSR_FREEZE_IN_SMM_BIT)

#define MSR_PEBS_FRONTEND		0x000003f7

#define MSR_IA32_POWER_CTL		0x000001fc

#define MSR_IA32_MC0_CTL		0x00000400
#define MSR_IA32_MC0_STATUS		0x00000401
#define MSR_IA32_MC0_ADDR		0x00000402
#define MSR_IA32_MC0_MISC		0x00000403

/* C-state Residency Counters */
#define MSR_PKG_C3_RESIDENCY		0x000003f8
#define MSR_PKG_C6_RESIDENCY		0x000003f9
#define MSR_ATOM_PKG_C6_RESIDENCY	0x000003fa
#define MSR_PKG_C7_RESIDENCY		0x000003fa
#define MSR_CORE_C3_RESIDENCY		0x000003fc
#define MSR_CORE_C6_RESIDENCY		0x000003fd
#define MSR_CORE_C7_RESIDENCY		0x000003fe
#define MSR_KNL_CORE_C6_RESIDENCY	0x000003ff
#define MSR_PKG_C2_RESIDENCY		0x0000060d
#define MSR_PKG_C8_RESIDENCY		0x00000630
#define MSR_PKG_C9_RESIDENCY		0x00000631
#define MSR_PKG_C10_RESIDENCY		0x00000632

/* Interrupt Response Limit */
#define MSR_PKGC3_IRTL			0x0000060a
#define MSR_PKGC6_IRTL			0x0000060b
#define MSR_PKGC7_IRTL			0x0000060c
#define MSR_PKGC8_IRTL			0x00000633
#define MSR_PKGC9_IRTL			0x00000634
#define MSR_PKGC10_IRTL			0x00000635

/* Run Time Average Power Limiting (RAPL) Interface */

#define MSR_RAPL_POWER_UNIT		0x00000606

#define MSR_PKG_POWER_LIMIT		0x00000610
#define MSR_PKG_ENERGY_STATUS		0x00000611
#define MSR_PKG_PERF_STATUS		0x00000613
#define MSR_PKG_POWER_INFO		0x00000614

#define MSR_DRAM_POWER_LIMIT		0x00000618
#define MSR_DRAM_ENERGY_STATUS		0x00000619
#define MSR_DRAM_PERF_STATUS		0x0000061b
#define MSR_DRAM_POWER_INFO		0x0000061c

#define MSR_PP0_POWER_LIMIT		0x00000638
#define MSR_PP0_ENERGY_STATUS		0x00000639
#define MSR_PP0_POLICY			0x0000063a
#define MSR_PP0_PERF_STATUS		0x0000063b

#define MSR_PP1_POWER_LIMIT		0x00000640
#define MSR_PP1_ENERGY_STATUS		0x00000641
#define MSR_PP1_POLICY			0x00000642

/* Config TDP MSRs */
#define MSR_CONFIG_TDP_NOMINAL		0x00000648
#define MSR_CONFIG_TDP_LEVEL_1		0x00000649
#define MSR_CONFIG_TDP_LEVEL_2		0x0000064A
#define MSR_CONFIG_TDP_CONTROL		0x0000064B
#define MSR_TURBO_ACTIVATION_RATIO	0x0000064C

#define MSR_PLATFORM_ENERGY_STATUS	0x0000064D

#define MSR_PKG_WEIGHTED_CORE_C0_RES	0x00000658
#define MSR_PKG_ANY_CORE_C0_RES		0x00000659
#define MSR_PKG_ANY_GFXE_C0_RES		0x0000065A
#define MSR_PKG_BOTH_CORE_GFXE_C0_RES	0x0000065B

#define MSR_CORE_C1_RES			0x00000660
#define MSR_MODULE_C6_RES_MS		0x00000664

#define MSR_CC6_DEMOTION_POLICY_CONFIG	0x00000668
#define MSR_MC6_DEMOTION_POLICY_CONFIG	0x00000669

#define MSR_ATOM_CORE_RATIOS		0x0000066a
#define MSR_ATOM_CORE_VIDS		0x0000066b
#define MSR_ATOM_CORE_TURBO_RATIOS	0x0000066c
#define MSR_ATOM_CORE_TURBO_VIDS	0x0000066d


#define MSR_CORE_PERF_LIMIT_REASONS	0x00000690
#define MSR_GFX_PERF_LIMIT_REASONS	0x000006B0
#define MSR_RING_PERF_LIMIT_REASONS	0x000006B1

/* Hardware P state interface */
#define MSR_PPERF			0x0000064e
#define MSR_PERF_LIMIT_REASONS		0x0000064f
#define MSR_PM_ENABLE			0x00000770
#define MSR_HWP_CAPABILITIES		0x00000771
#define MSR_HWP_REQUEST_PKG		0x00000772
#define MSR_HWP_INTERRUPT		0x00000773
#define MSR_HWP_REQUEST 		0x00000774
#define MSR_HWP_STATUS			0x00000777

/* CPUID.6.EAX */
#define HWP_BASE_BIT			(1<<7)
#define HWP_NOTIFICATIONS_BIT		(1<<8)
#define HWP_ACTIVITY_WINDOW_BIT		(1<<9)
#define HWP_ENERGY_PERF_PREFERENCE_BIT	(1<<10)
#define HWP_PACKAGE_LEVEL_REQUEST_BIT	(1<<11)

/* IA32_HWP_CAPABILITIES */
#define HWP_HIGHEST_PERF(x)		(((x) >> 0) & 0xff)
#define HWP_GUARANTEED_PERF(x)		(((x) >> 8) & 0xff)
#define HWP_MOSTEFFICIENT_PERF(x)	(((x) >> 16) & 0xff)
#define HWP_LOWEST_PERF(x)		(((x) >> 24) & 0xff)

/* IA32_HWP_REQUEST */
#define HWP_MIN_PERF(x) 		(x & 0xff)
#define HWP_MAX_PERF(x) 		((x & 0xff) << 8)
#define HWP_DESIRED_PERF(x)		((x & 0xff) << 16)
#define HWP_ENERGY_PERF_PREFERENCE(x)	(((unsigned long long) x & 0xff) << 24)
#define HWP_EPP_PERFORMANCE		0x00
#define HWP_EPP_BALANCE_PERFORMANCE	0x80
#define HWP_EPP_BALANCE_POWERSAVE	0xC0
#define HWP_EPP_POWERSAVE		0xFF
#define HWP_ACTIVITY_WINDOW(x)		((unsigned long long)(x & 0xff3) << 32)
#define HWP_PACKAGE_CONTROL(x)		((unsigned long long)(x & 0x1) << 42)

/* IA32_HWP_STATUS */
#define HWP_GUARANTEED_CHANGE(x)	(x & 0x1)
#define HWP_EXCURSION_TO_MINIMUM(x)	(x & 0x4)

/* IA32_HWP_INTERRUPT */
#define HWP_CHANGE_TO_GUARANTEED_INT(x)	(x & 0x1)
#define HWP_EXCURSION_TO_MINIMUM_INT(x)	(x & 0x2)

#define MSR_AMD64_MC0_MASK		0xc0010044

#define MSR_IA32_MCx_CTL(x)		(MSR_IA32_MC0_CTL + 4*(x))
#define MSR_IA32_MCx_STATUS(x)		(MSR_IA32_MC0_STATUS + 4*(x))
#define MSR_IA32_MCx_ADDR(x)		(MSR_IA32_MC0_ADDR + 4*(x))
#define MSR_IA32_MCx_MISC(x)		(MSR_IA32_MC0_MISC + 4*(x))

#define MSR_AMD64_MCx_MASK(x)		(MSR_AMD64_MC0_MASK + (x))

/* These are consecutive and not in the normal 4er MCE bank block */
#define MSR_IA32_MC0_CTL2		0x00000280
#define MSR_IA32_MCx_CTL2(x)		(MSR_IA32_MC0_CTL2 + (x))

#define MSR_P6_PERFCTR0			0x000000c1
#define MSR_P6_PERFCTR1			0x000000c2
#define MSR_P6_EVNTSEL0			0x00000186
#define MSR_P6_EVNTSEL1			0x00000187

#define MSR_KNC_PERFCTR0               0x00000020
#define MSR_KNC_PERFCTR1               0x00000021
#define MSR_KNC_EVNTSEL0               0x00000028
#define MSR_KNC_EVNTSEL1               0x00000029

/* Alternative perfctr range with full access. */
#define MSR_IA32_PMC0			0x000004c1

/* AMD64 MSRs. Not complete. See the architecture manual for a more
   complete list. */

#define MSR_AMD64_PATCH_LEVEL		0x0000008b
#define MSR_AMD64_TSC_RATIO		0xc0000104
#define MSR_AMD64_NB_CFG		0xc001001f
#define MSR_AMD64_CPUID_FN_1		0xc0011004
#define MSR_AMD64_PATCH_LOADER		0xc0010020
#define MSR_AMD64_OSVW_ID_LENGTH	0xc0010140
#define MSR_AMD64_OSVW_STATUS		0xc0010141
#define MSR_AMD64_LS_CFG		0xc0011020
#define MSR_AMD64_DC_CFG		0xc0011022
#define MSR_AMD64_BU_CFG2		0xc001102a
#define MSR_AMD64_IBSFETCHCTL		0xc0011030
#define MSR_AMD64_IBSFETCHLINAD		0xc0011031
#define MSR_AMD64_IBSFETCHPHYSAD	0xc0011032
#define MSR_AMD64_IBSFETCH_REG_COUNT	3
#define MSR_AMD64_IBSFETCH_REG_MASK	((1UL<<MSR_AMD64_IBSFETCH_REG_COUNT)-1)
#define MSR_AMD64_IBSOPCTL		0xc0011033
#define MSR_AMD64_IBSOPRIP		0xc0011034
#define MSR_AMD64_IBSOPDATA		0xc0011035
#define MSR_AMD64_IBSOPDATA2		0xc0011036
#define MSR_AMD64_IBSOPDATA3		0xc0011037
#define MSR_AMD64_IBSDCLINAD		0xc0011038
#define MSR_AMD64_IBSDCPHYSAD		0xc0011039
#define MSR_AMD64_IBSOP_REG_COUNT	7
#define MSR_AMD64_IBSOP_REG_MASK	((1UL<<MSR_AMD64_IBSOP_REG_COUNT)-1)
#define MSR_AMD64_IBSCTL		0xc001103a
#define MSR_AMD64_IBSBRTARGET		0xc001103b
#define MSR_AMD64_IBSOPDATA4		0xc001103d
#define MSR_AMD64_IBS_REG_COUNT_MAX	8 /* includes MSR_AMD64_IBSBRTARGET */
#define MSR_AMD64_SEV			0xc0010131
#define MSR_AMD64_SEV_ENABLED_BIT	0
#define MSR_AMD64_SEV_ENABLED		BIT_ULL(MSR_AMD64_SEV_ENABLED_BIT)

#define MSR_AMD64_VIRT_SPEC_CTRL	0xc001011f

#define MSR_AMD64_VIRT_SPEC_CTRL	0xc001011f

#define MSR_AMD64_VIRT_SPEC_CTRL	0xc001011f

/* Fam 17h MSRs */
#define MSR_F17H_IRPERF			0xc00000e9

/* Fam 16h MSRs */
#define MSR_F16H_L2I_PERF_CTL		0xc0010230
#define MSR_F16H_L2I_PERF_CTR		0xc0010231
#define MSR_F16H_DR1_ADDR_MASK		0xc0011019
#define MSR_F16H_DR2_ADDR_MASK		0xc001101a
#define MSR_F16H_DR3_ADDR_MASK		0xc001101b
#define MSR_F16H_DR0_ADDR_MASK		0xc0011027

/* Fam 15h MSRs */
#define MSR_F15H_PERF_CTL		0xc0010200
#define MSR_F15H_PERF_CTL0		MSR_F15H_PERF_CTL
#define MSR_F15H_PERF_CTL1		(MSR_F15H_PERF_CTL + 2)
#define MSR_F15H_PERF_CTL2		(MSR_F15H_PERF_CTL + 4)
#define MSR_F15H_PERF_CTL3		(MSR_F15H_PERF_CTL + 6)
#define MSR_F15H_PERF_CTL4		(MSR_F15H_PERF_CTL + 8)
#define MSR_F15H_PERF_CTL5		(MSR_F15H_PERF_CTL + 10)

#define MSR_F15H_PERF_CTR		0xc0010201
#define MSR_F15H_PERF_CTR0		MSR_F15H_PERF_CTR
#define MSR_F15H_PERF_CTR1		(MSR_F15H_PERF_CTR + 2)
#define MSR_F15H_PERF_CTR2		(MSR_F15H_PERF_CTR + 4)
#define MSR_F15H_PERF_CTR3		(MSR_F15H_PERF_CTR + 6)
#define MSR_F15H_PERF_CTR4		(MSR_F15H_PERF_CTR + 8)
#define MSR_F15H_PERF_CTR5		(MSR_F15H_PERF_CTR + 10)

#define MSR_F15H_NB_PERF_CTL		0xc0010240
#define MSR_F15H_NB_PERF_CTR		0xc0010241
#define MSR_F15H_PTSC			0xc0010280
#define MSR_F15H_IC_CFG			0xc0011021
#define MSR_F15H_EX_CFG			0xc001102c

/* Fam 10h MSRs */
#define MSR_FAM10H_MMIO_CONF_BASE	0xc0010058
#define FAM10H_MMIO_CONF_ENABLE		(1<<0)
#define FAM10H_MMIO_CONF_BUSRANGE_MASK	0xf
#define FAM10H_MMIO_CONF_BUSRANGE_SHIFT 2
#define FAM10H_MMIO_CONF_BASE_MASK	0xfffffffULL
#define FAM10H_MMIO_CONF_BASE_SHIFT	20
#define MSR_FAM10H_NODE_ID		0xc001100c
#define MSR_F10H_DECFG			0xc0011029
#define MSR_F10H_DECFG_LFENCE_SERIALIZE_BIT	1
#define MSR_F10H_DECFG_LFENCE_SERIALIZE		BIT_ULL(MSR_F10H_DECFG_LFENCE_SERIALIZE_BIT)

/* K8 MSRs */
#define MSR_K8_TOP_MEM1			0xc001001a
#define MSR_K8_TOP_MEM2			0xc001001d
#define MSR_K8_SYSCFG			0xc0010010
#define MSR_K8_SYSCFG_MEM_ENCRYPT_BIT	23
#define MSR_K8_SYSCFG_MEM_ENCRYPT	BIT_ULL(MSR_K8_SYSCFG_MEM_ENCRYPT_BIT)
#define MSR_K8_INT_PENDING_MSG		0xc0010055
/* C1E active bits in int pending message */
#define K8_INTP_C1E_ACTIVE_MASK		0x18000000
#define MSR_K8_TSEG_ADDR		0xc0010112
#define MSR_K8_TSEG_MASK		0xc0010113
#define K8_MTRRFIXRANGE_DRAM_ENABLE	0x00040000 /* MtrrFixDramEn bit    */
#define K8_MTRRFIXRANGE_DRAM_MODIFY	0x00080000 /* MtrrFixDramModEn bit */
#define K8_MTRR_RDMEM_WRMEM_MASK	0x18181818 /* Mask: RdMem|WrMem    */

/* K7 MSRs */
#define MSR_K7_EVNTSEL0			0xc0010000
#define MSR_K7_PERFCTR0			0xc0010004
#define MSR_K7_EVNTSEL1			0xc0010001
#define MSR_K7_PERFCTR1			0xc0010005
#define MSR_K7_EVNTSEL2			0xc0010002
#define MSR_K7_PERFCTR2			0xc0010006
#define MSR_K7_EVNTSEL3			0xc0010003
#define MSR_K7_PERFCTR3			0xc0010007
#define MSR_K7_CLK_CTL			0xc001001b
#define MSR_K7_HWCR			0xc0010015
#define MSR_K7_HWCR_SMMLOCK_BIT		0
#define MSR_K7_HWCR_SMMLOCK		BIT_ULL(MSR_K7_HWCR_SMMLOCK_BIT)
#define MSR_K7_FID_VID_CTL		0xc0010041
#define MSR_K7_FID_VID_STATUS		0xc0010042

/* K6 MSRs */
#define MSR_K6_WHCR			0xc0000082
#define MSR_K6_UWCCR			0xc0000085
#define MSR_K6_EPMR			0xc0000086
#define MSR_K6_PSOR			0xc0000087
#define MSR_K6_PFIR			0xc0000088

/* Centaur-Hauls/IDT defined MSRs. */
#define MSR_IDT_FCR1			0x00000107
#define MSR_IDT_FCR2			0x00000108
#define MSR_IDT_FCR3			0x00000109
#define MSR_IDT_FCR4			0x0000010a

#define MSR_IDT_MCR0			0x00000110
#define MSR_IDT_MCR1			0x00000111
#define MSR_IDT_MCR2			0x00000112
#define MSR_IDT_MCR3			0x00000113
#define MSR_IDT_MCR4			0x00000114
#define MSR_IDT_MCR5			0x00000115
#define MSR_IDT_MCR6			0x00000116
#define MSR_IDT_MCR7			0x00000117
#define MSR_IDT_MCR_CTRL		0x00000120

/* VIA Cyrix defined MSRs*/
#define MSR_VIA_FCR			0x00001107
#define MSR_VIA_LONGHAUL		0x0000110a
#define MSR_VIA_RNG			0x0000110b
#define MSR_VIA_BCR2			0x00001147

/* Transmeta defined MSRs */
#define MSR_TMTA_LONGRUN_CTRL		0x80868010
#define MSR_TMTA_LONGRUN_FLAGS		0x80868011
#define MSR_TMTA_LRTI_READOUT		0x80868018
#define MSR_TMTA_LRTI_VOLT_MHZ		0x8086801a

/* Intel defined MSRs. */
#define MSR_IA32_P5_MC_ADDR		0x00000000
#define MSR_IA32_P5_MC_TYPE		0x00000001
#define MSR_IA32_TSC			0x00000010
#define MSR_IA32_PLATFORM_ID		0x00000017
#define MSR_IA32_EBL_CR_POWERON		0x0000002a
#define MSR_EBC_FREQUENCY_ID		0x0000002c
#define MSR_SMI_COUNT			0x00000034
#define MSR_IA32_FEATURE_CONTROL        0x0000003a
#define MSR_IA32_TSC_ADJUST             0x0000003b
#define MSR_IA32_BNDCFGS		0x00000d90

#define MSR_IA32_BNDCFGS_RSVD		0x00000ffc

#define MSR_IA32_XSS			0x00000da0

#define FEATURE_CONTROL_LOCKED				(1<<0)
#define FEATURE_CONTROL_VMXON_ENABLED_INSIDE_SMX	(1<<1)
#define FEATURE_CONTROL_VMXON_ENABLED_OUTSIDE_SMX	(1<<2)
#define FEATURE_CONTROL_LMCE				(1<<20)

#define MSR_IA32_APICBASE		0x0000001b
#define MSR_IA32_APICBASE_BSP		(1<<8)
#define MSR_IA32_APICBASE_ENABLE	(1<<11)
#define MSR_IA32_APICBASE_BASE		(0xfffff<<12)

#define MSR_IA32_TSCDEADLINE		0x000006e0

#define MSR_IA32_UCODE_WRITE		0x00000079
#define MSR_IA32_UCODE_REV		0x0000008b

#define MSR_IA32_SMM_MONITOR_CTL	0x0000009b
#define MSR_IA32_SMBASE			0x0000009e

#define MSR_IA32_PERF_STATUS		0x00000198
#define MSR_IA32_PERF_CTL		0x00000199
#define INTEL_PERF_CTL_MASK		0xffff
#define MSR_AMD_PSTATE_DEF_BASE		0xc0010064
#define MSR_AMD_PERF_STATUS		0xc0010063
#define MSR_AMD_PERF_CTL		0xc0010062

#define MSR_IA32_MPERF			0x000000e7
#define MSR_IA32_APERF			0x000000e8

#define MSR_IA32_THERM_CONTROL		0x0000019a
#define MSR_IA32_THERM_INTERRUPT	0x0000019b

#define THERM_INT_HIGH_ENABLE		(1 << 0)
#define THERM_INT_LOW_ENABLE		(1 << 1)
#define THERM_INT_PLN_ENABLE		(1 << 24)

#define MSR_IA32_THERM_STATUS		0x0000019c

#define THERM_STATUS_PROCHOT		(1 << 0)
#define THERM_STATUS_POWER_LIMIT	(1 << 10)

#define MSR_THERM2_CTL			0x0000019d

#define MSR_THERM2_CTL_TM_SELECT	(1ULL << 16)

#define MSR_IA32_MISC_ENABLE		0x000001a0

#define MSR_IA32_TEMPERATURE_TARGET	0x000001a2

#define MSR_MISC_FEATURE_CONTROL	0x000001a4
#define MSR_MISC_PWR_MGMT		0x000001aa

#define MSR_IA32_ENERGY_PERF_BIAS	0x000001b0
#define ENERGY_PERF_BIAS_PERFORMANCE		0
#define ENERGY_PERF_BIAS_BALANCE_PERFORMANCE	4
#define ENERGY_PERF_BIAS_NORMAL			6
#define ENERGY_PERF_BIAS_BALANCE_POWERSAVE	8
#define ENERGY_PERF_BIAS_POWERSAVE		15

#define MSR_IA32_PACKAGE_THERM_STATUS		0x000001b1

#define PACKAGE_THERM_STATUS_PROCHOT		(1 << 0)
#define PACKAGE_THERM_STATUS_POWER_LIMIT	(1 << 10)

#define MSR_IA32_PACKAGE_THERM_INTERRUPT	0x000001b2

#define PACKAGE_THERM_INT_HIGH_ENABLE		(1 << 0)
#define PACKAGE_THERM_INT_LOW_ENABLE		(1 << 1)
#define PACKAGE_THERM_INT_PLN_ENABLE		(1 << 24)

/* Thermal Thresholds Support */
#define THERM_INT_THRESHOLD0_ENABLE    (1 << 15)
#define THERM_SHIFT_THRESHOLD0        8
#define THERM_MASK_THRESHOLD0          (0x7f << THERM_SHIFT_THRESHOLD0)
#define THERM_INT_THRESHOLD1_ENABLE    (1 << 23)
#define THERM_SHIFT_THRESHOLD1        16
#define THERM_MASK_THRESHOLD1          (0x7f << THERM_SHIFT_THRESHOLD1)
#define THERM_STATUS_THRESHOLD0        (1 << 6)
#define THERM_LOG_THRESHOLD0           (1 << 7)
#define THERM_STATUS_THRESHOLD1        (1 << 8)
#define THERM_LOG_THRESHOLD1           (1 << 9)

/* MISC_ENABLE bits: architectural */
#define MSR_IA32_MISC_ENABLE_FAST_STRING_BIT		0
#define MSR_IA32_MISC_ENABLE_FAST_STRING		(1ULL << MSR_IA32_MISC_ENABLE_FAST_STRING_BIT)
#define MSR_IA32_MISC_ENABLE_TCC_BIT			1
#define MSR_IA32_MISC_ENABLE_TCC			(1ULL << MSR_IA32_MISC_ENABLE_TCC_BIT)
#define MSR_IA32_MISC_ENABLE_EMON_BIT			7
#define MSR_IA32_MISC_ENABLE_EMON			(1ULL << MSR_IA32_MISC_ENABLE_EMON_BIT)
#define MSR_IA32_MISC_ENABLE_BTS_UNAVAIL_BIT		11
#define MSR_IA32_MISC_ENABLE_BTS_UNAVAIL		(1ULL << MSR_IA32_MISC_ENABLE_BTS_UNAVAIL_BIT)
#define MSR_IA32_MISC_ENABLE_PEBS_UNAVAIL_BIT		12
#define MSR_IA32_MISC_ENABLE_PEBS_UNAVAIL		(1ULL << MSR_IA32_MISC_ENABLE_PEBS_UNAVAIL_BIT)
#define MSR_IA32_MISC_ENABLE_ENHANCED_SPEEDSTEP_BIT	16
#define MSR_IA32_MISC_ENABLE_ENHANCED_SPEEDSTEP		(1ULL << MSR_IA32_MISC_ENABLE_ENHANCED_SPEEDSTEP_BIT)
#define MSR_IA32_MISC_ENABLE_MWAIT_BIT			18
#define MSR_IA32_MISC_ENABLE_MWAIT			(1ULL << MSR_IA32_MISC_ENABLE_MWAIT_BIT)
#define MSR_IA32_MISC_ENABLE_LIMIT_CPUID_BIT		22
#define MSR_IA32_MISC_ENABLE_LIMIT_CPUID		(1ULL << MSR_IA32_MISC_ENABLE_LIMIT_CPUID_BIT)
#define MSR_IA32_MISC_ENABLE_XTPR_DISABLE_BIT		23
#define MSR_IA32_MISC_ENABLE_XTPR_DISABLE		(1ULL << MSR_IA32_MISC_ENABLE_XTPR_DISABLE_BIT)
#define MSR_IA32_MISC_ENABLE_XD_DISABLE_BIT		34
#define MSR_IA32_MISC_ENABLE_XD_DISABLE			(1ULL << MSR_IA32_MISC_ENABLE_XD_DISABLE_BIT)

/* MISC_ENABLE bits: model-specific, meaning may vary from core to core */
#define MSR_IA32_MISC_ENABLE_X87_COMPAT_BIT		2
#define MSR_IA32_MISC_ENABLE_X87_COMPAT			(1ULL << MSR_IA32_MISC_ENABLE_X87_COMPAT_BIT)
#define MSR_IA32_MISC_ENABLE_TM1_BIT			3
#define MSR_IA32_MISC_ENABLE_TM1			(1ULL << MSR_IA32_MISC_ENABLE_TM1_BIT)
#define MSR_IA32_MISC_ENABLE_SPLIT_LOCK_DISABLE_BIT	4
#define MSR_IA32_MISC_ENABLE_SPLIT_LOCK_DISABLE		(1ULL << MSR_IA32_MISC_ENABLE_SPLIT_LOCK_DISABLE_BIT)
#define MSR_IA32_MISC_ENABLE_L3CACHE_DISABLE_BIT	6
#define MSR_IA32_MISC_ENABLE_L3CACHE_DISABLE		(1ULL << MSR_IA32_MISC_ENABLE_L3CACHE_DISABLE_BIT)
#define MSR_IA32_MISC_ENABLE_SUPPRESS_LOCK_BIT		8
#define MSR_IA32_MISC_ENABLE_SUPPRESS_LOCK		(1ULL << MSR_IA32_MISC_ENABLE_SUPPRESS_LOCK_BIT)
#define MSR_IA32_MISC_ENABLE_PREFETCH_DISABLE_BIT	9
#define MSR_IA32_MISC_ENABLE_PREFETCH_DISABLE		(1ULL << MSR_IA32_MISC_ENABLE_PREFETCH_DISABLE_BIT)
#define MSR_IA32_MISC_ENABLE_FERR_BIT			10
#define MSR_IA32_MISC_ENABLE_FERR			(1ULL << MSR_IA32_MISC_ENABLE_FERR_BIT)
#define MSR_IA32_MISC_ENABLE_FERR_MULTIPLEX_BIT		10
#define MSR_IA32_MISC_ENABLE_FERR_MULTIPLEX		(1ULL << MSR_IA32_MISC_ENABLE_FERR_MULTIPLEX_BIT)
#define MSR_IA32_MISC_ENABLE_TM2_BIT			13
#define MSR_IA32_MISC_ENABLE_TM2			(1ULL << MSR_IA32_MISC_ENABLE_TM2_BIT)
#define MSR_IA32_MISC_ENABLE_ADJ_PREF_DISABLE_BIT	19
#define MSR_IA32_MISC_ENABLE_ADJ_PREF_DISABLE		(1ULL << MSR_IA32_MISC_ENABLE_ADJ_PREF_DISABLE_BIT)
#define MSR_IA32_MISC_ENABLE_SPEEDSTEP_LOCK_BIT		20
#define MSR_IA32_MISC_ENABLE_SPEEDSTEP_LOCK		(1ULL << MSR_IA32_MISC_ENABLE_SPEEDSTEP_LOCK_BIT)
#define MSR_IA32_MISC_ENABLE_L1D_CONTEXT_BIT		24
#define MSR_IA32_MISC_ENABLE_L1D_CONTEXT		(1ULL << MSR_IA32_MISC_ENABLE_L1D_CONTEXT_BIT)
#define MSR_IA32_MISC_ENABLE_DCU_PREF_DISABLE_BIT	37
#define MSR_IA32_MISC_ENABLE_DCU_PREF_DISABLE		(1ULL << MSR_IA32_MISC_ENABLE_DCU_PREF_DISABLE_BIT)
#define MSR_IA32_MISC_ENABLE_TURBO_DISABLE_BIT		38
#define MSR_IA32_MISC_ENABLE_TURBO_DISABLE		(1ULL << MSR_IA32_MISC_ENABLE_TURBO_DISABLE_BIT)
#define MSR_IA32_MISC_ENABLE_IP_PREF_DISABLE_BIT	39
#define MSR_IA32_MISC_ENABLE_IP_PREF_DISABLE		(1ULL << MSR_IA32_MISC_ENABLE_IP_PREF_DISABLE_BIT)

/* MISC_FEATURES_ENABLES non-architectural features */
#define MSR_MISC_FEATURES_ENABLES	0x00000140

#define MSR_MISC_FEATURES_ENABLES_CPUID_FAULT_BIT	0
#define MSR_MISC_FEATURES_ENABLES_CPUID_FAULT		BIT_ULL(MSR_MISC_FEATURES_ENABLES_CPUID_FAULT_BIT)
#define MSR_MISC_FEATURES_ENABLES_RING3MWAIT_BIT	1

#define MSR_IA32_TSC_DEADLINE		0x000006E0


#define MSR_TSX_FORCE_ABORT		0x0000010F

#define MSR_TFA_RTM_FORCE_ABORT_BIT	0
#define MSR_TFA_RTM_FORCE_ABORT		BIT_ULL(MSR_TFA_RTM_FORCE_ABORT_BIT)

/* P4/Xeon+ specific */
#define MSR_IA32_MCG_EAX		0x00000180
#define MSR_IA32_MCG_EBX		0x00000181
#define MSR_IA32_MCG_ECX		0x00000182
#define MSR_IA32_MCG_EDX		0x00000183
#define MSR_IA32_MCG_ESI		0x00000184
#define MSR_IA32_MCG_EDI		0x00000185
#define MSR_IA32_MCG_EBP		0x00000186
#define MSR_IA32_MCG_ESP		0x00000187
#define MSR_IA32_MCG_EFLAGS		0x00000188
#define MSR_IA32_MCG_EIP		0x00000189
#define MSR_IA32_MCG_RESERVED		0x0000018a

/* Pentium IV performance counter MSRs */
#define MSR_P4_BPU_PERFCTR0		0x00000300
#define MSR_P4_BPU_PERFCTR1		0x00000301
#define MSR_P4_BPU_PERFCTR2		0x00000302
#define MSR_P4_BPU_PERFCTR3		0x00000303
#define MSR_P4_MS_PERFCTR0		0x00000304
#define MSR_P4_MS_PERFCTR1		0x00000305
#define MSR_P4_MS_PERFCTR2		0x00000306
#define MSR_P4_MS_PERFCTR3		0x00000307
#define MSR_P4_FLAME_PERFCTR0		0x00000308
#define MSR_P4_FLAME_PERFCTR1		0x00000309
#define MSR_P4_FLAME_PERFCTR2		0x0000030a
#define MSR_P4_FLAME_PERFCTR3		0x0000030b
#define MSR_P4_IQ_PERFCTR0		0x0000030c
#define MSR_P4_IQ_PERFCTR1		0x0000030d
#define MSR_P4_IQ_PERFCTR2		0x0000030e
#define MSR_P4_IQ_PERFCTR3		0x0000030f
#define MSR_P4_IQ_PERFCTR4		0x00000310
#define MSR_P4_IQ_PERFCTR5		0x00000311
#define MSR_P4_BPU_CCCR0		0x00000360
#define MSR_P4_BPU_CCCR1		0x00000361
#define MSR_P4_BPU_CCCR2		0x00000362
#define MSR_P4_BPU_CCCR3		0x00000363
#define MSR_P4_MS_CCCR0			0x00000364
#define MSR_P4_MS_CCCR1			0x00000365
#define MSR_P4_MS_CCCR2			0x00000366
#define MSR_P4_MS_CCCR3			0x00000367
#define MSR_P4_FLAME_CCCR0		0x00000368
#define MSR_P4_FLAME_CCCR1		0x00000369
#define MSR_P4_FLAME_CCCR2		0x0000036a
#define MSR_P4_FLAME_CCCR3		0x0000036b
#define MSR_P4_IQ_CCCR0			0x0000036c
#define MSR_P4_IQ_CCCR1			0x0000036d
#define MSR_P4_IQ_CCCR2			0x0000036e
#define MSR_P4_IQ_CCCR3			0x0000036f
#define MSR_P4_IQ_CCCR4			0x00000370
#define MSR_P4_IQ_CCCR5			0x00000371
#define MSR_P4_ALF_ESCR0		0x000003ca
#define MSR_P4_ALF_ESCR1		0x000003cb
#define MSR_P4_BPU_ESCR0		0x000003b2
#define MSR_P4_BPU_ESCR1		0x000003b3
#define MSR_P4_BSU_ESCR0		0x000003a0
#define MSR_P4_BSU_ESCR1		0x000003a1
#define MSR_P4_CRU_ESCR0		0x000003b8
#define MSR_P4_CRU_ESCR1		0x000003b9
#define MSR_P4_CRU_ESCR2		0x000003cc
#define MSR_P4_CRU_ESCR3		0x000003cd
#define MSR_P4_CRU_ESCR4		0x000003e0
#define MSR_P4_CRU_ESCR5		0x000003e1
#define MSR_P4_DAC_ESCR0		0x000003a8
#define MSR_P4_DAC_ESCR1		0x000003a9
#define MSR_P4_FIRM_ESCR0		0x000003a4
#define MSR_P4_FIRM_ESCR1		0x000003a5
#define MSR_P4_FLAME_ESCR0		0x000003a6
#define MSR_P4_FLAME_ESCR1		0x000003a7
#define MSR_P4_FSB_ESCR0		0x000003a2
#define MSR_P4_FSB_ESCR1		0x000003a3
#define MSR_P4_IQ_ESCR0			0x000003ba
#define MSR_P4_IQ_ESCR1			0x000003bb
#define MSR_P4_IS_ESCR0			0x000003b4
#define MSR_P4_IS_ESCR1			0x000003b5
#define MSR_P4_ITLB_ESCR0		0x000003b6
#define MSR_P4_ITLB_ESCR1		0x000003b7
#define MSR_P4_IX_ESCR0			0x000003c8
#define MSR_P4_IX_ESCR1			0x000003c9
#define MSR_P4_MOB_ESCR0		0x000003aa
#define MSR_P4_MOB_ESCR1		0x000003ab
#define MSR_P4_MS_ESCR0			0x000003c0
#define MSR_P4_MS_ESCR1			0x000003c1
#define MSR_P4_PMH_ESCR0		0x000003ac
#define MSR_P4_PMH_ESCR1		0x000003ad
#define MSR_P4_RAT_ESCR0		0x000003bc
#define MSR_P4_RAT_ESCR1		0x000003bd
#define MSR_P4_SAAT_ESCR0		0x000003ae
#define MSR_P4_SAAT_ESCR1		0x000003af
#define MSR_P4_SSU_ESCR0		0x000003be
#define MSR_P4_SSU_ESCR1		0x000003bf /* guess: not in manual */

#define MSR_P4_TBPU_ESCR0		0x000003c2
#define MSR_P4_TBPU_ESCR1		0x000003c3
#define MSR_P4_TC_ESCR0			0x000003c4
#define MSR_P4_TC_ESCR1			0x000003c5
#define MSR_P4_U2L_ESCR0		0x000003b0
#define MSR_P4_U2L_ESCR1		0x000003b1

#define MSR_P4_PEBS_MATRIX_VERT		0x000003f2

/* Intel Core-based CPU performance counters */
#define MSR_CORE_PERF_FIXED_CTR0	0x00000309
#define MSR_CORE_PERF_FIXED_CTR1	0x0000030a
#define MSR_CORE_PERF_FIXED_CTR2	0x0000030b
#define MSR_CORE_PERF_FIXED_CTR_CTRL	0x0000038d
#define MSR_CORE_PERF_GLOBAL_STATUS	0x0000038e
#define MSR_CORE_PERF_GLOBAL_CTRL	0x0000038f
#define MSR_CORE_PERF_GLOBAL_OVF_CTRL	0x00000390

/* Geode defined MSRs */
#define MSR_GEODE_BUSCONT_CONF0		0x00001900

/* Intel VT MSRs */
#define MSR_IA32_VMX_BASIC              0x00000480
#define MSR_IA32_VMX_PINBASED_CTLS      0x00000481
#define MSR_IA32_VMX_PROCBASED_CTLS     0x00000482
#define MSR_IA32_VMX_EXIT_CTLS          0x00000483
#define MSR_IA32_VMX_ENTRY_CTLS         0x00000484
#define MSR_IA32_VMX_MISC               0x00000485
#define MSR_IA32_VMX_CR0_FIXED0         0x00000486
#define MSR_IA32_VMX_CR0_FIXED1         0x00000487
#define MSR_IA32_VMX_CR4_FIXED0         0x00000488
#define MSR_IA32_VMX_CR4_FIXED1         0x00000489
#define MSR_IA32_VMX_VMCS_ENUM          0x0000048a
#define MSR_IA32_VMX_PROCBASED_CTLS2    0x0000048b
#define MSR_IA32_VMX_EPT_VPID_CAP       0x0000048c
#define MSR_IA32_VMX_TRUE_PINBASED_CTLS  0x0000048d
#define MSR_IA32_VMX_TRUE_PROCBASED_CTLS 0x0000048e
#define MSR_IA32_VMX_TRUE_EXIT_CTLS      0x0000048f
#define MSR_IA32_VMX_TRUE_ENTRY_CTLS     0x00000490
#define MSR_IA32_VMX_VMFUNC             0x00000491

/* VMX_BASIC bits and bitmasks */
#define VMX_BASIC_VMCS_SIZE_SHIFT	32
#define VMX_BASIC_TRUE_CTLS		(1ULL << 55)
#define VMX_BASIC_64		0x0001000000000000LLU
#define VMX_BASIC_MEM_TYPE_SHIFT	50
#define VMX_BASIC_MEM_TYPE_MASK	0x003c000000000000LLU
#define VMX_BASIC_MEM_TYPE_WB	6LLU
#define VMX_BASIC_INOUT		0x0040000000000000LLU

/* MSR_IA32_VMX_MISC bits */
#define MSR_IA32_VMX_MISC_INTEL_PT                 (1ULL << 14)
#define MSR_IA32_VMX_MISC_VMWRITE_SHADOW_RO_FIELDS (1ULL << 29)
#define MSR_IA32_VMX_MISC_PREEMPTION_TIMER_SCALE   0x1F
/* AMD-V MSRs */

#define MSR_VM_CR                       0xc0010114
#define MSR_VM_IGNNE                    0xc0010115
#define MSR_VM_HSAVE_PA                 0xc0010117

#endif /* _ASM_X86_MSR_INDEX_H */<|MERGE_RESOLUTION|>--- conflicted
+++ resolved
@@ -88,8 +88,6 @@
 						  * Microarchitectural Data
 						  * Sampling (MDS) vulnerabilities.
 						  */
-<<<<<<< HEAD
-=======
 #define ARCH_CAP_PSCHANGE_MC_NO		BIT(6)	 /*
 						  * The processor is not susceptible to a
 						  * machine check error due to modifying the
@@ -97,24 +95,11 @@
 						  * physical address or cache type
 						  * without TLB invalidation.
 						  */
->>>>>>> 775d01b6
 #define ARCH_CAP_TSX_CTRL_MSR		BIT(7)	/* MSR for TSX control is available. */
 #define ARCH_CAP_TAA_NO			BIT(8)	/*
 						 * Not susceptible to
 						 * TSX Async Abort (TAA) vulnerabilities.
 						 */
-<<<<<<< HEAD
-
-#define ARCH_CAP_PSCHANGE_MC_NO		BIT(6)  /*
-						 * The processor is not susceptible to a
-						 * machine check error due to modifying the
-						 * code page size along with either the
-						 * physical address or cache type
-						 * without TLB invalidation.
-						 */
-
-=======
->>>>>>> 775d01b6
 
 #define MSR_IA32_FLUSH_CMD		0x0000010b
 #define L1D_FLUSH			BIT(0)	/*
