--- conflicted
+++ resolved
@@ -138,10 +138,7 @@
 #define INTEL_FAM6_ICELAKE_L		0x7E	/* Sunny Cove */
 #define INTEL_ICELAKE_L			IFM(6, 0x7E) /* Sunny Cove */
 #define INTEL_FAM6_ICELAKE_NNPI		0x9D	/* Sunny Cove */
-<<<<<<< HEAD
-=======
 #define INTEL_ICELAKE_NNPI		IFM(6, 0x9D) /* Sunny Cove */
->>>>>>> 0c383648
 
 #define INTEL_FAM6_ROCKETLAKE		0xA7	/* Cypress Cove */
 #define INTEL_ROCKETLAKE		IFM(6, 0xA7) /* Cypress Cove */
@@ -167,22 +164,13 @@
 #define INTEL_FAM6_LAKEFIELD		0x8A	/* Sunny Cove / Tremont */
 #define INTEL_LAKEFIELD			IFM(6, 0x8A) /* Sunny Cove / Tremont */
 
-/* "Hybrid" Processors (P-Core/E-Core) */
-
-#define INTEL_FAM6_LAKEFIELD		0x8A	/* Sunny Cove / Tremont */
-
 #define INTEL_FAM6_ALDERLAKE		0x97	/* Golden Cove / Gracemont */
 #define INTEL_ALDERLAKE			IFM(6, 0x97) /* Golden Cove / Gracemont */
 #define INTEL_FAM6_ALDERLAKE_L		0x9A	/* Golden Cove / Gracemont */
-<<<<<<< HEAD
-
-#define INTEL_FAM6_RAPTORLAKE		0xB7	/* Raptor Cove / Enhanced Gracemont */
-=======
 #define INTEL_ALDERLAKE_L		IFM(6, 0x9A) /* Golden Cove / Gracemont */
 
 #define INTEL_FAM6_RAPTORLAKE		0xB7	/* Raptor Cove / Enhanced Gracemont */
 #define INTEL_RAPTORLAKE		IFM(6, 0xB7) /* Raptor Cove / Enhanced Gracemont */
->>>>>>> 0c383648
 #define INTEL_FAM6_RAPTORLAKE_P		0xBA
 #define INTEL_RAPTORLAKE_P		IFM(6, 0xBA)
 #define INTEL_FAM6_RAPTORLAKE_S		0xBF
@@ -194,12 +182,6 @@
 #define INTEL_METEORLAKE_L		IFM(6, 0xAA)
 
 #define INTEL_FAM6_ARROWLAKE_H		0xC5
-<<<<<<< HEAD
-#define INTEL_FAM6_ARROWLAKE		0xC6
-#define INTEL_FAM6_ARROWLAKE_U		0xB5
-
-#define INTEL_FAM6_LUNARLAKE_M		0xBD
-=======
 #define INTEL_ARROWLAKE_H		IFM(6, 0xC5)
 #define INTEL_FAM6_ARROWLAKE		0xC6
 #define INTEL_ARROWLAKE			IFM(6, 0xC6)
@@ -208,7 +190,6 @@
 
 #define INTEL_FAM6_LUNARLAKE_M		0xBD
 #define INTEL_LUNARLAKE_M		IFM(6, 0xBD)
->>>>>>> 0c383648
 
 /* "Small Core" Processors (Atom/E-Core) */
 
@@ -257,14 +238,6 @@
 #define INTEL_FAM6_ATOM_GRACEMONT	0xBE /* Alderlake N */
 #define INTEL_ATOM_GRACEMONT		IFM(6, 0xBE) /* Alderlake N */
 
-<<<<<<< HEAD
-#define INTEL_FAM6_ATOM_GRACEMONT	0xBE /* Alderlake N */
-
-#define INTEL_FAM6_ATOM_CRESTMONT_X	0xAF /* Sierra Forest */
-#define INTEL_FAM6_ATOM_CRESTMONT	0xB6 /* Grand Ridge */
-
-#define INTEL_FAM6_ATOM_DARKMONT_X	0xDD /* Clearwater Forest */
-=======
 #define INTEL_FAM6_ATOM_CRESTMONT_X	0xAF /* Sierra Forest */
 #define INTEL_ATOM_CRESTMONT_X		IFM(6, 0xAF) /* Sierra Forest */
 #define INTEL_FAM6_ATOM_CRESTMONT	0xB6 /* Grand Ridge */
@@ -272,7 +245,6 @@
 
 #define INTEL_FAM6_ATOM_DARKMONT_X	0xDD /* Clearwater Forest */
 #define INTEL_ATOM_DARKMONT_X		IFM(6, 0xDD) /* Clearwater Forest */
->>>>>>> 0c383648
 
 /* Xeon Phi */
 
