--- conflicted
+++ resolved
@@ -102,12 +102,8 @@
 
 #define INTEL_FAM6_TIGERLAKE_L		0x8C	/* Willow Cove */
 #define INTEL_FAM6_TIGERLAKE		0x8D	/* Willow Cove */
-<<<<<<< HEAD
-#define INTEL_FAM6_SAPPHIRERAPIDS_X	0x8F	/* Willow Cove */
-=======
 
 #define INTEL_FAM6_SAPPHIRERAPIDS_X	0x8F	/* Golden Cove */
->>>>>>> 11e4b63a
 
 #define INTEL_FAM6_ALDERLAKE		0x97	/* Golden Cove / Gracemont */
 #define INTEL_FAM6_ALDERLAKE_L		0x9A	/* Golden Cove / Gracemont */
