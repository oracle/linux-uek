--- conflicted
+++ resolved
@@ -205,11 +205,7 @@
 #define X86_FEATURE_RETPOLINE		( 7*32+12) /* "" Generic Retpoline mitigation for Spectre variant 2 */
 #define X86_FEATURE_RETPOLINE_AMD	( 7*32+13) /* "" AMD Retpoline mitigation for Spectre variant 2 */
 #define X86_FEATURE_INTEL_PPIN		( 7*32+14) /* Intel Processor Inventory Number */
-<<<<<<< HEAD
 #define X86_FEATURE_L1TF_PTEINV		( 7*32+15) /* "" L1TF workaround PTE inversion */
-=======
-#define X86_FEATURE_CDP_L2		( 7*32+15) /* Code and Data Prioritization L2 */
->>>>>>> 050272a0
 #define X86_FEATURE_MSR_SPEC_CTRL	( 7*32+16) /* "" MSR SPEC_CTRL is implemented */
 #define X86_FEATURE_SSBD		( 7*32+17) /* Speculative Store Bypass Disable */
 #define X86_FEATURE_MBA			( 7*32+18) /* Memory Bandwidth Allocation */
@@ -222,6 +218,7 @@
 #define X86_FEATURE_SPEC_STORE_BYPASS_DISABLE	( 7*32+25) /* "" Disable Speculative Store Bypass. */
 #define X86_FEATURE_ZEN			( 7*32+26) /* "" CPU is AMD family */
 #define X86_FEATURE_VMEXIT_RSB_FULL	( 7*32+27) /* "" Whether to stuff the RSB on VMEXIT. */
+#define X86_FEATURE_CDP_L2		( 7*32+28) /* Code and Data Prioritization L2 */
 #define X86_FEATURE_IBRS		( 7*32+29) /* Indirect Branch Restricted Speculation */
 #define X86_FEATURE_IBPB		( 7*32+30) /* Indirect Branch Prediction Barrier */
 #define X86_FEATURE_STIBP		( 7*32+31) /* Single Thread Indirect Branch Predictors */
