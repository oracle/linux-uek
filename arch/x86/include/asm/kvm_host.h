--- conflicted
+++ resolved
@@ -1114,28 +1114,22 @@
 	bool exception_payload_enabled;
 
 	bool bus_lock_detection_enabled;
-<<<<<<< HEAD
-=======
 	/*
 	 * If exit_on_emulation_error is set, and the in-kernel instruction
 	 * emulator fails to emulate an instruction, allow userspace
 	 * the opportunity to look at it.
 	 */
 	bool exit_on_emulation_error;
->>>>>>> 11e4b63a
 
 	/* Deflect RDMSR and WRMSR to user space when they trigger a #GP */
 	u32 user_space_msr_mask;
 	struct kvm_x86_msr_filter __rcu *msr_filter;
 
-<<<<<<< HEAD
-=======
 	u32 hypercall_exit_enabled;
 
 	/* Guest can access the SGX PROVISIONKEY. */
 	bool sgx_provisioning_allowed;
 
->>>>>>> 11e4b63a
 	struct kvm_pmu_event_filter __rcu *pmu_event_filter;
 	struct task_struct *nx_lpage_recovery_thread;
 
@@ -1548,11 +1542,6 @@
 				   const struct kvm_memory_slot *memslot);
 void kvm_mmu_slot_leaf_clear_dirty(struct kvm *kvm,
 				   struct kvm_memory_slot *memslot);
-<<<<<<< HEAD
-void kvm_mmu_slot_largepage_remove_write_access(struct kvm *kvm,
-					struct kvm_memory_slot *memslot);
-=======
->>>>>>> 11e4b63a
 void kvm_mmu_zap_all(struct kvm *kvm);
 void kvm_mmu_invalidate_mmio_sptes(struct kvm *kvm, u64 gen);
 unsigned long kvm_mmu_calculate_default_mmu_pages(struct kvm *kvm);
