--- conflicted
+++ resolved
@@ -1118,12 +1118,8 @@
 	bool (*pt_supported)(void);
 	bool (*pku_supported)(void);
 
-<<<<<<< HEAD
-	int (*check_nested_events)(struct kvm_vcpu *vcpu, bool external_intr);
+	int (*check_nested_events)(struct kvm_vcpu *vcpu);
 	void (*request_immediate_exit)(struct kvm_vcpu *vcpu);
-=======
-	int (*check_nested_events)(struct kvm_vcpu *vcpu);
->>>>>>> 050272a0
 
 	void (*sched_in)(struct kvm_vcpu *kvm, int cpu);
 
