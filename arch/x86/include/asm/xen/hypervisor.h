--- conflicted
+++ resolved
@@ -57,13 +57,11 @@
 }
 #endif
 
-<<<<<<< HEAD
 void xen_set_iopl_mask(unsigned mask);
-=======
+
 #ifdef CONFIG_HOTPLUG_CPU
 void xen_arch_register_cpu(int num);
 void xen_arch_unregister_cpu(int num);
 #endif
->>>>>>> fbb11414
 
 #endif /* _ASM_X86_XEN_HYPERVISOR_H */