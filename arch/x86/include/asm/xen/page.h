#ifndef _ASM_X86_XEN_PAGE_H
#define _ASM_X86_XEN_PAGE_H

#include <linux/kernel.h>
#include <linux/types.h>
#include <linux/spinlock.h>
#include <linux/pfn.h>
#include <linux/mm.h>

#include <asm/uaccess.h>
#include <asm/page.h>
#include <asm/pgtable.h>

#include <xen/interface/xen.h>
#include <xen/interface/grant_table.h>
#include <xen/features.h>

/* Xen machine address */
typedef struct xmaddr {
	phys_addr_t maddr;
} xmaddr_t;

/* Xen pseudo-physical address */
typedef struct xpaddr {
	phys_addr_t paddr;
} xpaddr_t;

#define XMADDR(x)	((xmaddr_t) { .maddr = (x) })
#define XPADDR(x)	((xpaddr_t) { .paddr = (x) })

/**** MACHINE <-> PHYSICAL CONVERSION MACROS ****/
#define INVALID_P2M_ENTRY	(~0UL)
#define FOREIGN_FRAME_BIT	(1UL<<(BITS_PER_LONG-1))
#define IDENTITY_FRAME_BIT	(1UL<<(BITS_PER_LONG-2))
#define FOREIGN_FRAME(m)	((m) | FOREIGN_FRAME_BIT)
#define IDENTITY_FRAME(m)	((m) | IDENTITY_FRAME_BIT)

#define P2M_PER_PAGE		(PAGE_SIZE / sizeof(unsigned long))

extern unsigned long *machine_to_phys_mapping;
extern unsigned long  machine_to_phys_nr;
extern unsigned long *xen_p2m_addr;
extern unsigned long  xen_p2m_size;
extern unsigned long  xen_max_p2m_pfn;

extern int xen_alloc_p2m_entry(unsigned long pfn);

extern unsigned long get_phys_to_machine(unsigned long pfn);
extern bool set_phys_to_machine(unsigned long pfn, unsigned long mfn);
extern bool __set_phys_to_machine(unsigned long pfn, unsigned long mfn);
extern unsigned long __init set_phys_range_identity(unsigned long pfn_s,
						    unsigned long pfn_e);

extern int set_foreign_p2m_mapping(struct gnttab_map_grant_ref *map_ops,
				   struct gnttab_map_grant_ref *kmap_ops,
				   struct page **pages, unsigned int count);
extern int clear_foreign_p2m_mapping(struct gnttab_unmap_grant_ref *unmap_ops,
				     struct gnttab_unmap_grant_ref *kunmap_ops,
				     struct page **pages, unsigned int count);

/*
 * Helper functions to write or read unsigned long values to/from
 * memory, when the access may fault.
 */
static inline int xen_safe_write_ulong(unsigned long *addr, unsigned long val)
{
	return __put_user(val, (unsigned long __user *)addr);
}

static inline int xen_safe_read_ulong(unsigned long *addr, unsigned long *val)
{
	return __get_user(*val, (unsigned long __user *)addr);
}

/*
 * When to use pfn_to_mfn(), __pfn_to_mfn() or get_phys_to_machine():
 * - pfn_to_mfn() returns either INVALID_P2M_ENTRY or the mfn. No indicator
 *   bits (identity or foreign) are set.
 * - __pfn_to_mfn() returns the found entry of the p2m table. A possibly set
 *   identity or foreign indicator will be still set. __pfn_to_mfn() is
 *   encapsulating get_phys_to_machine() which is called in special cases only.
 * - get_phys_to_machine() is to be called by __pfn_to_mfn() only in special
 *   cases needing an extended handling.
 */
static inline unsigned long __pfn_to_mfn(unsigned long pfn)
{
	unsigned long mfn;

	if (pfn < xen_p2m_size)
		mfn = xen_p2m_addr[pfn];
	else if (unlikely(pfn < xen_max_p2m_pfn))
		return get_phys_to_machine(pfn);
	else
		return IDENTITY_FRAME(pfn);

	if (unlikely(mfn == INVALID_P2M_ENTRY))
		return get_phys_to_machine(pfn);

	return mfn;
}

static inline unsigned long pfn_to_mfn(unsigned long pfn)
{
	unsigned long mfn;

	/*
	 * Some x86 code are still using pfn_to_mfn instead of
	 * pfn_to_mfn. This will have to be removed when we figured
	 * out which call.
	 */
	if (xen_feature(XENFEAT_auto_translated_physmap))
		return pfn;

	mfn = __pfn_to_mfn(pfn);

	if (mfn != INVALID_P2M_ENTRY)
		mfn &= ~(FOREIGN_FRAME_BIT | IDENTITY_FRAME_BIT);

	return mfn;
}

static inline int phys_to_machine_mapping_valid(unsigned long pfn)
{
	if (xen_feature(XENFEAT_auto_translated_physmap))
		return 1;

	return __pfn_to_mfn(pfn) != INVALID_P2M_ENTRY;
}

static inline unsigned long mfn_to_pfn_no_overrides(unsigned long mfn)
{
	unsigned long pfn;
	int ret;

	if (xen_feature(XENFEAT_auto_translated_physmap))
		return mfn;

	if (unlikely(mfn >= machine_to_phys_nr))
		return ~0;

	/*
	 * The array access can fail (e.g., device space beyond end of RAM).
	 * In such cases it doesn't matter what we return (we return garbage),
	 * but we must handle the fault without crashing!
	 */
	ret = xen_safe_read_ulong(&machine_to_phys_mapping[mfn], &pfn);
	if (ret < 0)
		return ~0;

	return pfn;
}

static inline unsigned long mfn_to_pfn(unsigned long mfn)
{
	unsigned long pfn;

	/*
	 * Some x86 code are still using mfn_to_pfn instead of
	 * gfn_to_pfn. This will have to be removed when we figure
	 * out which call.
	 */
	if (xen_feature(XENFEAT_auto_translated_physmap))
		return mfn;

	pfn = mfn_to_pfn_no_overrides(mfn);
	if (__pfn_to_mfn(pfn) != mfn)
		pfn = ~0;

	/*
	 * pfn is ~0 if there are no entries in the m2p for mfn or the
	 * entry doesn't map back to the mfn.
	 */
	if (pfn == ~0 && __pfn_to_mfn(mfn) == IDENTITY_FRAME(mfn))
		pfn = mfn;

	return pfn;
}

static inline xmaddr_t phys_to_machine(xpaddr_t phys)
{
	unsigned offset = phys.paddr & ~PAGE_MASK;
	return XMADDR(PFN_PHYS(pfn_to_mfn(PFN_DOWN(phys.paddr))) | offset);
}

static inline xpaddr_t machine_to_phys(xmaddr_t machine)
{
	unsigned offset = machine.maddr & ~PAGE_MASK;
	return XPADDR(PFN_PHYS(mfn_to_pfn(PFN_DOWN(machine.maddr))) | offset);
}

/* Pseudo-physical <-> Guest conversion */
static inline unsigned long pfn_to_gfn(unsigned long pfn)
{
	if (xen_feature(XENFEAT_auto_translated_physmap))
		return pfn;
	else
		return pfn_to_mfn(pfn);
}

static inline unsigned long gfn_to_pfn(unsigned long gfn)
{
	if (xen_feature(XENFEAT_auto_translated_physmap))
		return gfn;
	else
		return mfn_to_pfn(gfn);
}

/* Pseudo-physical <-> Bus conversion */
#define pfn_to_bfn(pfn)		pfn_to_gfn(pfn)
#define bfn_to_pfn(bfn)		gfn_to_pfn(bfn)

/*
 * We detect special mappings in one of two ways:
 *  1. If the MFN is an I/O page then Xen will set the m2p entry
 *     to be outside our maximum possible pseudophys range.
 *  2. If the MFN belongs to a different domain then we will certainly
 *     not have MFN in our p2m table. Conversely, if the page is ours,
 *     then we'll have p2m(m2p(MFN))==MFN.
 * If we detect a special mapping then it doesn't have a 'struct page'.
 * We force !pfn_valid() by returning an out-of-range pointer.
 *
 * NB. These checks require that, for any MFN that is not in our reservation,
 * there is no PFN such that p2m(PFN) == MFN. Otherwise we can get confused if
 * we are foreign-mapping the MFN, and the other domain as m2p(MFN) == PFN.
 * Yikes! Various places must poke in INVALID_P2M_ENTRY for safety.
 *
 * NB2. When deliberately mapping foreign pages into the p2m table, you *must*
 *      use FOREIGN_FRAME(). This will cause pte_pfn() to choke on it, as we
 *      require. In all the cases we care about, the FOREIGN_FRAME bit is
 *      masked (e.g., pfn_to_mfn()) so behaviour there is correct.
 */
static inline unsigned long bfn_to_local_pfn(unsigned long mfn)
{
	unsigned long pfn;

	if (xen_feature(XENFEAT_auto_translated_physmap))
		return mfn;

	pfn = mfn_to_pfn(mfn);
	if (__pfn_to_mfn(pfn) != mfn)
		return -1; /* force !pfn_valid() */
	return pfn;
}

/* VIRT <-> MACHINE conversion */
#define virt_to_machine(v)	(phys_to_machine(XPADDR(__pa(v))))
#define virt_to_pfn(v)          (PFN_DOWN(__pa(v)))
#define virt_to_mfn(v)		(pfn_to_mfn(virt_to_pfn(v)))
#define mfn_to_virt(m)		(__va(mfn_to_pfn(m) << PAGE_SHIFT))

/* VIRT <-> GUEST conversion */
#define virt_to_gfn(v)		(pfn_to_gfn(virt_to_pfn(v)))
#define gfn_to_virt(g)		(__va(gfn_to_pfn(g) << PAGE_SHIFT))

static inline unsigned long pte_mfn(pte_t pte)
{
	return (pte.pte & PTE_PFN_MASK) >> PAGE_SHIFT;
}

static inline pte_t mfn_pte(unsigned long page_nr, pgprot_t pgprot)
{
	pte_t pte;

	pte.pte = ((phys_addr_t)page_nr << PAGE_SHIFT) |
			massage_pgprot(pgprot);

	return pte;
}

static inline pteval_t pte_val_ma(pte_t pte)
{
	return pte.pte;
}

static inline pte_t __pte_ma(pteval_t x)
{
	return (pte_t) { .pte = x };
}

#define pmd_val_ma(v) ((v).pmd)
#ifdef __PAGETABLE_PUD_FOLDED
#define pud_val_ma(v) ((v).pgd.pgd)
#else
#define pud_val_ma(v) ((v).pud)
#endif
#define __pmd_ma(x)	((pmd_t) { (x) } )

#define pgd_val_ma(x)	((x).pgd)

void xen_set_domain_pte(pte_t *ptep, pte_t pteval, unsigned domid);

xmaddr_t arbitrary_virt_to_machine(void *address);
unsigned long arbitrary_virt_to_mfn(void *vaddr);
void make_lowmem_page_readonly(void *vaddr);
void make_lowmem_page_readwrite(void *vaddr);

#define xen_remap(cookie, size) ioremap((cookie), (size));
#define xen_unmap(cookie) iounmap((cookie))

static inline bool xen_arch_need_swiotlb(struct device *dev,
<<<<<<< HEAD
					 unsigned long pfn,
					 unsigned long bfn)
=======
					 phys_addr_t phys,
					 dma_addr_t dev_addr)
>>>>>>> fbb11414
{
	return false;
}

static inline unsigned long xen_get_swiotlb_free_pages(unsigned int order)
{
	return __get_free_pages(__GFP_NOWARN, order);
}

#endif /* _ASM_X86_XEN_PAGE_H */<|MERGE_RESOLUTION|>--- conflicted
+++ resolved
@@ -298,13 +298,8 @@
 #define xen_unmap(cookie) iounmap((cookie))
 
 static inline bool xen_arch_need_swiotlb(struct device *dev,
-<<<<<<< HEAD
-					 unsigned long pfn,
-					 unsigned long bfn)
-=======
 					 phys_addr_t phys,
 					 dma_addr_t dev_addr)
->>>>>>> fbb11414
 {
 	return false;
 }
