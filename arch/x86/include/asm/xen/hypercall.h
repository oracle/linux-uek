/******************************************************************************
 * hypercall.h
 *
 * Linux-specific hypervisor handling.
 *
 * Copyright (c) 2002-2004, K A Fraser
 *
 * This program is free software; you can redistribute it and/or
 * modify it under the terms of the GNU General Public License version 2
 * as published by the Free Software Foundation; or, when distributed
 * separately from the Linux kernel or incorporated into other
 * software packages, subject to the following license:
 *
 * Permission is hereby granted, free of charge, to any person obtaining a copy
 * of this source file (the "Software"), to deal in the Software without
 * restriction, including without limitation the rights to use, copy, modify,
 * merge, publish, distribute, sublicense, and/or sell copies of the Software,
 * and to permit persons to whom the Software is furnished to do so, subject to
 * the following conditions:
 *
 * The above copyright notice and this permission notice shall be included in
 * all copies or substantial portions of the Software.
 *
 * THE SOFTWARE IS PROVIDED "AS IS", WITHOUT WARRANTY OF ANY KIND, EXPRESS OR
 * IMPLIED, INCLUDING BUT NOT LIMITED TO THE WARRANTIES OF MERCHANTABILITY,
 * FITNESS FOR A PARTICULAR PURPOSE AND NONINFRINGEMENT. IN NO EVENT SHALL THE
 * AUTHORS OR COPYRIGHT HOLDERS BE LIABLE FOR ANY CLAIM, DAMAGES OR OTHER
 * LIABILITY, WHETHER IN AN ACTION OF CONTRACT, TORT OR OTHERWISE, ARISING
 * FROM, OUT OF OR IN CONNECTION WITH THE SOFTWARE OR THE USE OR OTHER DEALINGS
 * IN THE SOFTWARE.
 */

#ifndef _ASM_X86_XEN_HYPERCALL_H
#define _ASM_X86_XEN_HYPERCALL_H

#include <linux/kernel.h>
#include <linux/spinlock.h>
#include <linux/errno.h>
#include <linux/string.h>
#include <linux/types.h>

#include <trace/events/xen.h>

#include <asm/page.h>
#include <asm/pgtable.h>

#include <xen/interface/xen.h>
#include <xen/interface/sched.h>
#include <xen/interface/physdev.h>
<<<<<<< HEAD
#include <xen/interface/platform.h>
=======
#include <xen/interface/xen-mca.h>
>>>>>>> 386aa157

/*
 * The hypercall asms have to meet several constraints:
 * - Work on 32- and 64-bit.
 *    The two architectures put their arguments in different sets of
 *    registers.
 *
 * - Work around asm syntax quirks
 *    It isn't possible to specify one of the rNN registers in a
 *    constraint, so we use explicit register variables to get the
 *    args into the right place.
 *
 * - Mark all registers as potentially clobbered
 *    Even unused parameters can be clobbered by the hypervisor, so we
 *    need to make sure gcc knows it.
 *
 * - Avoid compiler bugs.
 *    This is the tricky part.  Because x86_32 has such a constrained
 *    register set, gcc versions below 4.3 have trouble generating
 *    code when all the arg registers and memory are trashed by the
 *    asm.  There are syntactically simpler ways of achieving the
 *    semantics below, but they cause the compiler to crash.
 *
 *    The only combination I found which works is:
 *     - assign the __argX variables first
 *     - list all actually used parameters as "+r" (__argX)
 *     - clobber the rest
 *
 * The result certainly isn't pretty, and it really shows up cpp's
 * weakness as as macro language.  Sorry.  (But let's just give thanks
 * there aren't more than 5 arguments...)
 */

extern struct { char _entry[32]; } hypercall_page[];

#define __HYPERCALL		"call hypercall_page+%c[offset]"
#define __HYPERCALL_ENTRY(x)						\
	[offset] "i" (__HYPERVISOR_##x * sizeof(hypercall_page[0]))

#ifdef CONFIG_X86_32
#define __HYPERCALL_RETREG	"eax"
#define __HYPERCALL_ARG1REG	"ebx"
#define __HYPERCALL_ARG2REG	"ecx"
#define __HYPERCALL_ARG3REG	"edx"
#define __HYPERCALL_ARG4REG	"esi"
#define __HYPERCALL_ARG5REG	"edi"
#else
#define __HYPERCALL_RETREG	"rax"
#define __HYPERCALL_ARG1REG	"rdi"
#define __HYPERCALL_ARG2REG	"rsi"
#define __HYPERCALL_ARG3REG	"rdx"
#define __HYPERCALL_ARG4REG	"r10"
#define __HYPERCALL_ARG5REG	"r8"
#endif

#define __HYPERCALL_DECLS						\
	register unsigned long __res  asm(__HYPERCALL_RETREG);		\
	register unsigned long __arg1 asm(__HYPERCALL_ARG1REG) = __arg1; \
	register unsigned long __arg2 asm(__HYPERCALL_ARG2REG) = __arg2; \
	register unsigned long __arg3 asm(__HYPERCALL_ARG3REG) = __arg3; \
	register unsigned long __arg4 asm(__HYPERCALL_ARG4REG) = __arg4; \
	register unsigned long __arg5 asm(__HYPERCALL_ARG5REG) = __arg5;

#define __HYPERCALL_0PARAM	"=r" (__res)
#define __HYPERCALL_1PARAM	__HYPERCALL_0PARAM, "+r" (__arg1)
#define __HYPERCALL_2PARAM	__HYPERCALL_1PARAM, "+r" (__arg2)
#define __HYPERCALL_3PARAM	__HYPERCALL_2PARAM, "+r" (__arg3)
#define __HYPERCALL_4PARAM	__HYPERCALL_3PARAM, "+r" (__arg4)
#define __HYPERCALL_5PARAM	__HYPERCALL_4PARAM, "+r" (__arg5)

#define __HYPERCALL_0ARG()
#define __HYPERCALL_1ARG(a1)						\
	__HYPERCALL_0ARG()		__arg1 = (unsigned long)(a1);
#define __HYPERCALL_2ARG(a1,a2)						\
	__HYPERCALL_1ARG(a1)		__arg2 = (unsigned long)(a2);
#define __HYPERCALL_3ARG(a1,a2,a3)					\
	__HYPERCALL_2ARG(a1,a2)		__arg3 = (unsigned long)(a3);
#define __HYPERCALL_4ARG(a1,a2,a3,a4)					\
	__HYPERCALL_3ARG(a1,a2,a3)	__arg4 = (unsigned long)(a4);
#define __HYPERCALL_5ARG(a1,a2,a3,a4,a5)				\
	__HYPERCALL_4ARG(a1,a2,a3,a4)	__arg5 = (unsigned long)(a5);

#define __HYPERCALL_CLOBBER5	"memory"
#define __HYPERCALL_CLOBBER4	__HYPERCALL_CLOBBER5, __HYPERCALL_ARG5REG
#define __HYPERCALL_CLOBBER3	__HYPERCALL_CLOBBER4, __HYPERCALL_ARG4REG
#define __HYPERCALL_CLOBBER2	__HYPERCALL_CLOBBER3, __HYPERCALL_ARG3REG
#define __HYPERCALL_CLOBBER1	__HYPERCALL_CLOBBER2, __HYPERCALL_ARG2REG
#define __HYPERCALL_CLOBBER0	__HYPERCALL_CLOBBER1, __HYPERCALL_ARG1REG

#define _hypercall0(type, name)						\
({									\
	__HYPERCALL_DECLS;						\
	__HYPERCALL_0ARG();						\
	asm volatile (__HYPERCALL					\
		      : __HYPERCALL_0PARAM				\
		      : __HYPERCALL_ENTRY(name)				\
		      : __HYPERCALL_CLOBBER0);				\
	(type)__res;							\
})

#define _hypercall1(type, name, a1)					\
({									\
	__HYPERCALL_DECLS;						\
	__HYPERCALL_1ARG(a1);						\
	asm volatile (__HYPERCALL					\
		      : __HYPERCALL_1PARAM				\
		      : __HYPERCALL_ENTRY(name)				\
		      : __HYPERCALL_CLOBBER1);				\
	(type)__res;							\
})

#define _hypercall2(type, name, a1, a2)					\
({									\
	__HYPERCALL_DECLS;						\
	__HYPERCALL_2ARG(a1, a2);					\
	asm volatile (__HYPERCALL					\
		      : __HYPERCALL_2PARAM				\
		      : __HYPERCALL_ENTRY(name)				\
		      : __HYPERCALL_CLOBBER2);				\
	(type)__res;							\
})

#define _hypercall3(type, name, a1, a2, a3)				\
({									\
	__HYPERCALL_DECLS;						\
	__HYPERCALL_3ARG(a1, a2, a3);					\
	asm volatile (__HYPERCALL					\
		      : __HYPERCALL_3PARAM				\
		      : __HYPERCALL_ENTRY(name)				\
		      : __HYPERCALL_CLOBBER3);				\
	(type)__res;							\
})

#define _hypercall4(type, name, a1, a2, a3, a4)				\
({									\
	__HYPERCALL_DECLS;						\
	__HYPERCALL_4ARG(a1, a2, a3, a4);				\
	asm volatile (__HYPERCALL					\
		      : __HYPERCALL_4PARAM				\
		      : __HYPERCALL_ENTRY(name)				\
		      : __HYPERCALL_CLOBBER4);				\
	(type)__res;							\
})

#define _hypercall5(type, name, a1, a2, a3, a4, a5)			\
({									\
	__HYPERCALL_DECLS;						\
	__HYPERCALL_5ARG(a1, a2, a3, a4, a5);				\
	asm volatile (__HYPERCALL					\
		      : __HYPERCALL_5PARAM				\
		      : __HYPERCALL_ENTRY(name)				\
		      : __HYPERCALL_CLOBBER5);				\
	(type)__res;							\
})

static inline long
privcmd_call(unsigned call,
	     unsigned long a1, unsigned long a2,
	     unsigned long a3, unsigned long a4,
	     unsigned long a5)
{
	__HYPERCALL_DECLS;
	__HYPERCALL_5ARG(a1, a2, a3, a4, a5);

	asm volatile("call *%[call]"
		     : __HYPERCALL_5PARAM
		     : [call] "a" (&hypercall_page[call])
		     : __HYPERCALL_CLOBBER5);

	return (long)__res;
}

static inline int
HYPERVISOR_set_trap_table(struct trap_info *table)
{
	return _hypercall1(int, set_trap_table, table);
}

static inline int
HYPERVISOR_mmu_update(struct mmu_update *req, int count,
		      int *success_count, domid_t domid)
{
	return _hypercall4(int, mmu_update, req, count, success_count, domid);
}

static inline int
HYPERVISOR_mmuext_op(struct mmuext_op *op, int count,
		     int *success_count, domid_t domid)
{
	return _hypercall4(int, mmuext_op, op, count, success_count, domid);
}

static inline int
HYPERVISOR_set_gdt(unsigned long *frame_list, int entries)
{
	return _hypercall2(int, set_gdt, frame_list, entries);
}

static inline int
HYPERVISOR_stack_switch(unsigned long ss, unsigned long esp)
{
	return _hypercall2(int, stack_switch, ss, esp);
}

#ifdef CONFIG_X86_32
static inline int
HYPERVISOR_set_callbacks(unsigned long event_selector,
			 unsigned long event_address,
			 unsigned long failsafe_selector,
			 unsigned long failsafe_address)
{
	return _hypercall4(int, set_callbacks,
			   event_selector, event_address,
			   failsafe_selector, failsafe_address);
}
#else  /* CONFIG_X86_64 */
static inline int
HYPERVISOR_set_callbacks(unsigned long event_address,
			unsigned long failsafe_address,
			unsigned long syscall_address)
{
	return _hypercall3(int, set_callbacks,
			   event_address, failsafe_address,
			   syscall_address);
}
#endif  /* CONFIG_X86_{32,64} */

static inline int
HYPERVISOR_callback_op(int cmd, void *arg)
{
	return _hypercall2(int, callback_op, cmd, arg);
}

static inline int
HYPERVISOR_fpu_taskswitch(int set)
{
	return _hypercall1(int, fpu_taskswitch, set);
}

static inline int
HYPERVISOR_sched_op(int cmd, void *arg)
{
	return _hypercall2(int, sched_op, cmd, arg);
}

static inline long
HYPERVISOR_set_timer_op(u64 timeout)
{
	unsigned long timeout_hi = (unsigned long)(timeout>>32);
	unsigned long timeout_lo = (unsigned long)timeout;
	return _hypercall2(long, set_timer_op, timeout_lo, timeout_hi);
}

static inline int
<<<<<<< HEAD
HYPERVISOR_dom0_op(struct xen_platform_op *platform_op)
{
	platform_op->interface_version = XENPF_INTERFACE_VERSION;
	return _hypercall1(int, dom0_op, platform_op);
=======
HYPERVISOR_mca(struct xen_mc *mc_op)
{
	mc_op->interface_version = XEN_MCA_INTERFACE_VERSION;
	return _hypercall1(int, mca, mc_op);
>>>>>>> 386aa157
}

static inline int
HYPERVISOR_set_debugreg(int reg, unsigned long value)
{
	return _hypercall2(int, set_debugreg, reg, value);
}

static inline unsigned long
HYPERVISOR_get_debugreg(int reg)
{
	return _hypercall1(unsigned long, get_debugreg, reg);
}

static inline int
HYPERVISOR_update_descriptor(u64 ma, u64 desc)
{
	if (sizeof(u64) == sizeof(long))
		return _hypercall2(int, update_descriptor, ma, desc);
	return _hypercall4(int, update_descriptor, ma, ma>>32, desc, desc>>32);
}

static inline int
HYPERVISOR_memory_op(unsigned int cmd, void *arg)
{
	return _hypercall2(int, memory_op, cmd, arg);
}

static inline int
HYPERVISOR_multicall(void *call_list, int nr_calls)
{
	return _hypercall2(int, multicall, call_list, nr_calls);
}

static inline int
HYPERVISOR_update_va_mapping(unsigned long va, pte_t new_val,
			     unsigned long flags)
{
	if (sizeof(new_val) == sizeof(long))
		return _hypercall3(int, update_va_mapping, va,
				   new_val.pte, flags);
	else
		return _hypercall4(int, update_va_mapping, va,
				   new_val.pte, new_val.pte >> 32, flags);
}

static inline int
HYPERVISOR_event_channel_op(int cmd, void *arg)
{
	int rc = _hypercall2(int, event_channel_op, cmd, arg);
	if (unlikely(rc == -ENOSYS)) {
		struct evtchn_op op;
		op.cmd = cmd;
		memcpy(&op.u, arg, sizeof(op.u));
		rc = _hypercall1(int, event_channel_op_compat, &op);
		memcpy(arg, &op.u, sizeof(op.u));
	}
	return rc;
}

static inline int
HYPERVISOR_xen_version(int cmd, void *arg)
{
	return _hypercall2(int, xen_version, cmd, arg);
}

static inline int
HYPERVISOR_console_io(int cmd, int count, char *str)
{
	return _hypercall3(int, console_io, cmd, count, str);
}

static inline int
HYPERVISOR_physdev_op(int cmd, void *arg)
{
	int rc = _hypercall2(int, physdev_op, cmd, arg);
	if (unlikely(rc == -ENOSYS)) {
		struct physdev_op op;
		op.cmd = cmd;
		memcpy(&op.u, arg, sizeof(op.u));
		rc = _hypercall1(int, physdev_op_compat, &op);
		memcpy(arg, &op.u, sizeof(op.u));
	}
	return rc;
}

static inline int
HYPERVISOR_grant_table_op(unsigned int cmd, void *uop, unsigned int count)
{
	return _hypercall3(int, grant_table_op, cmd, uop, count);
}

static inline int
HYPERVISOR_update_va_mapping_otherdomain(unsigned long va, pte_t new_val,
					 unsigned long flags, domid_t domid)
{
	if (sizeof(new_val) == sizeof(long))
		return _hypercall4(int, update_va_mapping_otherdomain, va,
				   new_val.pte, flags, domid);
	else
		return _hypercall5(int, update_va_mapping_otherdomain, va,
				   new_val.pte, new_val.pte >> 32,
				   flags, domid);
}

static inline int
HYPERVISOR_vm_assist(unsigned int cmd, unsigned int type)
{
	return _hypercall2(int, vm_assist, cmd, type);
}

static inline int
HYPERVISOR_vcpu_op(int cmd, int vcpuid, void *extra_args)
{
	return _hypercall3(int, vcpu_op, cmd, vcpuid, extra_args);
}

#ifdef CONFIG_X86_64
static inline int
HYPERVISOR_set_segment_base(int reg, unsigned long value)
{
	return _hypercall2(int, set_segment_base, reg, value);
}
#endif

static inline int
HYPERVISOR_suspend(unsigned long start_info_mfn)
{
	struct sched_shutdown r = { .reason = SHUTDOWN_suspend };

	/*
	 * For a PV guest the tools require that the start_info mfn be
	 * present in rdx/edx when the hypercall is made. Per the
	 * hypercall calling convention this is the third hypercall
	 * argument, which is start_info_mfn here.
	 */
	return _hypercall3(int, sched_op, SCHEDOP_shutdown, &r, start_info_mfn);
}

static inline int
HYPERVISOR_nmi_op(unsigned long op, unsigned long arg)
{
	return _hypercall2(int, nmi_op, op, arg);
}

static inline unsigned long __must_check
HYPERVISOR_hvm_op(int op, void *arg)
{
       return _hypercall2(unsigned long, hvm_op, op, arg);
}

static inline int
HYPERVISOR_tmem_op(
	struct tmem_op *op)
{
	return _hypercall1(int, tmem_op, op);
}

static inline void
MULTI_fpu_taskswitch(struct multicall_entry *mcl, int set)
{
	mcl->op = __HYPERVISOR_fpu_taskswitch;
	mcl->args[0] = set;

	trace_xen_mc_entry(mcl, 1);
}

static inline void
MULTI_update_va_mapping(struct multicall_entry *mcl, unsigned long va,
			pte_t new_val, unsigned long flags)
{
	mcl->op = __HYPERVISOR_update_va_mapping;
	mcl->args[0] = va;
	if (sizeof(new_val) == sizeof(long)) {
		mcl->args[1] = new_val.pte;
		mcl->args[2] = flags;
	} else {
		mcl->args[1] = new_val.pte;
		mcl->args[2] = new_val.pte >> 32;
		mcl->args[3] = flags;
	}

	trace_xen_mc_entry(mcl, sizeof(new_val) == sizeof(long) ? 3 : 4);
}

static inline void
MULTI_grant_table_op(struct multicall_entry *mcl, unsigned int cmd,
		     void *uop, unsigned int count)
{
	mcl->op = __HYPERVISOR_grant_table_op;
	mcl->args[0] = cmd;
	mcl->args[1] = (unsigned long)uop;
	mcl->args[2] = count;

	trace_xen_mc_entry(mcl, 3);
}

static inline void
MULTI_update_va_mapping_otherdomain(struct multicall_entry *mcl, unsigned long va,
				    pte_t new_val, unsigned long flags,
				    domid_t domid)
{
	mcl->op = __HYPERVISOR_update_va_mapping_otherdomain;
	mcl->args[0] = va;
	if (sizeof(new_val) == sizeof(long)) {
		mcl->args[1] = new_val.pte;
		mcl->args[2] = flags;
		mcl->args[3] = domid;
	} else {
		mcl->args[1] = new_val.pte;
		mcl->args[2] = new_val.pte >> 32;
		mcl->args[3] = flags;
		mcl->args[4] = domid;
	}

	trace_xen_mc_entry(mcl, sizeof(new_val) == sizeof(long) ? 4 : 5);
}

static inline void
MULTI_update_descriptor(struct multicall_entry *mcl, u64 maddr,
			struct desc_struct desc)
{
	mcl->op = __HYPERVISOR_update_descriptor;
	if (sizeof(maddr) == sizeof(long)) {
		mcl->args[0] = maddr;
		mcl->args[1] = *(unsigned long *)&desc;
	} else {
		mcl->args[0] = maddr;
		mcl->args[1] = maddr >> 32;
		mcl->args[2] = desc.a;
		mcl->args[3] = desc.b;
	}

	trace_xen_mc_entry(mcl, sizeof(maddr) == sizeof(long) ? 2 : 4);
}

static inline void
MULTI_memory_op(struct multicall_entry *mcl, unsigned int cmd, void *arg)
{
	mcl->op = __HYPERVISOR_memory_op;
	mcl->args[0] = cmd;
	mcl->args[1] = (unsigned long)arg;

	trace_xen_mc_entry(mcl, 2);
}

static inline void
MULTI_mmu_update(struct multicall_entry *mcl, struct mmu_update *req,
		 int count, int *success_count, domid_t domid)
{
	mcl->op = __HYPERVISOR_mmu_update;
	mcl->args[0] = (unsigned long)req;
	mcl->args[1] = count;
	mcl->args[2] = (unsigned long)success_count;
	mcl->args[3] = domid;

	trace_xen_mc_entry(mcl, 4);
}

static inline void
MULTI_mmuext_op(struct multicall_entry *mcl, struct mmuext_op *op, int count,
		int *success_count, domid_t domid)
{
	mcl->op = __HYPERVISOR_mmuext_op;
	mcl->args[0] = (unsigned long)op;
	mcl->args[1] = count;
	mcl->args[2] = (unsigned long)success_count;
	mcl->args[3] = domid;

	trace_xen_mc_entry(mcl, 4);
}

static inline void
MULTI_set_gdt(struct multicall_entry *mcl, unsigned long *frames, int entries)
{
	mcl->op = __HYPERVISOR_set_gdt;
	mcl->args[0] = (unsigned long)frames;
	mcl->args[1] = entries;

	trace_xen_mc_entry(mcl, 2);
}

static inline void
MULTI_stack_switch(struct multicall_entry *mcl,
		   unsigned long ss, unsigned long esp)
{
	mcl->op = __HYPERVISOR_stack_switch;
	mcl->args[0] = ss;
	mcl->args[1] = esp;

	trace_xen_mc_entry(mcl, 2);
}

#endif /* _ASM_X86_XEN_HYPERCALL_H */<|MERGE_RESOLUTION|>--- conflicted
+++ resolved
@@ -47,11 +47,8 @@
 #include <xen/interface/xen.h>
 #include <xen/interface/sched.h>
 #include <xen/interface/physdev.h>
-<<<<<<< HEAD
 #include <xen/interface/platform.h>
-=======
 #include <xen/interface/xen-mca.h>
->>>>>>> 386aa157
 
 /*
  * The hypercall asms have to meet several constraints:
@@ -306,17 +303,17 @@
 }
 
 static inline int
-<<<<<<< HEAD
+HYPERVISOR_mca(struct xen_mc *mc_op)
+{
+	mc_op->interface_version = XEN_MCA_INTERFACE_VERSION;
+	return _hypercall1(int, mca, mc_op);
+}
+
+static inline int
 HYPERVISOR_dom0_op(struct xen_platform_op *platform_op)
 {
 	platform_op->interface_version = XENPF_INTERFACE_VERSION;
 	return _hypercall1(int, dom0_op, platform_op);
-=======
-HYPERVISOR_mca(struct xen_mc *mc_op)
-{
-	mc_op->interface_version = XEN_MCA_INTERFACE_VERSION;
-	return _hypercall1(int, mca, mc_op);
->>>>>>> 386aa157
 }
 
 static inline int
