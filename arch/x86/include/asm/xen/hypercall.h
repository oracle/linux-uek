/******************************************************************************
 * hypercall.h
 *
 * Linux-specific hypervisor handling.
 *
 * Copyright (c) 2002-2004, K A Fraser
 *
 * This program is free software; you can redistribute it and/or
 * modify it under the terms of the GNU General Public License version 2
 * as published by the Free Software Foundation; or, when distributed
 * separately from the Linux kernel or incorporated into other
 * software packages, subject to the following license:
 *
 * Permission is hereby granted, free of charge, to any person obtaining a copy
 * of this source file (the "Software"), to deal in the Software without
 * restriction, including without limitation the rights to use, copy, modify,
 * merge, publish, distribute, sublicense, and/or sell copies of the Software,
 * and to permit persons to whom the Software is furnished to do so, subject to
 * the following conditions:
 *
 * The above copyright notice and this permission notice shall be included in
 * all copies or substantial portions of the Software.
 *
 * THE SOFTWARE IS PROVIDED "AS IS", WITHOUT WARRANTY OF ANY KIND, EXPRESS OR
 * IMPLIED, INCLUDING BUT NOT LIMITED TO THE WARRANTIES OF MERCHANTABILITY,
 * FITNESS FOR A PARTICULAR PURPOSE AND NONINFRINGEMENT. IN NO EVENT SHALL THE
 * AUTHORS OR COPYRIGHT HOLDERS BE LIABLE FOR ANY CLAIM, DAMAGES OR OTHER
 * LIABILITY, WHETHER IN AN ACTION OF CONTRACT, TORT OR OTHERWISE, ARISING
 * FROM, OUT OF OR IN CONNECTION WITH THE SOFTWARE OR THE USE OR OTHER DEALINGS
 * IN THE SOFTWARE.
 */

#ifndef _ASM_X86_XEN_HYPERCALL_H
#define _ASM_X86_XEN_HYPERCALL_H

#include <linux/kernel.h>
#include <linux/spinlock.h>
#include <linux/errno.h>
#include <linux/string.h>
#include <linux/types.h>

#include <trace/events/xen.h>

#include <asm/page.h>
#include <asm/pgtable.h>
#include <asm/smap.h>
#include <asm/nospec-branch.h>

#include <xen/interface/xen.h>
#include <xen/interface/sched.h>
#include <xen/interface/physdev.h>
#include <xen/interface/platform.h>
#include <xen/interface/xen-mca.h>

struct xen_dm_op_buf;

/*
 * The hypercall asms have to meet several constraints:
 * - Work on 32- and 64-bit.
 *    The two architectures put their arguments in different sets of
 *    registers.
 *
 * - Work around asm syntax quirks
 *    It isn't possible to specify one of the rNN registers in a
 *    constraint, so we use explicit register variables to get the
 *    args into the right place.
 *
 * - Mark all registers as potentially clobbered
 *    Even unused parameters can be clobbered by the hypervisor, so we
 *    need to make sure gcc knows it.
 *
 * - Avoid compiler bugs.
 *    This is the tricky part.  Because x86_32 has such a constrained
 *    register set, gcc versions below 4.3 have trouble generating
 *    code when all the arg registers and memory are trashed by the
 *    asm.  There are syntactically simpler ways of achieving the
 *    semantics below, but they cause the compiler to crash.
 *
 *    The only combination I found which works is:
 *     - assign the __argX variables first
 *     - list all actually used parameters as "+r" (__argX)
 *     - clobber the rest
 *
 * The result certainly isn't pretty, and it really shows up cpp's
 * weakness as as macro language.  Sorry.  (But let's just give thanks
 * there aren't more than 5 arguments...)
 */

extern struct { char _entry[32]; } hypercall_page[];

#define __HYPERCALL		"call hypercall_page+%c[offset]"
#define __HYPERCALL_ENTRY(x)						\
	[offset] "i" (__HYPERVISOR_##x * sizeof(hypercall_page[0]))

#ifdef CONFIG_X86_32
#define __HYPERCALL_RETREG	"eax"
#define __HYPERCALL_ARG1REG	"ebx"
#define __HYPERCALL_ARG2REG	"ecx"
#define __HYPERCALL_ARG3REG	"edx"
#define __HYPERCALL_ARG4REG	"esi"
#define __HYPERCALL_ARG5REG	"edi"
#else
#define __HYPERCALL_RETREG	"rax"
#define __HYPERCALL_ARG1REG	"rdi"
#define __HYPERCALL_ARG2REG	"rsi"
#define __HYPERCALL_ARG3REG	"rdx"
#define __HYPERCALL_ARG4REG	"r10"
#define __HYPERCALL_ARG5REG	"r8"
#endif

#define __HYPERCALL_DECLS						\
	register unsigned long __res  asm(__HYPERCALL_RETREG);		\
	register unsigned long __arg1 asm(__HYPERCALL_ARG1REG) = __arg1; \
	register unsigned long __arg2 asm(__HYPERCALL_ARG2REG) = __arg2; \
	register unsigned long __arg3 asm(__HYPERCALL_ARG3REG) = __arg3; \
	register unsigned long __arg4 asm(__HYPERCALL_ARG4REG) = __arg4; \
	register unsigned long __arg5 asm(__HYPERCALL_ARG5REG) = __arg5;

#define __HYPERCALL_0PARAM	"=r" (__res), ASM_CALL_CONSTRAINT
#define __HYPERCALL_1PARAM	__HYPERCALL_0PARAM, "+r" (__arg1)
#define __HYPERCALL_2PARAM	__HYPERCALL_1PARAM, "+r" (__arg2)
#define __HYPERCALL_3PARAM	__HYPERCALL_2PARAM, "+r" (__arg3)
#define __HYPERCALL_4PARAM	__HYPERCALL_3PARAM, "+r" (__arg4)
#define __HYPERCALL_5PARAM	__HYPERCALL_4PARAM, "+r" (__arg5)

#define __HYPERCALL_0ARG()
#define __HYPERCALL_1ARG(a1)						\
	__HYPERCALL_0ARG()		__arg1 = (unsigned long)(a1);
#define __HYPERCALL_2ARG(a1,a2)						\
	__HYPERCALL_1ARG(a1)		__arg2 = (unsigned long)(a2);
#define __HYPERCALL_3ARG(a1,a2,a3)					\
	__HYPERCALL_2ARG(a1,a2)		__arg3 = (unsigned long)(a3);
#define __HYPERCALL_4ARG(a1,a2,a3,a4)					\
	__HYPERCALL_3ARG(a1,a2,a3)	__arg4 = (unsigned long)(a4);
#define __HYPERCALL_5ARG(a1,a2,a3,a4,a5)				\
	__HYPERCALL_4ARG(a1,a2,a3,a4)	__arg5 = (unsigned long)(a5);

#define __HYPERCALL_CLOBBER5	"memory"
#define __HYPERCALL_CLOBBER4	__HYPERCALL_CLOBBER5, __HYPERCALL_ARG5REG
#define __HYPERCALL_CLOBBER3	__HYPERCALL_CLOBBER4, __HYPERCALL_ARG4REG
#define __HYPERCALL_CLOBBER2	__HYPERCALL_CLOBBER3, __HYPERCALL_ARG3REG
#define __HYPERCALL_CLOBBER1	__HYPERCALL_CLOBBER2, __HYPERCALL_ARG2REG
#define __HYPERCALL_CLOBBER0	__HYPERCALL_CLOBBER1, __HYPERCALL_ARG1REG

#define _hypercall0(type, name)						\
({									\
	__HYPERCALL_DECLS;						\
	__HYPERCALL_0ARG();						\
	asm volatile (__HYPERCALL					\
		      : __HYPERCALL_0PARAM				\
		      : __HYPERCALL_ENTRY(name)				\
		      : __HYPERCALL_CLOBBER0);				\
	(type)__res;							\
})

#define _hypercall1(type, name, a1)					\
({									\
	__HYPERCALL_DECLS;						\
	__HYPERCALL_1ARG(a1);						\
	asm volatile (__HYPERCALL					\
		      : __HYPERCALL_1PARAM				\
		      : __HYPERCALL_ENTRY(name)				\
		      : __HYPERCALL_CLOBBER1);				\
	(type)__res;							\
})

#define _hypercall2(type, name, a1, a2)					\
({									\
	__HYPERCALL_DECLS;						\
	__HYPERCALL_2ARG(a1, a2);					\
	asm volatile (__HYPERCALL					\
		      : __HYPERCALL_2PARAM				\
		      : __HYPERCALL_ENTRY(name)				\
		      : __HYPERCALL_CLOBBER2);				\
	(type)__res;							\
})

#define _hypercall3(type, name, a1, a2, a3)				\
({									\
	__HYPERCALL_DECLS;						\
	__HYPERCALL_3ARG(a1, a2, a3);					\
	asm volatile (__HYPERCALL					\
		      : __HYPERCALL_3PARAM				\
		      : __HYPERCALL_ENTRY(name)				\
		      : __HYPERCALL_CLOBBER3);				\
	(type)__res;							\
})

#define _hypercall4(type, name, a1, a2, a3, a4)				\
({									\
	__HYPERCALL_DECLS;						\
	__HYPERCALL_4ARG(a1, a2, a3, a4);				\
	asm volatile (__HYPERCALL					\
		      : __HYPERCALL_4PARAM				\
		      : __HYPERCALL_ENTRY(name)				\
		      : __HYPERCALL_CLOBBER4);				\
	(type)__res;							\
})

static inline long
xen_single_call(unsigned int call,
		unsigned long a1, unsigned long a2,
		unsigned long a3, unsigned long a4,
		unsigned long a5)
{
	__HYPERCALL_DECLS;
	__HYPERCALL_5ARG(a1, a2, a3, a4, a5);

<<<<<<< HEAD
=======
	if (call >= PAGE_SIZE / sizeof(hypercall_page[0]))
		return -EINVAL;

	stac();
>>>>>>> 58b454eb
	asm volatile(CALL_NOSPEC
		     : __HYPERCALL_5PARAM
		     : [thunk_target] "a" (&hypercall_page[call])
		     : __HYPERCALL_CLOBBER5);

	return (long)__res;
}

static inline long
privcmd_call(unsigned int call,
	     unsigned long a1, unsigned long a2,
	     unsigned long a3, unsigned long a4,
	     unsigned long a5)
{
	long res;

	stac();
	res = xen_single_call(call, a1, a2, a3, a4, a5);
	clac();

	return res;
}

static inline int
HYPERVISOR_set_trap_table(struct trap_info *table)
{
	return _hypercall1(int, set_trap_table, table);
}

static inline int
HYPERVISOR_mmu_update(struct mmu_update *req, int count,
		      int *success_count, domid_t domid)
{
	return _hypercall4(int, mmu_update, req, count, success_count, domid);
}

static inline int
HYPERVISOR_mmuext_op(struct mmuext_op *op, int count,
		     int *success_count, domid_t domid)
{
	return _hypercall4(int, mmuext_op, op, count, success_count, domid);
}

static inline int
HYPERVISOR_set_gdt(unsigned long *frame_list, int entries)
{
	return _hypercall2(int, set_gdt, frame_list, entries);
}

static inline int
HYPERVISOR_callback_op(int cmd, void *arg)
{
	return _hypercall2(int, callback_op, cmd, arg);
}

static inline int
HYPERVISOR_sched_op(int cmd, void *arg)
{
	return _hypercall2(int, sched_op, cmd, arg);
}

static inline long
HYPERVISOR_set_timer_op(u64 timeout)
{
	unsigned long timeout_hi = (unsigned long)(timeout>>32);
	unsigned long timeout_lo = (unsigned long)timeout;
	return _hypercall2(long, set_timer_op, timeout_lo, timeout_hi);
}

static inline int
HYPERVISOR_mca(struct xen_mc *mc_op)
{
	mc_op->interface_version = XEN_MCA_INTERFACE_VERSION;
	return _hypercall1(int, mca, mc_op);
}

static inline int
HYPERVISOR_platform_op(struct xen_platform_op *op)
{
	op->interface_version = XENPF_INTERFACE_VERSION;
	return _hypercall1(int, platform_op, op);
}

static inline int
HYPERVISOR_set_debugreg(int reg, unsigned long value)
{
	return _hypercall2(int, set_debugreg, reg, value);
}

static inline unsigned long
HYPERVISOR_get_debugreg(int reg)
{
	return _hypercall1(unsigned long, get_debugreg, reg);
}

static inline int
HYPERVISOR_update_descriptor(u64 ma, u64 desc)
{
	if (sizeof(u64) == sizeof(long))
		return _hypercall2(int, update_descriptor, ma, desc);
	return _hypercall4(int, update_descriptor, ma, ma>>32, desc, desc>>32);
}

static inline long
HYPERVISOR_memory_op(unsigned int cmd, void *arg)
{
	return _hypercall2(long, memory_op, cmd, arg);
}

static inline int
HYPERVISOR_multicall(void *call_list, uint32_t nr_calls)
{
	return _hypercall2(int, multicall, call_list, nr_calls);
}

static inline int
HYPERVISOR_update_va_mapping(unsigned long va, pte_t new_val,
			     unsigned long flags)
{
	if (sizeof(new_val) == sizeof(long))
		return _hypercall3(int, update_va_mapping, va,
				   new_val.pte, flags);
	else
		return _hypercall4(int, update_va_mapping, va,
				   new_val.pte, new_val.pte >> 32, flags);
}
extern int __must_check xen_event_channel_op_compat(int, void *);

static inline int
HYPERVISOR_event_channel_op(int cmd, void *arg)
{
	int rc = _hypercall2(int, event_channel_op, cmd, arg);
	if (unlikely(rc == -ENOSYS))
		rc = xen_event_channel_op_compat(cmd, arg);
	return rc;
}

static inline int
HYPERVISOR_xen_version(int cmd, void *arg)
{
	return _hypercall2(int, xen_version, cmd, arg);
}

static inline int
HYPERVISOR_console_io(int cmd, int count, char *str)
{
	return _hypercall3(int, console_io, cmd, count, str);
}

extern int __must_check xen_physdev_op_compat(int, void *);

static inline int
HYPERVISOR_physdev_op(int cmd, void *arg)
{
	int rc = _hypercall2(int, physdev_op, cmd, arg);
	if (unlikely(rc == -ENOSYS))
		rc = xen_physdev_op_compat(cmd, arg);
	return rc;
}

static inline int
HYPERVISOR_grant_table_op(unsigned int cmd, void *uop, unsigned int count)
{
	return _hypercall3(int, grant_table_op, cmd, uop, count);
}

static inline int
HYPERVISOR_vm_assist(unsigned int cmd, unsigned int type)
{
	return _hypercall2(int, vm_assist, cmd, type);
}

static inline int
HYPERVISOR_vcpu_op(int cmd, int vcpuid, void *extra_args)
{
	return _hypercall3(int, vcpu_op, cmd, vcpuid, extra_args);
}

#ifdef CONFIG_X86_64
static inline int
HYPERVISOR_set_segment_base(int reg, unsigned long value)
{
	return _hypercall2(int, set_segment_base, reg, value);
}
#endif

static inline int
HYPERVISOR_suspend(unsigned long start_info_mfn)
{
	struct sched_shutdown r = { .reason = SHUTDOWN_suspend };

	/*
	 * For a PV guest the tools require that the start_info mfn be
	 * present in rdx/edx when the hypercall is made. Per the
	 * hypercall calling convention this is the third hypercall
	 * argument, which is start_info_mfn here.
	 */
	return _hypercall3(int, sched_op, SCHEDOP_shutdown, &r, start_info_mfn);
}

static inline unsigned long __must_check
HYPERVISOR_hvm_op(int op, void *arg)
{
       return _hypercall2(unsigned long, hvm_op, op, arg);
}

static inline int
HYPERVISOR_tmem_op(
	struct tmem_op *op)
{
	return _hypercall1(int, tmem_op, op);
}

static inline int
HYPERVISOR_xenpmu_op(unsigned int op, void *arg)
{
	return _hypercall2(int, xenpmu_op, op, arg);
}

static inline int
HYPERVISOR_dm_op(
	domid_t dom, unsigned int nr_bufs, struct xen_dm_op_buf *bufs)
{
	int ret;
	stac();
	ret = _hypercall3(int, dm_op, dom, nr_bufs, bufs);
	clac();
	return ret;
}

static inline void
MULTI_fpu_taskswitch(struct multicall_entry *mcl, int set)
{
	mcl->op = __HYPERVISOR_fpu_taskswitch;
	mcl->args[0] = set;

	trace_xen_mc_entry(mcl, 1);
}

static inline void
MULTI_update_va_mapping(struct multicall_entry *mcl, unsigned long va,
			pte_t new_val, unsigned long flags)
{
	mcl->op = __HYPERVISOR_update_va_mapping;
	mcl->args[0] = va;
	if (sizeof(new_val) == sizeof(long)) {
		mcl->args[1] = new_val.pte;
		mcl->args[2] = flags;
	} else {
		mcl->args[1] = new_val.pte;
		mcl->args[2] = new_val.pte >> 32;
		mcl->args[3] = flags;
	}

	trace_xen_mc_entry(mcl, sizeof(new_val) == sizeof(long) ? 3 : 4);
}

static inline void
MULTI_update_descriptor(struct multicall_entry *mcl, u64 maddr,
			struct desc_struct desc)
{
	mcl->op = __HYPERVISOR_update_descriptor;
	if (sizeof(maddr) == sizeof(long)) {
		mcl->args[0] = maddr;
		mcl->args[1] = *(unsigned long *)&desc;
	} else {
		u32 *p = (u32 *)&desc;

		mcl->args[0] = maddr;
		mcl->args[1] = maddr >> 32;
		mcl->args[2] = *p++;
		mcl->args[3] = *p;
	}

	trace_xen_mc_entry(mcl, sizeof(maddr) == sizeof(long) ? 2 : 4);
}

static inline void
MULTI_mmu_update(struct multicall_entry *mcl, struct mmu_update *req,
		 int count, int *success_count, domid_t domid)
{
	mcl->op = __HYPERVISOR_mmu_update;
	mcl->args[0] = (unsigned long)req;
	mcl->args[1] = count;
	mcl->args[2] = (unsigned long)success_count;
	mcl->args[3] = domid;

	trace_xen_mc_entry(mcl, 4);
}

static inline void
MULTI_mmuext_op(struct multicall_entry *mcl, struct mmuext_op *op, int count,
		int *success_count, domid_t domid)
{
	mcl->op = __HYPERVISOR_mmuext_op;
	mcl->args[0] = (unsigned long)op;
	mcl->args[1] = count;
	mcl->args[2] = (unsigned long)success_count;
	mcl->args[3] = domid;

	trace_xen_mc_entry(mcl, 4);
}

static inline void
MULTI_stack_switch(struct multicall_entry *mcl,
		   unsigned long ss, unsigned long esp)
{
	mcl->op = __HYPERVISOR_stack_switch;
	mcl->args[0] = ss;
	mcl->args[1] = esp;

	trace_xen_mc_entry(mcl, 2);
}

#endif /* _ASM_X86_XEN_HYPERCALL_H */<|MERGE_RESOLUTION|>--- conflicted
+++ resolved
@@ -206,13 +206,10 @@
 	__HYPERCALL_DECLS;
 	__HYPERCALL_5ARG(a1, a2, a3, a4, a5);
 
-<<<<<<< HEAD
-=======
 	if (call >= PAGE_SIZE / sizeof(hypercall_page[0]))
 		return -EINVAL;
 
 	stac();
->>>>>>> 58b454eb
 	asm volatile(CALL_NOSPEC
 		     : __HYPERCALL_5PARAM
 		     : [thunk_target] "a" (&hypercall_page[call])
