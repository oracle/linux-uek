// SPDX-License-Identifier: GPL-2.0
/*
 * Copyright (C) 1992 Krishna Balasubramanian and Linus Torvalds
 * Copyright (C) 1999 Ingo Molnar <mingo@redhat.com>
 * Copyright (C) 2002 Andi Kleen
 *
 * This handles calls from both 32bit and 64bit mode.
 *
 * Lock order:
 *	contex.ldt_usr_sem
 *	  mmap_sem
 *	    context.lock
 */

#include <linux/errno.h>
#include <linux/gfp.h>
#include <linux/sched.h>
#include <linux/string.h>
#include <linux/mm.h>
#include <linux/smp.h>
#include <linux/syscalls.h>
#include <linux/slab.h>
#include <linux/vmalloc.h>
#include <linux/uaccess.h>

#include <asm/ldt.h>
#include <asm/tlb.h>
#include <asm/desc.h>
#include <asm/mmu_context.h>
#include <asm/syscalls.h>

static void refresh_ldt_segments(void)
{
#ifdef CONFIG_X86_64
	unsigned short sel;

	/*
	 * Make sure that the cached DS and ES descriptors match the updated
	 * LDT.
	 */
	savesegment(ds, sel);
	if ((sel & SEGMENT_TI_MASK) == SEGMENT_LDT)
		loadsegment(ds, sel);

	savesegment(es, sel);
	if ((sel & SEGMENT_TI_MASK) == SEGMENT_LDT)
		loadsegment(es, sel);
#endif
}

/* context.lock is held by the task which issued the smp function call */
static void flush_ldt(void *__mm)
{
	struct mm_struct *mm = __mm;

	if (this_cpu_read(cpu_tlbstate.loaded_mm) != mm)
		return;

	load_mm_ldt(mm);

	refresh_ldt_segments();
}

/* The caller must call finalize_ldt_struct on the result. LDT starts zeroed. */
static struct ldt_struct *alloc_ldt_struct(unsigned int num_entries)
{
	struct ldt_struct *new_ldt;
	unsigned int alloc_size;

	if (num_entries > LDT_ENTRIES)
		return NULL;

	new_ldt = kmalloc(sizeof(struct ldt_struct), GFP_KERNEL);
	if (!new_ldt)
		return NULL;

	BUILD_BUG_ON(LDT_ENTRY_SIZE != sizeof(struct desc_struct));
	alloc_size = num_entries * LDT_ENTRY_SIZE;

	/*
	 * Xen is very picky: it requires a page-aligned LDT that has no
	 * trailing nonzero bytes in any page that contains LDT descriptors.
	 * Keep it simple: zero the whole allocation and never allocate less
	 * than PAGE_SIZE.
	 */
	if (alloc_size > PAGE_SIZE)
		new_ldt->entries = vzalloc(alloc_size);
	else
		new_ldt->entries = (void *)get_zeroed_page(GFP_KERNEL);

	if (!new_ldt->entries) {
		kfree(new_ldt);
		return NULL;
	}

	/* The new LDT isn't aliased for PTI yet. */
	new_ldt->slot = -1;

	new_ldt->nr_entries = num_entries;
	return new_ldt;
}

/*
 * If PTI is enabled, this maps the LDT into the kernelmode and
 * usermode tables for the given mm.
 */
static int
map_ldt_struct(struct mm_struct *mm, struct ldt_struct *ldt, int slot)
{
#ifdef CONFIG_PAGE_TABLE_ISOLATION
	bool is_vmalloc, had_top_level_entry;
	unsigned long va;
	spinlock_t *ptl;
	int i, nr_pages;
	pgd_t *pgd;

	if (!static_cpu_has(X86_FEATURE_PTI))
		return 0;

	/*
	 * Any given ldt_struct should have map_ldt_struct() called at most
	 * once.
	 */
	WARN_ON(ldt->slot != -1);

	/*
	 * Did we already have the top level entry allocated?  We can't
	 * use pgd_none() for this because it doens't do anything on
	 * 4-level page table kernels.
	 */
	pgd = pgd_offset(mm, LDT_BASE_ADDR);
	had_top_level_entry = (pgd->pgd != 0);

	is_vmalloc = is_vmalloc_addr(ldt->entries);

	nr_pages = DIV_ROUND_UP(ldt->nr_entries * LDT_ENTRY_SIZE, PAGE_SIZE);

	for (i = 0; i < nr_pages; i++) {
		unsigned long offset = i << PAGE_SHIFT;
		const void *src = (char *)ldt->entries + offset;
		unsigned long pfn;
		pte_t pte, *ptep;

		va = (unsigned long)ldt_slot_va(slot) + offset;
		pfn = is_vmalloc ? vmalloc_to_pfn(src) :
			page_to_pfn(virt_to_page(src));
		/*
		 * Treat the PTI LDT range as a *userspace* range.
		 * get_locked_pte() will allocate all needed pagetables
		 * and account for them in this mm.
		 */
		ptep = get_locked_pte(mm, va, &ptl);
		if (!ptep)
			return -ENOMEM;
		/*
		 * Map it RO so the easy to find address is not a primary
		 * target via some kernel interface which misses a
		 * permission check.
		 */
		pte = pfn_pte(pfn, __pgprot(__PAGE_KERNEL_RO & ~_PAGE_GLOBAL));
		set_pte_at(mm, va, ptep, pte);
		pte_unmap_unlock(ptep, ptl);
	}

	if (mm->context.ldt) {
		/*
		 * We already had an LDT.  The top-level entry should already
		 * have been allocated and synchronized with the usermode
		 * tables.
		 */
		WARN_ON(!had_top_level_entry);
		if (static_cpu_has(X86_FEATURE_PTI))
			WARN_ON(!kernel_to_user_pgdp(pgd)->pgd);
	} else {
		/*
		 * This is the first time we're mapping an LDT for this process.
		 * Sync the pgd to the usermode tables.
		 */
		WARN_ON(had_top_level_entry);
		if (static_cpu_has(X86_FEATURE_PTI)) {
			WARN_ON(kernel_to_user_pgdp(pgd)->pgd);
			set_pgd(kernel_to_user_pgdp(pgd), *pgd);
		}
	}

<<<<<<< HEAD
	va = (unsigned long)ldt_slot_va(slot);
	flush_tlb_mm_range(mm, va, va + LDT_SLOT_STRIDE, PAGE_SHIFT);

=======
>>>>>>> 4201a586
	ldt->slot = slot;
#endif
	return 0;
}

static void unmap_ldt_struct(struct mm_struct *mm, struct ldt_struct *ldt)
{
#ifdef CONFIG_PAGE_TABLE_ISOLATION
	unsigned long va;
	int i, nr_pages;

	if (!ldt)
		return;

	/* LDT map/unmap is only required for PTI */
	if (!static_cpu_has(X86_FEATURE_PTI))
		return;

	nr_pages = DIV_ROUND_UP(ldt->nr_entries * LDT_ENTRY_SIZE, PAGE_SIZE);

	for (i = 0; i < nr_pages; i++) {
		unsigned long offset = i << PAGE_SHIFT;
		spinlock_t *ptl;
		pte_t *ptep;

		va = (unsigned long)ldt_slot_va(ldt->slot) + offset;
		ptep = get_locked_pte(mm, va, &ptl);
		pte_clear(mm, va, ptep);
		pte_unmap_unlock(ptep, ptl);
	}

	va = (unsigned long)ldt_slot_va(ldt->slot);
	flush_tlb_mm_range(mm, va, va + nr_pages * PAGE_SIZE, 0);
#endif /* CONFIG_PAGE_TABLE_ISOLATION */
}

static void free_ldt_pgtables(struct mm_struct *mm)
{
#ifdef CONFIG_PAGE_TABLE_ISOLATION
	struct mmu_gather tlb;
	unsigned long start = LDT_BASE_ADDR;
	unsigned long end = start + (1UL << PGDIR_SHIFT);

	if (!static_cpu_has(X86_FEATURE_PTI))
		return;

	tlb_gather_mmu(&tlb, mm, start, end);
	free_pgd_range(&tlb, start, end, start, end);
	tlb_finish_mmu(&tlb, start, end);
#endif
}

/* After calling this, the LDT is immutable. */
static void finalize_ldt_struct(struct ldt_struct *ldt)
{
	paravirt_alloc_ldt(ldt->entries, ldt->nr_entries);
}

static void install_ldt(struct mm_struct *mm, struct ldt_struct *ldt)
{
	mutex_lock(&mm->context.lock);

	/* Synchronizes with READ_ONCE in load_mm_ldt. */
	smp_store_release(&mm->context.ldt, ldt);

	/* Activate the LDT for all CPUs using currents mm. */
	on_each_cpu_mask(mm_cpumask(mm), flush_ldt, mm, true);

	mutex_unlock(&mm->context.lock);
}

static void free_ldt_struct(struct ldt_struct *ldt)
{
	if (likely(!ldt))
		return;

	paravirt_free_ldt(ldt->entries, ldt->nr_entries);
	if (ldt->nr_entries * LDT_ENTRY_SIZE > PAGE_SIZE)
		vfree_atomic(ldt->entries);
	else
		free_page((unsigned long)ldt->entries);
	kfree(ldt);
}

/*
 * Called on fork from arch_dup_mmap(). Just copy the current LDT state,
 * the new task is not running, so nothing can be installed.
 */
int ldt_dup_context(struct mm_struct *old_mm, struct mm_struct *mm)
{
	struct ldt_struct *new_ldt;
	int retval = 0;

	if (!old_mm)
		return 0;

	mutex_lock(&old_mm->context.lock);
	if (!old_mm->context.ldt)
		goto out_unlock;

	new_ldt = alloc_ldt_struct(old_mm->context.ldt->nr_entries);
	if (!new_ldt) {
		retval = -ENOMEM;
		goto out_unlock;
	}

	memcpy(new_ldt->entries, old_mm->context.ldt->entries,
	       new_ldt->nr_entries * LDT_ENTRY_SIZE);
	finalize_ldt_struct(new_ldt);

	retval = map_ldt_struct(mm, new_ldt, 0);
	if (retval) {
		free_ldt_pgtables(mm);
		free_ldt_struct(new_ldt);
		goto out_unlock;
	}
	mm->context.ldt = new_ldt;

out_unlock:
	mutex_unlock(&old_mm->context.lock);
	return retval;
}

/*
 * No need to lock the MM as we are the last user
 *
 * 64bit: Don't touch the LDT register - we're already in the next thread.
 */
void destroy_context_ldt(struct mm_struct *mm)
{
	free_ldt_struct(mm->context.ldt);
	mm->context.ldt = NULL;
}

void ldt_arch_exit_mmap(struct mm_struct *mm)
{
	free_ldt_pgtables(mm);
}

static int read_ldt(void __user *ptr, unsigned long bytecount)
{
	struct mm_struct *mm = current->mm;
	unsigned long entries_size;
	int retval;

	down_read(&mm->context.ldt_usr_sem);

	if (!mm->context.ldt) {
		retval = 0;
		goto out_unlock;
	}

	if (bytecount > LDT_ENTRY_SIZE * LDT_ENTRIES)
		bytecount = LDT_ENTRY_SIZE * LDT_ENTRIES;

	entries_size = mm->context.ldt->nr_entries * LDT_ENTRY_SIZE;
	if (entries_size > bytecount)
		entries_size = bytecount;

	if (copy_to_user(ptr, mm->context.ldt->entries, entries_size)) {
		retval = -EFAULT;
		goto out_unlock;
	}

	if (entries_size != bytecount) {
		/* Zero-fill the rest and pretend we read bytecount bytes. */
		if (clear_user(ptr + entries_size, bytecount - entries_size)) {
			retval = -EFAULT;
			goto out_unlock;
		}
	}
	retval = bytecount;

out_unlock:
	up_read(&mm->context.ldt_usr_sem);
	return retval;
}

static int read_default_ldt(void __user *ptr, unsigned long bytecount)
{
	/* CHECKME: Can we use _one_ random number ? */
#ifdef CONFIG_X86_32
	unsigned long size = 5 * sizeof(struct desc_struct);
#else
	unsigned long size = 128;
#endif
	if (bytecount > size)
		bytecount = size;
	if (clear_user(ptr, bytecount))
		return -EFAULT;
	return bytecount;
}

static int write_ldt(void __user *ptr, unsigned long bytecount, int oldmode)
{
	struct mm_struct *mm = current->mm;
	struct ldt_struct *new_ldt, *old_ldt;
	unsigned int old_nr_entries, new_nr_entries;
	struct user_desc ldt_info;
	struct desc_struct ldt;
	int error;

	error = -EINVAL;
	if (bytecount != sizeof(ldt_info))
		goto out;
	error = -EFAULT;
	if (copy_from_user(&ldt_info, ptr, sizeof(ldt_info)))
		goto out;

	error = -EINVAL;
	if (ldt_info.entry_number >= LDT_ENTRIES)
		goto out;
	if (ldt_info.contents == 3) {
		if (oldmode)
			goto out;
		if (ldt_info.seg_not_present == 0)
			goto out;
	}

	if ((oldmode && !ldt_info.base_addr && !ldt_info.limit) ||
	    LDT_empty(&ldt_info)) {
		/* The user wants to clear the entry. */
		memset(&ldt, 0, sizeof(ldt));
	} else {
		if (!IS_ENABLED(CONFIG_X86_16BIT) && !ldt_info.seg_32bit) {
			error = -EINVAL;
			goto out;
		}

		fill_ldt(&ldt, &ldt_info);
		if (oldmode)
			ldt.avl = 0;
	}

	if (down_write_killable(&mm->context.ldt_usr_sem))
		return -EINTR;

	old_ldt       = mm->context.ldt;
	old_nr_entries = old_ldt ? old_ldt->nr_entries : 0;
	new_nr_entries = max(ldt_info.entry_number + 1, old_nr_entries);

	error = -ENOMEM;
	new_ldt = alloc_ldt_struct(new_nr_entries);
	if (!new_ldt)
		goto out_unlock;

	if (old_ldt)
		memcpy(new_ldt->entries, old_ldt->entries, old_nr_entries * LDT_ENTRY_SIZE);

	new_ldt->entries[ldt_info.entry_number] = ldt;
	finalize_ldt_struct(new_ldt);

	/*
	 * If we are using PTI, map the new LDT into the userspace pagetables.
	 * If there is already an LDT, use the other slot so that other CPUs
	 * will continue to use the old LDT until install_ldt() switches
	 * them over to the new LDT.
	 */
	error = map_ldt_struct(mm, new_ldt, old_ldt ? !old_ldt->slot : 0);
	if (error) {
		/*
		 * This only can fail for the first LDT setup. If an LDT is
		 * already installed then the PTE page is already
		 * populated. Mop up a half populated page table.
		 */
		if (!WARN_ON_ONCE(old_ldt))
			free_ldt_pgtables(mm);
		free_ldt_struct(new_ldt);
		goto out_unlock;
	}

	install_ldt(mm, new_ldt);
	unmap_ldt_struct(mm, old_ldt);
	free_ldt_struct(old_ldt);
	error = 0;

out_unlock:
	up_write(&mm->context.ldt_usr_sem);
out:
	return error;
}

SYSCALL_DEFINE3(modify_ldt, int , func , void __user * , ptr ,
		unsigned long , bytecount)
{
	int ret = -ENOSYS;

	switch (func) {
	case 0:
		ret = read_ldt(ptr, bytecount);
		break;
	case 1:
		ret = write_ldt(ptr, bytecount, 1);
		break;
	case 2:
		ret = read_default_ldt(ptr, bytecount);
		break;
	case 0x11:
		ret = write_ldt(ptr, bytecount, 0);
		break;
	}
	/*
	 * The SYSCALL_DEFINE() macros give us an 'unsigned long'
	 * return type, but tht ABI for sys_modify_ldt() expects
	 * 'int'.  This cast gives us an int-sized value in %rax
	 * for the return code.  The 'unsigned' is necessary so
	 * the compiler does not try to sign-extend the negative
	 * return codes into the high half of the register when
	 * taking the value from int->long.
	 */
	return (unsigned int)ret;
}<|MERGE_RESOLUTION|>--- conflicted
+++ resolved
@@ -183,12 +183,6 @@
 		}
 	}
 
-<<<<<<< HEAD
-	va = (unsigned long)ldt_slot_va(slot);
-	flush_tlb_mm_range(mm, va, va + LDT_SLOT_STRIDE, PAGE_SHIFT);
-
-=======
->>>>>>> 4201a586
 	ldt->slot = slot;
 #endif
 	return 0;
