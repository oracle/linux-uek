--- conflicted
+++ resolved
@@ -923,21 +923,14 @@
 	if (error)
 		goto out_ucode_group;
 
-<<<<<<< HEAD
 	/* Xen is responsible for loading microcode on sus/resume and hotplug */
 	if (!xen_domain()) {
 		register_syscore_ops(&mc_syscore_ops);
-		cpuhp_setup_state_nocalls(CPUHP_AP_MICROCODE_LOADER,
-					  "x86/microcode:online",
+		cpuhp_setup_state_nocalls(CPUHP_AP_MICROCODE_LOADER, "x86/microcode:starting",
+					  mc_cpu_starting, NULL);
+		cpuhp_setup_state_nocalls(CPUHP_AP_ONLINE_DYN, "x86/microcode:online",
 					  mc_cpu_online, mc_cpu_down_prep);
 	}
-=======
-	register_syscore_ops(&mc_syscore_ops);
-	cpuhp_setup_state_nocalls(CPUHP_AP_MICROCODE_LOADER, "x86/microcode:starting",
-				  mc_cpu_starting, NULL);
-	cpuhp_setup_state_nocalls(CPUHP_AP_ONLINE_DYN, "x86/microcode:online",
-				  mc_cpu_online, mc_cpu_down_prep);
->>>>>>> e3c1b273
 
 	pr_info("Microcode Update Driver: v%s.", DRIVER_VERSION);
 
