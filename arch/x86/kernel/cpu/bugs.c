// SPDX-License-Identifier: GPL-2.0
/*
 *  Copyright (C) 1994  Linus Torvalds
 *
 *  Cyrix stuff, June 1998 by:
 *	- Rafael R. Reilova (moved everything from head.S),
 *        <rreilova@ececs.uc.edu>
 *	- Channing Corn (tests & fixes),
 *	- Andrew D. Balsa (code cleanup).
 */
#include <linux/init.h>
#include <linux/utsname.h>
#include <linux/cpu.h>
#include <linux/module.h>
#include <linux/nospec.h>
#include <linux/prctl.h>

#include <asm/spec-ctrl.h>
#include <asm/cmdline.h>
#include <asm/bugs.h>
#include <asm/processor.h>
#include <asm/processor-flags.h>
#include <asm/fpu/internal.h>
#include <asm/msr.h>
#include <asm/vmx.h>
#include <asm/paravirt.h>
#include <asm/alternative.h>
#include <asm/pgtable.h>
#include <asm/set_memory.h>
#include <asm/intel-family.h>
#include <asm/e820/api.h>
<<<<<<< HEAD
#include <asm/spec_ctrl.h>

/*
 * use_ibrs flags:
 * SPEC_CTRL_IBRS_INUSE			indicate if ibrs is currently in use
 * SPEC_CTRL_IBRS_SUPPORTED		indicate if system supports ibrs
 * SPEC_CTRL_IBRS_ADMIN_DISABLED	indicate if admin disables ibrs
 */
unsigned int use_ibrs;
EXPORT_SYMBOL(use_ibrs);

DEFINE_PER_CPU(unsigned int, cpu_ibrs) = 0;
EXPORT_PER_CPU_SYMBOL(cpu_ibrs);

/*
 * use_ibpb flags:
 * SPEC_CTRL_IBPB_INUSE			indicate if ibpb is currently in use
 * SPEC_CTRL_IBPB_SUPPORTED		indicate if system supports ibpb
 * SPEC_CTRL_IBPB_ADMIN_DISABLED	indicate if admin disables ibpb
 */
unsigned int use_ibpb;
EXPORT_SYMBOL(use_ibpb);

/* mutex to serialize IBRS & IBPB control changes */
DEFINE_MUTEX(spec_ctrl_mutex);
EXPORT_SYMBOL(spec_ctrl_mutex);

bool use_ibrs_on_skylake = true;
EXPORT_SYMBOL(use_ibrs_on_skylake);

bool use_ibrs_with_ssbd = true;

int __init spectre_v2_heuristics_setup(char *p)
{
	ssize_t len;

	while (*p) {
		/* Disable all heuristics. */
		if (!strncmp(p, "off", 3)) {
			use_ibrs_on_skylake = false;
			use_ibrs_with_ssbd = false;
			break;
		}
		len = strlen("skylake");
		if (!strncmp(p, "skylake", len)) {
			p += len;
			if (*p == '=')
				++p;
			if (*p == '\0')
				break;
			if (!strncmp(p, "off", 3))
				use_ibrs_on_skylake = false;
		}
		len = strlen("ssbd");
		if (!strncmp(p, "ssbd", len)) {
			p += len;
			if (*p == '=')
				++p;
			if (*p == '\0')
				break;
			if (!strncmp(p, "off", 3))
				use_ibrs_with_ssbd = false;
		}

		p = strpbrk(p, ",");
		if (!p)
			break;
		p++; /* skip ',' */
	}
	return 1;
}
__setup("spectre_v2_heuristics=", spectre_v2_heuristics_setup);

static void __init spectre_v2_select_mitigation(void);
static enum ssb_mitigation __init ssb_select_mitigation(void);
static void __init ssb_init(void);
static bool ssbd_userspace_selected(void);
static void __init l1tf_select_mitigation(void);

static enum ssb_mitigation ssb_mode = SPEC_STORE_BYPASS_NONE;
=======

static void __init spectre_v2_select_mitigation(void);
static void __init ssb_select_mitigation(void);
static void __init l1tf_select_mitigation(void);
>>>>>>> 9d5cd9f2

/*
 * Our boot-time value of the SPEC_CTRL MSR. We read it once so that any
 * writes to SPEC_CTRL contain whatever reserved bits have been set.
 */
u64 __ro_after_init x86_spec_ctrl_base;
EXPORT_SYMBOL_GPL(x86_spec_ctrl_base);

/*
 * Our knob on entering the kernel to enable and disable IBRS.
 * Inherits value from x86_spec_ctrl_base.
 */
u64 x86_spec_ctrl_priv;
EXPORT_SYMBOL_GPL(x86_spec_ctrl_priv);
DEFINE_PER_CPU(u64, x86_spec_ctrl_priv_cpu) = 0;
EXPORT_PER_CPU_SYMBOL(x86_spec_ctrl_priv_cpu);

/*
 * The vendor and possibly platform specific bits which can be modified in
 * x86_spec_ctrl_base.
 */
static u64 __ro_after_init x86_spec_ctrl_mask = SPEC_CTRL_IBRS;

/*
 * AMD specific MSR info for Speculative Store Bypass control.
 * x86_amd_ls_cfg_ssbd_mask is initialized in identify_boot_cpu().
 */
u64 __ro_after_init x86_amd_ls_cfg_base;
u64 __ro_after_init x86_amd_ls_cfg_ssbd_mask;

void __init check_bugs(void)
{
	identify_boot_cpu();

	/*
	 * identify_boot_cpu() initialized SMT support information, let the
	 * core code know.
	 */
	cpu_smt_check_topology_early();

	if (!IS_ENABLED(CONFIG_SMP)) {
		pr_info("CPU: ");
		print_cpu_info(&boot_cpu_data);
	}

	/*
	 * Read the SPEC_CTRL MSR to account for reserved bits which may
	 * have unknown values. AMD64_LS_CFG MSR is cached in the early AMD
	 * init code as it is not enumerated and depends on the family.
	 */
	if (boot_cpu_has(X86_FEATURE_MSR_SPEC_CTRL)) {
		rdmsrl(MSR_IA32_SPEC_CTRL, x86_spec_ctrl_base);
		if (x86_spec_ctrl_base & SPEC_CTRL_IBRS) {
			pr_warn("SPEC CTRL MSR (0x%16llx) has IBRS set during boot, clearing it.", x86_spec_ctrl_base);
			x86_spec_ctrl_base &= ~(SPEC_CTRL_IBRS);
		}
		x86_spec_ctrl_priv = x86_spec_ctrl_base;
		update_cpu_spec_ctrl_all();
	}

	/* Allow STIBP in MSR_SPEC_CTRL if supported */
	if (boot_cpu_has(X86_FEATURE_STIBP))
		x86_spec_ctrl_mask |= SPEC_CTRL_STIBP;

	/*
	 * Select proper mitigation for any exposure to the Speculative Store
	 * Bypass vulnerability.  Required by spectre_v2_select_mitigation.
	 */
	ssb_mode = ssb_select_mitigation();

	/* Select the proper spectre mitigation before patching alternatives */
	spectre_v2_select_mitigation();

	/* Relies on the result of spectre_v2_select_mitigation. */
	ssb_init();

	l1tf_select_mitigation();

	l1tf_select_mitigation();

#ifdef CONFIG_X86_32
	/*
	 * Check whether we are able to run this kernel safely on SMP.
	 *
	 * - i386 is no longer supported.
	 * - In order to run on anything without a TSC, we need to be
	 *   compiled for a i486.
	 */
	if (boot_cpu_data.x86 < 4)
		panic("Kernel requires i486+ for 'invlpg' and other features");

	init_utsname()->machine[1] =
		'0' + (boot_cpu_data.x86 > 6 ? 6 : boot_cpu_data.x86);
	alternative_instructions();

	fpu__init_check_bugs();
#else /* CONFIG_X86_64 */
	alternative_instructions();

	/*
	 * Make sure the first 2MB area is not mapped by huge pages
	 * There are typically fixed size MTRRs in there and overlapping
	 * MTRRs into large pages causes slow downs.
	 *
	 * Right now we don't do that with gbpages because there seems
	 * very little benefit for that case.
	 */
	if (!direct_gbpages)
		set_memory_4k((unsigned long)__va(0), 1);
#endif
}

/* The kernel command line selection */
enum spectre_v2_mitigation_cmd {
	SPECTRE_V2_CMD_NONE,
	SPECTRE_V2_CMD_AUTO,
	SPECTRE_V2_CMD_FORCE,
	SPECTRE_V2_CMD_RETPOLINE,
	SPECTRE_V2_CMD_RETPOLINE_GENERIC,
	SPECTRE_V2_CMD_RETPOLINE_AMD,
	SPECTRE_V2_CMD_IBRS,
};

static const char *spectre_v2_strings[] = {
	[SPECTRE_V2_NONE]			= "Vulnerable",
	[SPECTRE_V2_RETPOLINE_MINIMAL]		= "Vulnerable: Minimal generic ASM retpoline",
	[SPECTRE_V2_RETPOLINE_MINIMAL_AMD]	= "Vulnerable: Minimal AMD ASM retpoline",
	[SPECTRE_V2_RETPOLINE_GENERIC]		= "Mitigation: Full generic retpoline",
	[SPECTRE_V2_RETPOLINE_AMD]		= "Mitigation: Full AMD retpoline",
	[SPECTRE_V2_IBRS]			= "Mitigation: IBRS",
};

#undef pr_fmt
#define pr_fmt(fmt)     "Spectre V2 : " fmt

static enum spectre_v2_mitigation spectre_v2_enabled = SPECTRE_V2_NONE;

void x86_spec_ctrl_set(enum spec_ctrl_set_context context)
{
	u64 host;

	switch (context) {
	case SPEC_CTRL_INITIAL:
		/*
		 * Initial write of the MSR on this CPU.  Done to turn on SSBD
		 * if it is always enabled in privileged mode
		 * (spec_store_bypass_disable=on).  Use the base bits to avoid
		 * IBRS needlessly being enabled before userspace is running.
		 */
		host = x86_spec_ctrl_base;
		break;
	case SPEC_CTRL_IDLE_ENTER:
		/*
		 * If IBRS is in use, disable it to avoid performance impact
		 * during idle.  Same idea for SSBD.
		 *
		 * The SSBD bit remains set if forced to be always on with
		 * spec_store_bypass_disable=on; otherwise, the only time it
		 * can be set, and so require unsetting, is =userspace.
		 */
		host = x86_spec_ctrl_base;
		if (ssbd_userspace_selected())
			host &= ~SPEC_CTRL_SSBD;
		break;
	case SPEC_CTRL_IDLE_EXIT:
		/*
		 * Privileged bits meaningful only when IBRS is in use, in
		 * which case it is enabled now.
		 */
		if (ibrs_inuse)
			host = this_cpu_read(x86_spec_ctrl_priv_cpu);
		else
			host = x86_spec_ctrl_base;
		break;
	default:
		WARN_ONCE(1, "unknown spec_ctrl_set_context %#x\n", context);
		return;
	}

	wrmsrl(MSR_IA32_SPEC_CTRL, host);
}
EXPORT_SYMBOL_GPL(x86_spec_ctrl_set);

void
x86_virt_spec_ctrl(u64 guest_spec_ctrl, u64 guest_virt_spec_ctrl, bool setguest)
{
	u64 msrval, guestval, hostval = x86_spec_ctrl_base;
	struct thread_info *ti = current_thread_info();

	if (ibrs_supported) {
		/*
		 * Restrict guest_spec_ctrl to supported values. Clear the
		 * modifiable bits in the host base value and or the
		 * modifiable bits from the guest value.
		 */
		if (ibrs_inuse)
			/*
			 * Except on IBRS we don't want to use host base value
			 * but rather the privilege value which has IBRS set.
			 */
			hostval = this_cpu_read(x86_spec_ctrl_priv_cpu);

		guestval = hostval & ~x86_spec_ctrl_mask;
		guestval |= guest_spec_ctrl & x86_spec_ctrl_mask;

		if (ibrs_inuse) {
			/* You may wonder why we don't just jump to the
			 * 'if (hostval ! guestval)' conditional to save an MSR.
			 * (by say the guest MSR value is IBRS and hostval being
			 * that too) - the reason is that on some platforms the
			 * SPEC_CTRL MSR is like a reset button, not latched.
			 */
			msrval = setguest ? guestval : hostval;
			wrmsrl(MSR_IA32_SPEC_CTRL, msrval);
			return;
		}

		/* SSBD controlled in MSR_SPEC_CTRL */
		if (boot_cpu_has(X86_FEATURE_SPEC_CTRL_SSBD))
			hostval |= ssbd_tif_to_spec_ctrl(ti->flags);

		if (hostval != guestval) {
			msrval = setguest ? guestval : hostval;
			wrmsrl(MSR_IA32_SPEC_CTRL, msrval);
		}
	}

	/*
	 * If SSBD is not handled in MSR_SPEC_CTRL on AMD, update
	 * MSR_AMD64_L2_CFG or MSR_VIRT_SPEC_CTRL if supported.
	 */
	if (!static_cpu_has(X86_FEATURE_LS_CFG_SSBD) &&
	    !static_cpu_has(X86_FEATURE_VIRT_SSBD))
		return;

	/*
	 * If the host has SSBD mitigation enabled, force it in the host's
	 * virtual MSR value. If its not permanently enabled, evaluate
	 * current's TIF_SSBD thread flag.
	 */
	if (static_cpu_has(X86_FEATURE_SPEC_STORE_BYPASS_DISABLE))
		hostval = SPEC_CTRL_SSBD;
	else
		hostval = ssbd_tif_to_spec_ctrl(ti->flags);

	/* Sanitize the guest value */
	guestval = guest_virt_spec_ctrl & SPEC_CTRL_SSBD;

	if (hostval != guestval) {
		unsigned long tif;

		tif = setguest ? ssbd_spec_ctrl_to_tif(guestval) :
				 ssbd_spec_ctrl_to_tif(hostval);

		speculative_store_bypass_update(tif);
	}
}
EXPORT_SYMBOL_GPL(x86_virt_spec_ctrl);

static void x86_amd_ssb_disable(void)
{
	u64 msrval = x86_amd_ls_cfg_base | x86_amd_ls_cfg_ssbd_mask;

	if (boot_cpu_has(X86_FEATURE_VIRT_SSBD))
		wrmsrl(MSR_AMD64_VIRT_SPEC_CTRL, SPEC_CTRL_SSBD);
	else if (boot_cpu_has(X86_FEATURE_LS_CFG_SSBD))
		wrmsrl(MSR_AMD64_LS_CFG, msrval);
}

#ifdef RETPOLINE
static bool spectre_v2_bad_module;

bool retpoline_module_ok(bool has_retpoline)
{
	if (spectre_v2_enabled == SPECTRE_V2_NONE || has_retpoline)
		return true;

	pr_err("System may be vulnerable to spectre v2\n");
	spectre_v2_bad_module = true;
	return false;
}

static inline const char *spectre_v2_module_string(void)
{
	return spectre_v2_bad_module ? " - vulnerable module loaded" : "";
}
#else
static inline const char *spectre_v2_module_string(void) { return ""; }
#endif

bool retpoline_enabled(void)
{
	switch (spectre_v2_enabled) {
	case SPECTRE_V2_RETPOLINE_MINIMAL:
	case SPECTRE_V2_RETPOLINE_MINIMAL_AMD:
	case SPECTRE_V2_RETPOLINE_GENERIC:
	case SPECTRE_V2_RETPOLINE_AMD:
		return true;
	default:
		break;
	}

	return false;
}

int refresh_set_spectre_v2_enabled(void)
{
	if (retpoline_enabled())
		return false;

	if (check_ibrs_inuse())
		spectre_v2_enabled = SPECTRE_V2_IBRS;
	else
		spectre_v2_enabled = SPECTRE_V2_NONE;

	return true;
}

static void __init spec2_print_if_insecure(const char *reason)
{
	if (boot_cpu_has_bug(X86_BUG_SPECTRE_V2))
		pr_info("%s selected on command line.\n", reason);
}

static void __init spec2_print_if_secure(const char *reason)
{
	if (!boot_cpu_has_bug(X86_BUG_SPECTRE_V2))
		pr_info("%s selected on command line.\n", reason);
}

static inline bool retp_compiler(void)
{
	return __is_defined(RETPOLINE);
}

static inline bool match_option(const char *arg, int arglen, const char *opt)
{
	int len = strlen(opt);

	return len == arglen && !strncmp(arg, opt, len);
}

static const struct {
	const char *option;
	enum spectre_v2_mitigation_cmd cmd;
	bool secure;
} mitigation_options[] = {
	{ "off",               SPECTRE_V2_CMD_NONE,              false },
	{ "on",                SPECTRE_V2_CMD_FORCE,             true },
	{ "retpoline",         SPECTRE_V2_CMD_RETPOLINE,         false },
	{ "retpoline,amd",     SPECTRE_V2_CMD_RETPOLINE_AMD,     false },
	{ "retpoline,generic", SPECTRE_V2_CMD_RETPOLINE_GENERIC, false },
	{ "auto",              SPECTRE_V2_CMD_AUTO,              false },
	{ "ibrs",              SPECTRE_V2_CMD_IBRS,              false },
};

static enum spectre_v2_mitigation_cmd __init spectre_v2_parse_cmdline(void)
{
	char arg[20];
	int ret, i;
	enum spectre_v2_mitigation_cmd cmd = SPECTRE_V2_CMD_AUTO;

	if (cmdline_find_option_bool(boot_command_line, "noibrs"))
		set_ibrs_disabled();

	if (cmdline_find_option_bool(boot_command_line, "noibpb"))
		set_ibpb_disabled();

	if (cmdline_find_option_bool(boot_command_line, "nospectre_v2"))
		goto disable;
	else {
		ret = cmdline_find_option(boot_command_line, "spectre_v2", arg, sizeof(arg));
		if (ret < 0)
			return SPECTRE_V2_CMD_AUTO;

		for (i = 0; i < ARRAY_SIZE(mitigation_options); i++) {
			if (!match_option(arg, ret, mitigation_options[i].option))
				continue;
			cmd = mitigation_options[i].cmd;
			break;
		}

		if (i >= ARRAY_SIZE(mitigation_options)) {
			pr_err("unknown option (%s). Switching to AUTO select\n", arg);
			return SPECTRE_V2_CMD_AUTO;
		}
	}

	if ((cmd == SPECTRE_V2_CMD_RETPOLINE ||
	     cmd == SPECTRE_V2_CMD_RETPOLINE_AMD ||
	     cmd == SPECTRE_V2_CMD_RETPOLINE_GENERIC) &&
	    !IS_ENABLED(CONFIG_RETPOLINE)) {
		pr_err("%s selected but not compiled in. Switching to AUTO select\n", mitigation_options[i].option);
		return SPECTRE_V2_CMD_AUTO;
	}

	if (cmd == SPECTRE_V2_CMD_RETPOLINE_AMD &&
	    boot_cpu_data.x86_vendor != X86_VENDOR_AMD) {
		pr_err("retpoline,amd selected but CPU is not AMD. Switching to AUTO select\n");
		return SPECTRE_V2_CMD_AUTO;
	}

	if (mitigation_options[i].secure)
		spec2_print_if_secure(mitigation_options[i].option);
	else
		spec2_print_if_insecure(mitigation_options[i].option);

	if (cmd == SPECTRE_V2_CMD_NONE)
		goto disable;

	return cmd;

disable:
	return SPECTRE_V2_CMD_NONE;
}

<<<<<<< HEAD
/* Check for Skylake-like CPUs (for RSB handling) */
static bool __init is_skylake_era(void)
{
	if (boot_cpu_data.x86_vendor == X86_VENDOR_INTEL &&
	    boot_cpu_data.x86 == 6) {
		switch (boot_cpu_data.x86_model) {
		case INTEL_FAM6_SKYLAKE_MOBILE:
		case INTEL_FAM6_SKYLAKE_DESKTOP:
		case INTEL_FAM6_SKYLAKE_X:
		case INTEL_FAM6_KABYLAKE_MOBILE:
		case INTEL_FAM6_KABYLAKE_DESKTOP:
			return true;
		}
	}
	return false;
}

static void __init ibrs_select(enum spectre_v2_mitigation *mode)
{
	/* Turn it on (if possible) */
	set_ibrs_inuse();
	if (check_ibrs_inuse()) {
		*mode = SPECTRE_V2_IBRS;
		if (!boot_cpu_has(X86_FEATURE_SMEP))
			setup_force_cpu_cap(X86_FEATURE_STUFF_RSB);
	} else
		pr_info("IBRS could not be enabled.\n");
}

static void __init disable_ibrs_and_friends(bool disable_ibpb)
{
	set_ibrs_disabled();
	if (use_ibrs & SPEC_CTRL_IBRS_SUPPORTED) {
		unsigned int cpu;

		get_online_cpus();
		for_each_online_cpu(cpu)
			wrmsrl_on_cpu(cpu, MSR_IA32_SPEC_CTRL,
				      x86_spec_ctrl_base & ~SPEC_CTRL_FEATURE_ENABLE_IBRS);

		put_online_cpus();
	}
	/*
	 * We need to use IBPB with retpoline if it is available.
	 * And also IBRS for firmware paths.
	 */
	if (disable_ibpb) {
		set_ibpb_disabled();
		disable_ibrs_firmware();
	} else
		set_ibrs_firmware();
}

static bool __init retpoline_selected(enum spectre_v2_mitigation_cmd cmd)
{
	switch (cmd) {
	case SPECTRE_V2_CMD_RETPOLINE_AMD:
	case SPECTRE_V2_CMD_RETPOLINE_GENERIC:
	case SPECTRE_V2_CMD_RETPOLINE:
		return true;
	default:
		return false;
	}
	return false;
}

=======
>>>>>>> 9d5cd9f2
static void __init spectre_v2_select_mitigation(void)
{
	enum spectre_v2_mitigation_cmd cmd = spectre_v2_parse_cmdline();
	enum spectre_v2_mitigation mode = SPECTRE_V2_NONE;

	/*
	 * If the CPU is not affected and the command line mode is NONE or AUTO
	 * then nothing to do.
	 */
	if (!boot_cpu_has_bug(X86_BUG_SPECTRE_V2) &&
	    (cmd == SPECTRE_V2_CMD_NONE || cmd == SPECTRE_V2_CMD_AUTO)) {
		disable_ibrs_and_friends(true);
		return;
	}

	switch (cmd) {
	case SPECTRE_V2_CMD_NONE:
		disable_ibrs_and_friends(true);
		return;

	case SPECTRE_V2_CMD_FORCE:
	case SPECTRE_V2_CMD_AUTO:
		if (IS_ENABLED(CONFIG_RETPOLINE))
			goto retpoline_auto;
		break;
	case SPECTRE_V2_CMD_RETPOLINE_AMD:
		if (IS_ENABLED(CONFIG_RETPOLINE))
			goto retpoline_amd;
		break;
	case SPECTRE_V2_CMD_RETPOLINE_GENERIC:
		if (IS_ENABLED(CONFIG_RETPOLINE))
			goto retpoline_generic;
		break;
	case SPECTRE_V2_CMD_RETPOLINE:
		if (IS_ENABLED(CONFIG_RETPOLINE))
			goto retpoline_auto;
		break;
	case SPECTRE_V2_CMD_IBRS:
		ibrs_select(&mode);
		if (mode == SPECTRE_V2_NONE)
			goto retpoline_auto;
		goto display;
		break; /* Not needed but compilers may complain otherwise. */
	}
	pr_err("Spectre mitigation: kernel not compiled with retpoline; no mitigation available!");
	return;

retpoline_auto:
	if (boot_cpu_data.x86_vendor == X86_VENDOR_AMD) {
	retpoline_amd:
		if (!boot_cpu_has(X86_FEATURE_LFENCE_RDTSC)) {
			pr_err("Spectre mitigation: LFENCE not serializing, switching to generic retpoline\n");
			goto retpoline_generic;
		}
		mode = retp_compiler() ? SPECTRE_V2_RETPOLINE_AMD :
					 SPECTRE_V2_RETPOLINE_MINIMAL_AMD;
		/* On AMD we don't need IBRS, so lets use the ASM mitigation. */
		setup_force_cpu_cap(X86_FEATURE_RETPOLINE_AMD);
		setup_force_cpu_cap(X86_FEATURE_RETPOLINE);
	} else {
	retpoline_generic:
		mode = retp_compiler() ? SPECTRE_V2_RETPOLINE_GENERIC :
					 SPECTRE_V2_RETPOLINE_MINIMAL;

		pr_info("Options: %s%s%s\n",
			ibrs_supported ? "IBRS " : "",
			check_ibpb_inuse() ? "IBPB " : "",
			retp_compiler() ? "retpoline" : "");

		/* IBRS available. Check if we are compiled with retpoline. */
		if (ibrs_supported) {
			/*
			 * If we are on Skylake, use IBRS (if available).
			 * But if we are forced to use retpoline on Skylake
			 * then use that.
			 */
			if (!retp_compiler() /* prefer IBRS over minimal ASM */ ||
			    (retp_compiler() && !retpoline_selected(cmd) &&
			     ((is_skylake_era() && use_ibrs_on_skylake) ||
			      (ssbd_userspace_selected() && use_ibrs_with_ssbd)))) {

				/* Start the engine! */
				ibrs_select(&mode);
				if (mode == SPECTRE_V2_IBRS)
					goto display;
				/* But if we can't, then just use retpoline */
			}
		}
		setup_force_cpu_cap(X86_FEATURE_RETPOLINE);
	}
display:
	spectre_v2_enabled = mode;
	pr_info("%s\n", spectre_v2_strings[mode]);

	/* IBRS is unnecessary with retpoline mitigation. */
	if (mode == SPECTRE_V2_RETPOLINE_GENERIC ||
	    mode == SPECTRE_V2_RETPOLINE_AMD)
		disable_ibrs_and_friends(false /* Do use IPBP if possible */);

	/* Future CPUs with IBRS_ALL might be able to avoid this. */
	setup_force_cpu_cap(X86_FEATURE_VMEXIT_RSB_FULL);

	/*
	 * If spectre v2 protection has been enabled, unconditionally fill
	 * RSB during a context switch; this protects against two independent
	 * issues:
	 *
	 *	- RSB underflow (and switch to BTB) on Skylake+
	 *	- SpectreRSB variant of spectre v2 on X86_BUG_SPECTRE_V2 CPUs
	 */
<<<<<<< HEAD
	if ((mode != SPECTRE_V2_IBRS) &&
	    ((!boot_cpu_has(X86_FEATURE_PTI) &&
	     !boot_cpu_has(X86_FEATURE_SMEP)) || is_skylake_era())) {
		setup_force_cpu_cap(X86_FEATURE_RSB_CTXSW);
		pr_info("Spectre v2 mitigation: Filling RSB on context switch\n");
	}
=======
	setup_force_cpu_cap(X86_FEATURE_RSB_CTXSW);
	pr_info("Spectre v2 / SpectreRSB mitigation: Filling RSB on context switch\n");
>>>>>>> 9d5cd9f2

	/* Initialize Indirect Branch Prediction Barrier if supported */
	if (boot_cpu_has(X86_FEATURE_IBPB)) {
		setup_force_cpu_cap(X86_FEATURE_USE_IBPB);
		pr_info("Spectre v2 mitigation: Enabling Indirect Branch Prediction Barrier\n");
	}

	/*
	 * Retpoline means the kernel is safe because it has no indirect
	 * branches. But firmware isn't, so use IBRS to protect that.
	 */
	if (ibrs_firmware) {
		setup_force_cpu_cap(X86_FEATURE_USE_IBRS_FW);
		pr_info("Enabling Restricted Speculation for firmware calls\n");
	}
}

#undef pr_fmt
#define pr_fmt(fmt)	"Speculative Store Bypass: " fmt

static bool ssbd_userspace_selected(void)
{
	return (ssb_mode == SPEC_STORE_BYPASS_USERSPACE);
}

/* The kernel command line selection */
enum ssb_mitigation_cmd {
	SPEC_STORE_BYPASS_CMD_NONE,
	SPEC_STORE_BYPASS_CMD_AUTO,
	SPEC_STORE_BYPASS_CMD_ON,
	SPEC_STORE_BYPASS_CMD_PRCTL,
	SPEC_STORE_BYPASS_CMD_SECCOMP,
	SPEC_STORE_BYPASS_CMD_USERSPACE,
};

static const char *ssb_strings[] = {
	[SPEC_STORE_BYPASS_NONE]	= "Vulnerable",
	[SPEC_STORE_BYPASS_DISABLE]	= "Mitigation: Speculative Store Bypass disabled",
	[SPEC_STORE_BYPASS_PRCTL]	= "Mitigation: Speculative Store Bypass disabled via prctl",
	[SPEC_STORE_BYPASS_SECCOMP]	= "Mitigation: Speculative Store Bypass disabled via prctl and seccomp",
	[SPEC_STORE_BYPASS_USERSPACE]	= "Mitigation: Speculative Store Bypass disabled for userspace"
};

static const struct {
	const char *option;
	enum ssb_mitigation_cmd cmd;
} ssb_mitigation_options[] = {
	{ "auto",	SPEC_STORE_BYPASS_CMD_AUTO },    /* Platform decides */
	{ "on",		SPEC_STORE_BYPASS_CMD_ON },      /* Disable Speculative Store Bypass */
	{ "off",	SPEC_STORE_BYPASS_CMD_NONE },    /* Don't touch Speculative Store Bypass */
	{ "prctl",	SPEC_STORE_BYPASS_CMD_PRCTL },   /* Disable Speculative Store Bypass via prctl */
	{ "seccomp",	SPEC_STORE_BYPASS_CMD_SECCOMP }, /* Disable Speculative Store Bypass via prctl and seccomp */
	{ "userspace",	SPEC_STORE_BYPASS_CMD_USERSPACE }, /* Disable Speculative Store Bypass for userspace */
};

static enum ssb_mitigation_cmd __init ssb_parse_cmdline(void)
{
	enum ssb_mitigation_cmd cmd = SPEC_STORE_BYPASS_CMD_AUTO;
	char arg[20];
	int ret, i;

	if (cmdline_find_option_bool(boot_command_line, "nospec_store_bypass_disable")) {
		return SPEC_STORE_BYPASS_CMD_NONE;
	} else {
		ret = cmdline_find_option(boot_command_line, "spec_store_bypass_disable",
					  arg, sizeof(arg));
		if (ret < 0)
			return SPEC_STORE_BYPASS_CMD_AUTO;

		for (i = 0; i < ARRAY_SIZE(ssb_mitigation_options); i++) {
			if (!match_option(arg, ret, ssb_mitigation_options[i].option))
				continue;

			cmd = ssb_mitigation_options[i].cmd;
			break;
		}

		if (i >= ARRAY_SIZE(ssb_mitigation_options)) {
			pr_err("unknown option (%s). Switching to AUTO select\n", arg);
			return SPEC_STORE_BYPASS_CMD_AUTO;
		}
	}

	return cmd;
}

static enum ssb_mitigation __init ssb_select_mitigation(void)
{
	enum ssb_mitigation mode = SPEC_STORE_BYPASS_NONE;
	enum ssb_mitigation_cmd cmd;

	if (!boot_cpu_has(X86_FEATURE_SSBD))
		return mode;

	cmd = ssb_parse_cmdline();
	if (!boot_cpu_has_bug(X86_BUG_SPEC_STORE_BYPASS) &&
	    (cmd == SPEC_STORE_BYPASS_CMD_NONE ||
	     cmd == SPEC_STORE_BYPASS_CMD_AUTO))
		return mode;

	switch (cmd) {
	case SPEC_STORE_BYPASS_CMD_AUTO:
	case SPEC_STORE_BYPASS_CMD_SECCOMP:
		/*
		 * Choose prctl+seccomp as the default mode if seccomp is
		 * enabled.
		 */
		if (IS_ENABLED(CONFIG_SECCOMP))
			mode = SPEC_STORE_BYPASS_SECCOMP;
		else
			mode = SPEC_STORE_BYPASS_PRCTL;
		break;
	case SPEC_STORE_BYPASS_CMD_ON:
		mode = SPEC_STORE_BYPASS_DISABLE;
		break;
	case SPEC_STORE_BYPASS_CMD_PRCTL:
		mode = SPEC_STORE_BYPASS_PRCTL;
		break;
	case SPEC_STORE_BYPASS_CMD_USERSPACE:
		if (boot_cpu_data.x86_vendor == X86_VENDOR_INTEL)
			mode = SPEC_STORE_BYPASS_USERSPACE;
		break;
	case SPEC_STORE_BYPASS_CMD_NONE:
		break;
	}

	return mode;
}

static void __init ssb_init(void)
{
	/*
	 * We have three CPU feature flags that are in play here:
	 *  - X86_BUG_SPEC_STORE_BYPASS - CPU is susceptible.
	 *  - X86_FEATURE_SSBD - CPU is able to turn off speculative store bypass
	 *  - X86_FEATURE_SPEC_STORE_BYPASS_DISABLE - engage the mitigation
	 */
	if (ssb_mode == SPEC_STORE_BYPASS_DISABLE)
		setup_force_cpu_cap(X86_FEATURE_SPEC_STORE_BYPASS_DISABLE);

	if (ssb_mode == SPEC_STORE_BYPASS_DISABLE ||
	    ssb_mode == SPEC_STORE_BYPASS_USERSPACE) {
		/*
		 * Intel uses the SPEC CTRL MSR Bit(2) for this, while AMD uses
		 * a completely different MSR and bit dependent on family.
		 */
		switch (boot_cpu_data.x86_vendor) {
		case X86_VENDOR_INTEL:
			x86_spec_ctrl_base |= SPEC_CTRL_SSBD;
			x86_spec_ctrl_mask |= SPEC_CTRL_SSBD;

			if (ssb_mode == SPEC_STORE_BYPASS_DISABLE) {
				x86_spec_ctrl_set(SPEC_CTRL_INITIAL);
				if (spectre_v2_enabled == SPECTRE_V2_IBRS) {
					x86_spec_ctrl_priv |= SPEC_CTRL_SSBD;
				}
			}
			else
				x86_spec_ctrl_priv &= ~(SPEC_CTRL_SSBD);

			update_cpu_spec_ctrl_all();
			break;
		case X86_VENDOR_AMD:
			if (ssb_mode == SPEC_STORE_BYPASS_DISABLE)
				x86_amd_ssb_disable();
			break;
		}
	}

	if (boot_cpu_has_bug(X86_BUG_SPEC_STORE_BYPASS))
		pr_info("%s\n", ssb_strings[ssb_mode]);
}

#undef pr_fmt
#define pr_fmt(fmt)     "Speculation prctl: " fmt

static int ssb_prctl_set(struct task_struct *task, unsigned long ctrl)
{
	bool update;

	if (ssb_mode != SPEC_STORE_BYPASS_PRCTL &&
	    ssb_mode != SPEC_STORE_BYPASS_SECCOMP)
		return -ENXIO;

	switch (ctrl) {
	case PR_SPEC_ENABLE:
		/* If speculation is force disabled, enable is not allowed */
		if (task_spec_ssb_force_disable(task))
			return -EPERM;
		task_clear_spec_ssb_disable(task);
		update = test_and_clear_tsk_thread_flag(task, TIF_SSBD);
		break;
	case PR_SPEC_DISABLE:
		task_set_spec_ssb_disable(task);
		update = !test_and_set_tsk_thread_flag(task, TIF_SSBD);
		break;
	case PR_SPEC_FORCE_DISABLE:
		task_set_spec_ssb_disable(task);
		task_set_spec_ssb_force_disable(task);
		update = !test_and_set_tsk_thread_flag(task, TIF_SSBD);
		break;
	default:
		return -ERANGE;
	}

	/*
	 * If being set on non-current task, delay setting the CPU
	 * mitigation until it is next scheduled.
	 */
	if (task == current && update)
		speculative_store_bypass_update_current();

	return 0;
}

int arch_prctl_spec_ctrl_set(struct task_struct *task, unsigned long which,
			     unsigned long ctrl)
{
	switch (which) {
	case PR_SPEC_STORE_BYPASS:
		return ssb_prctl_set(task, ctrl);
	default:
		return -ENODEV;
	}
}

#ifdef CONFIG_SECCOMP
void arch_seccomp_spec_mitigate(struct task_struct *task)
{
	if (ssb_mode == SPEC_STORE_BYPASS_SECCOMP)
		ssb_prctl_set(task, PR_SPEC_FORCE_DISABLE);
}
#endif

static int ssb_prctl_get(struct task_struct *task)
{
	switch (ssb_mode) {
	case SPEC_STORE_BYPASS_USERSPACE:
	case SPEC_STORE_BYPASS_DISABLE:
		return PR_SPEC_DISABLE;
	case SPEC_STORE_BYPASS_SECCOMP:
	case SPEC_STORE_BYPASS_PRCTL:
		if (task_spec_ssb_force_disable(task))
			return PR_SPEC_PRCTL | PR_SPEC_FORCE_DISABLE;
		if (task_spec_ssb_disable(task))
			return PR_SPEC_PRCTL | PR_SPEC_DISABLE;
		return PR_SPEC_PRCTL | PR_SPEC_ENABLE;
	default:
		if (boot_cpu_has_bug(X86_BUG_SPEC_STORE_BYPASS))
			return PR_SPEC_ENABLE;
		return PR_SPEC_NOT_AFFECTED;
	}
}

int arch_prctl_spec_ctrl_get(struct task_struct *task, unsigned long which)
{
	switch (which) {
	case PR_SPEC_STORE_BYPASS:
		return ssb_prctl_get(task);
	default:
		return -ENODEV;
	}
}

void x86_spec_ctrl_setup_ap(void)
{
	/*
	 * Skip the call if ssb_mode is USERSPACE since the SPEC_CTRL MSR will
	 * be set on every userspace/kernel transition anyway.
	 */
	if (boot_cpu_has(X86_FEATURE_MSR_SPEC_CTRL) && ssb_mode != SPEC_STORE_BYPASS_USERSPACE)
		x86_spec_ctrl_set(SPEC_CTRL_INITIAL);

	if (ssb_mode == SPEC_STORE_BYPASS_DISABLE)
		x86_amd_ssb_disable();
}

#undef pr_fmt
#define pr_fmt(fmt)	"L1TF: " fmt

/* Default mitigation for L1TF-affected CPUs */
enum l1tf_mitigations l1tf_mitigation __ro_after_init = L1TF_MITIGATION_FLUSH;
#if IS_ENABLED(CONFIG_KVM_INTEL)
EXPORT_SYMBOL_GPL(l1tf_mitigation);

enum vmx_l1d_flush_state l1tf_vmx_mitigation = VMENTER_L1D_FLUSH_AUTO;
EXPORT_SYMBOL_GPL(l1tf_vmx_mitigation);
#endif

static void __init l1tf_select_mitigation(void)
{
	u64 half_pa;

	if (!boot_cpu_has_bug(X86_BUG_L1TF))
		return;

	switch (l1tf_mitigation) {
	case L1TF_MITIGATION_OFF:
	case L1TF_MITIGATION_FLUSH_NOWARN:
	case L1TF_MITIGATION_FLUSH:
		break;
	case L1TF_MITIGATION_FLUSH_NOSMT:
	case L1TF_MITIGATION_FULL:
		cpu_smt_disable(false);
		break;
	case L1TF_MITIGATION_FULL_FORCE:
		cpu_smt_disable(true);
		break;
	}

#if CONFIG_PGTABLE_LEVELS == 2
	pr_warn("Kernel not compiled for PAE. No mitigation for L1TF\n");
	return;
#endif

	/*
	 * This is extremely unlikely to happen because almost all
	 * systems have far more MAX_PA/2 than RAM can be fit into
	 * DIMM slots.
	 */
	half_pa = (u64)l1tf_pfn_limit() << PAGE_SHIFT;
	if (e820__mapped_any(half_pa, ULLONG_MAX - half_pa, E820_TYPE_RAM)) {
		pr_warn("System has more than MAX_PA/2 memory. L1TF mitigation not effective.\n");
		return;
	}

	setup_force_cpu_cap(X86_FEATURE_L1TF_PTEINV);
}

static int __init l1tf_cmdline(char *str)
{
	if (!boot_cpu_has_bug(X86_BUG_L1TF))
		return 0;

	if (!str)
		return -EINVAL;

	if (!strcmp(str, "off"))
		l1tf_mitigation = L1TF_MITIGATION_OFF;
	else if (!strcmp(str, "flush,nowarn"))
		l1tf_mitigation = L1TF_MITIGATION_FLUSH_NOWARN;
	else if (!strcmp(str, "flush"))
		l1tf_mitigation = L1TF_MITIGATION_FLUSH;
	else if (!strcmp(str, "flush,nosmt"))
		l1tf_mitigation = L1TF_MITIGATION_FLUSH_NOSMT;
	else if (!strcmp(str, "full"))
		l1tf_mitigation = L1TF_MITIGATION_FULL;
	else if (!strcmp(str, "full,force"))
		l1tf_mitigation = L1TF_MITIGATION_FULL_FORCE;

	return 0;
}
early_param("l1tf", l1tf_cmdline);

#undef pr_fmt

#ifdef CONFIG_SYSFS

#define L1TF_DEFAULT_MSG "Mitigation: PTE Inversion"

#if IS_ENABLED(CONFIG_KVM_INTEL)
static const char *l1tf_vmx_states[] = {
	[VMENTER_L1D_FLUSH_AUTO]		= "auto",
	[VMENTER_L1D_FLUSH_NEVER]		= "vulnerable",
	[VMENTER_L1D_FLUSH_COND]		= "conditional cache flushes",
	[VMENTER_L1D_FLUSH_ALWAYS]		= "cache flushes",
	[VMENTER_L1D_FLUSH_EPT_DISABLED]	= "EPT disabled",
	[VMENTER_L1D_FLUSH_NOT_REQUIRED]	= "flush not necessary"
};

static ssize_t l1tf_show_state(char *buf)
{
	if (l1tf_vmx_mitigation == VMENTER_L1D_FLUSH_AUTO)
		return sprintf(buf, "%s\n", L1TF_DEFAULT_MSG);

	if (l1tf_vmx_mitigation == VMENTER_L1D_FLUSH_EPT_DISABLED ||
	    (l1tf_vmx_mitigation == VMENTER_L1D_FLUSH_NEVER &&
	     cpu_smt_control == CPU_SMT_ENABLED))
		return sprintf(buf, "%s; VMX: %s\n", L1TF_DEFAULT_MSG,
			       l1tf_vmx_states[l1tf_vmx_mitigation]);

	return sprintf(buf, "%s; VMX: %s, SMT %s\n", L1TF_DEFAULT_MSG,
		       l1tf_vmx_states[l1tf_vmx_mitigation],
		       cpu_smt_control == CPU_SMT_ENABLED ? "vulnerable" : "disabled");
}
#else
static ssize_t l1tf_show_state(char *buf)
{
	return sprintf(buf, "%s\n", L1TF_DEFAULT_MSG);
}
#endif

static ssize_t cpu_show_common(struct device *dev, struct device_attribute *attr,
			       char *buf, unsigned int bug)
{
	if (!boot_cpu_has_bug(bug))
		return sprintf(buf, "Not affected\n");

	switch (bug) {
	case X86_BUG_CPU_MELTDOWN:
		if (boot_cpu_has(X86_FEATURE_PTI))
			return sprintf(buf, "Mitigation: PTI\n");

		break;

	case X86_BUG_SPECTRE_V1:
		return sprintf(buf, "Mitigation: __user pointer sanitization\n");

	case X86_BUG_SPECTRE_V2:
		return sprintf(buf, "%s%s%s%s%s\n", spectre_v2_strings[spectre_v2_enabled],
			       (check_ibrs_inuse() && (spectre_v2_enabled != SPECTRE_V2_IBRS)) ? ", IBRS" : "",
			       ibpb_inuse ? ", IBPB" : "",
			       ibrs_firmware ? ", IBRS_FW" : "",
			       spectre_v2_module_string());

	case X86_BUG_SPEC_STORE_BYPASS:
		return sprintf(buf, "%s\n", ssb_strings[ssb_mode]);

	case X86_BUG_L1TF:
		if (boot_cpu_has(X86_FEATURE_L1TF_PTEINV))
			return l1tf_show_state(buf);
		break;
	default:
		break;
	}

	return sprintf(buf, "Vulnerable\n");
}

ssize_t cpu_show_meltdown(struct device *dev, struct device_attribute *attr, char *buf)
{
	return cpu_show_common(dev, attr, buf, X86_BUG_CPU_MELTDOWN);
}

ssize_t cpu_show_spectre_v1(struct device *dev, struct device_attribute *attr, char *buf)
{
	return cpu_show_common(dev, attr, buf, X86_BUG_SPECTRE_V1);
}

ssize_t cpu_show_spectre_v2(struct device *dev, struct device_attribute *attr, char *buf)
{
	return cpu_show_common(dev, attr, buf, X86_BUG_SPECTRE_V2);
}

ssize_t cpu_show_spec_store_bypass(struct device *dev, struct device_attribute *attr, char *buf)
{
	return cpu_show_common(dev, attr, buf, X86_BUG_SPEC_STORE_BYPASS);
}

ssize_t cpu_show_l1tf(struct device *dev, struct device_attribute *attr, char *buf)
{
	return cpu_show_common(dev, attr, buf, X86_BUG_L1TF);
}
#endif<|MERGE_RESOLUTION|>--- conflicted
+++ resolved
@@ -29,7 +29,6 @@
 #include <asm/set_memory.h>
 #include <asm/intel-family.h>
 #include <asm/e820/api.h>
-<<<<<<< HEAD
 #include <asm/spec_ctrl.h>
 
 /*
@@ -110,12 +109,6 @@
 static void __init l1tf_select_mitigation(void);
 
 static enum ssb_mitigation ssb_mode = SPEC_STORE_BYPASS_NONE;
-=======
-
-static void __init spectre_v2_select_mitigation(void);
-static void __init ssb_select_mitigation(void);
-static void __init l1tf_select_mitigation(void);
->>>>>>> 9d5cd9f2
 
 /*
  * Our boot-time value of the SPEC_CTRL MSR. We read it once so that any
@@ -532,7 +525,6 @@
 	return SPECTRE_V2_CMD_NONE;
 }
 
-<<<<<<< HEAD
 /* Check for Skylake-like CPUs (for RSB handling) */
 static bool __init is_skylake_era(void)
 {
@@ -599,8 +591,6 @@
 	return false;
 }
 
-=======
->>>>>>> 9d5cd9f2
 static void __init spectre_v2_select_mitigation(void)
 {
 	enum spectre_v2_mitigation_cmd cmd = spectre_v2_parse_cmdline();
@@ -711,17 +701,12 @@
 	 *	- RSB underflow (and switch to BTB) on Skylake+
 	 *	- SpectreRSB variant of spectre v2 on X86_BUG_SPECTRE_V2 CPUs
 	 */
-<<<<<<< HEAD
 	if ((mode != SPECTRE_V2_IBRS) &&
 	    ((!boot_cpu_has(X86_FEATURE_PTI) &&
 	     !boot_cpu_has(X86_FEATURE_SMEP)) || is_skylake_era())) {
 		setup_force_cpu_cap(X86_FEATURE_RSB_CTXSW);
 		pr_info("Spectre v2 mitigation: Filling RSB on context switch\n");
 	}
-=======
-	setup_force_cpu_cap(X86_FEATURE_RSB_CTXSW);
-	pr_info("Spectre v2 / SpectreRSB mitigation: Filling RSB on context switch\n");
->>>>>>> 9d5cd9f2
 
 	/* Initialize Indirect Branch Prediction Barrier if supported */
 	if (boot_cpu_has(X86_FEATURE_IBPB)) {
