// SPDX-License-Identifier: GPL-2.0
/*
 *  Copyright (C) 1994  Linus Torvalds
 *
 *  Cyrix stuff, June 1998 by:
 *	- Rafael R. Reilova (moved everything from head.S),
 *        <rreilova@ececs.uc.edu>
 *	- Channing Corn (tests & fixes),
 *	- Andrew D. Balsa (code cleanup).
 */
#include <linux/init.h>
#include <linux/utsname.h>
#include <linux/cpu.h>
#include <linux/module.h>
#include <linux/nospec.h>
#include <linux/prctl.h>
#include <linux/jump_label.h>
#include <linux/sched/smt.h>
#include <xen/xen.h>

#include <asm/spec-ctrl.h>
#include <asm/cmdline.h>
#include <asm/bugs.h>
#include <asm/processor.h>
#include <asm/processor-flags.h>
#include <asm/fpu/internal.h>
#include <asm/msr.h>
#include <asm/vmx.h>
#include <asm/paravirt.h>
#include <asm/alternative.h>
#include <asm/hypervisor.h>
#include <asm/pgtable.h>
#include <asm/set_memory.h>
#include <asm/intel-family.h>
#include <asm/hypervisor.h>
#include <asm/e820/api.h>
#include <asm/spec_ctrl.h>

#include "cpu.h"

/*
 * use_ibrs flags:
 * SPEC_CTRL_BASIC_IBRS_INUSE		basic ibrs is currently in use
 * SPEC_CTRL_IBRS_SUPPORTED		system supports basic ibrs
 * SPEC_CTRL_IBRS_ADMIN_DISABLED	admin disables ibrs (basic and enhanced)
 * SPEC_CTRL_ENHCD_IBRS_SUPPORTED	system supports enhanced ibrs
 * SPEC_CTRL_ENHCD_IBRS_INUSE		nhanced ibrs is currently in use
 */
unsigned int use_ibrs;
EXPORT_SYMBOL(use_ibrs);

DEFINE_PER_CPU(unsigned int, cpu_ibrs) = 0;
EXPORT_PER_CPU_SYMBOL(cpu_ibrs);

/*
 * IBRS Firmware Variables
 *
 * ibrs_firmware_enabled_key controls if IBRS is effectively enabled
 * for firmware calls.
 */
DEFINE_STATIC_KEY_FALSE(ibrs_firmware_enabled_key);
EXPORT_SYMBOL(ibrs_firmware_enabled_key);

/*
 * IBPB Variables
 *
 * IBPB suports is indicated by the X86_FEATURE_IBPB cpu capability.
 * use_ibpb indicates if IBPB should be selected at boot time.
 */
static bool use_ibpb = true;

/* mutex to serialize IBRS & IBPB control changes */
DEFINE_MUTEX(spec_ctrl_mutex);
EXPORT_SYMBOL(spec_ctrl_mutex);

bool use_ibrs_on_skylake = true;
EXPORT_SYMBOL(use_ibrs_on_skylake);

bool use_ibrs_with_ssbd = true;

/*
 * Retpoline variables.
 */
static enum spectre_v2_mitigation retpoline_mode = SPECTRE_V2_NONE;
DEFINE_STATIC_KEY_FALSE(retpoline_enabled_key);
EXPORT_SYMBOL(retpoline_enabled_key);

/*
 * RSB stuffing dynamic keys to activate the STUFF_RSB macro,
 * and indicate if this macro should overwrite the RSB.
 */
DEFINE_STATIC_KEY_FALSE(rsb_stuff_key);
EXPORT_SYMBOL(rsb_stuff_key);
DEFINE_STATIC_KEY_FALSE(rsb_overwrite_key);
EXPORT_SYMBOL(rsb_overwrite_key);

<<<<<<< HEAD
static bool is_skylake_era(void);
static void disable_ibrs_and_friends(void);

int __init spectre_v2_heuristics_setup(char *p)
{
	ssize_t len;

	while (*p) {
		/* Disable all heuristics. */
		if (!strncmp(p, "off", 3)) {
			use_ibrs_on_skylake = false;
			use_ibrs_with_ssbd = false;
			break;
		}
		len = strlen("skylake");
		if (!strncmp(p, "skylake", len)) {
			p += len;
			if (*p == '=')
				++p;
			if (*p == '\0')
				break;
			if (!strncmp(p, "off", 3))
				use_ibrs_on_skylake = false;
		}
		len = strlen("ssbd");
		if (!strncmp(p, "ssbd", len)) {
			p += len;
			if (*p == '=')
				++p;
			if (*p == '\0')
				break;
			if (!strncmp(p, "off", 3))
				use_ibrs_with_ssbd = false;
		}

		p = strpbrk(p, ",");
		if (!p)
			break;
		p++; /* skip ',' */
	}
	return 1;
}
__setup("spectre_v2_heuristics=", spectre_v2_heuristics_setup);

static void spectre_v1_select_mitigation(void);
static void spectre_v2_select_mitigation(void);
static enum ssb_mitigation ssb_select_mitigation(void);
static void ssb_init(void);
static void l1tf_select_mitigation(void);
static void mds_select_mitigation(void);

static enum ssb_mitigation ssb_mode = SPEC_STORE_BYPASS_NONE;
static void taa_select_mitigation(void);
=======
#include "cpu.h"

static void __init spectre_v1_select_mitigation(void);
static void __init spectre_v2_select_mitigation(void);
static void __init ssb_select_mitigation(void);
static void __init l1tf_select_mitigation(void);
static void __init mds_select_mitigation(void);
static void __init taa_select_mitigation(void);
>>>>>>> 775d01b6

/* The base value of the SPEC_CTRL MSR that always has to be preserved. */
u64 x86_spec_ctrl_base;
EXPORT_SYMBOL_GPL(x86_spec_ctrl_base);

/*
 * Our knob on entering the kernel to enable and disable IBRS.
 * Inherits value from x86_spec_ctrl_base.
 */
u64 x86_spec_ctrl_priv;
EXPORT_SYMBOL_GPL(x86_spec_ctrl_priv);
DEFINE_PER_CPU(u64, x86_spec_ctrl_priv_cpu) = 0;
EXPORT_PER_CPU_SYMBOL(x86_spec_ctrl_priv_cpu);

DEFINE_PER_CPU(u64, x86_spec_ctrl_restore) = 0;
EXPORT_PER_CPU_SYMBOL(x86_spec_ctrl_restore);

/*
 * The vendor and possibly platform specific bits which can be modified in
 * x86_spec_ctrl_base.
 */
static u64 x86_spec_ctrl_mask = SPEC_CTRL_IBRS;

/*
 * AMD specific MSR info for Speculative Store Bypass control.
 * x86_amd_ls_cfg_ssbd_mask is initialized in identify_boot_cpu().
 */
u64 x86_amd_ls_cfg_base;
u64 x86_amd_ls_cfg_ssbd_mask;

/* Control conditional STIPB in switch_to() */
DEFINE_STATIC_KEY_FALSE(switch_to_cond_stibp);
/* Control conditional IBPB in switch_mm() */
DEFINE_STATIC_KEY_FALSE(switch_mm_cond_ibpb);
EXPORT_SYMBOL(switch_mm_cond_ibpb);
/* Control unconditional IBPB in switch_mm() */
DEFINE_STATIC_KEY_FALSE(switch_mm_always_ibpb);
EXPORT_SYMBOL(switch_mm_always_ibpb);

static enum spectre_v2_mitigation spectre_v2_enabled = SPECTRE_V2_NONE;

static inline bool spectre_v2_eibrs_enabled(void)
{
	return spectre_v2_enabled == SPECTRE_V2_IBRS_ENHANCED;
}

/* Control MDS CPU buffer clear before returning to user space */
DEFINE_STATIC_KEY_FALSE(mds_user_clear);
EXPORT_SYMBOL_GPL(mds_user_clear);
/* Control MDS CPU buffer clear before idling (halt, mwait) */
DEFINE_STATIC_KEY_FALSE(mds_idle_clear);
EXPORT_SYMBOL_GPL(mds_idle_clear);


void update_percpu_mitigations(void)
{
	/*
	 * No need to check for availability of IBRS since the values updated
	 * by update_cpu_ibrs_all() are based on @use_ibrs which incorporates
	 * knowledge about IBRS status.
	 */
	mutex_lock(&spec_ctrl_mutex);
	update_cpu_ibrs_all();
	update_cpu_spec_ctrl_all();
	mutex_unlock(&spec_ctrl_mutex);
}

void __ref check_bugs(void)
{
	/*
	 * If we are late loading the microcode, all the stuff bellow cannot
	 * be executed because they are related to early init of the machine.
	*/
	if (system_state != SYSTEM_RUNNING) {
		identify_boot_cpu();

		/*
		 * identify_boot_cpu() initialized SMT support information, let the
		 * core code know.
		 */
		cpu_smt_check_topology();

		if (!IS_ENABLED(CONFIG_SMP)) {
			pr_info("CPU: ");
			print_cpu_info(&boot_cpu_data);
		}
	}

	/*
	 * Print the status of SPEC_CTRL feature on this machine.
	 * Read the SPEC_CTRL MSR to account for reserved bits which may
	 * have unknown values. AMD64_LS_CFG MSR is cached in the early AMD
	 * init code as it is not enumerated and depends on the family.
	 */
	if (boot_cpu_has(X86_FEATURE_MSR_SPEC_CTRL)) {
		pr_info_once("FEATURE SPEC_CTRL Present%s\n",
			     xen_pv_domain() ? " but ignored (Xen)" : "");
		if (!xen_pv_domain()) {
			mutex_lock(&spec_ctrl_mutex);
			set_ibrs_supported();
			/* Enable enhanced IBRS usage if available */
			if (boot_cpu_has(X86_FEATURE_IBRS_ENHANCED))
				set_ibrs_enhanced();
			mutex_unlock(&spec_ctrl_mutex);
		}

		rdmsrl(MSR_IA32_SPEC_CTRL, x86_spec_ctrl_base);
		if (x86_spec_ctrl_base & (SPEC_CTRL_IBRS | SPEC_CTRL_SSBD)) {
			pr_warn("SPEC CTRL MSR (0x%16llx) has IBRS and/or "
				"SSBD set during boot, clearing it.", x86_spec_ctrl_base);
			x86_spec_ctrl_base &= ~(SPEC_CTRL_IBRS | SPEC_CTRL_SSBD);
		}
		x86_spec_ctrl_priv = x86_spec_ctrl_base;
		update_cpu_spec_ctrl_all();
	} else {
		/* Update those for late microcode update */
		x86_spec_ctrl_base = x86_spec_ctrl_priv = 0;
		pr_info("FEATURE SPEC_CTRL Not Present\n");
	}

	if (boot_cpu_has(X86_FEATURE_IBPB)) {
		pr_info_once("FEATURE IBPB Present%s\n",
			     xen_pv_domain() ? " but ignored (Xen)" : "");
	} else {
		pr_info("FEATURE IBPB Not Present\n");
	}

	/* Allow STIBP in MSR_SPEC_CTRL if supported */
	if (boot_cpu_has(X86_FEATURE_STIBP))
		x86_spec_ctrl_mask |= SPEC_CTRL_STIBP;

	/* Select the proper CPU mitigations before patching alternatives: */
	ssb_mode = ssb_select_mitigation();
	spectre_v1_select_mitigation();
	spectre_v2_select_mitigation();

	/* Relies on the result of spectre_v2_select_mitigation. */
	ssb_init();

	/*
	 * If we are at late loading, we need to re-initialize
	 * tsx becasue tsx control might be available.
	 */
	if (system_state == SYSTEM_RUNNING)
		tsx_init();

	l1tf_select_mitigation();
	mds_select_mitigation();
	taa_select_mitigation();
<<<<<<< HEAD

	/*
	 * If we are late loading the microcode, all the stuff bellow cannot
	 * be executed because they are related to early init of the machine.
	*/
	if (system_state == SYSTEM_RUNNING)
		return;
=======
>>>>>>> 775d01b6

	arch_smt_update();

#ifdef CONFIG_X86_32
	/*
	 * Check whether we are able to run this kernel safely on SMP.
	 *
	 * - i386 is no longer supported.
	 * - In order to run on anything without a TSC, we need to be
	 *   compiled for a i486.
	 */
	if (boot_cpu_data.x86 < 4)
		panic("Kernel requires i486+ for 'invlpg' and other features");

	init_utsname()->machine[1] =
		'0' + (boot_cpu_data.x86 > 6 ? 6 : boot_cpu_data.x86);
	alternative_instructions();

	fpu__init_check_bugs();
#else /* CONFIG_X86_64 */
	alternative_instructions();

	/*
	 * Make sure the first 2MB area is not mapped by huge pages
	 * There are typically fixed size MTRRs in there and overlapping
	 * MTRRs into large pages causes slow downs.
	 *
	 * Right now we don't do that with gbpages because there seems
	 * very little benefit for that case.
	 */
	if (!direct_gbpages)
		set_memory_4k((unsigned long)__va(0), 1);
#endif
}

void x86_spec_ctrl_set(enum spec_ctrl_set_context context)
{
	u64 host;

	if (context != SPEC_CTRL_INITIAL &&
	    this_cpu_read(x86_spec_ctrl_priv_cpu) == x86_spec_ctrl_base)
		return;

	switch (context) {
	case SPEC_CTRL_INITIAL:
		/*
		 * Initial write of the MSR on this CPU.  Done to turn on SSBD
		 * if it is always enabled in privileged mode
		 * (spec_store_bypass_disable=on). If enhanced IBRS is in use,
		 * its bit has been set by an earlier write to the MSR on all
		 * the cpus, and it must be preserved by this MSR write.
		 * Otherwise use only the base bits (x86_spec_ctrl_base) to
		 * avoid basic IBRS needlessly being enabled before userspace
		 * is running.
		 */
		host = x86_spec_ctrl_base | (spectre_v2_eibrs_enabled() ?
			SPEC_CTRL_FEATURE_ENABLE_IBRS : 0);
		break;
	case SPEC_CTRL_IDLE_ENTER:
		/*
		 * If IBRS/SSBD are in use, disable them to avoid performance impact
		 * during idle.
		 */
		host = x86_spec_ctrl_base & ~SPEC_CTRL_SSBD;
		break;
	case SPEC_CTRL_IDLE_EXIT:
		host = this_cpu_read(x86_spec_ctrl_priv_cpu);
		break;
	default:
		WARN_ONCE(1, "unknown spec_ctrl_set_context %#x\n", context);
		return;
	}

	/*
	 * Note that when MSR_IA32_SPEC_CTRL is not available both
	 * per_cpu(x86_spec_ctrl_priv_cpu ) and x86_spec_ctrl_base
	 * are zero. Therefore we don't need to explicitly check for
	 * MSR presence.
	 * And for SPEC_CTRL_INITIAL we are only called when we know
	 * the MSR exists.
	 */
	wrmsrl(MSR_IA32_SPEC_CTRL, host);
}
EXPORT_SYMBOL_GPL(x86_spec_ctrl_set);

void
x86_virt_spec_ctrl(u64 guest_spec_ctrl, u64 guest_virt_spec_ctrl, bool setguest)
{
	u64 msrval, guestval, hostval = x86_spec_ctrl_base;
	struct thread_info *ti = current_thread_info();

	if (ibrs_supported) {
		/*
		 * Restrict guest_spec_ctrl to supported values. Clear the
		 * modifiable bits in the host base value and or the
		 * modifiable bits from the guest value.
		 */
		if (cpu_ibrs_inuse_any())
			/*
			 * Except on IBRS we don't want to use host base value
			 * but rather the privilege value which has IBRS set.
			 */
			hostval = this_cpu_read(x86_spec_ctrl_priv_cpu);

		guestval = hostval & ~x86_spec_ctrl_mask;
		guestval |= guest_spec_ctrl & x86_spec_ctrl_mask;

		/* SSBD controlled in MSR_SPEC_CTRL */
		if (boot_cpu_has(X86_FEATURE_SPEC_CTRL_SSBD) ||
		    boot_cpu_has(X86_FEATURE_AMD_SSBD))
			hostval |= ssbd_tif_to_spec_ctrl(ti->flags);

		/* Conditional STIBP enabled? */
		if (static_branch_unlikely(&switch_to_cond_stibp))
			hostval |= stibp_tif_to_spec_ctrl(ti->flags);

		if (hostval != guestval || check_basic_ibrs_inuse()) {
			msrval = setguest ? guestval : hostval;
			wrmsrl(MSR_IA32_SPEC_CTRL, msrval);
		}
	}

	/*
	 * If SSBD is not handled in MSR_SPEC_CTRL on AMD, update
	 * MSR_AMD64_L2_CFG or MSR_VIRT_SPEC_CTRL if supported.
	 */
	if (!boot_cpu_has(X86_FEATURE_LS_CFG_SSBD) &&
	    !boot_cpu_has(X86_FEATURE_VIRT_SSBD))
		return;

	/*
	 * If the host has SSBD mitigation enabled, force it in the host's
	 * virtual MSR value. If its not permanently enabled, evaluate
	 * current's TIF_SSBD thread flag.
	 */
	if (boot_cpu_has(X86_FEATURE_SPEC_STORE_BYPASS_DISABLE))
		hostval = SPEC_CTRL_SSBD;
	else
		hostval = ssbd_tif_to_spec_ctrl(ti->flags);

	/* Sanitize the guest value */
	guestval = guest_virt_spec_ctrl & SPEC_CTRL_SSBD;

	if (hostval != guestval) {
		unsigned long tif;

		tif = setguest ? ssbd_spec_ctrl_to_tif(guestval) :
				 ssbd_spec_ctrl_to_tif(hostval);

		speculation_ctrl_update(tif);
	}
}
EXPORT_SYMBOL_GPL(x86_virt_spec_ctrl);

static void x86_amd_ssb_disable(void)
{
	u64 msrval = x86_amd_ls_cfg_base | x86_amd_ls_cfg_ssbd_mask;

	if (boot_cpu_has(X86_FEATURE_VIRT_SSBD))
		wrmsrl(MSR_AMD64_VIRT_SPEC_CTRL, SPEC_CTRL_SSBD);
	else if (boot_cpu_has(X86_FEATURE_LS_CFG_SSBD))
		wrmsrl(MSR_AMD64_LS_CFG, msrval);
}

#undef pr_fmt
#define pr_fmt(fmt)	"MDS: " fmt

static void update_mds_branch_idle(void);

/* Default mitigation for MDS-affected CPUs */
static enum mds_mitigations mds_mitigation __read_mostly = MDS_MITIGATION_FULL;
static bool mds_nosmt = false;

bool mds_user_clear_enabled(void)
{
	return static_key_enabled(&mds_user_clear);
}

void mds_user_clear_enable(void)
{
	static_branch_enable(&mds_user_clear);

	mds_mitigation = MDS_MITIGATION_FULL;
	if (!boot_cpu_has(X86_FEATURE_MD_CLEAR))
		mds_mitigation = MDS_MITIGATION_VMWERV;
}

void mds_user_clear_disable(void)
{
	static_branch_disable(&mds_user_clear);

	if (static_key_enabled(&mds_idle_clear))
		mds_mitigation = MDS_MITIGATION_IDLE;
	else
		mds_mitigation = MDS_MITIGATION_OFF;
}

bool mds_idle_clear_enabled(void)
{
	return static_key_enabled(&mds_idle_clear);
}

void mds_idle_clear_enable(void)
{
	static_branch_enable(&mds_idle_clear);
	if (!static_key_enabled(&mds_user_clear)) {
		mds_mitigation = MDS_MITIGATION_IDLE;
	}
}

void mds_idle_clear_disable(void)
{
	static_branch_disable(&mds_idle_clear);

	if (!static_key_enabled(&mds_user_clear))
		mds_mitigation = MDS_MITIGATION_OFF;
}

static const char * const mds_strings[] = {
	[MDS_MITIGATION_OFF]	= "Vulnerable",
	[MDS_MITIGATION_FULL]	= "Mitigation: Clear CPU buffers",
	[MDS_MITIGATION_IDLE]   = "Mitigation: Clear CPU buffers during idle only",
	[MDS_MITIGATION_VMWERV]	= "Vulnerable: Clear CPU buffers attempted, no microcode",
};

static void mds_select_mitigation(void)
{
	if (!boot_cpu_has_bug(X86_BUG_MDS) || cpu_mitigations_off()) {
		mds_mitigation = MDS_MITIGATION_OFF;
		return;
	}

	if (!boot_cpu_has(X86_FEATURE_MD_CLEAR)) {
		mds_mitigation = MDS_MITIGATION_VMWERV;
		return;
	}

	if (mds_mitigation == MDS_MITIGATION_FULL) {

		static_branch_enable(&mds_user_clear);

		if (!boot_cpu_has(X86_BUG_MSBDS_ONLY) &&
		    (mds_nosmt || cpu_mitigations_auto_nosmt()))
			cpu_smt_disable(false);
	} else if (mds_mitigation == MDS_MITIGATION_IDLE)
		update_mds_branch_idle();

	pr_info("%s\n", mds_strings[mds_mitigation]);
}

static int __init mds_cmdline(char *str)
{
	if (!boot_cpu_has_bug(X86_BUG_MDS))
		return 0;

	if (!str)
		return -EINVAL;

	if (!strcmp(str, "off"))
		mds_mitigation = MDS_MITIGATION_OFF;
	else if (!strcmp(str, "idle"))
		mds_mitigation = MDS_MITIGATION_IDLE;
	else if (!strcmp(str, "full"))
		mds_mitigation = MDS_MITIGATION_FULL;
	else if (!strcmp(str, "full,nosmt")) {
		mds_mitigation = MDS_MITIGATION_FULL;
		mds_nosmt = true;
	}

	return 0;
}
early_param("mds", mds_cmdline);

#undef pr_fmt
#define pr_fmt(fmt)	"TAA: " fmt

/* Default mitigation for TAA-affected CPUs */
<<<<<<< HEAD
static enum taa_mitigations taa_mitigation __read_mostly = TAA_MITIGATION_VERW;
static bool taa_nosmt;
=======
static enum taa_mitigations taa_mitigation __ro_after_init = TAA_MITIGATION_VERW;
static bool taa_nosmt __ro_after_init;
>>>>>>> 775d01b6

static const char * const taa_strings[] = {
	[TAA_MITIGATION_OFF]		= "Vulnerable",
	[TAA_MITIGATION_UCODE_NEEDED]	= "Vulnerable: Clear CPU buffers attempted, no microcode",
	[TAA_MITIGATION_VERW]		= "Mitigation: Clear CPU buffers",
<<<<<<< HEAD
	[TAA_MITIGATION_IDLE]		= "Mitigation: Clear CPU buffers during idle only",
	[TAA_MITIGATION_TSX_DISABLED]	= "Mitigation: TSX disabled",
};

static void taa_select_mitigation(void)
=======
	[TAA_MITIGATION_TSX_DISABLED]	= "Mitigation: TSX disabled",
};

static void __init taa_select_mitigation(void)
>>>>>>> 775d01b6
{
	u64 ia32_cap;

	if (!boot_cpu_has_bug(X86_BUG_TAA)) {
		taa_mitigation = TAA_MITIGATION_OFF;
		return;
	}

	/* TSX previously disabled by tsx=off */
	if (!boot_cpu_has(X86_FEATURE_RTM)) {
		taa_mitigation = TAA_MITIGATION_TSX_DISABLED;
		goto out;
	}

	if (cpu_mitigations_off()) {
		taa_mitigation = TAA_MITIGATION_OFF;
		return;
	}

	/* TAA mitigation is turned off on the cmdline (tsx_async_abort=off) */
	if (taa_mitigation == TAA_MITIGATION_OFF)
		goto out;

<<<<<<< HEAD
	ia32_cap = x86_read_arch_cap_msr();

	if (boot_cpu_has(X86_FEATURE_MD_CLEAR)) {
		if ( !(ia32_cap & ARCH_CAP_MDS_NO)) {
			switch (mds_mitigation) {
			case MDS_MITIGATION_FULL:
				taa_mitigation = TAA_MITIGATION_VERW;
				break;
			case MDS_MITIGATION_IDLE:
				taa_mitigation = TAA_MITIGATION_IDLE;
				break;
			case MDS_MITIGATION_OFF:
				taa_mitigation = TAA_MITIGATION_OFF;
				goto out;
			}; 
		}
	} else
=======
	if (boot_cpu_has(X86_FEATURE_MD_CLEAR))
		taa_mitigation = TAA_MITIGATION_VERW;
	else
>>>>>>> 775d01b6
		taa_mitigation = TAA_MITIGATION_UCODE_NEEDED;

	/*
	 * VERW doesn't clear the CPU buffers when MD_CLEAR=1 and MDS_NO=1.
	 * A microcode update fixes this behavior to clear CPU buffers. It also
	 * adds support for MSR_IA32_TSX_CTRL which is enumerated by the
	 * ARCH_CAP_TSX_CTRL_MSR bit.
	 *
	 * On MDS_NO=1 CPUs if ARCH_CAP_TSX_CTRL_MSR is not set, microcode
	 * update is required.
	 */
<<<<<<< HEAD
=======
	ia32_cap = x86_read_arch_cap_msr();
>>>>>>> 775d01b6
	if ( (ia32_cap & ARCH_CAP_MDS_NO) &&
	    !(ia32_cap & ARCH_CAP_TSX_CTRL_MSR))
		taa_mitigation = TAA_MITIGATION_UCODE_NEEDED;

	/*
	 * TSX is enabled, select alternate mitigation for TAA which is
	 * the same as MDS. Enable MDS static branch to clear CPU buffers.
	 *
	 * For guests that can't determine whether the correct microcode is
	 * present on host, enable the mitigation for UCODE_NEEDED as well.
	 */
<<<<<<< HEAD

	if (taa_mitigation == TAA_MITIGATION_IDLE) 
		static_branch_enable(&mds_idle_clear);
	else
		static_branch_enable(&mds_user_clear);
=======
	static_branch_enable(&mds_user_clear);
>>>>>>> 775d01b6

	if (taa_nosmt || cpu_mitigations_auto_nosmt())
		cpu_smt_disable(false);

out:
	pr_info("%s\n", taa_strings[taa_mitigation]);
}

static int __init tsx_async_abort_parse_cmdline(char *str)
{
	if (!boot_cpu_has_bug(X86_BUG_TAA))
		return 0;

	if (!str)
		return -EINVAL;

	if (!strcmp(str, "off")) {
		taa_mitigation = TAA_MITIGATION_OFF;
	} else if (!strcmp(str, "full")) {
		taa_mitigation = TAA_MITIGATION_VERW;
<<<<<<< HEAD
	} else if (!strcmp(str, "idle")) {
		taa_mitigation = TAA_MITIGATION_IDLE;
=======
>>>>>>> 775d01b6
	} else if (!strcmp(str, "full,nosmt")) {
		taa_mitigation = TAA_MITIGATION_VERW;
		taa_nosmt = true;
	}

	return 0;
}
early_param("tsx_async_abort", tsx_async_abort_parse_cmdline);

#undef pr_fmt
#define pr_fmt(fmt)     "Spectre V1 : " fmt

enum spectre_v1_mitigation {
	SPECTRE_V1_MITIGATION_NONE,
	SPECTRE_V1_MITIGATION_AUTO,
};

static enum spectre_v1_mitigation spectre_v1_mitigation __read_mostly =
	SPECTRE_V1_MITIGATION_AUTO;

static const char * const spectre_v1_strings[] = {
	[SPECTRE_V1_MITIGATION_NONE] = "Vulnerable: __user pointer sanitization and usercopy barriers only; no swapgs barriers",
	[SPECTRE_V1_MITIGATION_AUTO] = "Mitigation: usercopy/swapgs barriers and __user pointer sanitization",
};

/*
 * Does SMAP provide full mitigation against speculative kernel access to
 * userspace?
 */
static bool smap_works_speculatively(void)
{
	if (!boot_cpu_has(X86_FEATURE_SMAP))
		return false;

	/*
	 * On CPUs which are vulnerable to Meltdown, SMAP does not
	 * prevent speculative access to user data in the L1 cache.
	 * Consider SMAP to be non-functional as a mitigation on these
	 * CPUs.
	 */
	if (boot_cpu_has(X86_BUG_CPU_MELTDOWN))
		return false;

	return true;
}

static void spectre_v1_select_mitigation(void)
{
	if (!boot_cpu_has_bug(X86_BUG_SPECTRE_V1) || cpu_mitigations_off()) {
		spectre_v1_mitigation = SPECTRE_V1_MITIGATION_NONE;
		return;
	}

	if (spectre_v1_mitigation == SPECTRE_V1_MITIGATION_AUTO) {
		/*
		 * With Spectre v1, a user can speculatively control either
		 * path of a conditional swapgs with a user-controlled GS
		 * value.  The mitigation is to add lfences to both code paths.
		 *
		 * If FSGSBASE is enabled, the user can put a kernel address in
		 * GS, in which case SMAP provides no protection.
		 *
		 * [ NOTE: Don't check for X86_FEATURE_FSGSBASE until the
		 *	   FSGSBASE enablement patches have been merged. ]
		 *
		 * If FSGSBASE is disabled, the user can only put a user space
		 * address in GS.  That makes an attack harder, but still
		 * possible if there's no SMAP protection.
		 */
		if (!smap_works_speculatively()) {
			/*
			 * Mitigation can be provided from SWAPGS itself or
			 * PTI as the CR3 write in the Meltdown mitigation
			 * is serializing.
			 *
			 * If neither is there, mitigate with an LFENCE to
			 * stop speculation through swapgs.
			 */
			if (boot_cpu_has_bug(X86_BUG_SWAPGS) &&
			    !boot_cpu_has(X86_FEATURE_PTI))
				setup_force_cpu_cap(X86_FEATURE_FENCE_SWAPGS_USER);

			/*
			 * Enable lfences in the kernel entry (non-swapgs)
			 * paths, to prevent user entry from speculatively
			 * skipping swapgs.
			 */
			setup_force_cpu_cap(X86_FEATURE_FENCE_SWAPGS_KERNEL);
		}
	}

	pr_info("%s\n", spectre_v1_strings[spectre_v1_mitigation]);
}

static int __init nospectre_v1_cmdline(char *str)
{
	spectre_v1_mitigation = SPECTRE_V1_MITIGATION_NONE;
	return 0;
}
early_param("nospectre_v1", nospectre_v1_cmdline);

#undef pr_fmt
#define pr_fmt(fmt)     "Spectre V2 : " fmt

static enum spectre_v2_user_mitigation spectre_v2_user =
       SPECTRE_V2_USER_NONE;

#ifdef CONFIG_RETPOLINE
static bool spectre_v2_bad_module;

bool retpoline_module_ok(bool has_retpoline)
{
	if (spectre_v2_enabled == SPECTRE_V2_NONE || has_retpoline)
		return true;

	pr_err("System may be vulnerable to spectre v2\n");
	spectre_v2_bad_module = true;
	return false;
}

static inline const char *spectre_v2_module_string(void)
{
	return spectre_v2_bad_module ? " - vulnerable module loaded" : "";
}
#else
static inline const char *spectre_v2_module_string(void) { return ""; }
#endif

bool retpoline_enabled(void)
{
	return static_key_enabled(&retpoline_enabled_key);
}

void retpoline_enable(void)
{
	static_branch_enable(&retpoline_enabled_key);
	if (is_skylake_era()) {
		/*
		 * With retpoline, Skylake era CPUs should also fill RSB on any
		 * condition that might empty the RSB.
		 */
		rsb_stuff_enable();
	}
}

void retpoline_disable(void)
{
	if (is_skylake_era() && !static_key_enabled(&rsb_overwrite_key))
		rsb_stuff_disable();
	static_branch_disable(&retpoline_enabled_key);
}

static void retpoline_init(void)
{
	/*
	 * Set the retpoline capability to advertise that that retpoline
	 * is available, however the retpoline feature is enabled via
	 * the retpoline_enabled_key static key.
	 */
	setup_force_cpu_cap(X86_FEATURE_RETPOLINE);

	if (boot_cpu_data.x86_vendor == X86_VENDOR_AMD) {
		if (boot_cpu_has(X86_FEATURE_LFENCE_RDTSC)) {
			setup_force_cpu_cap(X86_FEATURE_RETPOLINE_AMD);
			retpoline_mode = SPECTRE_V2_RETPOLINE_AMD;
			return;
		}
		pr_err("Spectre mitigation: LFENCE not serializing, setting up generic retpoline\n");
	}

	retpoline_mode = SPECTRE_V2_RETPOLINE_GENERIC;
}

static void retpoline_activate(enum spectre_v2_mitigation mode)
{
	retpoline_enable();
	/* IBRS is unnecessary with retpoline mitigation. */
	disable_ibrs_and_friends();
}

void refresh_set_spectre_v2_enabled(void)
{
	if (retpoline_enabled())
		spectre_v2_enabled = retpoline_mode;
	else if (check_ibrs_inuse())
		spectre_v2_enabled = (check_basic_ibrs_inuse() ?
			SPECTRE_V2_IBRS : SPECTRE_V2_IBRS_ENHANCED);
	else
		spectre_v2_enabled = SPECTRE_V2_NONE;
}

static inline bool match_option(const char *arg, int arglen, const char *opt)
{
	int len = strlen(opt);

	return len == arglen && !strncmp(arg, opt, len);
}

/* The kernel command line selection for spectre v2 */
enum spectre_v2_mitigation_cmd {
	SPECTRE_V2_CMD_NONE,
	SPECTRE_V2_CMD_AUTO,
	SPECTRE_V2_CMD_FORCE,
	SPECTRE_V2_CMD_RETPOLINE,
	SPECTRE_V2_CMD_RETPOLINE_GENERIC,
	SPECTRE_V2_CMD_RETPOLINE_AMD,
	SPECTRE_V2_CMD_IBRS,
};

enum spectre_v2_user_cmd {
	SPECTRE_V2_USER_CMD_NONE,
	SPECTRE_V2_USER_CMD_AUTO,
	SPECTRE_V2_USER_CMD_FORCE,
	SPECTRE_V2_USER_CMD_PRCTL,
	SPECTRE_V2_USER_CMD_PRCTL_IBPB,
	SPECTRE_V2_USER_CMD_SECCOMP,
	SPECTRE_V2_USER_CMD_SECCOMP_IBPB,
};

static const char * const spectre_v2_user_strings[] = {
	[SPECTRE_V2_USER_NONE]			= "User space: Vulnerable",
	[SPECTRE_V2_USER_STRICT]		= "User space: Mitigation: STIBP protection",
	[SPECTRE_V2_USER_STRICT_PREFERRED]	= "User space: Mitigation: STIBP always-on protection",
	[SPECTRE_V2_USER_PRCTL]			= "User space: Mitigation: STIBP via prctl",
	[SPECTRE_V2_USER_SECCOMP]		= "User space: Mitigation: STIBP via seccomp and prctl",
};

static const struct {
	const char			*option;
	enum spectre_v2_user_cmd	cmd;
	bool				secure;
} v2_user_options[] = {
	{ "auto",		SPECTRE_V2_USER_CMD_AUTO,		false },
	{ "off",		SPECTRE_V2_USER_CMD_NONE,		false },
	{ "on",			SPECTRE_V2_USER_CMD_FORCE,		true  },
	{ "prctl",		SPECTRE_V2_USER_CMD_PRCTL,		false },
	{ "prctl,ibpb",		SPECTRE_V2_USER_CMD_PRCTL_IBPB,		false },
	{ "seccomp",		SPECTRE_V2_USER_CMD_SECCOMP,		false },
	{ "seccomp,ibpb",	SPECTRE_V2_USER_CMD_SECCOMP_IBPB,	false },
};

static void spec_v2_user_print_cond(const char *reason, bool secure)
{
	if (boot_cpu_has_bug(X86_BUG_SPECTRE_V2) != secure)
		pr_info("spectre_v2_user=%s forced on command line.\n", reason);
}

static enum spectre_v2_user_cmd
spectre_v2_parse_user_cmdline(enum spectre_v2_mitigation_cmd v2_cmd)
{
	char arg[20];
	int ret, i;

	switch (v2_cmd) {
	case SPECTRE_V2_CMD_NONE:
		return SPECTRE_V2_USER_CMD_NONE;
	case SPECTRE_V2_CMD_FORCE:
		return SPECTRE_V2_USER_CMD_FORCE;
	default:
		break;
	}

	ret = cmdline_find_option(saved_command_line, "spectre_v2_user",
				  arg, sizeof(arg));
	if (ret < 0)
		return SPECTRE_V2_USER_CMD_AUTO;

	for (i = 0; i < ARRAY_SIZE(v2_user_options); i++) {
		if (match_option(arg, ret, v2_user_options[i].option)) {
			spec_v2_user_print_cond(v2_user_options[i].option,
						v2_user_options[i].secure);
			return v2_user_options[i].cmd;
		}
	}

	pr_err("Unknown user space protection option (%s). Switching to AUTO select\n", arg);
	return SPECTRE_V2_USER_CMD_AUTO;
}

static void
spectre_v2_user_select_mitigation(enum spectre_v2_mitigation_cmd v2_cmd)
{
	enum spectre_v2_user_mitigation mode = SPECTRE_V2_USER_NONE;
	bool smt_possible = IS_ENABLED(CONFIG_SMP);
	enum spectre_v2_user_cmd cmd;

	if (!boot_cpu_has(X86_FEATURE_IBPB) && !boot_cpu_has(X86_FEATURE_STIBP))
		return;

	if (cpu_smt_control == CPU_SMT_FORCE_DISABLED ||
	    cpu_smt_control == CPU_SMT_NOT_SUPPORTED)
		smt_possible = false;

	cmd = spectre_v2_parse_user_cmdline(v2_cmd);
	switch (cmd) {
	case SPECTRE_V2_USER_CMD_NONE:
		goto set_mode;
	case SPECTRE_V2_USER_CMD_FORCE:
		mode = SPECTRE_V2_USER_STRICT;
		break;
	case SPECTRE_V2_USER_CMD_PRCTL:
	case SPECTRE_V2_USER_CMD_PRCTL_IBPB:
		mode = SPECTRE_V2_USER_PRCTL;
		break;
	case SPECTRE_V2_USER_CMD_AUTO:
	case SPECTRE_V2_USER_CMD_SECCOMP:
	case SPECTRE_V2_USER_CMD_SECCOMP_IBPB:
		if (IS_ENABLED(CONFIG_SECCOMP))
			mode = SPECTRE_V2_USER_SECCOMP;
		else
			mode = SPECTRE_V2_USER_PRCTL;
		break;
	}

	/*
	 * At this point, an STIBP mode other than "off" has been set.
	 * If STIBP support is not being forced, check if STIBP always-on
	 * is preferred.
	 */
	if (mode != SPECTRE_V2_USER_STRICT &&
	    boot_cpu_has(X86_FEATURE_AMD_STIBP_ALWAYS_ON))
		mode = SPECTRE_V2_USER_STRICT_PREFERRED;


	/* Initialize Indirect Branch Prediction Barrier if supported */
	if (boot_cpu_has(X86_FEATURE_IBPB) && use_ibpb) {

		switch (cmd) {
		case SPECTRE_V2_USER_CMD_FORCE:
		case SPECTRE_V2_USER_CMD_PRCTL_IBPB:
		case SPECTRE_V2_USER_CMD_SECCOMP_IBPB:
			static_branch_enable(&switch_mm_always_ibpb);
			break;
		case SPECTRE_V2_USER_CMD_PRCTL:
		case SPECTRE_V2_USER_CMD_AUTO:
		case SPECTRE_V2_USER_CMD_SECCOMP:
			static_branch_enable(&switch_mm_cond_ibpb);
			break;
		default:
			break;
		}

		pr_info("mitigation: Enabling %s Indirect Branch Prediction Barrier\n",
			static_key_enabled(&switch_mm_always_ibpb) ?
			"always-on" : "conditional");
	}

	/* If enhanced IBRS is enabled no STIPB required */
	if (spectre_v2_eibrs_enabled())
		return;

	/*
	 * If SMT is not possible or STIBP is not available clear the STIPB
	 * mode.
	 */
	if (!smt_possible || !boot_cpu_has(X86_FEATURE_STIBP))
		mode = SPECTRE_V2_USER_NONE;
set_mode:
	spectre_v2_user = mode;
	/* Only print the STIBP mode when SMT possible */
	if (smt_possible)
		pr_info("%s\n", spectre_v2_user_strings[mode]);
}

static const char * const spectre_v2_strings[] = {
	[SPECTRE_V2_NONE]			= "Vulnerable",
	[SPECTRE_V2_RETPOLINE_GENERIC]		= "Mitigation: Full generic retpoline",
	[SPECTRE_V2_RETPOLINE_AMD]		= "Mitigation: Full AMD retpoline",
	[SPECTRE_V2_IBRS]			= "Mitigation: Basic IBRS",
	[SPECTRE_V2_IBRS_ENHANCED]		= "Mitigation: Enhanced IBRS",
};

static const struct {
	const char *option;
	enum spectre_v2_mitigation_cmd cmd;
	bool secure;
} mitigation_options[] = {
	{ "off",               SPECTRE_V2_CMD_NONE,              false },
	{ "on",                SPECTRE_V2_CMD_FORCE,             true },
	{ "retpoline",         SPECTRE_V2_CMD_RETPOLINE,         false },
	{ "retpoline,amd",     SPECTRE_V2_CMD_RETPOLINE_AMD,     false },
	{ "retpoline,generic", SPECTRE_V2_CMD_RETPOLINE_GENERIC, false },
	{ "auto",              SPECTRE_V2_CMD_AUTO,              false },
	{ "ibrs",              SPECTRE_V2_CMD_IBRS,              false },
};

static void spec_v2_print_cond(const char *reason, bool secure)
{
	if (boot_cpu_has_bug(X86_BUG_SPECTRE_V2) != secure)
		pr_info("%s selected on command line.\n", reason);
}

static enum spectre_v2_mitigation_cmd spectre_v2_parse_cmdline(void)
{
	enum spectre_v2_mitigation_cmd cmd = SPECTRE_V2_CMD_AUTO;
	char arg[20];
	int ret, i;

	if (cmdline_find_option_bool(saved_command_line, "noibrs"))
		set_ibrs_disabled();

	if (cmdline_find_option_bool(saved_command_line, "noibpb"))
		use_ibpb = false;

	if (cmdline_find_option_bool(saved_command_line, "nospectre_v2") ||
	    cpu_mitigations_off())
		goto disable;

	ret = cmdline_find_option(saved_command_line, "spectre_v2", arg, sizeof(arg));
	if (ret < 0)
		return SPECTRE_V2_CMD_AUTO;

	for (i = 0; i < ARRAY_SIZE(mitigation_options); i++) {
		if (!match_option(arg, ret, mitigation_options[i].option))
			continue;
		cmd = mitigation_options[i].cmd;
		break;
	}

	if (i >= ARRAY_SIZE(mitigation_options)) {
		pr_err("unknown option (%s). Switching to AUTO select\n", arg);
		return SPECTRE_V2_CMD_AUTO;
	}

	if ((cmd == SPECTRE_V2_CMD_RETPOLINE ||
	     cmd == SPECTRE_V2_CMD_RETPOLINE_AMD ||
	     cmd == SPECTRE_V2_CMD_RETPOLINE_GENERIC) &&
	    !IS_ENABLED(CONFIG_RETPOLINE)) {
		pr_err("%s selected but not compiled in. Switching to AUTO select\n", mitigation_options[i].option);
		return SPECTRE_V2_CMD_AUTO;
	}

	if (cmd == SPECTRE_V2_CMD_RETPOLINE_AMD &&
	    boot_cpu_data.x86_vendor != X86_VENDOR_AMD) {
		pr_err("retpoline,amd selected but CPU is not AMD. Switching to AUTO select\n");
		return SPECTRE_V2_CMD_AUTO;
	}

	spec_v2_print_cond(mitigation_options[i].option,
			   mitigation_options[i].secure);

	if (cmd == SPECTRE_V2_CMD_NONE)
		goto disable;

	return cmd;

disable:
	return SPECTRE_V2_CMD_NONE;
}

/* Check for Skylake-like CPUs (for RSB handling) */
static bool is_skylake_era(void)
{
	if (boot_cpu_data.x86_vendor == X86_VENDOR_INTEL &&
	    boot_cpu_data.x86 == 6) {
		switch (boot_cpu_data.x86_model) {
		case INTEL_FAM6_SKYLAKE_MOBILE:
		case INTEL_FAM6_SKYLAKE_DESKTOP:
		case INTEL_FAM6_SKYLAKE_X:
		case INTEL_FAM6_KABYLAKE_MOBILE:
		case INTEL_FAM6_KABYLAKE_DESKTOP:
			return true;
		}
	}
	return false;
}

static void ibrs_select(enum spectre_v2_mitigation *mode)
{
	/* Turn it on (if possible) */
	set_ibrs_inuse();
	if (!check_ibrs_inuse()) {
		pr_info("IBRS could not be enabled.\n");
		return;
	}
	/* Determine the specific IBRS variant in use */
	*mode = (check_basic_ibrs_inuse() ?
		SPECTRE_V2_IBRS : SPECTRE_V2_IBRS_ENHANCED);

	if (boot_cpu_has(X86_FEATURE_SMEP))
		return;

	/* IBRS without SMEP needs RSB overwrite */
	rsb_overwrite_enable();

	if (*mode == SPECTRE_V2_IBRS_ENHANCED)
		pr_warn("Enhanced IBRS might not provide full mitigation against Spectre v2 if SMEP is not available.\n");
}

static void select_ibrs_variant(enum spectre_v2_mitigation *mode)
{
	/* Attempt to start IBRS */
	ibrs_select(mode);

	if (*mode != SPECTRE_V2_NONE)
		/* Mode has been set to one of the IBRS variants */
		return;

	/* Could not enable IBRS, use retpoline mitigation if possible */
	if (IS_ENABLED(CONFIG_RETPOLINE)) {
		*mode = retpoline_mode;
		return;
	}

	pr_err("Spectre mitigation: IBRS could not be enabled; "
			"no mitigation available!");
}

static void disable_ibrs_and_friends(void)
{
	set_ibrs_disabled();
	if (use_ibrs & SPEC_CTRL_IBRS_SUPPORTED) {
		rsb_overwrite_disable();
		/* Disable IBRS on all cpus */
		spec_ctrl_flush_all_cpus(MSR_IA32_SPEC_CTRL,
			x86_spec_ctrl_base & ~SPEC_CTRL_FEATURE_ENABLE_IBRS);
	}
}

static bool retpoline_mode_selected(enum spectre_v2_mitigation mode)
{
	switch (mode) {
	case SPECTRE_V2_RETPOLINE_GENERIC:
	case SPECTRE_V2_RETPOLINE_AMD:
		return true;
	default:
		return false;
	}
	return false;
}

/*
 * Based on the cmd parsed from the kernel arguments and the capabilities of
 * the system, determine which spectre v2 mitigation will be employed and
 * return it.
 */
static enum spectre_v2_mitigation
select_auto_mitigation_mode(enum spectre_v2_mitigation_cmd cmd)
{
	enum spectre_v2_mitigation auto_mode = SPECTRE_V2_NONE;

	if (!boot_cpu_has_bug(X86_BUG_SPECTRE_V2) &&
		cmd == SPECTRE_V2_CMD_AUTO) {
		/* CPU is not affected, nothing to do */
		disable_ibrs_and_friends();
		return auto_mode;
	}

	pr_info("Options: %s%s%s\n",
		ibrs_supported ? (eibrs_supported ? "IBRS(enhanced) " : "IBRS(basic) ") : "",
		boot_cpu_has(X86_FEATURE_IBPB) ? "IBPB " : "",
		IS_ENABLED(CONFIG_RETPOLINE) ? "retpoline" : "");

	/*
	 * On AMD, if we have retpoline then favor it over IBRS.
	 * AMD plans to have a CPUID Function(8000_0008, EBX[18]=1)
	 * that indicates the processor prefers using IBRS over software
	 * mitigations such as retpoline. When that is available, this check
	 * should be adjusted accordingly.
	 */
	if ((IS_ENABLED(CONFIG_RETPOLINE)) &&
		(retpoline_mode == SPECTRE_V2_RETPOLINE_AMD)) {
		return retpoline_mode;
	}

	/*
	 * The default mitigation preference is:
	 * IBRS(enhanced) --> retpoline --> IBRS(basic)
	 * Except for Skylake cpus where we prefer basic IBRS over retpoline.
	 */
	if (eibrs_supported && !ibrs_disabled) {
		/*
		 * Enhanced IBRS supports an 'always on' model in which IBRS is
		 * enabled once and never disabled. Calling ibrs_select() now to
		 * set the correct mode and update the ibrs state variables.
		 */
		ibrs_select(&auto_mode);
		BUG_ON(auto_mode != SPECTRE_V2_IBRS_ENHANCED);
		return auto_mode;

	} else if (IS_ENABLED(CONFIG_RETPOLINE)) {
		/* On Skylake, basic IBRS is preferred over retpoline */
		if (ibrs_supported && !ibrs_disabled) {
			if (is_skylake_era() && use_ibrs_on_skylake) {
				/* Start the engine! */
				ibrs_select(&auto_mode);
				BUG_ON(auto_mode != SPECTRE_V2_IBRS);
				return auto_mode;
			}
		}
		/* retpoline mode has been initialized by retpoline_init() */
		return retpoline_mode;
	} else {
		/* If retpoline is not available, basic IBRS will do */
		ibrs_select(&auto_mode);
		if (auto_mode == SPECTRE_V2_IBRS)
			return auto_mode;

		pr_err("Spectre mitigation: IBRS could not be enabled; no mitigation available!");
		return SPECTRE_V2_NONE;
	}
}

/*
 * Activate the selected spectre v2 mitigation
 */
static void activate_spectre_v2_mitigation(enum spectre_v2_mitigation mode, enum spectre_v2_mitigation_cmd cmd)
{
	spectre_v2_enabled = mode;
	pr_info("%s\n", spectre_v2_strings[spectre_v2_enabled]);

	if (spectre_v2_enabled == SPECTRE_V2_NONE)
		return;

	/* Activate the selected mitigation if necessary. */
	if (retpoline_mode_selected(spectre_v2_enabled)) {
		retpoline_activate(spectre_v2_enabled);
		if (is_skylake_era()) {
			/*
			 * Indicate that Skylake+ CPUs also enable RSB stuffing
			 * from the above call to retpoline_activate().
			 */
			pr_info("Spectre v2 mitigation: Filling RSB on underflow conditions\n");
		}
	} else if (spectre_v2_eibrs_enabled()) {
		/* If enhanced IBRS mode is selected, enable it in all cpus */
		spec_ctrl_flush_all_cpus(MSR_IA32_SPEC_CTRL,
			x86_spec_ctrl_base | SPEC_CTRL_FEATURE_ENABLE_IBRS);
	}

	/*
	 * Overwrite the RSB after a VM exit to ensure that guest behavior
	 * cannot control it. Only enhanced IBRS with SMEP can avoid this.
	 */
	if (!spectre_v2_eibrs_enabled() || !boot_cpu_has(X86_FEATURE_SMEP))
		setup_force_cpu_cap(X86_FEATURE_VMEXIT_RSB_FULL);

	/*
	 * If spectre v2 protection has been enabled, unconditionally fill
	 * RSB during a context switch; this protects against two independent
	 * issues:
	 *
	 *	- RSB underflow (and switch to BTB) on Skylake+
	 *	- SpectreRSB variant of spectre v2 on X86_BUG_SPECTRE_V2 CPUs
	 */
	setup_force_cpu_cap(X86_FEATURE_RSB_CTXSW);
	pr_info("Spectre v2 mitigation: Filling RSB on context switch\n");

	/*
	 * Retpoline means the kernel is safe because it has no indirect
	 * branches. Enhanced IBRS protects firmware too, so, enable restricted
	 * speculation around firmware calls only when Enhanced IBRS isn't
	 * supported.
	 */
	if (ibrs_supported && !spectre_v2_eibrs_enabled()) {
		ibrs_firmware_enable();
		pr_info("Enabling Restricted Speculation for firmware calls\n");
	}

	/* Set up IBPB and STIBP depending on the general spectre V2 command */
	spectre_v2_user_select_mitigation(cmd);
}

static void spectre_v2_select_mitigation(void)
{
	enum spectre_v2_mitigation_cmd cmd = spectre_v2_parse_cmdline();
	enum spectre_v2_mitigation mode = SPECTRE_V2_NONE;

	if (IS_ENABLED(CONFIG_RETPOLINE))
		retpoline_init();

	switch (cmd) {
	case SPECTRE_V2_CMD_NONE:
		disable_ibrs_and_friends();
		return;

	case SPECTRE_V2_CMD_FORCE:
	case SPECTRE_V2_CMD_AUTO:
		mode = select_auto_mitigation_mode(cmd);
		break;

	case SPECTRE_V2_CMD_RETPOLINE:
	case SPECTRE_V2_CMD_RETPOLINE_AMD:
	case SPECTRE_V2_CMD_RETPOLINE_GENERIC:
		/*
		 * These options are sanitized by spectre_v2_parse_cmdline().
		 * If they were received here, it means CONFIG_RETPOLINE is
		 * enabled, so there is no need to check again.
		 */
		mode = retpoline_mode;
		break;

	case SPECTRE_V2_CMD_IBRS:
		/*
		 * Determine which IBRS variant can be enabled. If IBRS is not
		 * available, select_ibrs_variant() will select retpoline as
		 * fallback.
		 */
		select_ibrs_variant(&mode);
		break;
	}

	activate_spectre_v2_mitigation(mode, cmd);
}

static void update_stibp_msr(void * __unused)
{
	wrmsrl(MSR_IA32_SPEC_CTRL, x86_spec_ctrl_base);
}

/* Update x86_spec_ctrl_base in case SMT state changed. */
static void update_stibp_strict(void)
{
	u64 mask = x86_spec_ctrl_base & ~SPEC_CTRL_STIBP;

	if (sched_smt_active())
		mask |= SPEC_CTRL_STIBP;

	if (mask == x86_spec_ctrl_base)
		return;

	pr_info("Update user space SMT mitigation: STIBP %s\n",
		mask & SPEC_CTRL_STIBP ? "always-on" : "off");
	x86_spec_ctrl_base = mask;
	on_each_cpu(update_stibp_msr, NULL, 1);
}

/* Update the static key controlling the evaluation of TIF_SPEC_IB */
static void update_indir_branch_cond(void)
{
	if (sched_smt_active())
		static_branch_enable(&switch_to_cond_stibp);
	else
		static_branch_disable(&switch_to_cond_stibp);
}

#undef pr_fmt
#define pr_fmt(fmt) fmt

/* Update the static key controlling the MDS CPU buffer clear in idle */
static void update_mds_branch_idle(void)
{
	/*
	 * Enable the idle clearing if SMT is active on CPUs which are
	 * affected only by MSBDS and not any other MDS variant.
	 *
	 * The other variants cannot be mitigated when SMT is enabled,
	 * so unless explicitly requested clearing the buffers on idle
	 * would be a window dressing exercise.
	 */
	if (!boot_cpu_has(X86_BUG_MSBDS_ONLY) &&
	     mds_mitigation != MDS_MITIGATION_IDLE)
		return;

	if (sched_smt_active())
		static_branch_enable(&mds_idle_clear);
	else
		static_branch_disable(&mds_idle_clear);
}

#define MDS_MSG_SMT "MDS CPU bug present and SMT on, data leak possible. See https://www.kernel.org/doc/html/latest/admin-guide/hw-vuln/mds.html for more details.\n"
#define TAA_MSG_SMT "TAA CPU bug present and SMT on, data leak possible. See https://www.kernel.org/doc/html/latest/admin-guide/hw-vuln/tsx_async_abort.html for more details.\n"

void arch_smt_update(void)
{
	mutex_lock(&spec_ctrl_mutex);

	switch (spectre_v2_user) {
	case SPECTRE_V2_USER_NONE:
		break;
	case SPECTRE_V2_USER_STRICT:
	case SPECTRE_V2_USER_STRICT_PREFERRED:
		update_stibp_strict();
		break;
	case SPECTRE_V2_USER_PRCTL:
	case SPECTRE_V2_USER_SECCOMP:
		update_indir_branch_cond();
		break;
	}

	switch (mds_mitigation) {
	case MDS_MITIGATION_FULL:
	case MDS_MITIGATION_IDLE:
	case MDS_MITIGATION_VMWERV:
		if (sched_smt_active() && !boot_cpu_has(X86_BUG_MSBDS_ONLY))
			pr_warn_once(MDS_MSG_SMT);
		update_mds_branch_idle();
		break;
	case MDS_MITIGATION_OFF:
		break;
	}

	switch (taa_mitigation) {
	case TAA_MITIGATION_VERW:
	case TAA_MITIGATION_UCODE_NEEDED:
		if (sched_smt_active())
			pr_warn_once(TAA_MSG_SMT);
		break;
	case TAA_MITIGATION_TSX_DISABLED:
	case TAA_MITIGATION_OFF:
		break;
	}

	mutex_unlock(&spec_ctrl_mutex);
}

#undef pr_fmt
#define pr_fmt(fmt)	"Speculative Store Bypass: " fmt

/* The kernel command line selection */
enum ssb_mitigation_cmd {
	SPEC_STORE_BYPASS_CMD_NONE,
	SPEC_STORE_BYPASS_CMD_AUTO,
	SPEC_STORE_BYPASS_CMD_ON,
	SPEC_STORE_BYPASS_CMD_PRCTL,
	SPEC_STORE_BYPASS_CMD_SECCOMP,
	SPEC_STORE_BYPASS_CMD_USERSPACE /* Deprecated */
};

static const char * const ssb_strings[] = {
	[SPEC_STORE_BYPASS_NONE]	= "Vulnerable",
	[SPEC_STORE_BYPASS_DISABLE]	= "Mitigation: Speculative Store Bypass disabled",
	[SPEC_STORE_BYPASS_PRCTL]	= "Mitigation: Speculative Store Bypass disabled via prctl",
	[SPEC_STORE_BYPASS_SECCOMP]	= "Mitigation: Speculative Store Bypass disabled via prctl and seccomp",
};

static const struct {
	const char *option;
	enum ssb_mitigation_cmd cmd;
} ssb_mitigation_options[] = {
	{ "auto",	SPEC_STORE_BYPASS_CMD_AUTO },    /* Platform decides */
	{ "on",		SPEC_STORE_BYPASS_CMD_ON },      /* Disable Speculative Store Bypass */
	{ "off",	SPEC_STORE_BYPASS_CMD_NONE },    /* Don't touch Speculative Store Bypass */
	{ "prctl",	SPEC_STORE_BYPASS_CMD_PRCTL },   /* Disable Speculative Store Bypass via prctl */
	{ "seccomp",	SPEC_STORE_BYPASS_CMD_SECCOMP }, /* Disable Speculative Store Bypass via prctl and seccomp */
	{ "userspace",	SPEC_STORE_BYPASS_CMD_USERSPACE }, /* Disable Speculative Store Bypass for userspace (deprecated) */
};

static enum ssb_mitigation_cmd ssb_parse_cmdline(void)
{
	enum ssb_mitigation_cmd cmd = SPEC_STORE_BYPASS_CMD_AUTO;
	char arg[20];
	int ret, i;

	if (cmdline_find_option_bool(saved_command_line, "nospec_store_bypass_disable") ||
	    cpu_mitigations_off()) {
		return SPEC_STORE_BYPASS_CMD_NONE;
	} else {
		ret = cmdline_find_option(saved_command_line, "spec_store_bypass_disable",
					  arg, sizeof(arg));
		if (ret < 0)
			return SPEC_STORE_BYPASS_CMD_AUTO;

		for (i = 0; i < ARRAY_SIZE(ssb_mitigation_options); i++) {
			if (!match_option(arg, ret, ssb_mitigation_options[i].option))
				continue;

			cmd = ssb_mitigation_options[i].cmd;
			break;
		}

		if (i >= ARRAY_SIZE(ssb_mitigation_options)) {
			pr_err("unknown option (%s). Switching to AUTO select\n", arg);
			return SPEC_STORE_BYPASS_CMD_AUTO;
		}
	}

	return cmd;
}

static enum ssb_mitigation ssb_select_mitigation(void)
{
	enum ssb_mitigation mode = SPEC_STORE_BYPASS_NONE;
	enum ssb_mitigation_cmd cmd;

	if (!boot_cpu_has(X86_FEATURE_SSBD))
		return mode;

	cmd = ssb_parse_cmdline();
	if (!boot_cpu_has_bug(X86_BUG_SPEC_STORE_BYPASS) &&
	    (cmd == SPEC_STORE_BYPASS_CMD_NONE ||
	     cmd == SPEC_STORE_BYPASS_CMD_AUTO))
		return mode;

	switch (cmd) {
	case SPEC_STORE_BYPASS_CMD_AUTO:
	case SPEC_STORE_BYPASS_CMD_SECCOMP:
		/*
		 * Choose prctl+seccomp as the default mode if seccomp is
		 * enabled.
		 */
		if (IS_ENABLED(CONFIG_SECCOMP))
			mode = SPEC_STORE_BYPASS_SECCOMP;
		else
			mode = SPEC_STORE_BYPASS_PRCTL;
		break;
	case SPEC_STORE_BYPASS_CMD_ON:
		mode = SPEC_STORE_BYPASS_DISABLE;
		break;
	case SPEC_STORE_BYPASS_CMD_PRCTL:
		mode = SPEC_STORE_BYPASS_PRCTL;
		break;
	case SPEC_STORE_BYPASS_CMD_USERSPACE:
		pr_warn("spec_store_bypass_disable=userspace is deprecated. "
			"Disabling Speculative Store Bypass\n");
		if (boot_cpu_data.x86_vendor == X86_VENDOR_INTEL)
			mode = SPEC_STORE_BYPASS_DISABLE;
		break;
	case SPEC_STORE_BYPASS_CMD_NONE:
		break;
	}

	return mode;
}

static void ssb_init(void)
{
	/*
	 * If SSBD is controlled by the SPEC_CTRL MSR, then set the proper
	 * bit in the mask to allow guests to use the mitigation even in the
	 * case where the host does not enable it.
	 */
	if (static_cpu_has(X86_FEATURE_SPEC_CTRL_SSBD) ||
	    static_cpu_has(X86_FEATURE_AMD_SSBD)) {
		x86_spec_ctrl_mask |= SPEC_CTRL_SSBD;
	}

	/*
	 * We have three CPU feature flags that are in play here:
	 *  - X86_BUG_SPEC_STORE_BYPASS - CPU is susceptible.
	 *  - X86_FEATURE_SSBD - CPU is able to turn off speculative store bypass
	 *  - X86_FEATURE_SPEC_STORE_BYPASS_DISABLE - engage the mitigation
	 */

	/*
	 * If SSBD is controlled by the SPEC_CTRL MSR, then set the proper
	 * bit in the mask to allow guests to use the mitigation even in the
	 * case where the host does not.
	 */
	if (boot_cpu_has(X86_FEATURE_SPEC_CTRL_SSBD) ||
	    boot_cpu_has(X86_FEATURE_AMD_SSBD)) {
		x86_spec_ctrl_mask |= SPEC_CTRL_SSBD;
	}

	if (ssb_mode == SPEC_STORE_BYPASS_DISABLE)
		setup_force_cpu_cap(X86_FEATURE_SPEC_STORE_BYPASS_DISABLE);

	if (ssb_mode == SPEC_STORE_BYPASS_DISABLE) {
		/*
		 * Intel uses the SPEC CTRL MSR Bit(2) for this, while AMD may
		 * use a completely different MSR and bit dependent on family.
		 */
		switch (boot_cpu_data.x86_vendor) {
		case X86_VENDOR_INTEL:
		case X86_VENDOR_AMD:
			if (!boot_cpu_has(X86_FEATURE_SPEC_CTRL_SSBD) &&
			    !boot_cpu_has(X86_FEATURE_AMD_SSBD)) {
				x86_amd_ssb_disable();
				break;
			}
			x86_spec_ctrl_base |= SPEC_CTRL_SSBD;
			x86_spec_ctrl_priv |= SPEC_CTRL_SSBD;

			x86_spec_ctrl_set(SPEC_CTRL_INITIAL);

			update_cpu_spec_ctrl_all();
			break;
		}
	}

	if (boot_cpu_has_bug(X86_BUG_SPEC_STORE_BYPASS))
		pr_info("%s\n", ssb_strings[ssb_mode]);
}

#undef pr_fmt
#define pr_fmt(fmt)     "Speculation prctl: " fmt

static void task_update_spec_tif(struct task_struct *tsk)
{
	/* Force the update of the real TIF bits */
	set_tsk_thread_flag(tsk, TIF_SPEC_FORCE_UPDATE);

	/*
	 * Immediately update the speculation control MSRs for the current
	 * task, but for a non-current task delay setting the CPU
	 * mitigation until it is scheduled next.
	 *
	 * This can only happen for SECCOMP mitigation. For PRCTL it's
	 * always the current task.
	 */
	if (tsk == current)
		speculation_ctrl_update_current();
}

static int ssb_prctl_set(struct task_struct *task, unsigned long ctrl)
{
	if (ssb_mode != SPEC_STORE_BYPASS_PRCTL &&
	    ssb_mode != SPEC_STORE_BYPASS_SECCOMP)
		return -ENXIO;

	switch (ctrl) {
	case PR_SPEC_ENABLE:
		/* If speculation is force disabled, enable is not allowed */
		if (task_spec_ssb_force_disable(task))
			return -EPERM;
		task_clear_spec_ssb_disable(task);
		task_update_spec_tif(task);
		break;
	case PR_SPEC_DISABLE:
		task_set_spec_ssb_disable(task);
		task_update_spec_tif(task);
		break;
	case PR_SPEC_FORCE_DISABLE:
		task_set_spec_ssb_disable(task);
		task_set_spec_ssb_force_disable(task);
		task_update_spec_tif(task);
		break;
	default:
		return -ERANGE;
	}
	return 0;
}

static int ib_prctl_set(struct task_struct *task, unsigned long ctrl)
{
	switch (ctrl) {
	case PR_SPEC_ENABLE:
		if (spectre_v2_user == SPECTRE_V2_USER_NONE)
			return 0;
		/*
		 * Indirect branch speculation is always disabled in strict
		 * mode.
		 */
		if (spectre_v2_user == SPECTRE_V2_USER_STRICT ||
		    spectre_v2_user == SPECTRE_V2_USER_STRICT_PREFERRED)
			return -EPERM;
		task_clear_spec_ib_disable(task);
		task_update_spec_tif(task);
		break;
	case PR_SPEC_DISABLE:
	case PR_SPEC_FORCE_DISABLE:
		/*
		 * Indirect branch speculation is always allowed when
		 * mitigation is force disabled.
		 */
		if (spectre_v2_user == SPECTRE_V2_USER_NONE)
			return -EPERM;
		if (spectre_v2_user == SPECTRE_V2_USER_STRICT ||
		    spectre_v2_user == SPECTRE_V2_USER_STRICT_PREFERRED)
			return 0;
		task_set_spec_ib_disable(task);
		if (ctrl == PR_SPEC_FORCE_DISABLE)
			task_set_spec_ib_force_disable(task);
		task_update_spec_tif(task);
		break;
	default:
		return -ERANGE;
	}
	return 0;
}

int arch_prctl_spec_ctrl_set(struct task_struct *task, unsigned long which,
			     unsigned long ctrl)
{
	switch (which) {
	case PR_SPEC_STORE_BYPASS:
		return ssb_prctl_set(task, ctrl);
	case PR_SPEC_INDIRECT_BRANCH:
		return ib_prctl_set(task, ctrl);
	default:
		return -ENODEV;
	}
}

#ifdef CONFIG_SECCOMP
void arch_seccomp_spec_mitigate(struct task_struct *task)
{
	if (ssb_mode == SPEC_STORE_BYPASS_SECCOMP)
		ssb_prctl_set(task, PR_SPEC_FORCE_DISABLE);
	if (spectre_v2_user == SPECTRE_V2_USER_SECCOMP)
		ib_prctl_set(task, PR_SPEC_FORCE_DISABLE);
}
#endif

static int ssb_prctl_get(struct task_struct *task)
{
	switch (ssb_mode) {
	case SPEC_STORE_BYPASS_DISABLE:
		return PR_SPEC_DISABLE;
	case SPEC_STORE_BYPASS_SECCOMP:
	case SPEC_STORE_BYPASS_PRCTL:
		if (task_spec_ssb_force_disable(task))
			return PR_SPEC_PRCTL | PR_SPEC_FORCE_DISABLE;
		if (task_spec_ssb_disable(task))
			return PR_SPEC_PRCTL | PR_SPEC_DISABLE;
		return PR_SPEC_PRCTL | PR_SPEC_ENABLE;
	default:
		if (boot_cpu_has_bug(X86_BUG_SPEC_STORE_BYPASS))
			return PR_SPEC_ENABLE;
		return PR_SPEC_NOT_AFFECTED;
	}
}

static int ib_prctl_get(struct task_struct *task)
{
	if (!boot_cpu_has_bug(X86_BUG_SPECTRE_V2))
		return PR_SPEC_NOT_AFFECTED;

	switch (spectre_v2_user) {
	case SPECTRE_V2_USER_NONE:
		return PR_SPEC_ENABLE;
	case SPECTRE_V2_USER_PRCTL:
	case SPECTRE_V2_USER_SECCOMP:
		if (task_spec_ib_force_disable(task))
			return PR_SPEC_PRCTL | PR_SPEC_FORCE_DISABLE;
		if (task_spec_ib_disable(task))
			return PR_SPEC_PRCTL | PR_SPEC_DISABLE;
		return PR_SPEC_PRCTL | PR_SPEC_ENABLE;
	case SPECTRE_V2_USER_STRICT:
	case SPECTRE_V2_USER_STRICT_PREFERRED:
		return PR_SPEC_DISABLE;
	default:
		return PR_SPEC_NOT_AFFECTED;
	}
}

int arch_prctl_spec_ctrl_get(struct task_struct *task, unsigned long which)
{
	switch (which) {
	case PR_SPEC_STORE_BYPASS:
		return ssb_prctl_get(task);
	case PR_SPEC_INDIRECT_BRANCH:
		return ib_prctl_get(task);
	default:
		return -ENODEV;
	}
}

void x86_spec_ctrl_setup_ap(void)
{
	if (boot_cpu_has(X86_FEATURE_MSR_SPEC_CTRL))
		x86_spec_ctrl_set(SPEC_CTRL_INITIAL);

	if (ssb_mode == SPEC_STORE_BYPASS_DISABLE)
		x86_amd_ssb_disable();
}

bool itlb_multihit_kvm_mitigation;
EXPORT_SYMBOL_GPL(itlb_multihit_kvm_mitigation);

#undef pr_fmt
#define pr_fmt(fmt)	"L1TF: " fmt

/* Default mitigation for L1TF-affected CPUs */
enum l1tf_mitigations l1tf_mitigation = L1TF_MITIGATION_FLUSH;
#if IS_ENABLED(CONFIG_KVM_INTEL)
EXPORT_SYMBOL_GPL(l1tf_mitigation);
#endif
enum vmx_l1d_flush_state l1tf_vmx_mitigation = VMENTER_L1D_FLUSH_AUTO;
EXPORT_SYMBOL_GPL(l1tf_vmx_mitigation);

/*
 * These CPUs all support 44bits physical address space internally in the
 * cache but CPUID can report a smaller number of physical address bits.
 *
 * The L1TF mitigation uses the top most address bit for the inversion of
 * non present PTEs. When the installed memory reaches into the top most
 * address bit due to memory holes, which has been observed on machines
 * which report 36bits physical address bits and have 32G RAM installed,
 * then the mitigation range check in l1tf_select_mitigation() triggers.
 * This is a false positive because the mitigation is still possible due to
 * the fact that the cache uses 44bit internally. Use the cache bits
 * instead of the reported physical bits and adjust them on the affected
 * machines to 44bit if the reported bits are less than 44.
 */
static void override_cache_bits(struct cpuinfo_x86 *c)
{
	if (c->x86 != 6)
		return;

	switch (c->x86_model) {
	case INTEL_FAM6_NEHALEM:
	case INTEL_FAM6_WESTMERE:
	case INTEL_FAM6_SANDYBRIDGE:
	case INTEL_FAM6_IVYBRIDGE:
	case INTEL_FAM6_HASWELL_CORE:
	case INTEL_FAM6_HASWELL_ULT:
	case INTEL_FAM6_HASWELL_GT3E:
	case INTEL_FAM6_BROADWELL_CORE:
	case INTEL_FAM6_BROADWELL_GT3E:
	case INTEL_FAM6_SKYLAKE_MOBILE:
	case INTEL_FAM6_SKYLAKE_DESKTOP:
	case INTEL_FAM6_KABYLAKE_MOBILE:
	case INTEL_FAM6_KABYLAKE_DESKTOP:
		if (c->x86_cache_bits < 44)
			c->x86_cache_bits = 44;
		break;
	}
}

static void l1tf_select_mitigation(void)
{
	u64 half_pa;

	if (!boot_cpu_has_bug(X86_BUG_L1TF))
		return;

	if (cpu_mitigations_off())
		l1tf_mitigation = L1TF_MITIGATION_OFF;
	else if (cpu_mitigations_auto_nosmt())
		l1tf_mitigation = L1TF_MITIGATION_FLUSH_NOSMT;

	override_cache_bits(&boot_cpu_data);

	switch (l1tf_mitigation) {
	case L1TF_MITIGATION_OFF:
	case L1TF_MITIGATION_FLUSH_NOWARN:
	case L1TF_MITIGATION_FLUSH:
		break;
	case L1TF_MITIGATION_FLUSH_NOSMT:
	case L1TF_MITIGATION_FULL:
		cpu_smt_disable(false);
		break;
	case L1TF_MITIGATION_FULL_FORCE:
		cpu_smt_disable(true);
		break;
	}

#if CONFIG_PGTABLE_LEVELS == 2
	pr_warn("Kernel not compiled for PAE. No mitigation for L1TF\n");
	return;
#endif

	half_pa = (u64)l1tf_pfn_limit() << PAGE_SHIFT;
	if (l1tf_mitigation != L1TF_MITIGATION_OFF &&
			e820__mapped_any(half_pa, ULLONG_MAX - half_pa, E820_TYPE_RAM)) {
		pr_warn("System has more than MAX_PA/2 memory. L1TF mitigation not effective.\n");
		pr_info("You may make it effective by booting the kernel with mem=%llu parameter.\n",
				half_pa);
		pr_info("However, doing so will make a part of your RAM unusable.\n");
		pr_info("Reading https://www.kernel.org/doc/html/latest/admin-guide/hw-vuln/l1tf.html might help you decide.\n");
		return;
	}

	setup_force_cpu_cap(X86_FEATURE_L1TF_PTEINV);
}

static int __init l1tf_cmdline(char *str)
{
	if (!boot_cpu_has_bug(X86_BUG_L1TF))
		return 0;

	if (!str)
		return -EINVAL;

	if (!strcmp(str, "off"))
		l1tf_mitigation = L1TF_MITIGATION_OFF;
	else if (!strcmp(str, "flush,nowarn"))
		l1tf_mitigation = L1TF_MITIGATION_FLUSH_NOWARN;
	else if (!strcmp(str, "flush"))
		l1tf_mitigation = L1TF_MITIGATION_FLUSH;
	else if (!strcmp(str, "flush,nosmt"))
		l1tf_mitigation = L1TF_MITIGATION_FLUSH_NOSMT;
	else if (!strcmp(str, "full"))
		l1tf_mitigation = L1TF_MITIGATION_FULL;
	else if (!strcmp(str, "full,force"))
		l1tf_mitigation = L1TF_MITIGATION_FULL_FORCE;

	return 0;
}
early_param("l1tf", l1tf_cmdline);

#undef pr_fmt
#define pr_fmt(fmt) fmt

#ifdef CONFIG_SYSFS

#define L1TF_DEFAULT_MSG "Mitigation: PTE Inversion"

#if IS_ENABLED(CONFIG_KVM_INTEL)
static const char * const l1tf_vmx_states[] = {
	[VMENTER_L1D_FLUSH_AUTO]		= "auto",
	[VMENTER_L1D_FLUSH_NEVER]		= "vulnerable",
	[VMENTER_L1D_FLUSH_COND]		= "conditional cache flushes",
	[VMENTER_L1D_FLUSH_ALWAYS]		= "cache flushes",
	[VMENTER_L1D_FLUSH_EPT_DISABLED]	= "EPT disabled",
	[VMENTER_L1D_FLUSH_NOT_REQUIRED]	= "flush not necessary"
};

static ssize_t l1tf_show_state(char *buf)
{
	if (l1tf_vmx_mitigation == VMENTER_L1D_FLUSH_AUTO)
		return sprintf(buf, "%s\n", L1TF_DEFAULT_MSG);

	if (l1tf_vmx_mitigation == VMENTER_L1D_FLUSH_EPT_DISABLED ||
	    (l1tf_vmx_mitigation == VMENTER_L1D_FLUSH_NEVER &&
	     sched_smt_active())) {
		return sprintf(buf, "%s; VMX: %s\n", L1TF_DEFAULT_MSG,
			       l1tf_vmx_states[l1tf_vmx_mitigation]);
	}

	return sprintf(buf, "%s; VMX: %s, SMT %s\n", L1TF_DEFAULT_MSG,
		       l1tf_vmx_states[l1tf_vmx_mitigation],
		       sched_smt_active() ? "vulnerable" : "disabled");
}

static ssize_t itlb_multihit_show_state(char *buf)
{
	if (itlb_multihit_kvm_mitigation)
		return sprintf(buf, "KVM: Mitigation: Split huge pages\n");
	else
		return sprintf(buf, "KVM: Vulnerable\n");
}
#else
static ssize_t l1tf_show_state(char *buf)
{
	return sprintf(buf, "%s\n", L1TF_DEFAULT_MSG);
}

static ssize_t itlb_multihit_show_state(char *buf)
{
	return sprintf(buf, "Processor vulnerable\n");
}
#endif

static ssize_t mds_show_state(char *buf)
{
	if (boot_cpu_has(X86_FEATURE_HYPERVISOR)) {
		return sprintf(buf, "%s; SMT Host state unknown\n",
			       mds_strings[mds_mitigation]);
	}

	if (boot_cpu_has(X86_BUG_MSBDS_ONLY)) {
		return sprintf(buf, "%s; SMT %s\n", mds_strings[mds_mitigation],
			       (mds_mitigation == MDS_MITIGATION_OFF ? "vulnerable" :
			        sched_smt_active() ? "mitigated" : "disabled"));
	}

	return sprintf(buf, "%s; SMT %s\n", mds_strings[mds_mitigation],
		       sched_smt_active() ? "vulnerable" : "disabled");
}

static ssize_t tsx_async_abort_show_state(char *buf)
{
	if ((taa_mitigation == TAA_MITIGATION_TSX_DISABLED) ||
	    (taa_mitigation == TAA_MITIGATION_OFF))
		return sprintf(buf, "%s\n", taa_strings[taa_mitigation]);

	if (boot_cpu_has(X86_FEATURE_HYPERVISOR)) {
		return sprintf(buf, "%s; SMT Host state unknown\n",
			       taa_strings[taa_mitigation]);
	}

	return sprintf(buf, "%s; SMT %s\n", taa_strings[taa_mitigation],
		       sched_smt_active() ? "vulnerable" : "disabled");
}

static char *stibp_state(void)
{
	if (spectre_v2_eibrs_enabled())
		return "";

	switch (spectre_v2_user) {
	case SPECTRE_V2_USER_NONE:
		return ", STIBP: disabled";
	case SPECTRE_V2_USER_STRICT:
		return ", STIBP: forced";
	case SPECTRE_V2_USER_STRICT_PREFERRED:
		return ", STIBP: always-on";
	case SPECTRE_V2_USER_PRCTL:
	case SPECTRE_V2_USER_SECCOMP:
		if (static_key_enabled(&switch_to_cond_stibp))
			return ", STIBP: conditional";
	}
	return "";
}

static char *ibpb_state(void)
{
	if (boot_cpu_has(X86_FEATURE_IBPB)) {
		if (static_key_enabled(&switch_mm_always_ibpb))
			return ", IBPB: always-on";
		if (static_key_enabled(&switch_mm_cond_ibpb))
			return ", IBPB: conditional";
		return ", IBPB: disabled";
	}
	return "";
}

static ssize_t cpu_show_common(struct device *dev, struct device_attribute *attr,
			       char *buf, unsigned int bug)
{
	if (!boot_cpu_has_bug(bug))
		return sprintf(buf, "Not affected\n");

	switch (bug) {
	case X86_BUG_CPU_MELTDOWN:
		if (boot_cpu_has(X86_FEATURE_PTI))
			return sprintf(buf, "Mitigation: PTI\n");

		if (hypervisor_is_type(X86_HYPER_XEN_PV))
			return sprintf(buf, "Unknown (XEN PV detected, hypervisor mitigation required)\n");

		break;

	case X86_BUG_SPECTRE_V1:
		return sprintf(buf, "%s\n", spectre_v1_strings[spectre_v1_mitigation]);

	case X86_BUG_SPECTRE_V2:
		return sprintf(buf, "%s%s%s%s%s\n", spectre_v2_strings[spectre_v2_enabled],
			       ibpb_state(),
			       ibrs_firmware_enabled() ? ", IBRS_FW" : "",
			       stibp_state(),
			       spectre_v2_module_string());

	case X86_BUG_SPEC_STORE_BYPASS:
		return sprintf(buf, "%s\n", ssb_strings[ssb_mode]);

	case X86_BUG_L1TF:
		if (boot_cpu_has(X86_FEATURE_L1TF_PTEINV))
			return l1tf_show_state(buf);
		break;

	case X86_BUG_MDS:
		return mds_show_state(buf);

	case X86_BUG_TAA:
		return tsx_async_abort_show_state(buf);

	case X86_BUG_ITLB_MULTIHIT:
		return itlb_multihit_show_state(buf);

<<<<<<< HEAD

=======
>>>>>>> 775d01b6
	default:
		break;
	}

	return sprintf(buf, "Vulnerable\n");
}

ssize_t cpu_show_meltdown(struct device *dev, struct device_attribute *attr, char *buf)
{
	return cpu_show_common(dev, attr, buf, X86_BUG_CPU_MELTDOWN);
}

ssize_t cpu_show_spectre_v1(struct device *dev, struct device_attribute *attr, char *buf)
{
	return cpu_show_common(dev, attr, buf, X86_BUG_SPECTRE_V1);
}

ssize_t cpu_show_spectre_v2(struct device *dev, struct device_attribute *attr, char *buf)
{
	return cpu_show_common(dev, attr, buf, X86_BUG_SPECTRE_V2);
}

ssize_t cpu_show_spec_store_bypass(struct device *dev, struct device_attribute *attr, char *buf)
{
	return cpu_show_common(dev, attr, buf, X86_BUG_SPEC_STORE_BYPASS);
}

ssize_t cpu_show_l1tf(struct device *dev, struct device_attribute *attr, char *buf)
{
	return cpu_show_common(dev, attr, buf, X86_BUG_L1TF);
}

ssize_t cpu_show_mds(struct device *dev, struct device_attribute *attr, char *buf)
{
	return cpu_show_common(dev, attr, buf, X86_BUG_MDS);
}

ssize_t cpu_show_tsx_async_abort(struct device *dev, struct device_attribute *attr, char *buf)
{
	return cpu_show_common(dev, attr, buf, X86_BUG_TAA);
}

ssize_t cpu_show_itlb_multihit(struct device *dev, struct device_attribute *attr, char *buf)
{
	return cpu_show_common(dev, attr, buf, X86_BUG_ITLB_MULTIHIT);
}
#endif<|MERGE_RESOLUTION|>--- conflicted
+++ resolved
@@ -94,7 +94,6 @@
 DEFINE_STATIC_KEY_FALSE(rsb_overwrite_key);
 EXPORT_SYMBOL(rsb_overwrite_key);
 
-<<<<<<< HEAD
 static bool is_skylake_era(void);
 static void disable_ibrs_and_friends(void);
 
@@ -148,16 +147,6 @@
 
 static enum ssb_mitigation ssb_mode = SPEC_STORE_BYPASS_NONE;
 static void taa_select_mitigation(void);
-=======
-#include "cpu.h"
-
-static void __init spectre_v1_select_mitigation(void);
-static void __init spectre_v2_select_mitigation(void);
-static void __init ssb_select_mitigation(void);
-static void __init l1tf_select_mitigation(void);
-static void __init mds_select_mitigation(void);
-static void __init taa_select_mitigation(void);
->>>>>>> 775d01b6
 
 /* The base value of the SPEC_CTRL MSR that always has to be preserved. */
 u64 x86_spec_ctrl_base;
@@ -307,7 +296,6 @@
 	l1tf_select_mitigation();
 	mds_select_mitigation();
 	taa_select_mitigation();
-<<<<<<< HEAD
 
 	/*
 	 * If we are late loading the microcode, all the stuff bellow cannot
@@ -315,8 +303,6 @@
 	*/
 	if (system_state == SYSTEM_RUNNING)
 		return;
-=======
->>>>>>> 775d01b6
 
 	arch_smt_update();
 
@@ -594,30 +580,18 @@
 #define pr_fmt(fmt)	"TAA: " fmt
 
 /* Default mitigation for TAA-affected CPUs */
-<<<<<<< HEAD
 static enum taa_mitigations taa_mitigation __read_mostly = TAA_MITIGATION_VERW;
 static bool taa_nosmt;
-=======
-static enum taa_mitigations taa_mitigation __ro_after_init = TAA_MITIGATION_VERW;
-static bool taa_nosmt __ro_after_init;
->>>>>>> 775d01b6
 
 static const char * const taa_strings[] = {
 	[TAA_MITIGATION_OFF]		= "Vulnerable",
 	[TAA_MITIGATION_UCODE_NEEDED]	= "Vulnerable: Clear CPU buffers attempted, no microcode",
 	[TAA_MITIGATION_VERW]		= "Mitigation: Clear CPU buffers",
-<<<<<<< HEAD
 	[TAA_MITIGATION_IDLE]		= "Mitigation: Clear CPU buffers during idle only",
 	[TAA_MITIGATION_TSX_DISABLED]	= "Mitigation: TSX disabled",
 };
 
 static void taa_select_mitigation(void)
-=======
-	[TAA_MITIGATION_TSX_DISABLED]	= "Mitigation: TSX disabled",
-};
-
-static void __init taa_select_mitigation(void)
->>>>>>> 775d01b6
 {
 	u64 ia32_cap;
 
@@ -641,7 +615,6 @@
 	if (taa_mitigation == TAA_MITIGATION_OFF)
 		goto out;
 
-<<<<<<< HEAD
 	ia32_cap = x86_read_arch_cap_msr();
 
 	if (boot_cpu_has(X86_FEATURE_MD_CLEAR)) {
@@ -659,11 +632,6 @@
 			}; 
 		}
 	} else
-=======
-	if (boot_cpu_has(X86_FEATURE_MD_CLEAR))
-		taa_mitigation = TAA_MITIGATION_VERW;
-	else
->>>>>>> 775d01b6
 		taa_mitigation = TAA_MITIGATION_UCODE_NEEDED;
 
 	/*
@@ -675,10 +643,6 @@
 	 * On MDS_NO=1 CPUs if ARCH_CAP_TSX_CTRL_MSR is not set, microcode
 	 * update is required.
 	 */
-<<<<<<< HEAD
-=======
-	ia32_cap = x86_read_arch_cap_msr();
->>>>>>> 775d01b6
 	if ( (ia32_cap & ARCH_CAP_MDS_NO) &&
 	    !(ia32_cap & ARCH_CAP_TSX_CTRL_MSR))
 		taa_mitigation = TAA_MITIGATION_UCODE_NEEDED;
@@ -690,15 +654,11 @@
 	 * For guests that can't determine whether the correct microcode is
 	 * present on host, enable the mitigation for UCODE_NEEDED as well.
 	 */
-<<<<<<< HEAD
 
 	if (taa_mitigation == TAA_MITIGATION_IDLE) 
 		static_branch_enable(&mds_idle_clear);
 	else
 		static_branch_enable(&mds_user_clear);
-=======
-	static_branch_enable(&mds_user_clear);
->>>>>>> 775d01b6
 
 	if (taa_nosmt || cpu_mitigations_auto_nosmt())
 		cpu_smt_disable(false);
@@ -719,11 +679,8 @@
 		taa_mitigation = TAA_MITIGATION_OFF;
 	} else if (!strcmp(str, "full")) {
 		taa_mitigation = TAA_MITIGATION_VERW;
-<<<<<<< HEAD
 	} else if (!strcmp(str, "idle")) {
 		taa_mitigation = TAA_MITIGATION_IDLE;
-=======
->>>>>>> 775d01b6
 	} else if (!strcmp(str, "full,nosmt")) {
 		taa_mitigation = TAA_MITIGATION_VERW;
 		taa_nosmt = true;
@@ -2156,10 +2113,6 @@
 	case X86_BUG_ITLB_MULTIHIT:
 		return itlb_multihit_show_state(buf);
 
-<<<<<<< HEAD
-
-=======
->>>>>>> 775d01b6
 	default:
 		break;
 	}
