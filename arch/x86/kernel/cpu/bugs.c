--- conflicted
+++ resolved
@@ -1838,15 +1838,6 @@
 		if (spectre_v2_user_ibpb == SPECTRE_V2_USER_NONE &&
 		    spectre_v2_user_stibp == SPECTRE_V2_USER_NONE)
 			return 0;
-<<<<<<< HEAD
-		/*
-		 * Indirect branch speculation is always disabled in strict
-		 * mode.
-		 */
-		if (spectre_v2_user_ibpb == SPECTRE_V2_USER_STRICT ||
-		    spectre_v2_user_stibp == SPECTRE_V2_USER_STRICT ||
-		    spectre_v2_user_stibp == SPECTRE_V2_USER_STRICT_PREFERRED)
-=======
 
 		/*
 		 * With strict mode for both IBPB and STIBP, the instruction
@@ -1865,7 +1856,6 @@
 		 */
 		if (!is_spec_ib_user_controlled() ||
 		    task_spec_ib_force_disable(task))
->>>>>>> 31544329
 			return -EPERM;
 
 		task_clear_spec_ib_disable(task);
