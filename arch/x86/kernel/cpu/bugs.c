// SPDX-License-Identifier: GPL-2.0
/*
 *  Copyright (C) 1994  Linus Torvalds
 *
 *  Cyrix stuff, June 1998 by:
 *	- Rafael R. Reilova (moved everything from head.S),
 *        <rreilova@ececs.uc.edu>
 *	- Channing Corn (tests & fixes),
 *	- Andrew D. Balsa (code cleanup).
 */
#include <linux/init.h>
#include <linux/utsname.h>
#include <linux/cpu.h>
#include <linux/module.h>
#include <linux/nospec.h>
#include <linux/prctl.h>
#include <linux/jump_label.h>
#include <linux/sched/smt.h>

#include <asm/spec-ctrl.h>
#include <asm/cmdline.h>
#include <asm/bugs.h>
#include <asm/processor.h>
#include <asm/processor-flags.h>
#include <asm/fpu/internal.h>
#include <asm/msr.h>
#include <asm/vmx.h>
#include <asm/paravirt.h>
#include <asm/alternative.h>
#include <asm/hypervisor.h>
#include <asm/pgtable.h>
#include <asm/set_memory.h>
#include <asm/intel-family.h>
#include <asm/hypervisor.h>
#include <asm/e820/api.h>
#include <asm/spec_ctrl.h>

/*
 * use_ibrs flags:
 * SPEC_CTRL_BASIC_IBRS_INUSE		basic ibrs is currently in use
 * SPEC_CTRL_IBRS_SUPPORTED		system supports basic ibrs
 * SPEC_CTRL_IBRS_ADMIN_DISABLED	admin disables ibrs (basic and enhanced)
 * SPEC_CTRL_ENHCD_IBRS_SUPPORTED	system supports enhanced ibrs
 * SPEC_CTRL_ENHCD_IBRS_INUSE		nhanced ibrs is currently in use
 */
unsigned int use_ibrs;
EXPORT_SYMBOL(use_ibrs);

DEFINE_PER_CPU(unsigned int, cpu_ibrs) = 0;
EXPORT_PER_CPU_SYMBOL(cpu_ibrs);

/*
 * IBRS Firmware Variables
 *
 * ibrs_firmware_enabled_key controls if IBRS is effectively enabled
 * for firmware calls.
 */
DEFINE_STATIC_KEY_FALSE(ibrs_firmware_enabled_key);
EXPORT_SYMBOL(ibrs_firmware_enabled_key);

/*
 * IBPB Variables
 *
 * IBPB suports is indicated by the X86_FEATURE_IBPB cpu capability.
 * use_ibpb indicates if IBPB should be selected at boot time.
 */
static bool use_ibpb = true;

/* mutex to serialize IBRS & IBPB control changes */
DEFINE_MUTEX(spec_ctrl_mutex);
EXPORT_SYMBOL(spec_ctrl_mutex);

bool use_ibrs_on_skylake = true;
EXPORT_SYMBOL(use_ibrs_on_skylake);

bool use_ibrs_with_ssbd = true;

/*
 * Retpoline variables.
 */
static enum spectre_v2_mitigation retpoline_mode = SPECTRE_V2_NONE;
DEFINE_STATIC_KEY_FALSE(retpoline_enabled_key);
EXPORT_SYMBOL(retpoline_enabled_key);

/*
 * RSB stuffing dynamic keys to activate the STUFF_RSB macro,
 * and indicate if this macro should overwrite the RSB.
 */
DEFINE_STATIC_KEY_FALSE(rsb_stuff_key);
EXPORT_SYMBOL(rsb_stuff_key);
DEFINE_STATIC_KEY_FALSE(rsb_overwrite_key);
EXPORT_SYMBOL(rsb_overwrite_key);

static bool is_skylake_era(void);
static void disable_ibrs_and_friends(void);

int __init spectre_v2_heuristics_setup(char *p)
{
	ssize_t len;

	while (*p) {
		/* Disable all heuristics. */
		if (!strncmp(p, "off", 3)) {
			use_ibrs_on_skylake = false;
			use_ibrs_with_ssbd = false;
			break;
		}
		len = strlen("skylake");
		if (!strncmp(p, "skylake", len)) {
			p += len;
			if (*p == '=')
				++p;
			if (*p == '\0')
				break;
			if (!strncmp(p, "off", 3))
				use_ibrs_on_skylake = false;
		}
		len = strlen("ssbd");
		if (!strncmp(p, "ssbd", len)) {
			p += len;
			if (*p == '=')
				++p;
			if (*p == '\0')
				break;
			if (!strncmp(p, "off", 3))
				use_ibrs_with_ssbd = false;
		}

		p = strpbrk(p, ",");
		if (!p)
			break;
		p++; /* skip ',' */
	}
	return 1;
}
__setup("spectre_v2_heuristics=", spectre_v2_heuristics_setup);

static void spectre_v1_select_mitigation(void);
static void spectre_v2_select_mitigation(void);
static enum ssb_mitigation ssb_select_mitigation(void);
static void ssb_init(void);
static void l1tf_select_mitigation(void);
static void mds_select_mitigation(void);

static enum ssb_mitigation ssb_mode = SPEC_STORE_BYPASS_NONE;

/* The base value of the SPEC_CTRL MSR that always has to be preserved. */
u64 x86_spec_ctrl_base;
EXPORT_SYMBOL_GPL(x86_spec_ctrl_base);

/*
 * Our knob on entering the kernel to enable and disable IBRS.
 * Inherits value from x86_spec_ctrl_base.
 */
u64 x86_spec_ctrl_priv;
EXPORT_SYMBOL_GPL(x86_spec_ctrl_priv);
DEFINE_PER_CPU(u64, x86_spec_ctrl_priv_cpu) = 0;
EXPORT_PER_CPU_SYMBOL(x86_spec_ctrl_priv_cpu);

DEFINE_PER_CPU(u64, x86_spec_ctrl_restore) = 0;
EXPORT_PER_CPU_SYMBOL(x86_spec_ctrl_restore);

/*
 * The vendor and possibly platform specific bits which can be modified in
 * x86_spec_ctrl_base.
 */
static u64 x86_spec_ctrl_mask = SPEC_CTRL_IBRS;

/*
 * AMD specific MSR info for Speculative Store Bypass control.
 * x86_amd_ls_cfg_ssbd_mask is initialized in identify_boot_cpu().
 */
u64 x86_amd_ls_cfg_base;
u64 x86_amd_ls_cfg_ssbd_mask;

/* Control conditional STIPB in switch_to() */
DEFINE_STATIC_KEY_FALSE(switch_to_cond_stibp);
/* Control conditional IBPB in switch_mm() */
DEFINE_STATIC_KEY_FALSE(switch_mm_cond_ibpb);
EXPORT_SYMBOL(switch_mm_cond_ibpb);
/* Control unconditional IBPB in switch_mm() */
DEFINE_STATIC_KEY_FALSE(switch_mm_always_ibpb);
EXPORT_SYMBOL(switch_mm_always_ibpb);

static enum spectre_v2_mitigation spectre_v2_enabled = SPECTRE_V2_NONE;

static inline bool spectre_v2_eibrs_enabled(void)
{
	return spectre_v2_enabled == SPECTRE_V2_IBRS_ENHANCED;
}

/* Control MDS CPU buffer clear before returning to user space */
DEFINE_STATIC_KEY_FALSE(mds_user_clear);
EXPORT_SYMBOL_GPL(mds_user_clear);
/* Control MDS CPU buffer clear before idling (halt, mwait) */
DEFINE_STATIC_KEY_FALSE(mds_idle_clear);
EXPORT_SYMBOL_GPL(mds_idle_clear);


void update_percpu_mitigations(void)
{
	/*
	 * No need to check for availability of IBRS since the values updated
	 * by update_cpu_ibrs_all() are based on @use_ibrs which incorporates
	 * knowledge about IBRS status.
	 */
	mutex_lock(&spec_ctrl_mutex);
	update_cpu_ibrs_all();
	update_cpu_spec_ctrl_all();
	mutex_unlock(&spec_ctrl_mutex);
}

void __ref check_bugs(void)
{
	/*
	 * If we are late loading the microcode, all the stuff bellow cannot
	 * be executed because they are related to early init of the machine.
	*/
	if (system_state != SYSTEM_RUNNING) {
		identify_boot_cpu();

		/*
		 * identify_boot_cpu() initialized SMT support information, let the
		 * core code know.
		 */
		cpu_smt_check_topology();

		if (!IS_ENABLED(CONFIG_SMP)) {
			pr_info("CPU: ");
			print_cpu_info(&boot_cpu_data);
		}
	}

	/*
	 * Print the status of SPEC_CTRL feature on this machine.
	 * Read the SPEC_CTRL MSR to account for reserved bits which may
	 * have unknown values. AMD64_LS_CFG MSR is cached in the early AMD
	 * init code as it is not enumerated and depends on the family.
	 */
	if (boot_cpu_has(X86_FEATURE_MSR_SPEC_CTRL)) {
		pr_info_once("FEATURE SPEC_CTRL Present%s\n",
			     xen_pv_domain() ? " but ignored (Xen)" : "");
		if (!xen_pv_domain()) {
			mutex_lock(&spec_ctrl_mutex);
			set_ibrs_supported();
			/* Enable enhanced IBRS usage if available */
			if (boot_cpu_has(X86_FEATURE_IBRS_ENHANCED))
				set_ibrs_enhanced();
			mutex_unlock(&spec_ctrl_mutex);
		}

		rdmsrl(MSR_IA32_SPEC_CTRL, x86_spec_ctrl_base);
		if (x86_spec_ctrl_base & (SPEC_CTRL_IBRS | SPEC_CTRL_SSBD)) {
			pr_warn("SPEC CTRL MSR (0x%16llx) has IBRS and/or "
				"SSBD set during boot, clearing it.", x86_spec_ctrl_base);
			x86_spec_ctrl_base &= ~(SPEC_CTRL_IBRS | SPEC_CTRL_SSBD);
		}
		x86_spec_ctrl_priv = x86_spec_ctrl_base;
		update_cpu_spec_ctrl_all();
	} else {
		/* Update those for late microcode update */
		x86_spec_ctrl_base = x86_spec_ctrl_priv = 0;
		pr_info("FEATURE SPEC_CTRL Not Present\n");
	}

	if (boot_cpu_has(X86_FEATURE_IBPB)) {
		pr_info_once("FEATURE IBPB Present%s\n",
			     xen_pv_domain() ? " but ignored (Xen)" : "");
	} else {
		pr_info("FEATURE IBPB Not Present\n");
	}

	/* Allow STIBP in MSR_SPEC_CTRL if supported */
	if (boot_cpu_has(X86_FEATURE_STIBP))
		x86_spec_ctrl_mask |= SPEC_CTRL_STIBP;

	/* Select the proper CPU mitigations before patching alternatives: */
	ssb_mode = ssb_select_mitigation();
	spectre_v1_select_mitigation();
	spectre_v2_select_mitigation();

	/* Relies on the result of spectre_v2_select_mitigation. */
	ssb_init();
	l1tf_select_mitigation();
	mds_select_mitigation();

	/*
	 * If we are late loading the microcode, all the stuff bellow cannot
	 * be executed because they are related to early init of the machine.
	*/
	if (system_state == SYSTEM_RUNNING)
		return;

	arch_smt_update();

#ifdef CONFIG_X86_32
	/*
	 * Check whether we are able to run this kernel safely on SMP.
	 *
	 * - i386 is no longer supported.
	 * - In order to run on anything without a TSC, we need to be
	 *   compiled for a i486.
	 */
	if (boot_cpu_data.x86 < 4)
		panic("Kernel requires i486+ for 'invlpg' and other features");

	init_utsname()->machine[1] =
		'0' + (boot_cpu_data.x86 > 6 ? 6 : boot_cpu_data.x86);
	alternative_instructions();

	fpu__init_check_bugs();
#else /* CONFIG_X86_64 */
	alternative_instructions();

	/*
	 * Make sure the first 2MB area is not mapped by huge pages
	 * There are typically fixed size MTRRs in there and overlapping
	 * MTRRs into large pages causes slow downs.
	 *
	 * Right now we don't do that with gbpages because there seems
	 * very little benefit for that case.
	 */
	if (!direct_gbpages)
		set_memory_4k((unsigned long)__va(0), 1);
#endif
}

void x86_spec_ctrl_set(enum spec_ctrl_set_context context)
{
	u64 host;

	if (context != SPEC_CTRL_INITIAL &&
	    this_cpu_read(x86_spec_ctrl_priv_cpu) == x86_spec_ctrl_base)
		return;

	switch (context) {
	case SPEC_CTRL_INITIAL:
		/*
		 * Initial write of the MSR on this CPU.  Done to turn on SSBD
		 * if it is always enabled in privileged mode
		 * (spec_store_bypass_disable=on). If enhanced IBRS is in use,
		 * its bit has been set by an earlier write to the MSR on all
		 * the cpus, and it must be preserved by this MSR write.
		 * Otherwise use only the base bits (x86_spec_ctrl_base) to
		 * avoid basic IBRS needlessly being enabled before userspace
		 * is running.
		 */
		host = x86_spec_ctrl_base | (spectre_v2_eibrs_enabled() ?
			SPEC_CTRL_FEATURE_ENABLE_IBRS : 0);
		break;
	case SPEC_CTRL_IDLE_ENTER:
		/*
		 * If IBRS/SSBD are in use, disable them to avoid performance impact
		 * during idle.
		 */
		host = x86_spec_ctrl_base & ~SPEC_CTRL_SSBD;
		break;
	case SPEC_CTRL_IDLE_EXIT:
		host = this_cpu_read(x86_spec_ctrl_priv_cpu);
		break;
	default:
		WARN_ONCE(1, "unknown spec_ctrl_set_context %#x\n", context);
		return;
	}

	/*
	 * Note that when MSR_IA32_SPEC_CTRL is not available both
	 * per_cpu(x86_spec_ctrl_priv_cpu ) and x86_spec_ctrl_base
	 * are zero. Therefore we don't need to explicitly check for
	 * MSR presence.
	 * And for SPEC_CTRL_INITIAL we are only called when we know
	 * the MSR exists.
	 */
	wrmsrl(MSR_IA32_SPEC_CTRL, host);
}
EXPORT_SYMBOL_GPL(x86_spec_ctrl_set);

void
x86_virt_spec_ctrl(u64 guest_spec_ctrl, u64 guest_virt_spec_ctrl, bool setguest)
{
	u64 msrval, guestval, hostval = x86_spec_ctrl_base;
	struct thread_info *ti = current_thread_info();

	if (ibrs_supported) {
		/*
		 * Restrict guest_spec_ctrl to supported values. Clear the
		 * modifiable bits in the host base value and or the
		 * modifiable bits from the guest value.
		 */
		if (cpu_ibrs_inuse_any())
			/*
			 * Except on IBRS we don't want to use host base value
			 * but rather the privilege value which has IBRS set.
			 */
			hostval = this_cpu_read(x86_spec_ctrl_priv_cpu);

		guestval = hostval & ~x86_spec_ctrl_mask;
		guestval |= guest_spec_ctrl & x86_spec_ctrl_mask;

		/* SSBD controlled in MSR_SPEC_CTRL */
		if (boot_cpu_has(X86_FEATURE_SPEC_CTRL_SSBD) ||
		    boot_cpu_has(X86_FEATURE_AMD_SSBD))
			hostval |= ssbd_tif_to_spec_ctrl(ti->flags);

		/* Conditional STIBP enabled? */
		if (static_branch_unlikely(&switch_to_cond_stibp))
			hostval |= stibp_tif_to_spec_ctrl(ti->flags);

		if (hostval != guestval || check_basic_ibrs_inuse()) {
			msrval = setguest ? guestval : hostval;
			wrmsrl(MSR_IA32_SPEC_CTRL, msrval);
		}
	}

	/*
	 * If SSBD is not handled in MSR_SPEC_CTRL on AMD, update
	 * MSR_AMD64_L2_CFG or MSR_VIRT_SPEC_CTRL if supported.
	 */
	if (!boot_cpu_has(X86_FEATURE_LS_CFG_SSBD) &&
	    !boot_cpu_has(X86_FEATURE_VIRT_SSBD))
		return;

	/*
	 * If the host has SSBD mitigation enabled, force it in the host's
	 * virtual MSR value. If its not permanently enabled, evaluate
	 * current's TIF_SSBD thread flag.
	 */
	if (boot_cpu_has(X86_FEATURE_SPEC_STORE_BYPASS_DISABLE))
		hostval = SPEC_CTRL_SSBD;
	else
		hostval = ssbd_tif_to_spec_ctrl(ti->flags);

	/* Sanitize the guest value */
	guestval = guest_virt_spec_ctrl & SPEC_CTRL_SSBD;

	if (hostval != guestval) {
		unsigned long tif;

		tif = setguest ? ssbd_spec_ctrl_to_tif(guestval) :
				 ssbd_spec_ctrl_to_tif(hostval);

		speculation_ctrl_update(tif);
	}
}
EXPORT_SYMBOL_GPL(x86_virt_spec_ctrl);

static void x86_amd_ssb_disable(void)
{
	u64 msrval = x86_amd_ls_cfg_base | x86_amd_ls_cfg_ssbd_mask;

	if (boot_cpu_has(X86_FEATURE_VIRT_SSBD))
		wrmsrl(MSR_AMD64_VIRT_SPEC_CTRL, SPEC_CTRL_SSBD);
	else if (boot_cpu_has(X86_FEATURE_LS_CFG_SSBD))
		wrmsrl(MSR_AMD64_LS_CFG, msrval);
}

#undef pr_fmt
#define pr_fmt(fmt)	"MDS: " fmt

static void update_mds_branch_idle(void);

/* Default mitigation for MDS-affected CPUs */
static enum mds_mitigations mds_mitigation __read_mostly = MDS_MITIGATION_FULL;
static bool mds_nosmt = false;

bool mds_user_clear_enabled(void)
{
	return static_key_enabled(&mds_user_clear);
}

void mds_user_clear_enable(void)
{
	static_branch_enable(&mds_user_clear);

	mds_mitigation = MDS_MITIGATION_FULL;
	if (!boot_cpu_has(X86_FEATURE_MD_CLEAR))
		mds_mitigation = MDS_MITIGATION_VMWERV;
}

void mds_user_clear_disable(void)
{
	static_branch_disable(&mds_user_clear);

	if (static_key_enabled(&mds_idle_clear))
		mds_mitigation = MDS_MITIGATION_IDLE;
	else
		mds_mitigation = MDS_MITIGATION_OFF;
}

bool mds_idle_clear_enabled(void)
{
	return static_key_enabled(&mds_idle_clear);
}

void mds_idle_clear_enable(void)
{
	static_branch_enable(&mds_idle_clear);
	if (!static_key_enabled(&mds_user_clear)) {
		mds_mitigation = MDS_MITIGATION_IDLE;
	}
}

void mds_idle_clear_disable(void)
{
	static_branch_disable(&mds_idle_clear);

	if (!static_key_enabled(&mds_user_clear))
		mds_mitigation = MDS_MITIGATION_OFF;
}

static const char * const mds_strings[] = {
	[MDS_MITIGATION_OFF]	= "Vulnerable",
	[MDS_MITIGATION_FULL]	= "Mitigation: Clear CPU buffers",
	[MDS_MITIGATION_IDLE]   = "Mitigation: Clear CPU buffers during idle only",
	[MDS_MITIGATION_VMWERV]	= "Vulnerable: Clear CPU buffers attempted, no microcode",
};

static void mds_select_mitigation(void)
{
	if (!boot_cpu_has_bug(X86_BUG_MDS) || cpu_mitigations_off()) {
		mds_mitigation = MDS_MITIGATION_OFF;
		return;
	}

	if (!boot_cpu_has(X86_FEATURE_MD_CLEAR)) {
		mds_mitigation = MDS_MITIGATION_VMWERV;
		return;
	}

	if (mds_mitigation == MDS_MITIGATION_FULL) {

		static_branch_enable(&mds_user_clear);

		if (!boot_cpu_has(X86_BUG_MSBDS_ONLY) &&
		    (mds_nosmt || cpu_mitigations_auto_nosmt()))
			cpu_smt_disable(false);
	} else if (mds_mitigation == MDS_MITIGATION_IDLE)
		update_mds_branch_idle();

	pr_info("%s\n", mds_strings[mds_mitigation]);
}

static int __init mds_cmdline(char *str)
{
	if (!boot_cpu_has_bug(X86_BUG_MDS))
		return 0;

	if (!str)
		return -EINVAL;

	if (!strcmp(str, "off"))
		mds_mitigation = MDS_MITIGATION_OFF;
	else if (!strcmp(str, "idle"))
		mds_mitigation = MDS_MITIGATION_IDLE;
	else if (!strcmp(str, "full"))
		mds_mitigation = MDS_MITIGATION_FULL;
	else if (!strcmp(str, "full,nosmt")) {
		mds_mitigation = MDS_MITIGATION_FULL;
		mds_nosmt = true;
	}

	return 0;
}
early_param("mds", mds_cmdline);

#undef pr_fmt
#define pr_fmt(fmt)     "Spectre V1 : " fmt

enum spectre_v1_mitigation {
	SPECTRE_V1_MITIGATION_NONE,
	SPECTRE_V1_MITIGATION_AUTO,
};

static enum spectre_v1_mitigation spectre_v1_mitigation __read_mostly =
	SPECTRE_V1_MITIGATION_AUTO;

static const char * const spectre_v1_strings[] = {
	[SPECTRE_V1_MITIGATION_NONE] = "Vulnerable: __user pointer sanitization and usercopy barriers only; no swapgs barriers",
	[SPECTRE_V1_MITIGATION_AUTO] = "Mitigation: usercopy/swapgs barriers and __user pointer sanitization",
};

/*
 * Does SMAP provide full mitigation against speculative kernel access to
 * userspace?
 */
static bool smap_works_speculatively(void)
{
	if (!boot_cpu_has(X86_FEATURE_SMAP))
		return false;

	/*
	 * On CPUs which are vulnerable to Meltdown, SMAP does not
	 * prevent speculative access to user data in the L1 cache.
	 * Consider SMAP to be non-functional as a mitigation on these
	 * CPUs.
	 */
	if (boot_cpu_has(X86_BUG_CPU_MELTDOWN))
		return false;

	return true;
}

static void spectre_v1_select_mitigation(void)
{
	if (!boot_cpu_has_bug(X86_BUG_SPECTRE_V1) || cpu_mitigations_off()) {
		spectre_v1_mitigation = SPECTRE_V1_MITIGATION_NONE;
		return;
	}

	if (spectre_v1_mitigation == SPECTRE_V1_MITIGATION_AUTO) {
		/*
		 * With Spectre v1, a user can speculatively control either
		 * path of a conditional swapgs with a user-controlled GS
		 * value.  The mitigation is to add lfences to both code paths.
		 *
		 * If FSGSBASE is enabled, the user can put a kernel address in
		 * GS, in which case SMAP provides no protection.
		 *
		 * [ NOTE: Don't check for X86_FEATURE_FSGSBASE until the
		 *	   FSGSBASE enablement patches have been merged. ]
		 *
		 * If FSGSBASE is disabled, the user can only put a user space
		 * address in GS.  That makes an attack harder, but still
		 * possible if there's no SMAP protection.
		 */
		if (!smap_works_speculatively()) {
			/*
			 * Mitigation can be provided from SWAPGS itself or
			 * PTI as the CR3 write in the Meltdown mitigation
			 * is serializing.
			 *
			 * If neither is there, mitigate with an LFENCE to
			 * stop speculation through swapgs.
			 */
			if (boot_cpu_has_bug(X86_BUG_SWAPGS) &&
			    !boot_cpu_has(X86_FEATURE_PTI))
				setup_force_cpu_cap(X86_FEATURE_FENCE_SWAPGS_USER);

			/*
			 * Enable lfences in the kernel entry (non-swapgs)
			 * paths, to prevent user entry from speculatively
			 * skipping swapgs.
			 */
			setup_force_cpu_cap(X86_FEATURE_FENCE_SWAPGS_KERNEL);
		}
	}

	pr_info("%s\n", spectre_v1_strings[spectre_v1_mitigation]);
}

static int __init nospectre_v1_cmdline(char *str)
{
	spectre_v1_mitigation = SPECTRE_V1_MITIGATION_NONE;
	return 0;
}
early_param("nospectre_v1", nospectre_v1_cmdline);

#undef pr_fmt
#define pr_fmt(fmt)     "Spectre V2 : " fmt

static enum spectre_v2_user_mitigation spectre_v2_user =
       SPECTRE_V2_USER_NONE;

#ifdef CONFIG_RETPOLINE
static bool spectre_v2_bad_module;

bool retpoline_module_ok(bool has_retpoline)
{
	if (spectre_v2_enabled == SPECTRE_V2_NONE || has_retpoline)
		return true;

	pr_err("System may be vulnerable to spectre v2\n");
	spectre_v2_bad_module = true;
	return false;
}

static inline const char *spectre_v2_module_string(void)
{
	return spectre_v2_bad_module ? " - vulnerable module loaded" : "";
}
#else
static inline const char *spectre_v2_module_string(void) { return ""; }
#endif

bool retpoline_enabled(void)
{
	return static_key_enabled(&retpoline_enabled_key);
}

void retpoline_enable(void)
{
	static_branch_enable(&retpoline_enabled_key);
	if (is_skylake_era()) {
		/*
		 * With retpoline, Skylake era CPUs should also fill RSB on any
		 * condition that might empty the RSB.
		 */
		rsb_stuff_enable();
	}
}

void retpoline_disable(void)
{
	if (is_skylake_era() && !static_key_enabled(&rsb_overwrite_key))
		rsb_stuff_disable();
	static_branch_disable(&retpoline_enabled_key);
}

static void retpoline_init(void)
{
	/*
	 * Set the retpoline capability to advertise that that retpoline
	 * is available, however the retpoline feature is enabled via
	 * the retpoline_enabled_key static key.
	 */
	setup_force_cpu_cap(X86_FEATURE_RETPOLINE);

	if (boot_cpu_data.x86_vendor == X86_VENDOR_AMD) {
		if (boot_cpu_has(X86_FEATURE_LFENCE_RDTSC)) {
			setup_force_cpu_cap(X86_FEATURE_RETPOLINE_AMD);
			retpoline_mode = SPECTRE_V2_RETPOLINE_AMD;
			return;
		}
		pr_err("Spectre mitigation: LFENCE not serializing, setting up generic retpoline\n");
	}

	retpoline_mode = SPECTRE_V2_RETPOLINE_GENERIC;
}

static void retpoline_activate(enum spectre_v2_mitigation mode)
{
	retpoline_enable();
	/* IBRS is unnecessary with retpoline mitigation. */
	disable_ibrs_and_friends();
}

void refresh_set_spectre_v2_enabled(void)
{
	if (retpoline_enabled())
		spectre_v2_enabled = retpoline_mode;
	else if (check_ibrs_inuse())
		spectre_v2_enabled = (check_basic_ibrs_inuse() ?
			SPECTRE_V2_IBRS : SPECTRE_V2_IBRS_ENHANCED);
	else
		spectre_v2_enabled = SPECTRE_V2_NONE;
}

static inline bool match_option(const char *arg, int arglen, const char *opt)
{
	int len = strlen(opt);

	return len == arglen && !strncmp(arg, opt, len);
}

/* The kernel command line selection for spectre v2 */
enum spectre_v2_mitigation_cmd {
	SPECTRE_V2_CMD_NONE,
	SPECTRE_V2_CMD_AUTO,
	SPECTRE_V2_CMD_FORCE,
	SPECTRE_V2_CMD_RETPOLINE,
	SPECTRE_V2_CMD_RETPOLINE_GENERIC,
	SPECTRE_V2_CMD_RETPOLINE_AMD,
	SPECTRE_V2_CMD_IBRS,
};

enum spectre_v2_user_cmd {
	SPECTRE_V2_USER_CMD_NONE,
	SPECTRE_V2_USER_CMD_AUTO,
	SPECTRE_V2_USER_CMD_FORCE,
	SPECTRE_V2_USER_CMD_PRCTL,
	SPECTRE_V2_USER_CMD_PRCTL_IBPB,
	SPECTRE_V2_USER_CMD_SECCOMP,
	SPECTRE_V2_USER_CMD_SECCOMP_IBPB,
};

static const char * const spectre_v2_user_strings[] = {
	[SPECTRE_V2_USER_NONE]			= "User space: Vulnerable",
	[SPECTRE_V2_USER_STRICT]		= "User space: Mitigation: STIBP protection",
	[SPECTRE_V2_USER_STRICT_PREFERRED]	= "User space: Mitigation: STIBP always-on protection",
	[SPECTRE_V2_USER_PRCTL]			= "User space: Mitigation: STIBP via prctl",
	[SPECTRE_V2_USER_SECCOMP]		= "User space: Mitigation: STIBP via seccomp and prctl",
};

static const struct {
	const char			*option;
	enum spectre_v2_user_cmd	cmd;
	bool				secure;
} v2_user_options[] = {
	{ "auto",		SPECTRE_V2_USER_CMD_AUTO,		false },
	{ "off",		SPECTRE_V2_USER_CMD_NONE,		false },
	{ "on",			SPECTRE_V2_USER_CMD_FORCE,		true  },
	{ "prctl",		SPECTRE_V2_USER_CMD_PRCTL,		false },
	{ "prctl,ibpb",		SPECTRE_V2_USER_CMD_PRCTL_IBPB,		false },
	{ "seccomp",		SPECTRE_V2_USER_CMD_SECCOMP,		false },
	{ "seccomp,ibpb",	SPECTRE_V2_USER_CMD_SECCOMP_IBPB,	false },
};

static void spec_v2_user_print_cond(const char *reason, bool secure)
{
	if (boot_cpu_has_bug(X86_BUG_SPECTRE_V2) != secure)
		pr_info("spectre_v2_user=%s forced on command line.\n", reason);
}

static enum spectre_v2_user_cmd
spectre_v2_parse_user_cmdline(enum spectre_v2_mitigation_cmd v2_cmd)
{
	char arg[20];
	int ret, i;

	switch (v2_cmd) {
	case SPECTRE_V2_CMD_NONE:
		return SPECTRE_V2_USER_CMD_NONE;
	case SPECTRE_V2_CMD_FORCE:
		return SPECTRE_V2_USER_CMD_FORCE;
	default:
		break;
	}

	ret = cmdline_find_option(saved_command_line, "spectre_v2_user",
				  arg, sizeof(arg));
	if (ret < 0)
		return SPECTRE_V2_USER_CMD_AUTO;

	for (i = 0; i < ARRAY_SIZE(v2_user_options); i++) {
		if (match_option(arg, ret, v2_user_options[i].option)) {
			spec_v2_user_print_cond(v2_user_options[i].option,
						v2_user_options[i].secure);
			return v2_user_options[i].cmd;
		}
	}

	pr_err("Unknown user space protection option (%s). Switching to AUTO select\n", arg);
	return SPECTRE_V2_USER_CMD_AUTO;
}

static void
spectre_v2_user_select_mitigation(enum spectre_v2_mitigation_cmd v2_cmd)
{
	enum spectre_v2_user_mitigation mode = SPECTRE_V2_USER_NONE;
	bool smt_possible = IS_ENABLED(CONFIG_SMP);
	enum spectre_v2_user_cmd cmd;

	if (!boot_cpu_has(X86_FEATURE_IBPB) && !boot_cpu_has(X86_FEATURE_STIBP))
		return;

	if (cpu_smt_control == CPU_SMT_FORCE_DISABLED ||
	    cpu_smt_control == CPU_SMT_NOT_SUPPORTED)
		smt_possible = false;

	cmd = spectre_v2_parse_user_cmdline(v2_cmd);
	switch (cmd) {
	case SPECTRE_V2_USER_CMD_NONE:
		goto set_mode;
	case SPECTRE_V2_USER_CMD_FORCE:
		mode = SPECTRE_V2_USER_STRICT;
		break;
	case SPECTRE_V2_USER_CMD_PRCTL:
	case SPECTRE_V2_USER_CMD_PRCTL_IBPB:
		mode = SPECTRE_V2_USER_PRCTL;
		break;
	case SPECTRE_V2_USER_CMD_AUTO:
	case SPECTRE_V2_USER_CMD_SECCOMP:
	case SPECTRE_V2_USER_CMD_SECCOMP_IBPB:
		if (IS_ENABLED(CONFIG_SECCOMP))
			mode = SPECTRE_V2_USER_SECCOMP;
		else
			mode = SPECTRE_V2_USER_PRCTL;
		break;
	}

	/*
	 * At this point, an STIBP mode other than "off" has been set.
	 * If STIBP support is not being forced, check if STIBP always-on
	 * is preferred.
	 */
	if (mode != SPECTRE_V2_USER_STRICT &&
	    boot_cpu_has(X86_FEATURE_AMD_STIBP_ALWAYS_ON))
		mode = SPECTRE_V2_USER_STRICT_PREFERRED;


	/* Initialize Indirect Branch Prediction Barrier if supported */
	if (boot_cpu_has(X86_FEATURE_IBPB) && use_ibpb) {

		switch (cmd) {
		case SPECTRE_V2_USER_CMD_FORCE:
		case SPECTRE_V2_USER_CMD_PRCTL_IBPB:
		case SPECTRE_V2_USER_CMD_SECCOMP_IBPB:
			static_branch_enable(&switch_mm_always_ibpb);
			break;
		case SPECTRE_V2_USER_CMD_PRCTL:
		case SPECTRE_V2_USER_CMD_AUTO:
		case SPECTRE_V2_USER_CMD_SECCOMP:
			static_branch_enable(&switch_mm_cond_ibpb);
			break;
		default:
			break;
		}

		pr_info("mitigation: Enabling %s Indirect Branch Prediction Barrier\n",
			static_key_enabled(&switch_mm_always_ibpb) ?
			"always-on" : "conditional");
	}

	/* If enhanced IBRS is enabled no STIPB required */
	if (spectre_v2_eibrs_enabled())
		return;

	/*
	 * If SMT is not possible or STIBP is not available clear the STIPB
	 * mode.
	 */
	if (!smt_possible || !boot_cpu_has(X86_FEATURE_STIBP))
		mode = SPECTRE_V2_USER_NONE;
set_mode:
	spectre_v2_user = mode;
	/* Only print the STIBP mode when SMT possible */
	if (smt_possible)
		pr_info("%s\n", spectre_v2_user_strings[mode]);
}

static const char * const spectre_v2_strings[] = {
	[SPECTRE_V2_NONE]			= "Vulnerable",
	[SPECTRE_V2_RETPOLINE_GENERIC]		= "Mitigation: Full generic retpoline",
	[SPECTRE_V2_RETPOLINE_AMD]		= "Mitigation: Full AMD retpoline",
	[SPECTRE_V2_IBRS]			= "Mitigation: Basic IBRS",
	[SPECTRE_V2_IBRS_ENHANCED]		= "Mitigation: Enhanced IBRS",
};

static const struct {
	const char *option;
	enum spectre_v2_mitigation_cmd cmd;
	bool secure;
} mitigation_options[] = {
	{ "off",               SPECTRE_V2_CMD_NONE,              false },
	{ "on",                SPECTRE_V2_CMD_FORCE,             true },
	{ "retpoline",         SPECTRE_V2_CMD_RETPOLINE,         false },
	{ "retpoline,amd",     SPECTRE_V2_CMD_RETPOLINE_AMD,     false },
	{ "retpoline,generic", SPECTRE_V2_CMD_RETPOLINE_GENERIC, false },
	{ "auto",              SPECTRE_V2_CMD_AUTO,              false },
	{ "ibrs",              SPECTRE_V2_CMD_IBRS,              false },
};

static void spec_v2_print_cond(const char *reason, bool secure)
{
	if (boot_cpu_has_bug(X86_BUG_SPECTRE_V2) != secure)
		pr_info("%s selected on command line.\n", reason);
}

static enum spectre_v2_mitigation_cmd spectre_v2_parse_cmdline(void)
{
	enum spectre_v2_mitigation_cmd cmd = SPECTRE_V2_CMD_AUTO;
	char arg[20];
	int ret, i;

	if (cmdline_find_option_bool(saved_command_line, "noibrs"))
		set_ibrs_disabled();

	if (cmdline_find_option_bool(saved_command_line, "noibpb"))
		use_ibpb = false;

	if (cmdline_find_option_bool(saved_command_line, "nospectre_v2") ||
	    cpu_mitigations_off())
		goto disable;

	ret = cmdline_find_option(saved_command_line, "spectre_v2", arg, sizeof(arg));
	if (ret < 0)
		return SPECTRE_V2_CMD_AUTO;

	for (i = 0; i < ARRAY_SIZE(mitigation_options); i++) {
		if (!match_option(arg, ret, mitigation_options[i].option))
			continue;
		cmd = mitigation_options[i].cmd;
		break;
	}

	if (i >= ARRAY_SIZE(mitigation_options)) {
		pr_err("unknown option (%s). Switching to AUTO select\n", arg);
		return SPECTRE_V2_CMD_AUTO;
	}

	if ((cmd == SPECTRE_V2_CMD_RETPOLINE ||
	     cmd == SPECTRE_V2_CMD_RETPOLINE_AMD ||
	     cmd == SPECTRE_V2_CMD_RETPOLINE_GENERIC) &&
	    !IS_ENABLED(CONFIG_RETPOLINE)) {
		pr_err("%s selected but not compiled in. Switching to AUTO select\n", mitigation_options[i].option);
		return SPECTRE_V2_CMD_AUTO;
	}

	if (cmd == SPECTRE_V2_CMD_RETPOLINE_AMD &&
	    boot_cpu_data.x86_vendor != X86_VENDOR_AMD) {
		pr_err("retpoline,amd selected but CPU is not AMD. Switching to AUTO select\n");
		return SPECTRE_V2_CMD_AUTO;
	}

	spec_v2_print_cond(mitigation_options[i].option,
			   mitigation_options[i].secure);

	if (cmd == SPECTRE_V2_CMD_NONE)
		goto disable;

	return cmd;

disable:
	return SPECTRE_V2_CMD_NONE;
}

/* Check for Skylake-like CPUs (for RSB handling) */
static bool is_skylake_era(void)
{
	if (boot_cpu_data.x86_vendor == X86_VENDOR_INTEL &&
	    boot_cpu_data.x86 == 6) {
		switch (boot_cpu_data.x86_model) {
		case INTEL_FAM6_SKYLAKE_MOBILE:
		case INTEL_FAM6_SKYLAKE_DESKTOP:
		case INTEL_FAM6_SKYLAKE_X:
		case INTEL_FAM6_KABYLAKE_MOBILE:
		case INTEL_FAM6_KABYLAKE_DESKTOP:
			return true;
		}
	}
	return false;
}

static void ibrs_select(enum spectre_v2_mitigation *mode)
{
	/* Turn it on (if possible) */
	set_ibrs_inuse();
	if (!check_ibrs_inuse()) {
		pr_info("IBRS could not be enabled.\n");
		return;
	}
	/* Determine the specific IBRS variant in use */
	*mode = (check_basic_ibrs_inuse() ?
		SPECTRE_V2_IBRS : SPECTRE_V2_IBRS_ENHANCED);

	if (boot_cpu_has(X86_FEATURE_SMEP))
		return;

	/* IBRS without SMEP needs RSB overwrite */
	rsb_overwrite_enable();

	if (*mode == SPECTRE_V2_IBRS_ENHANCED)
		pr_warn("Enhanced IBRS might not provide full mitigation against Spectre v2 if SMEP is not available.\n");
}

static void select_ibrs_variant(enum spectre_v2_mitigation *mode)
{
	/* Attempt to start IBRS */
	ibrs_select(mode);

	if (*mode != SPECTRE_V2_NONE)
		/* Mode has been set to one of the IBRS variants */
		return;

	/* Could not enable IBRS, use retpoline mitigation if possible */
	if (IS_ENABLED(CONFIG_RETPOLINE)) {
		*mode = retpoline_mode;
		return;
	}

	pr_err("Spectre mitigation: IBRS could not be enabled; "
			"no mitigation available!");
}

static void disable_ibrs_and_friends(void)
{
	set_ibrs_disabled();
	if (use_ibrs & SPEC_CTRL_IBRS_SUPPORTED) {
		rsb_overwrite_disable();
		/* Disable IBRS on all cpus */
		spec_ctrl_flush_all_cpus(MSR_IA32_SPEC_CTRL,
			x86_spec_ctrl_base & ~SPEC_CTRL_FEATURE_ENABLE_IBRS);
	}
}

static bool retpoline_mode_selected(enum spectre_v2_mitigation mode)
{
	switch (mode) {
	case SPECTRE_V2_RETPOLINE_GENERIC:
	case SPECTRE_V2_RETPOLINE_AMD:
		return true;
	default:
		return false;
	}
	return false;
}

/*
 * Based on the cmd parsed from the kernel arguments and the capabilities of
 * the system, determine which spectre v2 mitigation will be employed and
 * return it.
 */
static enum spectre_v2_mitigation
select_auto_mitigation_mode(enum spectre_v2_mitigation_cmd cmd)
{
	enum spectre_v2_mitigation auto_mode = SPECTRE_V2_NONE;

	if (!boot_cpu_has_bug(X86_BUG_SPECTRE_V2) &&
		cmd == SPECTRE_V2_CMD_AUTO) {
		/* CPU is not affected, nothing to do */
		disable_ibrs_and_friends();
		return auto_mode;
	}

	pr_info("Options: %s%s%s\n",
		ibrs_supported ? (eibrs_supported ? "IBRS(enhanced) " : "IBRS(basic) ") : "",
		boot_cpu_has(X86_FEATURE_IBPB) ? "IBPB " : "",
		IS_ENABLED(CONFIG_RETPOLINE) ? "retpoline" : "");

	/*
	 * On AMD, if we have retpoline then favor it over IBRS.
	 * AMD plans to have a CPUID Function(8000_0008, EBX[18]=1)
	 * that indicates the processor prefers using IBRS over software
	 * mitigations such as retpoline. When that is available, this check
	 * should be adjusted accordingly.
	 */
	if ((IS_ENABLED(CONFIG_RETPOLINE)) &&
		(retpoline_mode == SPECTRE_V2_RETPOLINE_AMD)) {
		return retpoline_mode;
	}

	/*
	 * The default mitigation preference is:
	 * IBRS(enhanced) --> retpoline --> IBRS(basic)
	 * Except for Skylake cpus where we prefer basic IBRS over retpoline.
	 */
	if (eibrs_supported && !ibrs_disabled) {
		/*
		 * Enhanced IBRS supports an 'always on' model in which IBRS is
		 * enabled once and never disabled. Calling ibrs_select() now to
		 * set the correct mode and update the ibrs state variables.
		 */
		ibrs_select(&auto_mode);
		BUG_ON(auto_mode != SPECTRE_V2_IBRS_ENHANCED);
		return auto_mode;

	} else if (IS_ENABLED(CONFIG_RETPOLINE)) {
		/* On Skylake, basic IBRS is preferred over retpoline */
		if (ibrs_supported && !ibrs_disabled) {
			if (is_skylake_era() && use_ibrs_on_skylake) {
				/* Start the engine! */
				ibrs_select(&auto_mode);
				BUG_ON(auto_mode != SPECTRE_V2_IBRS);
				return auto_mode;
			}
		}
		/* retpoline mode has been initialized by retpoline_init() */
		return retpoline_mode;
	} else {
		/* If retpoline is not available, basic IBRS will do */
		ibrs_select(&auto_mode);
		if (auto_mode == SPECTRE_V2_IBRS)
			return auto_mode;

		pr_err("Spectre mitigation: IBRS could not be enabled; no mitigation available!");
		return SPECTRE_V2_NONE;
	}
}

/*
 * Activate the selected spectre v2 mitigation
 */
static void activate_spectre_v2_mitigation(enum spectre_v2_mitigation mode, enum spectre_v2_mitigation_cmd cmd)
{
	spectre_v2_enabled = mode;
	pr_info("%s\n", spectre_v2_strings[spectre_v2_enabled]);

	if (spectre_v2_enabled == SPECTRE_V2_NONE)
		return;

	/* Activate the selected mitigation if necessary. */
	if (retpoline_mode_selected(spectre_v2_enabled)) {
		retpoline_activate(spectre_v2_enabled);
		if (is_skylake_era()) {
			/*
			 * Indicate that Skylake+ CPUs also enable RSB stuffing
			 * from the above call to retpoline_activate().
			 */
			pr_info("Spectre v2 mitigation: Filling RSB on underflow conditions\n");
		}
	} else if (spectre_v2_eibrs_enabled()) {
		/* If enhanced IBRS mode is selected, enable it in all cpus */
		spec_ctrl_flush_all_cpus(MSR_IA32_SPEC_CTRL,
			x86_spec_ctrl_base | SPEC_CTRL_FEATURE_ENABLE_IBRS);
	}

	/*
	 * Overwrite the RSB after a VM exit to ensure that guest behavior
	 * cannot control it. Only enhanced IBRS with SMEP can avoid this.
	 */
	if (!spectre_v2_eibrs_enabled() || !boot_cpu_has(X86_FEATURE_SMEP))
		setup_force_cpu_cap(X86_FEATURE_VMEXIT_RSB_FULL);

	/*
	 * If spectre v2 protection has been enabled, unconditionally fill
	 * RSB during a context switch; this protects against two independent
	 * issues:
	 *
	 *	- RSB underflow (and switch to BTB) on Skylake+
	 *	- SpectreRSB variant of spectre v2 on X86_BUG_SPECTRE_V2 CPUs
	 */
	setup_force_cpu_cap(X86_FEATURE_RSB_CTXSW);
	pr_info("Spectre v2 mitigation: Filling RSB on context switch\n");

	/*
	 * Retpoline means the kernel is safe because it has no indirect
	 * branches. Enhanced IBRS protects firmware too, so, enable restricted
	 * speculation around firmware calls only when Enhanced IBRS isn't
	 * supported.
	 */
	if (ibrs_supported && !spectre_v2_eibrs_enabled()) {
		ibrs_firmware_enable();
		pr_info("Enabling Restricted Speculation for firmware calls\n");
	}

	/* Set up IBPB and STIBP depending on the general spectre V2 command */
	spectre_v2_user_select_mitigation(cmd);
}

static void spectre_v2_select_mitigation(void)
{
	enum spectre_v2_mitigation_cmd cmd = spectre_v2_parse_cmdline();
	enum spectre_v2_mitigation mode = SPECTRE_V2_NONE;

	if (IS_ENABLED(CONFIG_RETPOLINE))
		retpoline_init();

	switch (cmd) {
	case SPECTRE_V2_CMD_NONE:
		disable_ibrs_and_friends();
		return;

	case SPECTRE_V2_CMD_FORCE:
	case SPECTRE_V2_CMD_AUTO:
		mode = select_auto_mitigation_mode(cmd);
		break;

	case SPECTRE_V2_CMD_RETPOLINE:
	case SPECTRE_V2_CMD_RETPOLINE_AMD:
	case SPECTRE_V2_CMD_RETPOLINE_GENERIC:
		/*
		 * These options are sanitized by spectre_v2_parse_cmdline().
		 * If they were received here, it means CONFIG_RETPOLINE is
		 * enabled, so there is no need to check again.
		 */
		mode = retpoline_mode;
		break;

	case SPECTRE_V2_CMD_IBRS:
		/*
		 * Determine which IBRS variant can be enabled. If IBRS is not
		 * available, select_ibrs_variant() will select retpoline as
		 * fallback.
		 */
		select_ibrs_variant(&mode);
		break;
	}

	activate_spectre_v2_mitigation(mode, cmd);
}

static void update_stibp_msr(void * __unused)
{
	wrmsrl(MSR_IA32_SPEC_CTRL, x86_spec_ctrl_base);
}

/* Update x86_spec_ctrl_base in case SMT state changed. */
static void update_stibp_strict(void)
{
	u64 mask = x86_spec_ctrl_base & ~SPEC_CTRL_STIBP;

	if (sched_smt_active())
		mask |= SPEC_CTRL_STIBP;

	if (mask == x86_spec_ctrl_base)
		return;

	pr_info("Update user space SMT mitigation: STIBP %s\n",
		mask & SPEC_CTRL_STIBP ? "always-on" : "off");
	x86_spec_ctrl_base = mask;
	on_each_cpu(update_stibp_msr, NULL, 1);
}

/* Update the static key controlling the evaluation of TIF_SPEC_IB */
static void update_indir_branch_cond(void)
{
	if (sched_smt_active())
		static_branch_enable(&switch_to_cond_stibp);
	else
		static_branch_disable(&switch_to_cond_stibp);
}

#undef pr_fmt
#define pr_fmt(fmt) fmt

/* Update the static key controlling the MDS CPU buffer clear in idle */
static void update_mds_branch_idle(void)
{
	/*
	 * Enable the idle clearing if SMT is active on CPUs which are
	 * affected only by MSBDS and not any other MDS variant.
	 *
	 * The other variants cannot be mitigated when SMT is enabled,
	 * so unless explicitly requested clearing the buffers on idle
	 * would be a window dressing exercise.
	 */
	if (!boot_cpu_has(X86_BUG_MSBDS_ONLY) &&
	     mds_mitigation != MDS_MITIGATION_IDLE)
		return;

	if (sched_smt_active())
		static_branch_enable(&mds_idle_clear);
	else
		static_branch_disable(&mds_idle_clear);
}

#define MDS_MSG_SMT "MDS CPU bug present and SMT on, data leak possible. See https://www.kernel.org/doc/html/latest/admin-guide/hw-vuln/mds.html for more details.\n"

void arch_smt_update(void)
{
	/* Enhanced IBRS implies STIBP. No update required. */
	if (spectre_v2_eibrs_enabled())
		return;

	mutex_lock(&spec_ctrl_mutex);

	switch (spectre_v2_user) {
	case SPECTRE_V2_USER_NONE:
		break;
	case SPECTRE_V2_USER_STRICT:
	case SPECTRE_V2_USER_STRICT_PREFERRED:
		update_stibp_strict();
		break;
	case SPECTRE_V2_USER_PRCTL:
	case SPECTRE_V2_USER_SECCOMP:
		update_indir_branch_cond();
		break;
	}

	switch (mds_mitigation) {
	case MDS_MITIGATION_FULL:
	case MDS_MITIGATION_IDLE:
	case MDS_MITIGATION_VMWERV:
		if (sched_smt_active() && !boot_cpu_has(X86_BUG_MSBDS_ONLY))
			pr_warn_once(MDS_MSG_SMT);
		update_mds_branch_idle();
		break;
	case MDS_MITIGATION_OFF:
		break;
	}

	mutex_unlock(&spec_ctrl_mutex);
}

#undef pr_fmt
#define pr_fmt(fmt)	"Speculative Store Bypass: " fmt

/* The kernel command line selection */
enum ssb_mitigation_cmd {
	SPEC_STORE_BYPASS_CMD_NONE,
	SPEC_STORE_BYPASS_CMD_AUTO,
	SPEC_STORE_BYPASS_CMD_ON,
	SPEC_STORE_BYPASS_CMD_PRCTL,
	SPEC_STORE_BYPASS_CMD_SECCOMP,
	SPEC_STORE_BYPASS_CMD_USERSPACE /* Deprecated */
};

static const char * const ssb_strings[] = {
	[SPEC_STORE_BYPASS_NONE]	= "Vulnerable",
	[SPEC_STORE_BYPASS_DISABLE]	= "Mitigation: Speculative Store Bypass disabled",
	[SPEC_STORE_BYPASS_PRCTL]	= "Mitigation: Speculative Store Bypass disabled via prctl",
	[SPEC_STORE_BYPASS_SECCOMP]	= "Mitigation: Speculative Store Bypass disabled via prctl and seccomp",
};

static const struct {
	const char *option;
	enum ssb_mitigation_cmd cmd;
} ssb_mitigation_options[] = {
	{ "auto",	SPEC_STORE_BYPASS_CMD_AUTO },    /* Platform decides */
	{ "on",		SPEC_STORE_BYPASS_CMD_ON },      /* Disable Speculative Store Bypass */
	{ "off",	SPEC_STORE_BYPASS_CMD_NONE },    /* Don't touch Speculative Store Bypass */
	{ "prctl",	SPEC_STORE_BYPASS_CMD_PRCTL },   /* Disable Speculative Store Bypass via prctl */
	{ "seccomp",	SPEC_STORE_BYPASS_CMD_SECCOMP }, /* Disable Speculative Store Bypass via prctl and seccomp */
	{ "userspace",	SPEC_STORE_BYPASS_CMD_USERSPACE }, /* Disable Speculative Store Bypass for userspace (deprecated) */
};

static enum ssb_mitigation_cmd ssb_parse_cmdline(void)
{
	enum ssb_mitigation_cmd cmd = SPEC_STORE_BYPASS_CMD_AUTO;
	char arg[20];
	int ret, i;

	if (cmdline_find_option_bool(saved_command_line, "nospec_store_bypass_disable") ||
	    cpu_mitigations_off()) {
		return SPEC_STORE_BYPASS_CMD_NONE;
	} else {
		ret = cmdline_find_option(saved_command_line, "spec_store_bypass_disable",
					  arg, sizeof(arg));
		if (ret < 0)
			return SPEC_STORE_BYPASS_CMD_AUTO;

		for (i = 0; i < ARRAY_SIZE(ssb_mitigation_options); i++) {
			if (!match_option(arg, ret, ssb_mitigation_options[i].option))
				continue;

			cmd = ssb_mitigation_options[i].cmd;
			break;
		}

		if (i >= ARRAY_SIZE(ssb_mitigation_options)) {
			pr_err("unknown option (%s). Switching to AUTO select\n", arg);
			return SPEC_STORE_BYPASS_CMD_AUTO;
		}
	}

	return cmd;
}

static enum ssb_mitigation ssb_select_mitigation(void)
{
	enum ssb_mitigation mode = SPEC_STORE_BYPASS_NONE;
	enum ssb_mitigation_cmd cmd;

	if (!boot_cpu_has(X86_FEATURE_SSBD))
		return mode;

	cmd = ssb_parse_cmdline();
	if (!boot_cpu_has_bug(X86_BUG_SPEC_STORE_BYPASS) &&
	    (cmd == SPEC_STORE_BYPASS_CMD_NONE ||
	     cmd == SPEC_STORE_BYPASS_CMD_AUTO))
		return mode;

	switch (cmd) {
	case SPEC_STORE_BYPASS_CMD_AUTO:
	case SPEC_STORE_BYPASS_CMD_SECCOMP:
		/*
		 * Choose prctl+seccomp as the default mode if seccomp is
		 * enabled.
		 */
		if (IS_ENABLED(CONFIG_SECCOMP))
			mode = SPEC_STORE_BYPASS_SECCOMP;
		else
			mode = SPEC_STORE_BYPASS_PRCTL;
		break;
	case SPEC_STORE_BYPASS_CMD_ON:
		mode = SPEC_STORE_BYPASS_DISABLE;
		break;
	case SPEC_STORE_BYPASS_CMD_PRCTL:
		mode = SPEC_STORE_BYPASS_PRCTL;
		break;
	case SPEC_STORE_BYPASS_CMD_USERSPACE:
		pr_warn("spec_store_bypass_disable=userspace is deprecated. "
			"Disabling Speculative Store Bypass\n");
		if (boot_cpu_data.x86_vendor == X86_VENDOR_INTEL)
			mode = SPEC_STORE_BYPASS_DISABLE;
		break;
	case SPEC_STORE_BYPASS_CMD_NONE:
		break;
	}

	return mode;
}

static void ssb_init(void)
{
	/*
	 * If SSBD is controlled by the SPEC_CTRL MSR, then set the proper
	 * bit in the mask to allow guests to use the mitigation even in the
	 * case where the host does not enable it.
	 */
	if (static_cpu_has(X86_FEATURE_SPEC_CTRL_SSBD) ||
	    static_cpu_has(X86_FEATURE_AMD_SSBD)) {
		x86_spec_ctrl_mask |= SPEC_CTRL_SSBD;
	}

	/*
	 * We have three CPU feature flags that are in play here:
	 *  - X86_BUG_SPEC_STORE_BYPASS - CPU is susceptible.
	 *  - X86_FEATURE_SSBD - CPU is able to turn off speculative store bypass
	 *  - X86_FEATURE_SPEC_STORE_BYPASS_DISABLE - engage the mitigation
	 */

	/*
	 * If SSBD is controlled by the SPEC_CTRL MSR, then set the proper
	 * bit in the mask to allow guests to use the mitigation even in the
	 * case where the host does not.
	 */
	if (boot_cpu_has(X86_FEATURE_SPEC_CTRL_SSBD) ||
	    boot_cpu_has(X86_FEATURE_AMD_SSBD)) {
		x86_spec_ctrl_mask |= SPEC_CTRL_SSBD;
	}

	if (ssb_mode == SPEC_STORE_BYPASS_DISABLE)
		setup_force_cpu_cap(X86_FEATURE_SPEC_STORE_BYPASS_DISABLE);

	if (ssb_mode == SPEC_STORE_BYPASS_DISABLE) {
		/*
		 * Intel uses the SPEC CTRL MSR Bit(2) for this, while AMD may
		 * use a completely different MSR and bit dependent on family.
		 */
		switch (boot_cpu_data.x86_vendor) {
		case X86_VENDOR_INTEL:
		case X86_VENDOR_AMD:
			if (!boot_cpu_has(X86_FEATURE_SPEC_CTRL_SSBD) &&
			    !boot_cpu_has(X86_FEATURE_AMD_SSBD)) {
				x86_amd_ssb_disable();
				break;
			}
			x86_spec_ctrl_base |= SPEC_CTRL_SSBD;
<<<<<<< HEAD
			x86_spec_ctrl_priv |= SPEC_CTRL_SSBD;
=======
			wrmsrl(MSR_IA32_SPEC_CTRL, x86_spec_ctrl_base);
		}
	}
>>>>>>> e3c1b273

			x86_spec_ctrl_set(SPEC_CTRL_INITIAL);

			update_cpu_spec_ctrl_all();
			break;
		}
	}

	if (boot_cpu_has_bug(X86_BUG_SPEC_STORE_BYPASS))
		pr_info("%s\n", ssb_strings[ssb_mode]);
}

#undef pr_fmt
#define pr_fmt(fmt)     "Speculation prctl: " fmt

static void task_update_spec_tif(struct task_struct *tsk)
{
	/* Force the update of the real TIF bits */
	set_tsk_thread_flag(tsk, TIF_SPEC_FORCE_UPDATE);

	/*
	 * Immediately update the speculation control MSRs for the current
	 * task, but for a non-current task delay setting the CPU
	 * mitigation until it is scheduled next.
	 *
	 * This can only happen for SECCOMP mitigation. For PRCTL it's
	 * always the current task.
	 */
	if (tsk == current)
		speculation_ctrl_update_current();
}

static int ssb_prctl_set(struct task_struct *task, unsigned long ctrl)
{
	if (ssb_mode != SPEC_STORE_BYPASS_PRCTL &&
	    ssb_mode != SPEC_STORE_BYPASS_SECCOMP)
		return -ENXIO;

	switch (ctrl) {
	case PR_SPEC_ENABLE:
		/* If speculation is force disabled, enable is not allowed */
		if (task_spec_ssb_force_disable(task))
			return -EPERM;
		task_clear_spec_ssb_disable(task);
		task_update_spec_tif(task);
		break;
	case PR_SPEC_DISABLE:
		task_set_spec_ssb_disable(task);
		task_update_spec_tif(task);
		break;
	case PR_SPEC_FORCE_DISABLE:
		task_set_spec_ssb_disable(task);
		task_set_spec_ssb_force_disable(task);
		task_update_spec_tif(task);
		break;
	default:
		return -ERANGE;
	}
	return 0;
}

static int ib_prctl_set(struct task_struct *task, unsigned long ctrl)
{
	switch (ctrl) {
	case PR_SPEC_ENABLE:
		if (spectre_v2_user == SPECTRE_V2_USER_NONE)
			return 0;
		/*
		 * Indirect branch speculation is always disabled in strict
		 * mode.
		 */
		if (spectre_v2_user == SPECTRE_V2_USER_STRICT ||
		    spectre_v2_user == SPECTRE_V2_USER_STRICT_PREFERRED)
			return -EPERM;
		task_clear_spec_ib_disable(task);
		task_update_spec_tif(task);
		break;
	case PR_SPEC_DISABLE:
	case PR_SPEC_FORCE_DISABLE:
		/*
		 * Indirect branch speculation is always allowed when
		 * mitigation is force disabled.
		 */
		if (spectre_v2_user == SPECTRE_V2_USER_NONE)
			return -EPERM;
		if (spectre_v2_user == SPECTRE_V2_USER_STRICT ||
		    spectre_v2_user == SPECTRE_V2_USER_STRICT_PREFERRED)
			return 0;
		task_set_spec_ib_disable(task);
		if (ctrl == PR_SPEC_FORCE_DISABLE)
			task_set_spec_ib_force_disable(task);
		task_update_spec_tif(task);
		break;
	default:
		return -ERANGE;
	}
	return 0;
}

int arch_prctl_spec_ctrl_set(struct task_struct *task, unsigned long which,
			     unsigned long ctrl)
{
	switch (which) {
	case PR_SPEC_STORE_BYPASS:
		return ssb_prctl_set(task, ctrl);
	case PR_SPEC_INDIRECT_BRANCH:
		return ib_prctl_set(task, ctrl);
	default:
		return -ENODEV;
	}
}

#ifdef CONFIG_SECCOMP
void arch_seccomp_spec_mitigate(struct task_struct *task)
{
	if (ssb_mode == SPEC_STORE_BYPASS_SECCOMP)
		ssb_prctl_set(task, PR_SPEC_FORCE_DISABLE);
	if (spectre_v2_user == SPECTRE_V2_USER_SECCOMP)
		ib_prctl_set(task, PR_SPEC_FORCE_DISABLE);
}
#endif

static int ssb_prctl_get(struct task_struct *task)
{
	switch (ssb_mode) {
	case SPEC_STORE_BYPASS_DISABLE:
		return PR_SPEC_DISABLE;
	case SPEC_STORE_BYPASS_SECCOMP:
	case SPEC_STORE_BYPASS_PRCTL:
		if (task_spec_ssb_force_disable(task))
			return PR_SPEC_PRCTL | PR_SPEC_FORCE_DISABLE;
		if (task_spec_ssb_disable(task))
			return PR_SPEC_PRCTL | PR_SPEC_DISABLE;
		return PR_SPEC_PRCTL | PR_SPEC_ENABLE;
	default:
		if (boot_cpu_has_bug(X86_BUG_SPEC_STORE_BYPASS))
			return PR_SPEC_ENABLE;
		return PR_SPEC_NOT_AFFECTED;
	}
}

static int ib_prctl_get(struct task_struct *task)
{
	if (!boot_cpu_has_bug(X86_BUG_SPECTRE_V2))
		return PR_SPEC_NOT_AFFECTED;

	switch (spectre_v2_user) {
	case SPECTRE_V2_USER_NONE:
		return PR_SPEC_ENABLE;
	case SPECTRE_V2_USER_PRCTL:
	case SPECTRE_V2_USER_SECCOMP:
		if (task_spec_ib_force_disable(task))
			return PR_SPEC_PRCTL | PR_SPEC_FORCE_DISABLE;
		if (task_spec_ib_disable(task))
			return PR_SPEC_PRCTL | PR_SPEC_DISABLE;
		return PR_SPEC_PRCTL | PR_SPEC_ENABLE;
	case SPECTRE_V2_USER_STRICT:
	case SPECTRE_V2_USER_STRICT_PREFERRED:
		return PR_SPEC_DISABLE;
	default:
		return PR_SPEC_NOT_AFFECTED;
	}
}

int arch_prctl_spec_ctrl_get(struct task_struct *task, unsigned long which)
{
	switch (which) {
	case PR_SPEC_STORE_BYPASS:
		return ssb_prctl_get(task);
	case PR_SPEC_INDIRECT_BRANCH:
		return ib_prctl_get(task);
	default:
		return -ENODEV;
	}
}

void x86_spec_ctrl_setup_ap(void)
{
	if (boot_cpu_has(X86_FEATURE_MSR_SPEC_CTRL))
		x86_spec_ctrl_set(SPEC_CTRL_INITIAL);

	if (ssb_mode == SPEC_STORE_BYPASS_DISABLE)
		x86_amd_ssb_disable();
}

#undef pr_fmt
#define pr_fmt(fmt)	"L1TF: " fmt

/* Default mitigation for L1TF-affected CPUs */
enum l1tf_mitigations l1tf_mitigation = L1TF_MITIGATION_FLUSH;
#if IS_ENABLED(CONFIG_KVM_INTEL)
EXPORT_SYMBOL_GPL(l1tf_mitigation);
#endif
enum vmx_l1d_flush_state l1tf_vmx_mitigation = VMENTER_L1D_FLUSH_AUTO;
EXPORT_SYMBOL_GPL(l1tf_vmx_mitigation);

/*
 * These CPUs all support 44bits physical address space internally in the
 * cache but CPUID can report a smaller number of physical address bits.
 *
 * The L1TF mitigation uses the top most address bit for the inversion of
 * non present PTEs. When the installed memory reaches into the top most
 * address bit due to memory holes, which has been observed on machines
 * which report 36bits physical address bits and have 32G RAM installed,
 * then the mitigation range check in l1tf_select_mitigation() triggers.
 * This is a false positive because the mitigation is still possible due to
 * the fact that the cache uses 44bit internally. Use the cache bits
 * instead of the reported physical bits and adjust them on the affected
 * machines to 44bit if the reported bits are less than 44.
 */
static void override_cache_bits(struct cpuinfo_x86 *c)
{
	if (c->x86 != 6)
		return;

	switch (c->x86_model) {
	case INTEL_FAM6_NEHALEM:
	case INTEL_FAM6_WESTMERE:
	case INTEL_FAM6_SANDYBRIDGE:
	case INTEL_FAM6_IVYBRIDGE:
	case INTEL_FAM6_HASWELL_CORE:
	case INTEL_FAM6_HASWELL_ULT:
	case INTEL_FAM6_HASWELL_GT3E:
	case INTEL_FAM6_BROADWELL_CORE:
	case INTEL_FAM6_BROADWELL_GT3E:
	case INTEL_FAM6_SKYLAKE_MOBILE:
	case INTEL_FAM6_SKYLAKE_DESKTOP:
	case INTEL_FAM6_KABYLAKE_MOBILE:
	case INTEL_FAM6_KABYLAKE_DESKTOP:
		if (c->x86_cache_bits < 44)
			c->x86_cache_bits = 44;
		break;
	}
}

static void l1tf_select_mitigation(void)
{
	u64 half_pa;

	if (!boot_cpu_has_bug(X86_BUG_L1TF))
		return;

	if (cpu_mitigations_off())
		l1tf_mitigation = L1TF_MITIGATION_OFF;
	else if (cpu_mitigations_auto_nosmt())
		l1tf_mitigation = L1TF_MITIGATION_FLUSH_NOSMT;

	override_cache_bits(&boot_cpu_data);

	switch (l1tf_mitigation) {
	case L1TF_MITIGATION_OFF:
	case L1TF_MITIGATION_FLUSH_NOWARN:
	case L1TF_MITIGATION_FLUSH:
		break;
	case L1TF_MITIGATION_FLUSH_NOSMT:
	case L1TF_MITIGATION_FULL:
		cpu_smt_disable(false);
		break;
	case L1TF_MITIGATION_FULL_FORCE:
		cpu_smt_disable(true);
		break;
	}

#if CONFIG_PGTABLE_LEVELS == 2
	pr_warn("Kernel not compiled for PAE. No mitigation for L1TF\n");
	return;
#endif

	half_pa = (u64)l1tf_pfn_limit() << PAGE_SHIFT;
	if (l1tf_mitigation != L1TF_MITIGATION_OFF &&
			e820__mapped_any(half_pa, ULLONG_MAX - half_pa, E820_TYPE_RAM)) {
		pr_warn("System has more than MAX_PA/2 memory. L1TF mitigation not effective.\n");
		pr_info("You may make it effective by booting the kernel with mem=%llu parameter.\n",
				half_pa);
		pr_info("However, doing so will make a part of your RAM unusable.\n");
		pr_info("Reading https://www.kernel.org/doc/html/latest/admin-guide/hw-vuln/l1tf.html might help you decide.\n");
		return;
	}

	setup_force_cpu_cap(X86_FEATURE_L1TF_PTEINV);
}

static int __init l1tf_cmdline(char *str)
{
	if (!boot_cpu_has_bug(X86_BUG_L1TF))
		return 0;

	if (!str)
		return -EINVAL;

	if (!strcmp(str, "off"))
		l1tf_mitigation = L1TF_MITIGATION_OFF;
	else if (!strcmp(str, "flush,nowarn"))
		l1tf_mitigation = L1TF_MITIGATION_FLUSH_NOWARN;
	else if (!strcmp(str, "flush"))
		l1tf_mitigation = L1TF_MITIGATION_FLUSH;
	else if (!strcmp(str, "flush,nosmt"))
		l1tf_mitigation = L1TF_MITIGATION_FLUSH_NOSMT;
	else if (!strcmp(str, "full"))
		l1tf_mitigation = L1TF_MITIGATION_FULL;
	else if (!strcmp(str, "full,force"))
		l1tf_mitigation = L1TF_MITIGATION_FULL_FORCE;

	return 0;
}
early_param("l1tf", l1tf_cmdline);

#undef pr_fmt
#define pr_fmt(fmt) fmt

#ifdef CONFIG_SYSFS

#define L1TF_DEFAULT_MSG "Mitigation: PTE Inversion"

#if IS_ENABLED(CONFIG_KVM_INTEL)
static const char * const l1tf_vmx_states[] = {
	[VMENTER_L1D_FLUSH_AUTO]		= "auto",
	[VMENTER_L1D_FLUSH_NEVER]		= "vulnerable",
	[VMENTER_L1D_FLUSH_COND]		= "conditional cache flushes",
	[VMENTER_L1D_FLUSH_ALWAYS]		= "cache flushes",
	[VMENTER_L1D_FLUSH_EPT_DISABLED]	= "EPT disabled",
	[VMENTER_L1D_FLUSH_NOT_REQUIRED]	= "flush not necessary"
};

static ssize_t l1tf_show_state(char *buf)
{
	if (l1tf_vmx_mitigation == VMENTER_L1D_FLUSH_AUTO)
		return sprintf(buf, "%s\n", L1TF_DEFAULT_MSG);

	if (l1tf_vmx_mitigation == VMENTER_L1D_FLUSH_EPT_DISABLED ||
	    (l1tf_vmx_mitigation == VMENTER_L1D_FLUSH_NEVER &&
	     sched_smt_active())) {
		return sprintf(buf, "%s; VMX: %s\n", L1TF_DEFAULT_MSG,
			       l1tf_vmx_states[l1tf_vmx_mitigation]);
	}

	return sprintf(buf, "%s; VMX: %s, SMT %s\n", L1TF_DEFAULT_MSG,
		       l1tf_vmx_states[l1tf_vmx_mitigation],
		       sched_smt_active() ? "vulnerable" : "disabled");
}
#else
static ssize_t l1tf_show_state(char *buf)
{
	return sprintf(buf, "%s\n", L1TF_DEFAULT_MSG);
}
#endif

static ssize_t mds_show_state(char *buf)
{
	if (!hypervisor_is_type(X86_HYPER_NATIVE)) {
		return sprintf(buf, "%s; SMT Host state unknown\n",
			       mds_strings[mds_mitigation]);
	}

	if (boot_cpu_has(X86_BUG_MSBDS_ONLY)) {
		return sprintf(buf, "%s; SMT %s\n", mds_strings[mds_mitigation],
			       (mds_mitigation == MDS_MITIGATION_OFF ? "vulnerable" :
			        sched_smt_active() ? "mitigated" : "disabled"));
	}

	return sprintf(buf, "%s; SMT %s\n", mds_strings[mds_mitigation],
		       sched_smt_active() ? "vulnerable" : "disabled");
}

static char *stibp_state(void)
{
	if (spectre_v2_eibrs_enabled())
		return "";

	switch (spectre_v2_user) {
	case SPECTRE_V2_USER_NONE:
		return ", STIBP: disabled";
	case SPECTRE_V2_USER_STRICT:
		return ", STIBP: forced";
	case SPECTRE_V2_USER_STRICT_PREFERRED:
		return ", STIBP: always-on";
	case SPECTRE_V2_USER_PRCTL:
	case SPECTRE_V2_USER_SECCOMP:
		if (static_key_enabled(&switch_to_cond_stibp))
			return ", STIBP: conditional";
	}
	return "";
}

static char *ibpb_state(void)
{
	if (boot_cpu_has(X86_FEATURE_IBPB)) {
		if (static_key_enabled(&switch_mm_always_ibpb))
			return ", IBPB: always-on";
		if (static_key_enabled(&switch_mm_cond_ibpb))
			return ", IBPB: conditional";
		return ", IBPB: disabled";
	}
	return "";
}

static ssize_t cpu_show_common(struct device *dev, struct device_attribute *attr,
			       char *buf, unsigned int bug)
{
	if (!boot_cpu_has_bug(bug))
		return sprintf(buf, "Not affected\n");

	switch (bug) {
	case X86_BUG_CPU_MELTDOWN:
		if (boot_cpu_has(X86_FEATURE_PTI))
			return sprintf(buf, "Mitigation: PTI\n");

		if (hypervisor_is_type(X86_HYPER_XEN_PV))
			return sprintf(buf, "Unknown (XEN PV detected, hypervisor mitigation required)\n");

		break;

	case X86_BUG_SPECTRE_V1:
		return sprintf(buf, "%s\n", spectre_v1_strings[spectre_v1_mitigation]);

	case X86_BUG_SPECTRE_V2:
		return sprintf(buf, "%s%s%s%s%s\n", spectre_v2_strings[spectre_v2_enabled],
			       ibpb_state(),
			       ibrs_firmware_enabled() ? ", IBRS_FW" : "",
			       stibp_state(),
			       spectre_v2_module_string());

	case X86_BUG_SPEC_STORE_BYPASS:
		return sprintf(buf, "%s\n", ssb_strings[ssb_mode]);

	case X86_BUG_L1TF:
		if (boot_cpu_has(X86_FEATURE_L1TF_PTEINV))
			return l1tf_show_state(buf);
		break;

	case X86_BUG_MDS:
		return mds_show_state(buf);

	default:
		break;
	}

	return sprintf(buf, "Vulnerable\n");
}

ssize_t cpu_show_meltdown(struct device *dev, struct device_attribute *attr, char *buf)
{
	return cpu_show_common(dev, attr, buf, X86_BUG_CPU_MELTDOWN);
}

ssize_t cpu_show_spectre_v1(struct device *dev, struct device_attribute *attr, char *buf)
{
	return cpu_show_common(dev, attr, buf, X86_BUG_SPECTRE_V1);
}

ssize_t cpu_show_spectre_v2(struct device *dev, struct device_attribute *attr, char *buf)
{
	return cpu_show_common(dev, attr, buf, X86_BUG_SPECTRE_V2);
}

ssize_t cpu_show_spec_store_bypass(struct device *dev, struct device_attribute *attr, char *buf)
{
	return cpu_show_common(dev, attr, buf, X86_BUG_SPEC_STORE_BYPASS);
}

ssize_t cpu_show_l1tf(struct device *dev, struct device_attribute *attr, char *buf)
{
	return cpu_show_common(dev, attr, buf, X86_BUG_L1TF);
}

ssize_t cpu_show_mds(struct device *dev, struct device_attribute *attr, char *buf)
{
	return cpu_show_common(dev, attr, buf, X86_BUG_MDS);
}
#endif<|MERGE_RESOLUTION|>--- conflicted
+++ resolved
@@ -1507,13 +1507,7 @@
 				break;
 			}
 			x86_spec_ctrl_base |= SPEC_CTRL_SSBD;
-<<<<<<< HEAD
 			x86_spec_ctrl_priv |= SPEC_CTRL_SSBD;
-=======
-			wrmsrl(MSR_IA32_SPEC_CTRL, x86_spec_ctrl_base);
-		}
-	}
->>>>>>> e3c1b273
 
 			x86_spec_ctrl_set(SPEC_CTRL_INITIAL);
 
