#include <linux/bootmem.h>
#include <linux/linkage.h>
#include <linux/bitops.h>
#include <linux/kernel.h>
#include <linux/export.h>
#include <linux/percpu.h>
#include <linux/string.h>
#include <linux/ctype.h>
#include <linux/delay.h>
#include <linux/sched/mm.h>
#include <linux/sched/clock.h>
#include <linux/sched/task.h>
#include <linux/init.h>
#include <linux/kprobes.h>
#include <linux/kgdb.h>
#include <linux/smp.h>
#include <linux/io.h>
#include <linux/syscore_ops.h>
#include <xen/xen.h>

#include <asm/stackprotector.h>
#include <asm/perf_event.h>
#include <asm/mmu_context.h>
#include <asm/archrandom.h>
#include <asm/hypervisor.h>
#include <asm/processor.h>
#include <asm/tlbflush.h>
#include <asm/debugreg.h>
#include <asm/sections.h>
#include <asm/vsyscall.h>
#include <linux/topology.h>
#include <linux/cpumask.h>
#include <asm/pgtable.h>
#include <linux/atomic.h>
#include <asm/proto.h>
#include <asm/setup.h>
#include <asm/apic.h>
#include <asm/desc.h>
#include <asm/fpu/internal.h>
#include <asm/mtrr.h>
#include <asm/hwcap2.h>
#include <linux/numa.h>
#include <asm/asm.h>
#include <asm/bugs.h>
#include <asm/cpu.h>
#include <asm/mce.h>
#include <asm/msr.h>
#include <asm/pat.h>
#include <asm/microcode.h>
#include <asm/microcode_intel.h>
#include <asm/intel-family.h>
#include <asm/cpu_device_id.h>
#include <asm/spec_ctrl.h>

#ifdef CONFIG_X86_LOCAL_APIC
#include <asm/uv/uv.h>
#endif

#include "cpu.h"

u32 elf_hwcap2 __read_mostly;

/* all of these masks are initialized in setup_cpu_local_masks() */
cpumask_var_t cpu_initialized_mask;
cpumask_var_t cpu_callout_mask;
cpumask_var_t cpu_callin_mask;

/* representing cpus for which sibling maps can be computed */
cpumask_var_t cpu_sibling_setup_mask;

/* Number of siblings per CPU package */
int smp_num_siblings = 1;
EXPORT_SYMBOL(smp_num_siblings);

/* Last level cache ID of each logical CPU */
DEFINE_PER_CPU_READ_MOSTLY(u16, cpu_llc_id) = BAD_APICID;

/* correctly size the local cpu masks */
void __init setup_cpu_local_masks(void)
{
	alloc_bootmem_cpumask_var(&cpu_initialized_mask);
	alloc_bootmem_cpumask_var(&cpu_callin_mask);
	alloc_bootmem_cpumask_var(&cpu_callout_mask);
	alloc_bootmem_cpumask_var(&cpu_sibling_setup_mask);
}

static void default_init(struct cpuinfo_x86 *c)
{
#ifdef CONFIG_X86_64
	cpu_detect_cache_sizes(c);
#else
	/* Not much we can do here... */
	/* Check if at least it has cpuid */
	if (c->cpuid_level == -1) {
		/* No cpuid. It must be an ancient CPU */
		if (c->x86 == 4)
			strcpy(c->x86_model_id, "486");
		else if (c->x86 == 3)
			strcpy(c->x86_model_id, "386");
	}
#endif
}

static const struct cpu_dev default_cpu = {
	.c_init		= default_init,
	.c_vendor	= "Unknown",
	.c_x86_vendor	= X86_VENDOR_UNKNOWN,
};

static const struct cpu_dev *this_cpu = &default_cpu;

DEFINE_PER_CPU_PAGE_ALIGNED(struct gdt_page, gdt_page) = { .gdt = {
#ifdef CONFIG_X86_64
	/*
	 * We need valid kernel segments for data and code in long mode too
	 * IRET will check the segment types  kkeil 2000/10/28
	 * Also sysret mandates a special GDT layout
	 *
	 * TLS descriptors are currently at a different place compared to i386.
	 * Hopefully nobody expects them at a fixed place (Wine?)
	 */
	[GDT_ENTRY_KERNEL32_CS]		= GDT_ENTRY_INIT(0xc09b, 0, 0xfffff),
	[GDT_ENTRY_KERNEL_CS]		= GDT_ENTRY_INIT(0xa09b, 0, 0xfffff),
	[GDT_ENTRY_KERNEL_DS]		= GDT_ENTRY_INIT(0xc093, 0, 0xfffff),
	[GDT_ENTRY_DEFAULT_USER32_CS]	= GDT_ENTRY_INIT(0xc0fb, 0, 0xfffff),
	[GDT_ENTRY_DEFAULT_USER_DS]	= GDT_ENTRY_INIT(0xc0f3, 0, 0xfffff),
	[GDT_ENTRY_DEFAULT_USER_CS]	= GDT_ENTRY_INIT(0xa0fb, 0, 0xfffff),
#else
	[GDT_ENTRY_KERNEL_CS]		= GDT_ENTRY_INIT(0xc09a, 0, 0xfffff),
	[GDT_ENTRY_KERNEL_DS]		= GDT_ENTRY_INIT(0xc092, 0, 0xfffff),
	[GDT_ENTRY_DEFAULT_USER_CS]	= GDT_ENTRY_INIT(0xc0fa, 0, 0xfffff),
	[GDT_ENTRY_DEFAULT_USER_DS]	= GDT_ENTRY_INIT(0xc0f2, 0, 0xfffff),
	/*
	 * Segments used for calling PnP BIOS have byte granularity.
	 * They code segments and data segments have fixed 64k limits,
	 * the transfer segment sizes are set at run time.
	 */
	/* 32-bit code */
	[GDT_ENTRY_PNPBIOS_CS32]	= GDT_ENTRY_INIT(0x409a, 0, 0xffff),
	/* 16-bit code */
	[GDT_ENTRY_PNPBIOS_CS16]	= GDT_ENTRY_INIT(0x009a, 0, 0xffff),
	/* 16-bit data */
	[GDT_ENTRY_PNPBIOS_DS]		= GDT_ENTRY_INIT(0x0092, 0, 0xffff),
	/* 16-bit data */
	[GDT_ENTRY_PNPBIOS_TS1]		= GDT_ENTRY_INIT(0x0092, 0, 0),
	/* 16-bit data */
	[GDT_ENTRY_PNPBIOS_TS2]		= GDT_ENTRY_INIT(0x0092, 0, 0),
	/*
	 * The APM segments have byte granularity and their bases
	 * are set at run time.  All have 64k limits.
	 */
	/* 32-bit code */
	[GDT_ENTRY_APMBIOS_BASE]	= GDT_ENTRY_INIT(0x409a, 0, 0xffff),
	/* 16-bit code */
	[GDT_ENTRY_APMBIOS_BASE+1]	= GDT_ENTRY_INIT(0x009a, 0, 0xffff),
	/* data */
	[GDT_ENTRY_APMBIOS_BASE+2]	= GDT_ENTRY_INIT(0x4092, 0, 0xffff),

	[GDT_ENTRY_ESPFIX_SS]		= GDT_ENTRY_INIT(0xc092, 0, 0xfffff),
	[GDT_ENTRY_PERCPU]		= GDT_ENTRY_INIT(0xc092, 0, 0xfffff),
	GDT_STACK_CANARY_INIT
#endif
} };
EXPORT_PER_CPU_SYMBOL_GPL(gdt_page);

static int __init x86_mpx_setup(char *s)
{
	/* require an exact match without trailing characters */
	if (strlen(s))
		return 0;

	/* do not emit a message if the feature is not present */
	if (!boot_cpu_has(X86_FEATURE_MPX))
		return 1;

	setup_clear_cpu_cap(X86_FEATURE_MPX);
	pr_info("nompx: Intel Memory Protection Extensions (MPX) disabled\n");
	return 1;
}
__setup("nompx", x86_mpx_setup);

#ifdef CONFIG_X86_64
static int __init x86_nopcid_setup(char *s)
{
	/* nopcid doesn't accept parameters */
	if (s)
		return -EINVAL;

	/* do not emit a message if the feature is not present */
	if (!boot_cpu_has(X86_FEATURE_PCID))
		return 0;

	setup_clear_cpu_cap(X86_FEATURE_PCID);
	pr_info("nopcid: PCID feature disabled\n");
	return 0;
}
early_param("nopcid", x86_nopcid_setup);
#endif

static int __init x86_noinvpcid_setup(char *s)
{
	/* noinvpcid doesn't accept parameters */
	if (s)
		return -EINVAL;

	/* do not emit a message if the feature is not present */
	if (!boot_cpu_has(X86_FEATURE_INVPCID))
		return 0;

	setup_clear_cpu_cap(X86_FEATURE_INVPCID);
	pr_info("noinvpcid: INVPCID feature disabled\n");
	return 0;
}
early_param("noinvpcid", x86_noinvpcid_setup);

#ifdef CONFIG_X86_32
static int cachesize_override = -1;
static int disable_x86_serial_nr = 1;

static int __init cachesize_setup(char *str)
{
	get_option(&str, &cachesize_override);
	return 1;
}
__setup("cachesize=", cachesize_setup);

static int __init x86_sep_setup(char *s)
{
	setup_clear_cpu_cap(X86_FEATURE_SEP);
	return 1;
}
__setup("nosep", x86_sep_setup);

/* Standard macro to see if a specific flag is changeable */
static inline int flag_is_changeable_p(u32 flag)
{
	u32 f1, f2;

	/*
	 * Cyrix and IDT cpus allow disabling of CPUID
	 * so the code below may return different results
	 * when it is executed before and after enabling
	 * the CPUID. Add "volatile" to not allow gcc to
	 * optimize the subsequent calls to this function.
	 */
	asm volatile ("pushfl		\n\t"
		      "pushfl		\n\t"
		      "popl %0		\n\t"
		      "movl %0, %1	\n\t"
		      "xorl %2, %0	\n\t"
		      "pushl %0		\n\t"
		      "popfl		\n\t"
		      "pushfl		\n\t"
		      "popl %0		\n\t"
		      "popfl		\n\t"

		      : "=&r" (f1), "=&r" (f2)
		      : "ir" (flag));

	return ((f1^f2) & flag) != 0;
}

/* Probe for the CPUID instruction */
int have_cpuid_p(void)
{
	return flag_is_changeable_p(X86_EFLAGS_ID);
}

static void squash_the_stupid_serial_number(struct cpuinfo_x86 *c)
{
	unsigned long lo, hi;

	if (!cpu_has(c, X86_FEATURE_PN) || !disable_x86_serial_nr)
		return;

	/* Disable processor serial number: */

	rdmsr(MSR_IA32_BBL_CR_CTL, lo, hi);
	lo |= 0x200000;
	wrmsr(MSR_IA32_BBL_CR_CTL, lo, hi);

	pr_notice("CPU serial number disabled.\n");
	clear_cpu_cap(c, X86_FEATURE_PN);

	/* Disabling the serial number may affect the cpuid level */
	c->cpuid_level = cpuid_eax(0);
}

static int __init x86_serial_nr_setup(char *s)
{
	disable_x86_serial_nr = 0;
	return 1;
}
__setup("serialnumber", x86_serial_nr_setup);
#else
static inline int flag_is_changeable_p(u32 flag)
{
	return 1;
}
static inline void squash_the_stupid_serial_number(struct cpuinfo_x86 *c)
{
}
#endif

static __init int setup_disable_smep(char *arg)
{
	setup_clear_cpu_cap(X86_FEATURE_SMEP);
	/* Check for things that depend on SMEP being enabled: */
	check_mpx_erratum(&boot_cpu_data);
	return 1;
}
__setup("nosmep", setup_disable_smep);

static __always_inline void setup_smep(struct cpuinfo_x86 *c)
{
	if (cpu_has(c, X86_FEATURE_SMEP))
		cr4_set_bits(X86_CR4_SMEP);
}

static __init int setup_disable_smap(char *arg)
{
	setup_clear_cpu_cap(X86_FEATURE_SMAP);
	return 1;
}
__setup("nosmap", setup_disable_smap);

static __always_inline void setup_smap(struct cpuinfo_x86 *c)
{
	unsigned long eflags = native_save_fl();

	/* This should have been cleared long ago */
	BUG_ON(eflags & X86_EFLAGS_AC);

	if (cpu_has(c, X86_FEATURE_SMAP)) {
#ifdef CONFIG_X86_SMAP
		cr4_set_bits(X86_CR4_SMAP);
#else
		cr4_clear_bits(X86_CR4_SMAP);
#endif
	}
}

/*
 * Protection Keys are not available in 32-bit mode.
 */
static bool pku_disabled;

static __always_inline void setup_pku(struct cpuinfo_x86 *c)
{
	/* check the boot processor, plus compile options for PKU: */
	if (!cpu_feature_enabled(X86_FEATURE_PKU))
		return;
	/* checks the actual processor's cpuid bits: */
	if (!cpu_has(c, X86_FEATURE_PKU))
		return;
	if (pku_disabled)
		return;

	cr4_set_bits(X86_CR4_PKE);
	/*
	 * Seting X86_CR4_PKE will cause the X86_FEATURE_OSPKE
	 * cpuid bit to be set.  We need to ensure that we
	 * update that bit in this CPU's "cpu_info".
	 */
	get_cpu_cap(c);
}

#ifdef CONFIG_X86_INTEL_MEMORY_PROTECTION_KEYS
static __init int setup_disable_pku(char *arg)
{
	/*
	 * Do not clear the X86_FEATURE_PKU bit.  All of the
	 * runtime checks are against OSPKE so clearing the
	 * bit does nothing.
	 *
	 * This way, we will see "pku" in cpuinfo, but not
	 * "ospke", which is exactly what we want.  It shows
	 * that the CPU has PKU, but the OS has not enabled it.
	 * This happens to be exactly how a system would look
	 * if we disabled the config option.
	 */
	pr_info("x86: 'nopku' specified, disabling Memory Protection Keys\n");
	pku_disabled = true;
	return 1;
}
__setup("nopku", setup_disable_pku);
#endif /* CONFIG_X86_64 */

/*
 * Some CPU features depend on higher CPUID levels, which may not always
 * be available due to CPUID level capping or broken virtualization
 * software.  Add those features to this table to auto-disable them.
 */
struct cpuid_dependent_feature {
	u32 feature;
	u32 level;
};

static const struct cpuid_dependent_feature
cpuid_dependent_features[] = {
	{ X86_FEATURE_MWAIT,		0x00000005 },
	{ X86_FEATURE_DCA,		0x00000009 },
	{ X86_FEATURE_XSAVE,		0x0000000d },
	{ 0, 0 }
};

static void filter_cpuid_features(struct cpuinfo_x86 *c, bool warn)
{
	const struct cpuid_dependent_feature *df;

	for (df = cpuid_dependent_features; df->feature; df++) {

		if (!cpu_has(c, df->feature))
			continue;
		/*
		 * Note: cpuid_level is set to -1 if unavailable, but
		 * extended_extended_level is set to 0 if unavailable
		 * and the legitimate extended levels are all negative
		 * when signed; hence the weird messing around with
		 * signs here...
		 */
		if (!((s32)df->level < 0 ?
		     (u32)df->level > (u32)c->extended_cpuid_level :
		     (s32)df->level > (s32)c->cpuid_level))
			continue;

		clear_cpu_cap(c, df->feature);
		if (!warn)
			continue;

		pr_warn("CPU: CPU feature " X86_CAP_FMT " disabled, no CPUID level 0x%x\n",
			x86_cap_flag(df->feature), df->level);
	}
}

/*
 * Naming convention should be: <Name> [(<Codename>)]
 * This table only is used unless init_<vendor>() below doesn't set it;
 * in particular, if CPUID levels 0x80000002..4 are supported, this
 * isn't used
 */

/* Look up CPU names by table lookup. */
static const char *table_lookup_model(struct cpuinfo_x86 *c)
{
#ifdef CONFIG_X86_32
	const struct legacy_cpu_model_info *info;

	if (c->x86_model >= 16)
		return NULL;	/* Range check */

	if (!this_cpu)
		return NULL;

	info = this_cpu->legacy_models;

	while (info->family) {
		if (info->family == c->x86)
			return info->model_names[c->x86_model];
		info++;
	}
#endif
	return NULL;		/* Not found */
}

__u32 cpu_caps_cleared[NCAPINTS + NBUGINTS];
__u32 cpu_caps_set[NCAPINTS + NBUGINTS];

void load_percpu_segment(int cpu)
{
#ifdef CONFIG_X86_32
	loadsegment(fs, __KERNEL_PERCPU);
#else
	__loadsegment_simple(gs, 0);
	wrmsrl(MSR_GS_BASE, cpu_kernelmode_gs_base(cpu));
#endif
	load_stack_canary_segment();
}

#ifdef CONFIG_X86_32
/* The 32-bit entry code needs to find cpu_entry_area. */
DEFINE_PER_CPU(struct cpu_entry_area *, cpu_entry_area);
#endif

#ifdef CONFIG_X86_64
/*
 * Special IST stacks which the CPU switches to when it calls
 * an IST-marked descriptor entry. Up to 7 stacks (hardware
 * limit), all of them are 4K, except the debug stack which
 * is 8K.
 */
static const unsigned int exception_stack_sizes[N_EXCEPTION_STACKS] = {
	  [0 ... N_EXCEPTION_STACKS - 1]	= EXCEPTION_STKSZ,
	  [DEBUG_STACK - 1]			= DEBUG_STKSZ
};
#endif

/* Load the original GDT from the per-cpu structure */
void load_direct_gdt(int cpu)
{
	struct desc_ptr gdt_descr;

	gdt_descr.address = (long)get_cpu_gdt_rw(cpu);
	gdt_descr.size = GDT_SIZE - 1;
	load_gdt(&gdt_descr);
}
EXPORT_SYMBOL_GPL(load_direct_gdt);

/* Load a fixmap remapping of the per-cpu GDT */
void load_fixmap_gdt(int cpu)
{
	struct desc_ptr gdt_descr;

	gdt_descr.address = (long)get_cpu_gdt_ro(cpu);
	gdt_descr.size = GDT_SIZE - 1;
	load_gdt(&gdt_descr);
}
EXPORT_SYMBOL_GPL(load_fixmap_gdt);

/*
 * Current gdt points %fs at the "master" per-cpu area: after this,
 * it's on the real one.
 */
void switch_to_new_gdt(int cpu)
{
	/* Load the original GDT */
	load_direct_gdt(cpu);
	/* Reload the per-cpu base */
	load_percpu_segment(cpu);
}

static const struct cpu_dev *cpu_devs[X86_VENDOR_NUM] = {};

static void get_model_name(struct cpuinfo_x86 *c)
{
	unsigned int *v;
	char *p, *q, *s;

	if (c->extended_cpuid_level < 0x80000004)
		return;

	v = (unsigned int *)c->x86_model_id;
	cpuid(0x80000002, &v[0], &v[1], &v[2], &v[3]);
	cpuid(0x80000003, &v[4], &v[5], &v[6], &v[7]);
	cpuid(0x80000004, &v[8], &v[9], &v[10], &v[11]);
	c->x86_model_id[48] = 0;

	/* Trim whitespace */
	p = q = s = &c->x86_model_id[0];

	while (*p == ' ')
		p++;

	while (*p) {
		/* Note the last non-whitespace index */
		if (!isspace(*p))
			s = q;

		*q++ = *p++;
	}

	*(s + 1) = '\0';
}

void cpu_detect_cache_sizes(struct cpuinfo_x86 *c)
{
	unsigned int n, dummy, ebx, ecx, edx, l2size;

	n = c->extended_cpuid_level;

	if (n >= 0x80000005) {
		cpuid(0x80000005, &dummy, &ebx, &ecx, &edx);
		c->x86_cache_size = (ecx>>24) + (edx>>24);
#ifdef CONFIG_X86_64
		/* On K8 L1 TLB is inclusive, so don't count it */
		c->x86_tlbsize = 0;
#endif
	}

	if (n < 0x80000006)	/* Some chips just has a large L1. */
		return;

	cpuid(0x80000006, &dummy, &ebx, &ecx, &edx);
	l2size = ecx >> 16;

#ifdef CONFIG_X86_64
	c->x86_tlbsize += ((ebx >> 16) & 0xfff) + (ebx & 0xfff);
#else
	/* do processor-specific cache resizing */
	if (this_cpu->legacy_cache_size)
		l2size = this_cpu->legacy_cache_size(c, l2size);

	/* Allow user to override all this if necessary. */
	if (cachesize_override != -1)
		l2size = cachesize_override;

	if (l2size == 0)
		return;		/* Again, no L2 cache is possible */
#endif

	c->x86_cache_size = l2size;
}

u16 __read_mostly tlb_lli_4k[NR_INFO];
u16 __read_mostly tlb_lli_2m[NR_INFO];
u16 __read_mostly tlb_lli_4m[NR_INFO];
u16 __read_mostly tlb_lld_4k[NR_INFO];
u16 __read_mostly tlb_lld_2m[NR_INFO];
u16 __read_mostly tlb_lld_4m[NR_INFO];
u16 __read_mostly tlb_lld_1g[NR_INFO];

static void cpu_detect_tlb(struct cpuinfo_x86 *c)
{
	if (this_cpu->c_detect_tlb)
		this_cpu->c_detect_tlb(c);

	pr_info("Last level iTLB entries: 4KB %d, 2MB %d, 4MB %d\n",
		tlb_lli_4k[ENTRIES], tlb_lli_2m[ENTRIES],
		tlb_lli_4m[ENTRIES]);

	pr_info("Last level dTLB entries: 4KB %d, 2MB %d, 4MB %d, 1GB %d\n",
		tlb_lld_4k[ENTRIES], tlb_lld_2m[ENTRIES],
		tlb_lld_4m[ENTRIES], tlb_lld_1g[ENTRIES]);
}

int detect_ht_early(struct cpuinfo_x86 *c)
{
#ifdef CONFIG_SMP
	u32 eax, ebx, ecx, edx;

	if (!cpu_has(c, X86_FEATURE_HT))
		return -1;

	if (cpu_has(c, X86_FEATURE_CMP_LEGACY))
		return -1;

	if (cpu_has(c, X86_FEATURE_XTOPOLOGY))
		return -1;

	cpuid(1, &eax, &ebx, &ecx, &edx);

	smp_num_siblings = (ebx & 0xff0000) >> 16;
	if (smp_num_siblings == 1)
		pr_info_once("CPU0: Hyper-Threading is disabled\n");
#endif
	return 0;
}

void detect_ht(struct cpuinfo_x86 *c)
{
#ifdef CONFIG_SMP
	int index_msb, core_bits;

	if (detect_ht_early(c) < 0)
		return;

	index_msb = get_count_order(smp_num_siblings);
	c->phys_proc_id = apic->phys_pkg_id(c->initial_apicid, index_msb);

	smp_num_siblings = smp_num_siblings / c->x86_max_cores;

	index_msb = get_count_order(smp_num_siblings);

	core_bits = get_count_order(c->x86_max_cores);

	c->cpu_core_id = apic->phys_pkg_id(c->initial_apicid, index_msb) &
				       ((1 << core_bits) - 1);
#endif
}

static void get_cpu_vendor(struct cpuinfo_x86 *c)
{
	char *v = c->x86_vendor_id;
	int i;

	for (i = 0; i < X86_VENDOR_NUM; i++) {
		if (!cpu_devs[i])
			break;

		if (!strcmp(v, cpu_devs[i]->c_ident[0]) ||
		    (cpu_devs[i]->c_ident[1] &&
		     !strcmp(v, cpu_devs[i]->c_ident[1]))) {

			this_cpu = cpu_devs[i];
			c->x86_vendor = this_cpu->c_x86_vendor;
			return;
		}
	}

	pr_err_once("CPU: vendor_id '%s' unknown, using generic init.\n" \
		    "CPU: Your system may be unstable.\n", v);

	c->x86_vendor = X86_VENDOR_UNKNOWN;
	this_cpu = &default_cpu;
}

void cpu_detect(struct cpuinfo_x86 *c)
{
	/* Get vendor name */
	cpuid(0x00000000, (unsigned int *)&c->cpuid_level,
	      (unsigned int *)&c->x86_vendor_id[0],
	      (unsigned int *)&c->x86_vendor_id[8],
	      (unsigned int *)&c->x86_vendor_id[4]);

	c->x86 = 4;
	/* Intel-defined flags: level 0x00000001 */
	if (c->cpuid_level >= 0x00000001) {
		u32 junk, tfms, cap0, misc;

		cpuid(0x00000001, &tfms, &misc, &junk, &cap0);
		c->x86		= x86_family(tfms);
		c->x86_model	= x86_model(tfms);
		c->x86_stepping	= x86_stepping(tfms);

		if (cap0 & (1<<19)) {
			c->x86_clflush_size = ((misc >> 8) & 0xff) * 8;
			c->x86_cache_alignment = c->x86_clflush_size;
		}
	}
}

static void apply_forced_caps(struct cpuinfo_x86 *c)
{
	int i;

	for (i = 0; i < NCAPINTS + NBUGINTS; i++) {
		c->x86_capability[i] &= ~cpu_caps_cleared[i];
		c->x86_capability[i] |= cpu_caps_set[i];
	}
}

void init_speculation_control(struct cpuinfo_x86 *c)
{
	if (cpu_has(c, X86_FEATURE_ARCH_CAPABILITIES)) {
		u64 cap;

		rdmsrl(MSR_IA32_ARCH_CAPABILITIES, cap);
		if (cap & ARCH_CAP_IBRS_ALL) /* IBRS all the time */
			set_cpu_cap(c, X86_FEATURE_IBRS_ENHANCED);
	}

	/*
	 * The Intel SPEC_CTRL CPUID bit implies IBRS and IBPB support,
	 * and they also have a different bit for STIBP support. Also,
	 * a hypervisor might have set the individual AMD bits even on
	 * Intel CPUs, for finer-grained selection of what's available.
	 */
	if (cpu_has(c, X86_FEATURE_SPEC_CTRL)) {
		set_cpu_cap(c, X86_FEATURE_IBRS);
		set_cpu_cap(c, X86_FEATURE_IBPB);
		set_cpu_cap(c, X86_FEATURE_MSR_SPEC_CTRL);
	}

	if (cpu_has(c, X86_FEATURE_INTEL_STIBP))
		set_cpu_cap(c, X86_FEATURE_STIBP);

	if (cpu_has(c, X86_FEATURE_SPEC_CTRL_SSBD) ||
	    cpu_has(c, X86_FEATURE_VIRT_SSBD))
		set_cpu_cap(c, X86_FEATURE_SSBD);

	if (cpu_has(c, X86_FEATURE_AMD_IBRS)) {
		set_cpu_cap(c, X86_FEATURE_IBRS);
		set_cpu_cap(c, X86_FEATURE_MSR_SPEC_CTRL);
	}

	if (cpu_has(c, X86_FEATURE_AMD_IBPB))
		set_cpu_cap(c, X86_FEATURE_IBPB);

	if (cpu_has(c, X86_FEATURE_AMD_STIBP)) {
		set_cpu_cap(c, X86_FEATURE_STIBP);
		set_cpu_cap(c, X86_FEATURE_MSR_SPEC_CTRL);
	}

	if (cpu_has(c, X86_FEATURE_AMD_SSBD)) {
		set_cpu_cap(c, X86_FEATURE_SSBD);
		set_cpu_cap(c, X86_FEATURE_MSR_SPEC_CTRL);
		clear_cpu_cap(c, X86_FEATURE_VIRT_SSBD);
	}

	if (!xen_pv_domain()) {
		/*
		 * Only update percpu mitigation data during CPU bringup. No
		 * need to grab spec_ctrl_mutex since we are not online yet.
		 */
		if (!cpu_online(smp_processor_id())) {
			update_cpu_ibrs(c);
			update_cpu_spec_ctrl(smp_processor_id());
		}
	} else {
		clear_cpu_cap(c, X86_FEATURE_IBPB);
	}
}

void get_cpu_cap(struct cpuinfo_x86 *c)
{
	u32 eax, ebx, ecx, edx;

	/* Intel-defined flags: level 0x00000001 */
	if (c->cpuid_level >= 0x00000001) {
		cpuid(0x00000001, &eax, &ebx, &ecx, &edx);

		c->x86_capability[CPUID_1_ECX] = ecx;
		c->x86_capability[CPUID_1_EDX] = edx;
	}

	/* Thermal and Power Management Leaf: level 0x00000006 (eax) */
	if (c->cpuid_level >= 0x00000006)
		c->x86_capability[CPUID_6_EAX] = cpuid_eax(0x00000006);

	/* Additional Intel-defined flags: level 0x00000007 */
	if (c->cpuid_level >= 0x00000007) {
		cpuid_count(0x00000007, 0, &eax, &ebx, &ecx, &edx);
		c->x86_capability[CPUID_7_0_EBX] = ebx;
		c->x86_capability[CPUID_7_ECX] = ecx;
		c->x86_capability[CPUID_7_EDX] = edx;
	}

	/* Extended state features: level 0x0000000d */
	if (c->cpuid_level >= 0x0000000d) {
		cpuid_count(0x0000000d, 1, &eax, &ebx, &ecx, &edx);

		c->x86_capability[CPUID_D_1_EAX] = eax;
	}

	/* Additional Intel-defined flags: level 0x0000000F */
	if (c->cpuid_level >= 0x0000000F) {

		/* QoS sub-leaf, EAX=0Fh, ECX=0 */
		cpuid_count(0x0000000F, 0, &eax, &ebx, &ecx, &edx);
		c->x86_capability[CPUID_F_0_EDX] = edx;

		if (cpu_has(c, X86_FEATURE_CQM_LLC)) {
			/* will be overridden if occupancy monitoring exists */
			c->x86_cache_max_rmid = ebx;

			/* QoS sub-leaf, EAX=0Fh, ECX=1 */
			cpuid_count(0x0000000F, 1, &eax, &ebx, &ecx, &edx);
			c->x86_capability[CPUID_F_1_EDX] = edx;

			if ((cpu_has(c, X86_FEATURE_CQM_OCCUP_LLC)) ||
			      ((cpu_has(c, X86_FEATURE_CQM_MBM_TOTAL)) ||
			       (cpu_has(c, X86_FEATURE_CQM_MBM_LOCAL)))) {
				c->x86_cache_max_rmid = ecx;
				c->x86_cache_occ_scale = ebx;
			}
		} else {
			c->x86_cache_max_rmid = -1;
			c->x86_cache_occ_scale = -1;
		}
	}

	/* AMD-defined flags: level 0x80000001 */
	eax = cpuid_eax(0x80000000);
	c->extended_cpuid_level = eax;

	if ((eax & 0xffff0000) == 0x80000000) {
		if (eax >= 0x80000001) {
			cpuid(0x80000001, &eax, &ebx, &ecx, &edx);

			c->x86_capability[CPUID_8000_0001_ECX] = ecx;
			c->x86_capability[CPUID_8000_0001_EDX] = edx;
		}
	}

	if (c->extended_cpuid_level >= 0x80000007) {
		cpuid(0x80000007, &eax, &ebx, &ecx, &edx);

		c->x86_capability[CPUID_8000_0007_EBX] = ebx;
		c->x86_power = edx;
	}

	if (c->extended_cpuid_level >= 0x80000008) {
		cpuid(0x80000008, &eax, &ebx, &ecx, &edx);
		c->x86_capability[CPUID_8000_0008_EBX] = ebx;
	}

	if (c->extended_cpuid_level >= 0x8000000a)
		c->x86_capability[CPUID_8000_000A_EDX] = cpuid_edx(0x8000000a);

	init_scattered_cpuid_features(c);

	/*
	 * Clear/Set all flags overridden by options, after probe.
	 * This needs to happen each time we re-probe, which may happen
	 * several times during CPU initialization.
	 */
	apply_forced_caps(c);

	/*
	 * MUST be done after we apply the forced CPU flags as the boot_cpu_has
	 * has been memset so we may re-enable the bits.
	 */
	init_speculation_control(c);
}

void get_cpu_address_sizes(struct cpuinfo_x86 *c)
{
	u32 eax, ebx, ecx, edx;

	if (c->extended_cpuid_level >= 0x80000008) {
		cpuid(0x80000008, &eax, &ebx, &ecx, &edx);

		c->x86_virt_bits = (eax >> 8) & 0xff;
		c->x86_phys_bits = eax & 0xff;
	}
#ifdef CONFIG_X86_32
	else if (cpu_has(c, X86_FEATURE_PAE) || cpu_has(c, X86_FEATURE_PSE36))
		c->x86_phys_bits = 36;
#endif
	c->x86_cache_bits = c->x86_phys_bits;
}

static void identify_cpu_without_cpuid(struct cpuinfo_x86 *c)
{
#ifdef CONFIG_X86_32
	int i;

	/*
	 * First of all, decide if this is a 486 or higher
	 * It's a 486 if we can modify the AC flag
	 */
	if (flag_is_changeable_p(X86_EFLAGS_AC))
		c->x86 = 4;
	else
		c->x86 = 3;

	for (i = 0; i < X86_VENDOR_NUM; i++)
		if (cpu_devs[i] && cpu_devs[i]->c_identify) {
			c->x86_vendor_id[0] = 0;
			cpu_devs[i]->c_identify(c);
			if (c->x86_vendor_id[0]) {
				get_cpu_vendor(c);
				break;
			}
		}
#endif
	c->x86_cache_bits = c->x86_phys_bits;
}

#define NO_SPECULATION		BIT(0)
#define NO_MELTDOWN		BIT(1)
#define NO_SSB			BIT(2)
#define NO_L1TF			BIT(3)
#define NO_MDS			BIT(4)
#define MSBDS_ONLY		BIT(5)
#define NO_SWAPGS		BIT(6)
#define NO_ITLB_MULTIHIT	BIT(7)

#define VULNWL(_vendor, _family, _model, _whitelist)	\
	{ X86_VENDOR_##_vendor, _family, _model, X86_FEATURE_ANY, _whitelist }

#define VULNWL_INTEL(model, whitelist)		\
	VULNWL(INTEL, 6, INTEL_FAM6_##model, whitelist)

#define VULNWL_AMD(family, whitelist)		\
	VULNWL(AMD, family, X86_MODEL_ANY, whitelist)

static const __initconst struct x86_cpu_id cpu_vuln_whitelist[] = {
	VULNWL(ANY,	4, X86_MODEL_ANY,	NO_SPECULATION),
	VULNWL(CENTAUR,	5, X86_MODEL_ANY,	NO_SPECULATION),
	VULNWL(INTEL,	5, X86_MODEL_ANY,	NO_SPECULATION),
	VULNWL(NSC,	5, X86_MODEL_ANY,	NO_SPECULATION),

	/* Intel Family 6 */
	VULNWL_INTEL(ATOM_SALTWELL,		NO_SPECULATION | NO_ITLB_MULTIHIT),
	VULNWL_INTEL(ATOM_SALTWELL_TABLET,	NO_SPECULATION | NO_ITLB_MULTIHIT),
	VULNWL_INTEL(ATOM_SALTWELL_MID,		NO_SPECULATION | NO_ITLB_MULTIHIT),
	VULNWL_INTEL(ATOM_BONNELL,		NO_SPECULATION | NO_ITLB_MULTIHIT),
	VULNWL_INTEL(ATOM_BONNELL_MID,		NO_SPECULATION | NO_ITLB_MULTIHIT),

	VULNWL_INTEL(ATOM_SILVERMONT,		NO_SSB | NO_L1TF | MSBDS_ONLY | NO_SWAPGS | NO_ITLB_MULTIHIT),
	VULNWL_INTEL(ATOM_SILVERMONT_X,		NO_SSB | NO_L1TF | MSBDS_ONLY | NO_SWAPGS | NO_ITLB_MULTIHIT),
	VULNWL_INTEL(ATOM_SILVERMONT_MID,	NO_SSB | NO_L1TF | MSBDS_ONLY | NO_SWAPGS | NO_ITLB_MULTIHIT),
	VULNWL_INTEL(ATOM_AIRMONT,		NO_SSB | NO_L1TF | MSBDS_ONLY | NO_SWAPGS | NO_ITLB_MULTIHIT),
	VULNWL_INTEL(XEON_PHI_KNL,		NO_SSB | NO_L1TF | MSBDS_ONLY | NO_SWAPGS | NO_ITLB_MULTIHIT),
	VULNWL_INTEL(XEON_PHI_KNM,		NO_SSB | NO_L1TF | MSBDS_ONLY | NO_SWAPGS | NO_ITLB_MULTIHIT),

	VULNWL_INTEL(CORE_YONAH,		NO_SSB),

	VULNWL_INTEL(ATOM_AIRMONT_MID,		NO_L1TF | MSBDS_ONLY | NO_SWAPGS | NO_ITLB_MULTIHIT),

	VULNWL_INTEL(ATOM_GOLDMONT,		NO_MDS | NO_L1TF | NO_SWAPGS | NO_ITLB_MULTIHIT),
	VULNWL_INTEL(ATOM_GOLDMONT_X,		NO_MDS | NO_L1TF | NO_SWAPGS | NO_ITLB_MULTIHIT),
	VULNWL_INTEL(ATOM_GOLDMONT_PLUS,	NO_MDS | NO_L1TF | NO_SWAPGS | NO_ITLB_MULTIHIT),

	/*
	 * Technically, swapgs isn't serializing on AMD (despite it previously
	 * being documented as such in the APM).  But according to AMD, %gs is
	 * updated non-speculatively, and the issuing of %gs-relative memory
	 * operands will be blocked until the %gs update completes, which is
	 * good enough for our purposes.
	 */

	VULNWL_INTEL(ATOM_TREMONT_X,		NO_ITLB_MULTIHIT),

	/* AMD Family 0xf - 0x12 */
	VULNWL_AMD(0x0f,	NO_MELTDOWN | NO_SSB | NO_L1TF | NO_MDS | NO_SWAPGS | NO_ITLB_MULTIHIT),
	VULNWL_AMD(0x10,	NO_MELTDOWN | NO_SSB | NO_L1TF | NO_MDS | NO_SWAPGS | NO_ITLB_MULTIHIT),
	VULNWL_AMD(0x11,	NO_MELTDOWN | NO_SSB | NO_L1TF | NO_MDS | NO_SWAPGS | NO_ITLB_MULTIHIT),
	VULNWL_AMD(0x12,	NO_MELTDOWN | NO_SSB | NO_L1TF | NO_MDS | NO_SWAPGS | NO_ITLB_MULTIHIT),

	/* FAMILY_ANY must be last, otherwise 0x0f - 0x12 matches won't work */
	VULNWL_AMD(X86_FAMILY_ANY,	NO_MELTDOWN | NO_L1TF | NO_MDS | NO_SWAPGS | NO_ITLB_MULTIHIT),
	{}
};

static bool cpu_matches(unsigned long which)
{
	const struct x86_cpu_id *m = x86_match_cpu(cpu_vuln_whitelist);

	return m && !!(m->driver_data & which);
}

<<<<<<< HEAD
void cpu_clear_bug_bits(struct cpuinfo_x86 *c)
{
	clear_cpu_cap(c, X86_BUG_SPECTRE_V1);
	clear_cpu_cap(c, X86_BUG_SPECTRE_V2);
	clear_cpu_cap(c, X86_BUG_SPEC_STORE_BYPASS);
	clear_cpu_cap(c, X86_FEATURE_IBRS_ENHANCED);
	clear_cpu_cap(c, X86_BUG_MDS);
	clear_cpu_cap(c, X86_BUG_MSBDS_ONLY);
	clear_cpu_cap(c, X86_BUG_SWAPGS);
	clear_cpu_cap(c, X86_BUG_TAA);
	clear_cpu_cap(c, X86_BUG_CPU_MELTDOWN);
	clear_cpu_cap(c, X86_BUG_L1TF);

	if (c->cpu_index == boot_cpu_data.cpu_index) {
		setup_clear_cpu_cap(X86_BUG_SPECTRE_V1);
		setup_clear_cpu_cap(X86_BUG_SPECTRE_V2);
		setup_clear_cpu_cap(X86_BUG_SPEC_STORE_BYPASS);
		setup_clear_cpu_cap(X86_FEATURE_IBRS_ENHANCED);
		setup_clear_cpu_cap(X86_BUG_MDS);
		setup_clear_cpu_cap(X86_BUG_MSBDS_ONLY);
		setup_clear_cpu_cap(X86_BUG_SWAPGS);
		setup_clear_cpu_cap(X86_BUG_TAA);
		setup_clear_cpu_cap(X86_BUG_CPU_MELTDOWN);
		setup_clear_cpu_cap(X86_BUG_L1TF);
	}
}

=======
>>>>>>> 775d01b6
u64 x86_read_arch_cap_msr(void)
{
	u64 ia32_cap = 0;

	if (boot_cpu_has(X86_FEATURE_ARCH_CAPABILITIES))
		rdmsrl(MSR_IA32_ARCH_CAPABILITIES, ia32_cap);

	return ia32_cap;
}

<<<<<<< HEAD
void cpu_set_bug_bits(struct cpuinfo_x86 *c)
{
	u64 ia32_cap = x86_read_arch_cap_msr();

=======
static void __init cpu_set_bug_bits(struct cpuinfo_x86 *c)
{
	u64 ia32_cap = x86_read_arch_cap_msr();

	/* Set ITLB_MULTIHIT bug if cpu is not in the whitelist and not mitigated */
	if (!cpu_matches(NO_ITLB_MULTIHIT) && !(ia32_cap & ARCH_CAP_PSCHANGE_MC_NO))
		setup_force_cpu_bug(X86_BUG_ITLB_MULTIHIT);

>>>>>>> 775d01b6
	if (cpu_matches(NO_SPECULATION))
		return;

	setup_force_cpu_bug(X86_BUG_SPECTRE_V1);
	setup_force_cpu_bug(X86_BUG_SPECTRE_V2);

<<<<<<< HEAD
	/* Set ITLB_MULTIHIT bug if cpu is not in the whitelist and not mitigated */
	if (!cpu_matches(NO_ITLB_MULTIHIT) && !(ia32_cap & ARCH_CAP_PSCHANGE_MC_NO))
		setup_force_cpu_bug(X86_BUG_ITLB_MULTIHIT);

=======
>>>>>>> 775d01b6
	if (!cpu_matches(NO_SSB) && !(ia32_cap & ARCH_CAP_SSB_NO) &&
	   !cpu_has(c, X86_FEATURE_AMD_SSB_NO))
		setup_force_cpu_bug(X86_BUG_SPEC_STORE_BYPASS);

	if (ia32_cap & ARCH_CAP_IBRS_ALL)
		setup_force_cpu_cap(X86_FEATURE_IBRS_ENHANCED);

	if (!cpu_matches(NO_MDS) && !(ia32_cap & ARCH_CAP_MDS_NO)) {
		setup_force_cpu_bug(X86_BUG_MDS);
		if (cpu_matches(MSBDS_ONLY))
			setup_force_cpu_bug(X86_BUG_MSBDS_ONLY);
	}

	if (!cpu_matches(NO_SWAPGS))
		setup_force_cpu_bug(X86_BUG_SWAPGS);

	/*
	 * When the CPU is not mitigated for TAA (TAA_NO=0) set TAA bug when:
	 *	- TSX is supported or
	 *	- TSX_CTRL is present
	 *
	 * TSX_CTRL check is needed for cases when TSX could be disabled before
	 * the kernel boot e.g. kexec.
	 * TSX_CTRL check alone is not sufficient for cases when the microcode
	 * update is not present or running as guest that don't get TSX_CTRL.
	 */
	if (!(ia32_cap & ARCH_CAP_TAA_NO) &&
	    (cpu_has(c, X86_FEATURE_RTM) ||
	     (ia32_cap & ARCH_CAP_TSX_CTRL_MSR)))
		setup_force_cpu_bug(X86_BUG_TAA);

	if (cpu_matches(NO_MELTDOWN))
		return;

	/* Rogue Data Cache Load? No! */
	if (ia32_cap & ARCH_CAP_RDCL_NO)
		return;

	setup_force_cpu_bug(X86_BUG_CPU_MELTDOWN);

	if (cpu_matches(NO_L1TF))
		return;

	setup_force_cpu_bug(X86_BUG_L1TF);
}

/*
 * Do minimum CPU detection early.
 * Fields really needed: vendor, cpuid_level, family, model, mask,
 * cache alignment.
 * The others are not touched to avoid unwanted side effects.
 *
 * WARNING: this function is only called on the BP.  Don't add code here
 * that is supposed to run on all CPUs.
 */
static void __init early_identify_cpu(struct cpuinfo_x86 *c)
{
#ifdef CONFIG_X86_64
	c->x86_clflush_size = 64;
	c->x86_phys_bits = 36;
	c->x86_virt_bits = 48;
#else
	c->x86_clflush_size = 32;
	c->x86_phys_bits = 32;
	c->x86_virt_bits = 32;
#endif
	c->x86_cache_alignment = c->x86_clflush_size;

	memset(&c->x86_capability, 0, sizeof(c->x86_capability));
	c->extended_cpuid_level = 0;

	/* cyrix could have cpuid enabled via c_identify()*/
	if (have_cpuid_p()) {
		cpu_detect(c);
		get_cpu_vendor(c);
		get_cpu_cap(c);
		get_cpu_address_sizes(c);
		setup_force_cpu_cap(X86_FEATURE_CPUID);

		if (this_cpu->c_early_init)
			this_cpu->c_early_init(c);

		c->cpu_index = 0;
		filter_cpuid_features(c, false);

		if (this_cpu->c_bsp_init)
			this_cpu->c_bsp_init(c);
	} else {
		identify_cpu_without_cpuid(c);
		setup_clear_cpu_cap(X86_FEATURE_CPUID);
	}

	setup_force_cpu_cap(X86_FEATURE_ALWAYS);

	cpu_set_bug_bits(c);

	fpu__init_system(c);

#ifdef CONFIG_X86_32
	/*
	 * Regardless of whether PCID is enumerated, the SDM says
	 * that it can't be enabled in 32-bit mode.
	 */
	setup_clear_cpu_cap(X86_FEATURE_PCID);
#endif
}

void __init early_cpu_init(void)
{
	const struct cpu_dev *const *cdev;
	int count = 0;

#ifdef CONFIG_PROCESSOR_SELECT
	pr_info("KERNEL supported cpus:\n");
#endif

	for (cdev = __x86_cpu_dev_start; cdev < __x86_cpu_dev_end; cdev++) {
		const struct cpu_dev *cpudev = *cdev;

		if (count >= X86_VENDOR_NUM)
			break;
		cpu_devs[count] = cpudev;
		count++;

#ifdef CONFIG_PROCESSOR_SELECT
		{
			unsigned int j;

			for (j = 0; j < 2; j++) {
				if (!cpudev->c_ident[j])
					continue;
				pr_info("  %s %s\n", cpudev->c_vendor,
					cpudev->c_ident[j]);
			}
		}
#endif
	}
	early_identify_cpu(&boot_cpu_data);
}

/*
 * The NOPL instruction is supposed to exist on all CPUs of family >= 6;
 * unfortunately, that's not true in practice because of early VIA
 * chips and (more importantly) broken virtualizers that are not easy
 * to detect. In the latter case it doesn't even *fail* reliably, so
 * probing for it doesn't even work. Disable it completely on 32-bit
 * unless we can find a reliable way to detect all the broken cases.
 * Enable it explicitly on 64-bit for non-constant inputs of cpu_has().
 */
static void detect_nopl(struct cpuinfo_x86 *c)
{
#ifdef CONFIG_X86_32
	clear_cpu_cap(c, X86_FEATURE_NOPL);
#else
	set_cpu_cap(c, X86_FEATURE_NOPL);
#endif
}

static void detect_null_seg_behavior(struct cpuinfo_x86 *c)
{
#ifdef CONFIG_X86_64
	/*
	 * Empirically, writing zero to a segment selector on AMD does
	 * not clear the base, whereas writing zero to a segment
	 * selector on Intel does clear the base.  Intel's behavior
	 * allows slightly faster context switches in the common case
	 * where GS is unused by the prev and next threads.
	 *
	 * Since neither vendor documents this anywhere that I can see,
	 * detect it directly instead of hardcoding the choice by
	 * vendor.
	 *
	 * I've designated AMD's behavior as the "bug" because it's
	 * counterintuitive and less friendly.
	 */

	unsigned long old_base, tmp;
	rdmsrl(MSR_FS_BASE, old_base);
	wrmsrl(MSR_FS_BASE, 1);
	loadsegment(fs, 0);
	rdmsrl(MSR_FS_BASE, tmp);
	if (tmp != 0)
		set_cpu_bug(c, X86_BUG_NULL_SEG);
	wrmsrl(MSR_FS_BASE, old_base);
#endif
}

static void generic_identify(struct cpuinfo_x86 *c)
{
	c->extended_cpuid_level = 0;

	if (!have_cpuid_p())
		identify_cpu_without_cpuid(c);

	/* cyrix could have cpuid enabled via c_identify()*/
	if (!have_cpuid_p())
		return;

	cpu_detect(c);

	get_cpu_vendor(c);

	get_cpu_cap(c);

	get_cpu_address_sizes(c);

	if (c->cpuid_level >= 0x00000001) {
		c->initial_apicid = (cpuid_ebx(1) >> 24) & 0xFF;
#ifdef CONFIG_X86_32
# ifdef CONFIG_SMP
		c->apicid = apic->phys_pkg_id(c->initial_apicid, 0);
# else
		c->apicid = c->initial_apicid;
# endif
#endif
		c->phys_proc_id = c->initial_apicid;
	}

	get_model_name(c); /* Default name */

	detect_nopl(c);

	detect_null_seg_behavior(c);

	/*
	 * ESPFIX is a strange bug.  All real CPUs have it.  Paravirt
	 * systems that run Linux at CPL > 0 may or may not have the
	 * issue, but, even if they have the issue, there's absolutely
	 * nothing we can do about it because we can't use the real IRET
	 * instruction.
	 *
	 * NB: For the time being, only 32-bit kernels support
	 * X86_BUG_ESPFIX as such.  64-bit kernels directly choose
	 * whether to apply espfix using paravirt hooks.  If any
	 * non-paravirt system ever shows up that does *not* have the
	 * ESPFIX issue, we can change this.
	 */
#ifdef CONFIG_X86_32
# ifdef CONFIG_PARAVIRT
	do {
		extern void native_iret(void);
		if (pv_cpu_ops.iret == native_iret)
			set_cpu_bug(c, X86_BUG_ESPFIX);
	} while (0);
# else
	set_cpu_bug(c, X86_BUG_ESPFIX);
# endif
#endif
}

static void x86_init_cache_qos(struct cpuinfo_x86 *c)
{
	/*
	 * The heavy lifting of max_rmid and cache_occ_scale are handled
	 * in get_cpu_cap().  Here we just set the max_rmid for the boot_cpu
	 * in case CQM bits really aren't there in this CPU.
	 */
	if (c != &boot_cpu_data) {
		boot_cpu_data.x86_cache_max_rmid =
			min(boot_cpu_data.x86_cache_max_rmid,
			    c->x86_cache_max_rmid);
	}
}

/*
 * Validate that ACPI/mptables have the same information about the
 * effective APIC id and update the package map.
 */
static void validate_apic_and_package_id(struct cpuinfo_x86 *c)
{
#ifdef CONFIG_SMP
	unsigned int apicid, cpu = smp_processor_id();

	apicid = apic->cpu_present_to_apicid(cpu);

	if (apicid != c->apicid) {
		pr_err(FW_BUG "CPU%u: APIC id mismatch. Firmware: %x APIC: %x\n",
		       cpu, apicid, c->initial_apicid);
	}
	BUG_ON(topology_update_package_map(c->phys_proc_id, cpu));
#else
	c->logical_proc_id = 0;
#endif
}

/*
 * This does the hard work of actually picking apart the CPU stuff...
 */
static void identify_cpu(struct cpuinfo_x86 *c)
{
	int i;

	c->loops_per_jiffy = loops_per_jiffy;
	c->x86_cache_size = 0;
	c->x86_vendor = X86_VENDOR_UNKNOWN;
	c->x86_model = c->x86_stepping = 0;	/* So far unknown... */
	c->x86_vendor_id[0] = '\0'; /* Unset */
	c->x86_model_id[0] = '\0';  /* Unset */
	c->x86_max_cores = 1;
	c->x86_coreid_bits = 0;
	c->cu_id = 0xff;
#ifdef CONFIG_X86_64
	c->x86_clflush_size = 64;
	c->x86_phys_bits = 36;
	c->x86_virt_bits = 48;
#else
	c->cpuid_level = -1;	/* CPUID not detected */
	c->x86_clflush_size = 32;
	c->x86_phys_bits = 32;
	c->x86_virt_bits = 32;
#endif
	c->x86_cache_alignment = c->x86_clflush_size;
	memset(&c->x86_capability, 0, sizeof(c->x86_capability));

	generic_identify(c);

	if (this_cpu->c_identify)
		this_cpu->c_identify(c);

	/* Clear/Set all flags overridden by options, after probe */
	apply_forced_caps(c);

#ifdef CONFIG_X86_64
	c->apicid = apic->phys_pkg_id(c->initial_apicid, 0);
#endif

	/*
	 * Vendor-specific initialization.  In this section we
	 * canonicalize the feature flags, meaning if there are
	 * features a certain CPU supports which CPUID doesn't
	 * tell us, CPUID claiming incorrect flags, or other bugs,
	 * we handle them here.
	 *
	 * At the end of this section, c->x86_capability better
	 * indicate the features this CPU genuinely supports!
	 */
	if (this_cpu->c_init)
		this_cpu->c_init(c);

	/* Disable the PN if appropriate */
	squash_the_stupid_serial_number(c);

	/* Set up SMEP/SMAP */
	setup_smep(c);
	setup_smap(c);

	/*
	 * The vendor-specific functions might have changed features.
	 * Now we do "generic changes."
	 */

	/* Filter out anything that depends on CPUID levels we don't have */
	filter_cpuid_features(c, true);

	/* If the model name is still unset, do table lookup. */
	if (!c->x86_model_id[0]) {
		const char *p;
		p = table_lookup_model(c);
		if (p)
			strcpy(c->x86_model_id, p);
		else
			/* Last resort... */
			sprintf(c->x86_model_id, "%02x/%02x",
				c->x86, c->x86_model);
	}

#ifdef CONFIG_X86_64
	detect_ht(c);
#endif

	x86_init_rdrand(c);
	x86_init_cache_qos(c);
	setup_pku(c);

	/*
	 * Clear/Set all flags overridden by options, need do it
	 * before following smp all cpus cap AND.
	 */
	apply_forced_caps(c);

	/*
	 * On SMP, boot_cpu_data holds the common feature set between
	 * all CPUs; so make sure that we indicate which features are
	 * common between the CPUs.  The first time this routine gets
	 * executed, c == &boot_cpu_data.
	 */
	if (c != &boot_cpu_data) {
		/* AND the already accumulated flags with these */
		for (i = 0; i < NCAPINTS; i++)
			boot_cpu_data.x86_capability[i] &= c->x86_capability[i];

		/* OR, i.e. replicate the bug flags */
		for (i = NCAPINTS; i < NCAPINTS + NBUGINTS; i++)
			c->x86_capability[i] |= boot_cpu_data.x86_capability[i];
	}

	/* Init Machine Check Exception if available. */
	mcheck_cpu_init(c);

	select_idle_routine(c);

#ifdef CONFIG_NUMA
	numa_add_cpu(smp_processor_id());
#endif
}

/*
 * Set up the CPU state needed to execute SYSENTER/SYSEXIT instructions
 * on 32-bit kernels:
 */
#ifdef CONFIG_X86_32
void enable_sep_cpu(void)
{
	struct tss_struct *tss;
	int cpu;

	if (!boot_cpu_has(X86_FEATURE_SEP))
		return;

	cpu = get_cpu();
	tss = &per_cpu(cpu_tss_rw, cpu);

	/*
	 * We cache MSR_IA32_SYSENTER_CS's value in the TSS's ss1 field --
	 * see the big comment in struct x86_hw_tss's definition.
	 */

	tss->x86_tss.ss1 = __KERNEL_CS;
	wrmsr(MSR_IA32_SYSENTER_CS, tss->x86_tss.ss1, 0);
	wrmsr(MSR_IA32_SYSENTER_ESP, (unsigned long)(cpu_entry_stack(cpu) + 1), 0);
	wrmsr(MSR_IA32_SYSENTER_EIP, (unsigned long)entry_SYSENTER_32, 0);

	put_cpu();
}
#endif

void __init identify_boot_cpu(void)
{
	identify_cpu(&boot_cpu_data);
#ifdef CONFIG_X86_32
	sysenter_setup();
	enable_sep_cpu();
#endif
	cpu_detect_tlb(&boot_cpu_data);
<<<<<<< HEAD

=======
>>>>>>> 775d01b6
	tsx_init();
}

void identify_secondary_cpu(struct cpuinfo_x86 *c)
{
	BUG_ON(c == &boot_cpu_data);
	identify_cpu(c);
#ifdef CONFIG_X86_32
	enable_sep_cpu();
#endif
	mtrr_ap_init();
	validate_apic_and_package_id(c);
	x86_spec_ctrl_setup_ap();
}

static __init int setup_noclflush(char *arg)
{
	setup_clear_cpu_cap(X86_FEATURE_CLFLUSH);
	setup_clear_cpu_cap(X86_FEATURE_CLFLUSHOPT);
	return 1;
}
__setup("noclflush", setup_noclflush);

void print_cpu_info(struct cpuinfo_x86 *c)
{
	const char *vendor = NULL;

	if (c->x86_vendor < X86_VENDOR_NUM) {
		vendor = this_cpu->c_vendor;
	} else {
		if (c->cpuid_level >= 0)
			vendor = c->x86_vendor_id;
	}

	if (vendor && !strstr(c->x86_model_id, vendor))
		pr_cont("%s ", vendor);

	if (c->x86_model_id[0])
		pr_cont("%s", c->x86_model_id);
	else
		pr_cont("%d86", c->x86);

	pr_cont(" (family: 0x%x, model: 0x%x", c->x86, c->x86_model);

	if (c->x86_stepping || c->cpuid_level >= 0)
		pr_cont(", stepping: 0x%x)\n", c->x86_stepping);
	else
		pr_cont(")\n");
}

/*
 * clearcpuid= was already parsed in fpu__init_parse_early_param.
 * But we need to keep a dummy __setup around otherwise it would
 * show up as an environment variable for init.
 */
static __init int setup_clearcpuid(char *arg)
{
	return 1;
}
__setup("clearcpuid=", setup_clearcpuid);

#ifdef CONFIG_X86_64
DEFINE_PER_CPU_FIRST(union irq_stack_union,
		     irq_stack_union) __aligned(PAGE_SIZE) __visible;
EXPORT_PER_CPU_SYMBOL_GPL(irq_stack_union);

/*
 * The following percpu variables are hot.  Align current_task to
 * cacheline size such that they fall in the same cacheline.
 */
DEFINE_PER_CPU(struct task_struct *, current_task) ____cacheline_aligned =
	&init_task;
EXPORT_PER_CPU_SYMBOL(current_task);

DEFINE_PER_CPU(char *, irq_stack_ptr) =
	init_per_cpu_var(irq_stack_union.irq_stack) + IRQ_STACK_SIZE;

DEFINE_PER_CPU(unsigned int, irq_count) __visible = -1;

DEFINE_PER_CPU(int, __preempt_count) = INIT_PREEMPT_COUNT;
EXPORT_PER_CPU_SYMBOL(__preempt_count);

/* May not be marked __init: used by software suspend */
void syscall_init(void)
{
	extern char _entry_trampoline[];
	extern char entry_SYSCALL_64_trampoline[];

	int cpu = smp_processor_id();
	unsigned long SYSCALL64_entry_trampoline =
		(unsigned long)get_cpu_entry_area(cpu)->entry_trampoline +
		(entry_SYSCALL_64_trampoline - _entry_trampoline);

	wrmsr(MSR_STAR, 0, (__USER32_CS << 16) | __KERNEL_CS);
	if (static_cpu_has(X86_FEATURE_PTI))
		wrmsrl(MSR_LSTAR, SYSCALL64_entry_trampoline);
	else
		wrmsrl(MSR_LSTAR, (unsigned long)entry_SYSCALL_64);

#ifdef CONFIG_IA32_EMULATION
	wrmsrl(MSR_CSTAR, (unsigned long)entry_SYSCALL_compat);
	/*
	 * This only works on Intel CPUs.
	 * On AMD CPUs these MSRs are 32-bit, CPU truncates MSR_IA32_SYSENTER_EIP.
	 * This does not cause SYSENTER to jump to the wrong location, because
	 * AMD doesn't allow SYSENTER in long mode (either 32- or 64-bit).
	 */
	wrmsrl_safe(MSR_IA32_SYSENTER_CS, (u64)__KERNEL_CS);
	wrmsrl_safe(MSR_IA32_SYSENTER_ESP, (unsigned long)(cpu_entry_stack(cpu) + 1));
	wrmsrl_safe(MSR_IA32_SYSENTER_EIP, (u64)entry_SYSENTER_compat);
#else
	wrmsrl(MSR_CSTAR, (unsigned long)ignore_sysret);
	wrmsrl_safe(MSR_IA32_SYSENTER_CS, (u64)GDT_ENTRY_INVALID_SEG);
	wrmsrl_safe(MSR_IA32_SYSENTER_ESP, 0ULL);
	wrmsrl_safe(MSR_IA32_SYSENTER_EIP, 0ULL);
#endif

	/* Flags to clear on syscall */
	wrmsrl(MSR_SYSCALL_MASK,
	       X86_EFLAGS_TF|X86_EFLAGS_DF|X86_EFLAGS_IF|
	       X86_EFLAGS_IOPL|X86_EFLAGS_AC|X86_EFLAGS_NT);
}

/*
 * Copies of the original ist values from the tss are only accessed during
 * debugging, no special alignment required.
 */
DEFINE_PER_CPU(struct orig_ist, orig_ist);

static DEFINE_PER_CPU(unsigned long, debug_stack_addr);
DEFINE_PER_CPU(int, debug_stack_usage);

int is_debug_stack(unsigned long addr)
{
	return __this_cpu_read(debug_stack_usage) ||
		(addr <= __this_cpu_read(debug_stack_addr) &&
		 addr > (__this_cpu_read(debug_stack_addr) - DEBUG_STKSZ));
}
NOKPROBE_SYMBOL(is_debug_stack);

DEFINE_PER_CPU(u32, debug_idt_ctr);

void debug_stack_set_zero(void)
{
	this_cpu_inc(debug_idt_ctr);
	load_current_idt();
}
NOKPROBE_SYMBOL(debug_stack_set_zero);

void debug_stack_reset(void)
{
	if (WARN_ON(!this_cpu_read(debug_idt_ctr)))
		return;
	if (this_cpu_dec_return(debug_idt_ctr) == 0)
		load_current_idt();
}
NOKPROBE_SYMBOL(debug_stack_reset);

#else	/* CONFIG_X86_64 */

DEFINE_PER_CPU(struct task_struct *, current_task) = &init_task;
EXPORT_PER_CPU_SYMBOL(current_task);
DEFINE_PER_CPU(int, __preempt_count) = INIT_PREEMPT_COUNT;
EXPORT_PER_CPU_SYMBOL(__preempt_count);

/*
 * On x86_32, vm86 modifies tss.sp0, so sp0 isn't a reliable way to find
 * the top of the kernel stack.  Use an extra percpu variable to track the
 * top of the kernel stack directly.
 */
DEFINE_PER_CPU(unsigned long, cpu_current_top_of_stack) =
	(unsigned long)&init_thread_union + THREAD_SIZE;
EXPORT_PER_CPU_SYMBOL(cpu_current_top_of_stack);

#ifdef CONFIG_CC_STACKPROTECTOR
DEFINE_PER_CPU_ALIGNED(struct stack_canary, stack_canary);
#endif

#endif	/* CONFIG_X86_64 */

/*
 * Clear all 6 debug registers:
 */
static void clear_all_debug_regs(void)
{
	int i;

	for (i = 0; i < 8; i++) {
		/* Ignore db4, db5 */
		if ((i == 4) || (i == 5))
			continue;

		set_debugreg(0, i);
	}
}

#ifdef CONFIG_KGDB
/*
 * Restore debug regs if using kgdbwait and you have a kernel debugger
 * connection established.
 */
static void dbg_restore_debug_regs(void)
{
	if (unlikely(kgdb_connected && arch_kgdb_ops.correct_hw_break))
		arch_kgdb_ops.correct_hw_break();
}
#else /* ! CONFIG_KGDB */
#define dbg_restore_debug_regs()
#endif /* ! CONFIG_KGDB */

static void wait_for_master_cpu(int cpu)
{
#ifdef CONFIG_SMP
	/*
	 * wait for ACK from master CPU before continuing
	 * with AP initialization
	 */
	WARN_ON(cpumask_test_and_set_cpu(cpu, cpu_initialized_mask));
	while (!cpumask_test_cpu(cpu, cpu_callout_mask))
		cpu_relax();
#endif
}

/*
 * cpu_init() initializes state that is per-CPU. Some data is already
 * initialized (naturally) in the bootstrap process, such as the GDT
 * and IDT. We reload them nevertheless, this function acts as a
 * 'CPU state barrier', nothing should get across.
 * A lot of state is already set up in PDA init for 64 bit
 */
#ifdef CONFIG_X86_64

void cpu_init(void)
{
	struct orig_ist *oist;
	struct task_struct *me;
	struct tss_struct *t;
	unsigned long v;
	int cpu = raw_smp_processor_id();
	int i;

	wait_for_master_cpu(cpu);

	/*
	 * Initialize the CR4 shadow before doing anything that could
	 * try to read it.
	 */
	cr4_init_shadow();

	if (cpu)
		load_ucode_ap();

	t = &per_cpu(cpu_tss_rw, cpu);
	oist = &per_cpu(orig_ist, cpu);

#ifdef CONFIG_NUMA
	if (this_cpu_read(numa_node) == 0 &&
	    early_cpu_to_node(cpu) != NUMA_NO_NODE)
		set_numa_node(early_cpu_to_node(cpu));
#endif

	me = current;

	pr_debug("Initializing CPU#%d\n", cpu);

	cr4_clear_bits(X86_CR4_VME|X86_CR4_PVI|X86_CR4_TSD|X86_CR4_DE);

	/*
	 * Initialize the per-CPU GDT with the boot GDT,
	 * and set up the GDT descriptor:
	 */

	switch_to_new_gdt(cpu);
	loadsegment(fs, 0);

	load_current_idt();

	memset(me->thread.tls_array, 0, GDT_ENTRY_TLS_ENTRIES * 8);
	syscall_init();

	wrmsrl(MSR_FS_BASE, 0);
	wrmsrl(MSR_KERNEL_GS_BASE, 0);
	barrier();

	x86_configure_nx();
	x2apic_setup();

	/*
	 * set up and load the per-CPU TSS
	 */
	if (!oist->ist[0]) {
		char *estacks = get_cpu_entry_area(cpu)->exception_stacks;

		for (v = 0; v < N_EXCEPTION_STACKS; v++) {
			estacks += exception_stack_sizes[v];
			oist->ist[v] = t->x86_tss.ist[v] =
					(unsigned long)estacks;
			if (v == DEBUG_STACK-1)
				per_cpu(debug_stack_addr, cpu) = (unsigned long)estacks;
		}
	}

	t->x86_tss.io_bitmap_base = IO_BITMAP_OFFSET;

	/*
	 * <= is required because the CPU will access up to
	 * 8 bits beyond the end of the IO permission bitmap.
	 */
	for (i = 0; i <= IO_BITMAP_LONGS; i++)
		t->io_bitmap[i] = ~0UL;

	mmgrab(&init_mm);
	me->active_mm = &init_mm;
	BUG_ON(me->mm);
	initialize_tlbstate_and_flush();
	enter_lazy_tlb(&init_mm, me);

	/*
	 * Initialize the TSS.  sp0 points to the entry trampoline stack
	 * regardless of what task is running.
	 */
	set_tss_desc(cpu, &get_cpu_entry_area(cpu)->tss.x86_tss);
	load_TR_desc();
	load_sp0((unsigned long)(cpu_entry_stack(cpu) + 1));

	load_mm_ldt(&init_mm);

	clear_all_debug_regs();
	dbg_restore_debug_regs();

	fpu__init_cpu();

	if (is_uv_system())
		uv_cpu_init();

	load_fixmap_gdt(cpu);
}

#else

void cpu_init(void)
{
	int cpu = smp_processor_id();
	struct task_struct *curr = current;
	struct tss_struct *t = &per_cpu(cpu_tss_rw, cpu);

	wait_for_master_cpu(cpu);

	/*
	 * Initialize the CR4 shadow before doing anything that could
	 * try to read it.
	 */
	cr4_init_shadow();

	show_ucode_info_early();

	pr_info("Initializing CPU#%d\n", cpu);

	if (cpu_feature_enabled(X86_FEATURE_VME) ||
	    boot_cpu_has(X86_FEATURE_TSC) ||
	    boot_cpu_has(X86_FEATURE_DE))
		cr4_clear_bits(X86_CR4_VME|X86_CR4_PVI|X86_CR4_TSD|X86_CR4_DE);

	load_current_idt();
	switch_to_new_gdt(cpu);

	/*
	 * Set up and load the per-CPU TSS and LDT
	 */
	mmgrab(&init_mm);
	curr->active_mm = &init_mm;
	BUG_ON(curr->mm);
	initialize_tlbstate_and_flush();
	enter_lazy_tlb(&init_mm, curr);

	/*
	 * Initialize the TSS.  Don't bother initializing sp0, as the initial
	 * task never enters user mode.
	 */
	set_tss_desc(cpu, &get_cpu_entry_area(cpu)->tss.x86_tss);
	load_TR_desc();

	load_mm_ldt(&init_mm);

	t->x86_tss.io_bitmap_base = IO_BITMAP_OFFSET;

#ifdef CONFIG_DOUBLEFAULT
	/* Set up doublefault TSS pointer in the GDT */
	__set_tss_desc(cpu, GDT_ENTRY_DOUBLEFAULT_TSS, &doublefault_tss);
#endif

	clear_all_debug_regs();
	dbg_restore_debug_regs();

	fpu__init_cpu();

	load_fixmap_gdt(cpu);
}
#endif

static void bsp_resume(void)
{
	if (this_cpu->c_bsp_resume)
		this_cpu->c_bsp_resume(&boot_cpu_data);
}

static struct syscore_ops cpu_syscore_ops = {
	.resume		= bsp_resume,
};

static int __init init_cpu_syscore(void)
{
	register_syscore_ops(&cpu_syscore_ops);
	return 0;
}
core_initcall(init_cpu_syscore);

/*
 * The microcode loader calls this upon late microcode load to recheck features,
 * only when microcode has been updated. Caller holds microcode_mutex and CPU
 * hotplug lock.
 */
void microcode_check(void)
{
	struct cpuinfo_x86 info;

	perf_check_microcode();

	/* Reload CPUID max function as it might've changed. */
	info.cpuid_level = cpuid_eax(0);

	/*
	 * Copy all capability leafs to pick up the synthetic ones so that
	 * memcmp() below doesn't fail on that. The ones coming from CPUID will
	 * get overwritten in get_cpu_cap().
	 */
	memcpy(&info.x86_capability, &boot_cpu_data.x86_capability, sizeof(info.x86_capability));

	get_cpu_cap(&info);

	if (!memcmp(&info.x86_capability, &boot_cpu_data.x86_capability, sizeof(info.x86_capability)))
		return;

	pr_warn("x86/CPU: CPU features have changed after loading microcode, but might not take effect.\n");
	pr_warn("x86/CPU: Please consider either early loading through initrd/built-in or a potential BIOS update.\n");
}<|MERGE_RESOLUTION|>--- conflicted
+++ resolved
@@ -1011,7 +1011,6 @@
 	return m && !!(m->driver_data & which);
 }
 
-<<<<<<< HEAD
 void cpu_clear_bug_bits(struct cpuinfo_x86 *c)
 {
 	clear_cpu_cap(c, X86_BUG_SPECTRE_V1);
@@ -1039,8 +1038,6 @@
 	}
 }
 
-=======
->>>>>>> 775d01b6
 u64 x86_read_arch_cap_msr(void)
 {
 	u64 ia32_cap = 0;
@@ -1051,34 +1048,20 @@
 	return ia32_cap;
 }
 
-<<<<<<< HEAD
 void cpu_set_bug_bits(struct cpuinfo_x86 *c)
 {
 	u64 ia32_cap = x86_read_arch_cap_msr();
 
-=======
-static void __init cpu_set_bug_bits(struct cpuinfo_x86 *c)
-{
-	u64 ia32_cap = x86_read_arch_cap_msr();
+	if (cpu_matches(NO_SPECULATION))
+		return;
+
+	setup_force_cpu_bug(X86_BUG_SPECTRE_V1);
+	setup_force_cpu_bug(X86_BUG_SPECTRE_V2);
 
 	/* Set ITLB_MULTIHIT bug if cpu is not in the whitelist and not mitigated */
 	if (!cpu_matches(NO_ITLB_MULTIHIT) && !(ia32_cap & ARCH_CAP_PSCHANGE_MC_NO))
 		setup_force_cpu_bug(X86_BUG_ITLB_MULTIHIT);
 
->>>>>>> 775d01b6
-	if (cpu_matches(NO_SPECULATION))
-		return;
-
-	setup_force_cpu_bug(X86_BUG_SPECTRE_V1);
-	setup_force_cpu_bug(X86_BUG_SPECTRE_V2);
-
-<<<<<<< HEAD
-	/* Set ITLB_MULTIHIT bug if cpu is not in the whitelist and not mitigated */
-	if (!cpu_matches(NO_ITLB_MULTIHIT) && !(ia32_cap & ARCH_CAP_PSCHANGE_MC_NO))
-		setup_force_cpu_bug(X86_BUG_ITLB_MULTIHIT);
-
-=======
->>>>>>> 775d01b6
 	if (!cpu_matches(NO_SSB) && !(ia32_cap & ARCH_CAP_SSB_NO) &&
 	   !cpu_has(c, X86_FEATURE_AMD_SSB_NO))
 		setup_force_cpu_bug(X86_BUG_SPEC_STORE_BYPASS);
@@ -1523,10 +1506,7 @@
 	enable_sep_cpu();
 #endif
 	cpu_detect_tlb(&boot_cpu_data);
-<<<<<<< HEAD
-
-=======
->>>>>>> 775d01b6
+
 	tsx_init();
 }
 
