// SPDX-License-Identifier: GPL-2.0-only
/* cpu_feature_enabled() cannot be used this early */
#define USE_EARLY_PGTABLE_L5

#include <linux/memblock.h>
#include <linux/linkage.h>
#include <linux/bitops.h>
#include <linux/kernel.h>
#include <linux/export.h>
#include <linux/percpu.h>
#include <linux/string.h>
#include <linux/ctype.h>
#include <linux/delay.h>
#include <linux/sched/mm.h>
#include <linux/sched/clock.h>
#include <linux/sched/task.h>
#include <linux/sched/smt.h>
#include <linux/init.h>
#include <linux/kprobes.h>
#include <linux/kgdb.h>
#include <linux/mem_encrypt.h>
#include <linux/smp.h>
#include <linux/cpu.h>
#include <linux/io.h>
#include <linux/syscore_ops.h>
#include <linux/pgtable.h>
#include <linux/stackprotector.h>
#include <linux/utsname.h>

#include <asm/alternative.h>
#include <asm/cmdline.h>
#include <asm/perf_event.h>
#include <asm/mmu_context.h>
#include <asm/doublefault.h>
#include <asm/archrandom.h>
#include <asm/hypervisor.h>
#include <asm/processor.h>
#include <asm/tlbflush.h>
#include <asm/debugreg.h>
#include <asm/sections.h>
#include <asm/vsyscall.h>
#include <linux/topology.h>
#include <linux/cpumask.h>
#include <linux/atomic.h>
#include <asm/proto.h>
#include <asm/setup.h>
#include <asm/apic.h>
#include <asm/desc.h>
#include <asm/fpu/api.h>
#include <asm/mtrr.h>
#include <asm/hwcap2.h>
#include <linux/numa.h>
#include <asm/numa.h>
#include <asm/asm.h>
#include <asm/bugs.h>
#include <asm/cpu.h>
#include <asm/mce.h>
#include <asm/msr.h>
#include <asm/cacheinfo.h>
#include <asm/memtype.h>
#include <asm/microcode.h>
#include <asm/intel-family.h>
#include <asm/cpu_device_id.h>
#include <asm/fred.h>
#include <asm/uv/uv.h>
#include <asm/ia32.h>
#include <asm/set_memory.h>
#include <asm/traps.h>
#include <asm/sev.h>
#include <asm/tdx.h>

#include "cpu.h"

DEFINE_PER_CPU_READ_MOSTLY(struct cpuinfo_x86, cpu_info);
EXPORT_PER_CPU_SYMBOL(cpu_info);

u32 elf_hwcap2 __read_mostly;

/* Number of siblings per CPU package */
unsigned int __max_threads_per_core __ro_after_init = 1;
EXPORT_SYMBOL(__max_threads_per_core);

unsigned int __max_dies_per_package __ro_after_init = 1;
EXPORT_SYMBOL(__max_dies_per_package);

unsigned int __max_logical_packages __ro_after_init = 1;
EXPORT_SYMBOL(__max_logical_packages);

unsigned int __num_cores_per_package __ro_after_init = 1;
EXPORT_SYMBOL(__num_cores_per_package);

unsigned int __num_threads_per_package __ro_after_init = 1;
EXPORT_SYMBOL(__num_threads_per_package);

static struct ppin_info {
	int	feature;
	int	msr_ppin_ctl;
	int	msr_ppin;
} ppin_info[] = {
	[X86_VENDOR_INTEL] = {
		.feature = X86_FEATURE_INTEL_PPIN,
		.msr_ppin_ctl = MSR_PPIN_CTL,
		.msr_ppin = MSR_PPIN
	},
	[X86_VENDOR_AMD] = {
		.feature = X86_FEATURE_AMD_PPIN,
		.msr_ppin_ctl = MSR_AMD_PPIN_CTL,
		.msr_ppin = MSR_AMD_PPIN
	},
};

static const struct x86_cpu_id ppin_cpuids[] = {
	X86_MATCH_FEATURE(X86_FEATURE_AMD_PPIN, &ppin_info[X86_VENDOR_AMD]),
	X86_MATCH_FEATURE(X86_FEATURE_INTEL_PPIN, &ppin_info[X86_VENDOR_INTEL]),

	/* Legacy models without CPUID enumeration */
	X86_MATCH_INTEL_FAM6_MODEL(IVYBRIDGE_X, &ppin_info[X86_VENDOR_INTEL]),
	X86_MATCH_INTEL_FAM6_MODEL(HASWELL_X, &ppin_info[X86_VENDOR_INTEL]),
	X86_MATCH_INTEL_FAM6_MODEL(BROADWELL_D, &ppin_info[X86_VENDOR_INTEL]),
	X86_MATCH_INTEL_FAM6_MODEL(BROADWELL_X, &ppin_info[X86_VENDOR_INTEL]),
	X86_MATCH_INTEL_FAM6_MODEL(SKYLAKE_X, &ppin_info[X86_VENDOR_INTEL]),
	X86_MATCH_INTEL_FAM6_MODEL(ICELAKE_X, &ppin_info[X86_VENDOR_INTEL]),
	X86_MATCH_INTEL_FAM6_MODEL(ICELAKE_D, &ppin_info[X86_VENDOR_INTEL]),
	X86_MATCH_INTEL_FAM6_MODEL(SAPPHIRERAPIDS_X, &ppin_info[X86_VENDOR_INTEL]),
	X86_MATCH_INTEL_FAM6_MODEL(EMERALDRAPIDS_X, &ppin_info[X86_VENDOR_INTEL]),
	X86_MATCH_INTEL_FAM6_MODEL(XEON_PHI_KNL, &ppin_info[X86_VENDOR_INTEL]),
	X86_MATCH_INTEL_FAM6_MODEL(XEON_PHI_KNM, &ppin_info[X86_VENDOR_INTEL]),

	{}
};

static void ppin_init(struct cpuinfo_x86 *c)
{
	const struct x86_cpu_id *id;
	unsigned long long val;
	struct ppin_info *info;

	id = x86_match_cpu(ppin_cpuids);
	if (!id)
		return;

	/*
	 * Testing the presence of the MSR is not enough. Need to check
	 * that the PPIN_CTL allows reading of the PPIN.
	 */
	info = (struct ppin_info *)id->driver_data;

	if (rdmsrl_safe(info->msr_ppin_ctl, &val))
		goto clear_ppin;

	if ((val & 3UL) == 1UL) {
		/* PPIN locked in disabled mode */
		goto clear_ppin;
	}

	/* If PPIN is disabled, try to enable */
	if (!(val & 2UL)) {
		wrmsrl_safe(info->msr_ppin_ctl,  val | 2UL);
		rdmsrl_safe(info->msr_ppin_ctl, &val);
	}

	/* Is the enable bit set? */
	if (val & 2UL) {
		c->ppin = __rdmsr(info->msr_ppin);
		set_cpu_cap(c, info->feature);
		return;
	}

clear_ppin:
	clear_cpu_cap(c, info->feature);
}

static void default_init(struct cpuinfo_x86 *c)
{
#ifdef CONFIG_X86_64
	cpu_detect_cache_sizes(c);
#else
	/* Not much we can do here... */
	/* Check if at least it has cpuid */
	if (c->cpuid_level == -1) {
		/* No cpuid. It must be an ancient CPU */
		if (c->x86 == 4)
			strcpy(c->x86_model_id, "486");
		else if (c->x86 == 3)
			strcpy(c->x86_model_id, "386");
	}
#endif
}

static const struct cpu_dev default_cpu = {
	.c_init		= default_init,
	.c_vendor	= "Unknown",
	.c_x86_vendor	= X86_VENDOR_UNKNOWN,
};

static const struct cpu_dev *this_cpu = &default_cpu;

DEFINE_PER_CPU_PAGE_ALIGNED(struct gdt_page, gdt_page) = { .gdt = {
#ifdef CONFIG_X86_64
	/*
	 * We need valid kernel segments for data and code in long mode too
	 * IRET will check the segment types  kkeil 2000/10/28
	 * Also sysret mandates a special GDT layout
	 *
	 * TLS descriptors are currently at a different place compared to i386.
	 * Hopefully nobody expects them at a fixed place (Wine?)
	 */
	[GDT_ENTRY_KERNEL32_CS]		= GDT_ENTRY_INIT(DESC_CODE32, 0, 0xfffff),
	[GDT_ENTRY_KERNEL_CS]		= GDT_ENTRY_INIT(DESC_CODE64, 0, 0xfffff),
	[GDT_ENTRY_KERNEL_DS]		= GDT_ENTRY_INIT(DESC_DATA64, 0, 0xfffff),
	[GDT_ENTRY_DEFAULT_USER32_CS]	= GDT_ENTRY_INIT(DESC_CODE32 | DESC_USER, 0, 0xfffff),
	[GDT_ENTRY_DEFAULT_USER_DS]	= GDT_ENTRY_INIT(DESC_DATA64 | DESC_USER, 0, 0xfffff),
	[GDT_ENTRY_DEFAULT_USER_CS]	= GDT_ENTRY_INIT(DESC_CODE64 | DESC_USER, 0, 0xfffff),
#else
	[GDT_ENTRY_KERNEL_CS]		= GDT_ENTRY_INIT(DESC_CODE32, 0, 0xfffff),
	[GDT_ENTRY_KERNEL_DS]		= GDT_ENTRY_INIT(DESC_DATA32, 0, 0xfffff),
	[GDT_ENTRY_DEFAULT_USER_CS]	= GDT_ENTRY_INIT(DESC_CODE32 | DESC_USER, 0, 0xfffff),
	[GDT_ENTRY_DEFAULT_USER_DS]	= GDT_ENTRY_INIT(DESC_DATA32 | DESC_USER, 0, 0xfffff),
	/*
	 * Segments used for calling PnP BIOS have byte granularity.
	 * They code segments and data segments have fixed 64k limits,
	 * the transfer segment sizes are set at run time.
	 */
	[GDT_ENTRY_PNPBIOS_CS32]	= GDT_ENTRY_INIT(DESC_CODE32_BIOS, 0, 0xffff),
	[GDT_ENTRY_PNPBIOS_CS16]	= GDT_ENTRY_INIT(DESC_CODE16, 0, 0xffff),
	[GDT_ENTRY_PNPBIOS_DS]		= GDT_ENTRY_INIT(DESC_DATA16, 0, 0xffff),
	[GDT_ENTRY_PNPBIOS_TS1]		= GDT_ENTRY_INIT(DESC_DATA16, 0, 0),
	[GDT_ENTRY_PNPBIOS_TS2]		= GDT_ENTRY_INIT(DESC_DATA16, 0, 0),
	/*
	 * The APM segments have byte granularity and their bases
	 * are set at run time.  All have 64k limits.
	 */
	[GDT_ENTRY_APMBIOS_BASE]	= GDT_ENTRY_INIT(DESC_CODE32_BIOS, 0, 0xffff),
	[GDT_ENTRY_APMBIOS_BASE+1]	= GDT_ENTRY_INIT(DESC_CODE16, 0, 0xffff),
	[GDT_ENTRY_APMBIOS_BASE+2]	= GDT_ENTRY_INIT(DESC_DATA32_BIOS, 0, 0xffff),

	[GDT_ENTRY_ESPFIX_SS]		= GDT_ENTRY_INIT(DESC_DATA32, 0, 0xfffff),
	[GDT_ENTRY_PERCPU]		= GDT_ENTRY_INIT(DESC_DATA32, 0, 0xfffff),
#endif
} };
EXPORT_PER_CPU_SYMBOL_GPL(gdt_page);

#ifdef CONFIG_X86_64
static int __init x86_nopcid_setup(char *s)
{
	/* nopcid doesn't accept parameters */
	if (s)
		return -EINVAL;

	/* do not emit a message if the feature is not present */
	if (!boot_cpu_has(X86_FEATURE_PCID))
		return 0;

	setup_clear_cpu_cap(X86_FEATURE_PCID);
	pr_info("nopcid: PCID feature disabled\n");
	return 0;
}
early_param("nopcid", x86_nopcid_setup);
#endif

static int __init x86_noinvpcid_setup(char *s)
{
	/* noinvpcid doesn't accept parameters */
	if (s)
		return -EINVAL;

	/* do not emit a message if the feature is not present */
	if (!boot_cpu_has(X86_FEATURE_INVPCID))
		return 0;

	setup_clear_cpu_cap(X86_FEATURE_INVPCID);
	pr_info("noinvpcid: INVPCID feature disabled\n");
	return 0;
}
early_param("noinvpcid", x86_noinvpcid_setup);

#ifdef CONFIG_X86_32
static int cachesize_override = -1;
static int disable_x86_serial_nr = 1;

static int __init cachesize_setup(char *str)
{
	get_option(&str, &cachesize_override);
	return 1;
}
__setup("cachesize=", cachesize_setup);

/* Standard macro to see if a specific flag is changeable */
static inline int flag_is_changeable_p(u32 flag)
{
	u32 f1, f2;

	/*
	 * Cyrix and IDT cpus allow disabling of CPUID
	 * so the code below may return different results
	 * when it is executed before and after enabling
	 * the CPUID. Add "volatile" to not allow gcc to
	 * optimize the subsequent calls to this function.
	 */
	asm volatile ("pushfl		\n\t"
		      "pushfl		\n\t"
		      "popl %0		\n\t"
		      "movl %0, %1	\n\t"
		      "xorl %2, %0	\n\t"
		      "pushl %0		\n\t"
		      "popfl		\n\t"
		      "pushfl		\n\t"
		      "popl %0		\n\t"
		      "popfl		\n\t"

		      : "=&r" (f1), "=&r" (f2)
		      : "ir" (flag));

	return ((f1^f2) & flag) != 0;
}

/* Probe for the CPUID instruction */
int have_cpuid_p(void)
{
	return flag_is_changeable_p(X86_EFLAGS_ID);
}

static void squash_the_stupid_serial_number(struct cpuinfo_x86 *c)
{
	unsigned long lo, hi;

	if (!cpu_has(c, X86_FEATURE_PN) || !disable_x86_serial_nr)
		return;

	/* Disable processor serial number: */

	rdmsr(MSR_IA32_BBL_CR_CTL, lo, hi);
	lo |= 0x200000;
	wrmsr(MSR_IA32_BBL_CR_CTL, lo, hi);

	pr_notice("CPU serial number disabled.\n");
	clear_cpu_cap(c, X86_FEATURE_PN);

	/* Disabling the serial number may affect the cpuid level */
	c->cpuid_level = cpuid_eax(0);
}

static int __init x86_serial_nr_setup(char *s)
{
	disable_x86_serial_nr = 0;
	return 1;
}
__setup("serialnumber", x86_serial_nr_setup);
#else
static inline int flag_is_changeable_p(u32 flag)
{
	return 1;
}
static inline void squash_the_stupid_serial_number(struct cpuinfo_x86 *c)
{
}
#endif

static __always_inline void setup_smep(struct cpuinfo_x86 *c)
{
	if (cpu_has(c, X86_FEATURE_SMEP))
		cr4_set_bits(X86_CR4_SMEP);
}

static __always_inline void setup_smap(struct cpuinfo_x86 *c)
{
	unsigned long eflags = native_save_fl();

	/* This should have been cleared long ago */
	BUG_ON(eflags & X86_EFLAGS_AC);

	if (cpu_has(c, X86_FEATURE_SMAP))
		cr4_set_bits(X86_CR4_SMAP);
}

static __always_inline void setup_umip(struct cpuinfo_x86 *c)
{
	/* Check the boot processor, plus build option for UMIP. */
	if (!cpu_feature_enabled(X86_FEATURE_UMIP))
		goto out;

	/* Check the current processor's cpuid bits. */
	if (!cpu_has(c, X86_FEATURE_UMIP))
		goto out;

	cr4_set_bits(X86_CR4_UMIP);

	pr_info_once("x86/cpu: User Mode Instruction Prevention (UMIP) activated\n");

	return;

out:
	/*
	 * Make sure UMIP is disabled in case it was enabled in a
	 * previous boot (e.g., via kexec).
	 */
	cr4_clear_bits(X86_CR4_UMIP);
}

/* These bits should not change their value after CPU init is finished. */
static const unsigned long cr4_pinned_mask = X86_CR4_SMEP | X86_CR4_SMAP | X86_CR4_UMIP |
					     X86_CR4_FSGSBASE | X86_CR4_CET | X86_CR4_FRED;
static DEFINE_STATIC_KEY_FALSE_RO(cr_pinning);
static unsigned long cr4_pinned_bits __ro_after_init;

void native_write_cr0(unsigned long val)
{
	unsigned long bits_missing = 0;

set_register:
	asm volatile("mov %0,%%cr0": "+r" (val) : : "memory");

	if (static_branch_likely(&cr_pinning)) {
		if (unlikely((val & X86_CR0_WP) != X86_CR0_WP)) {
			bits_missing = X86_CR0_WP;
			val |= bits_missing;
			goto set_register;
		}
		/* Warn after we've set the missing bits. */
		WARN_ONCE(bits_missing, "CR0 WP bit went missing!?\n");
	}
}
EXPORT_SYMBOL(native_write_cr0);

void __no_profile native_write_cr4(unsigned long val)
{
	unsigned long bits_changed = 0;

set_register:
	asm volatile("mov %0,%%cr4": "+r" (val) : : "memory");

	if (static_branch_likely(&cr_pinning)) {
		if (unlikely((val & cr4_pinned_mask) != cr4_pinned_bits)) {
			bits_changed = (val & cr4_pinned_mask) ^ cr4_pinned_bits;
			val = (val & ~cr4_pinned_mask) | cr4_pinned_bits;
			goto set_register;
		}
		/* Warn after we've corrected the changed bits. */
		WARN_ONCE(bits_changed, "pinned CR4 bits changed: 0x%lx!?\n",
			  bits_changed);
	}
}
#if IS_MODULE(CONFIG_LKDTM)
EXPORT_SYMBOL_GPL(native_write_cr4);
#endif

void cr4_update_irqsoff(unsigned long set, unsigned long clear)
{
	unsigned long newval, cr4 = this_cpu_read(cpu_tlbstate.cr4);

	lockdep_assert_irqs_disabled();

	newval = (cr4 & ~clear) | set;
	if (newval != cr4) {
		this_cpu_write(cpu_tlbstate.cr4, newval);
		__write_cr4(newval);
	}
}
EXPORT_SYMBOL(cr4_update_irqsoff);

/* Read the CR4 shadow. */
unsigned long cr4_read_shadow(void)
{
	return this_cpu_read(cpu_tlbstate.cr4);
}
EXPORT_SYMBOL_GPL(cr4_read_shadow);

void cr4_init(void)
{
	unsigned long cr4 = __read_cr4();

	if (boot_cpu_has(X86_FEATURE_PCID))
		cr4 |= X86_CR4_PCIDE;
	if (static_branch_likely(&cr_pinning))
		cr4 = (cr4 & ~cr4_pinned_mask) | cr4_pinned_bits;

	__write_cr4(cr4);

	/* Initialize cr4 shadow for this CPU. */
	this_cpu_write(cpu_tlbstate.cr4, cr4);
}

/*
 * Once CPU feature detection is finished (and boot params have been
 * parsed), record any of the sensitive CR bits that are set, and
 * enable CR pinning.
 */
static void __init setup_cr_pinning(void)
{
	cr4_pinned_bits = this_cpu_read(cpu_tlbstate.cr4) & cr4_pinned_mask;
	static_key_enable(&cr_pinning.key);
}

static __init int x86_nofsgsbase_setup(char *arg)
{
	/* Require an exact match without trailing characters. */
	if (strlen(arg))
		return 0;

	/* Do not emit a message if the feature is not present. */
	if (!boot_cpu_has(X86_FEATURE_FSGSBASE))
		return 1;

	setup_clear_cpu_cap(X86_FEATURE_FSGSBASE);
	pr_info("FSGSBASE disabled via kernel command line\n");
	return 1;
}
__setup("nofsgsbase", x86_nofsgsbase_setup);

/*
 * Protection Keys are not available in 32-bit mode.
 */
static bool pku_disabled;

static __always_inline void setup_pku(struct cpuinfo_x86 *c)
{
	if (c == &boot_cpu_data) {
		if (pku_disabled || !cpu_feature_enabled(X86_FEATURE_PKU))
			return;
		/*
		 * Setting CR4.PKE will cause the X86_FEATURE_OSPKE cpuid
		 * bit to be set.  Enforce it.
		 */
		setup_force_cpu_cap(X86_FEATURE_OSPKE);

	} else if (!cpu_feature_enabled(X86_FEATURE_OSPKE)) {
		return;
	}

	cr4_set_bits(X86_CR4_PKE);
	/* Load the default PKRU value */
	pkru_write_default();
}

#ifdef CONFIG_X86_INTEL_MEMORY_PROTECTION_KEYS
static __init int setup_disable_pku(char *arg)
{
	/*
	 * Do not clear the X86_FEATURE_PKU bit.  All of the
	 * runtime checks are against OSPKE so clearing the
	 * bit does nothing.
	 *
	 * This way, we will see "pku" in cpuinfo, but not
	 * "ospke", which is exactly what we want.  It shows
	 * that the CPU has PKU, but the OS has not enabled it.
	 * This happens to be exactly how a system would look
	 * if we disabled the config option.
	 */
	pr_info("x86: 'nopku' specified, disabling Memory Protection Keys\n");
	pku_disabled = true;
	return 1;
}
__setup("nopku", setup_disable_pku);
#endif

#ifdef CONFIG_X86_KERNEL_IBT

__noendbr u64 ibt_save(bool disable)
{
	u64 msr = 0;

	if (cpu_feature_enabled(X86_FEATURE_IBT)) {
		rdmsrl(MSR_IA32_S_CET, msr);
		if (disable)
			wrmsrl(MSR_IA32_S_CET, msr & ~CET_ENDBR_EN);
	}

	return msr;
}

__noendbr void ibt_restore(u64 save)
{
	u64 msr;

	if (cpu_feature_enabled(X86_FEATURE_IBT)) {
		rdmsrl(MSR_IA32_S_CET, msr);
		msr &= ~CET_ENDBR_EN;
		msr |= (save & CET_ENDBR_EN);
		wrmsrl(MSR_IA32_S_CET, msr);
	}
}

#endif

static __always_inline void setup_cet(struct cpuinfo_x86 *c)
{
	bool user_shstk, kernel_ibt;

	if (!IS_ENABLED(CONFIG_X86_CET))
		return;

	kernel_ibt = HAS_KERNEL_IBT && cpu_feature_enabled(X86_FEATURE_IBT);
	user_shstk = cpu_feature_enabled(X86_FEATURE_SHSTK) &&
		     IS_ENABLED(CONFIG_X86_USER_SHADOW_STACK);

	if (!kernel_ibt && !user_shstk)
		return;

	if (user_shstk)
		set_cpu_cap(c, X86_FEATURE_USER_SHSTK);

	if (kernel_ibt)
		wrmsrl(MSR_IA32_S_CET, CET_ENDBR_EN);
	else
		wrmsrl(MSR_IA32_S_CET, 0);

	cr4_set_bits(X86_CR4_CET);

	if (kernel_ibt && ibt_selftest()) {
		pr_err("IBT selftest: Failed!\n");
		wrmsrl(MSR_IA32_S_CET, 0);
		setup_clear_cpu_cap(X86_FEATURE_IBT);
	}
}

__noendbr void cet_disable(void)
{
	if (!(cpu_feature_enabled(X86_FEATURE_IBT) ||
	      cpu_feature_enabled(X86_FEATURE_SHSTK)))
		return;

	wrmsrl(MSR_IA32_S_CET, 0);
	wrmsrl(MSR_IA32_U_CET, 0);
}

/*
 * Some CPU features depend on higher CPUID levels, which may not always
 * be available due to CPUID level capping or broken virtualization
 * software.  Add those features to this table to auto-disable them.
 */
struct cpuid_dependent_feature {
	u32 feature;
	u32 level;
};

static const struct cpuid_dependent_feature
cpuid_dependent_features[] = {
	{ X86_FEATURE_MWAIT,		0x00000005 },
	{ X86_FEATURE_DCA,		0x00000009 },
	{ X86_FEATURE_XSAVE,		0x0000000d },
	{ 0, 0 }
};

static void filter_cpuid_features(struct cpuinfo_x86 *c, bool warn)
{
	const struct cpuid_dependent_feature *df;

	for (df = cpuid_dependent_features; df->feature; df++) {

		if (!cpu_has(c, df->feature))
			continue;
		/*
		 * Note: cpuid_level is set to -1 if unavailable, but
		 * extended_extended_level is set to 0 if unavailable
		 * and the legitimate extended levels are all negative
		 * when signed; hence the weird messing around with
		 * signs here...
		 */
		if (!((s32)df->level < 0 ?
		     (u32)df->level > (u32)c->extended_cpuid_level :
		     (s32)df->level > (s32)c->cpuid_level))
			continue;

		clear_cpu_cap(c, df->feature);
		if (!warn)
			continue;

		pr_warn("CPU: CPU feature " X86_CAP_FMT " disabled, no CPUID level 0x%x\n",
			x86_cap_flag(df->feature), df->level);
	}
}

/*
 * Naming convention should be: <Name> [(<Codename>)]
 * This table only is used unless init_<vendor>() below doesn't set it;
 * in particular, if CPUID levels 0x80000002..4 are supported, this
 * isn't used
 */

/* Look up CPU names by table lookup. */
static const char *table_lookup_model(struct cpuinfo_x86 *c)
{
#ifdef CONFIG_X86_32
	const struct legacy_cpu_model_info *info;

	if (c->x86_model >= 16)
		return NULL;	/* Range check */

	if (!this_cpu)
		return NULL;

	info = this_cpu->legacy_models;

	while (info->family) {
		if (info->family == c->x86)
			return info->model_names[c->x86_model];
		info++;
	}
#endif
	return NULL;		/* Not found */
}

/* Aligned to unsigned long to avoid split lock in atomic bitmap ops */
__u32 cpu_caps_cleared[NCAPINTS + NBUGINTS] __aligned(sizeof(unsigned long));
__u32 cpu_caps_set[NCAPINTS + NBUGINTS] __aligned(sizeof(unsigned long));

#ifdef CONFIG_X86_32
/* The 32-bit entry code needs to find cpu_entry_area. */
DEFINE_PER_CPU(struct cpu_entry_area *, cpu_entry_area);
#endif

/* Load the original GDT from the per-cpu structure */
void load_direct_gdt(int cpu)
{
	struct desc_ptr gdt_descr;

	gdt_descr.address = (long)get_cpu_gdt_rw(cpu);
	gdt_descr.size = GDT_SIZE - 1;
	load_gdt(&gdt_descr);
}
EXPORT_SYMBOL_GPL(load_direct_gdt);

/* Load a fixmap remapping of the per-cpu GDT */
void load_fixmap_gdt(int cpu)
{
	struct desc_ptr gdt_descr;

	gdt_descr.address = (long)get_cpu_gdt_ro(cpu);
	gdt_descr.size = GDT_SIZE - 1;
	load_gdt(&gdt_descr);
}
EXPORT_SYMBOL_GPL(load_fixmap_gdt);

/**
 * switch_gdt_and_percpu_base - Switch to direct GDT and runtime per CPU base
 * @cpu:	The CPU number for which this is invoked
 *
 * Invoked during early boot to switch from early GDT and early per CPU to
 * the direct GDT and the runtime per CPU area. On 32-bit the percpu base
 * switch is implicit by loading the direct GDT. On 64bit this requires
 * to update GSBASE.
 */
void __init switch_gdt_and_percpu_base(int cpu)
{
	load_direct_gdt(cpu);

#ifdef CONFIG_X86_64
	/*
	 * No need to load %gs. It is already correct.
	 *
	 * Writing %gs on 64bit would zero GSBASE which would make any per
	 * CPU operation up to the point of the wrmsrl() fault.
	 *
	 * Set GSBASE to the new offset. Until the wrmsrl() happens the
	 * early mapping is still valid. That means the GSBASE update will
	 * lose any prior per CPU data which was not copied over in
	 * setup_per_cpu_areas().
	 *
	 * This works even with stackprotector enabled because the
	 * per CPU stack canary is 0 in both per CPU areas.
	 */
	wrmsrl(MSR_GS_BASE, cpu_kernelmode_gs_base(cpu));
#else
	/*
	 * %fs is already set to __KERNEL_PERCPU, but after switching GDT
	 * it is required to load FS again so that the 'hidden' part is
	 * updated from the new GDT. Up to this point the early per CPU
	 * translation is active. Any content of the early per CPU data
	 * which was not copied over in setup_per_cpu_areas() is lost.
	 */
	loadsegment(fs, __KERNEL_PERCPU);
#endif
}

static const struct cpu_dev *cpu_devs[X86_VENDOR_NUM] = {};

static void get_model_name(struct cpuinfo_x86 *c)
{
	unsigned int *v;
	char *p, *q, *s;

	if (c->extended_cpuid_level < 0x80000004)
		return;

	v = (unsigned int *)c->x86_model_id;
	cpuid(0x80000002, &v[0], &v[1], &v[2], &v[3]);
	cpuid(0x80000003, &v[4], &v[5], &v[6], &v[7]);
	cpuid(0x80000004, &v[8], &v[9], &v[10], &v[11]);
	c->x86_model_id[48] = 0;

	/* Trim whitespace */
	p = q = s = &c->x86_model_id[0];

	while (*p == ' ')
		p++;

	while (*p) {
		/* Note the last non-whitespace index */
		if (!isspace(*p))
			s = q;

		*q++ = *p++;
	}

	*(s + 1) = '\0';
}

void cpu_detect_cache_sizes(struct cpuinfo_x86 *c)
{
	unsigned int n, dummy, ebx, ecx, edx, l2size;

	n = c->extended_cpuid_level;

	if (n >= 0x80000005) {
		cpuid(0x80000005, &dummy, &ebx, &ecx, &edx);
		c->x86_cache_size = (ecx>>24) + (edx>>24);
#ifdef CONFIG_X86_64
		/* On K8 L1 TLB is inclusive, so don't count it */
		c->x86_tlbsize = 0;
#endif
	}

	if (n < 0x80000006)	/* Some chips just has a large L1. */
		return;

	cpuid(0x80000006, &dummy, &ebx, &ecx, &edx);
	l2size = ecx >> 16;

#ifdef CONFIG_X86_64
	c->x86_tlbsize += ((ebx >> 16) & 0xfff) + (ebx & 0xfff);
#else
	/* do processor-specific cache resizing */
	if (this_cpu->legacy_cache_size)
		l2size = this_cpu->legacy_cache_size(c, l2size);

	/* Allow user to override all this if necessary. */
	if (cachesize_override != -1)
		l2size = cachesize_override;

	if (l2size == 0)
		return;		/* Again, no L2 cache is possible */
#endif

	c->x86_cache_size = l2size;
}

u16 __read_mostly tlb_lli_4k[NR_INFO];
u16 __read_mostly tlb_lli_2m[NR_INFO];
u16 __read_mostly tlb_lli_4m[NR_INFO];
u16 __read_mostly tlb_lld_4k[NR_INFO];
u16 __read_mostly tlb_lld_2m[NR_INFO];
u16 __read_mostly tlb_lld_4m[NR_INFO];
u16 __read_mostly tlb_lld_1g[NR_INFO];

static void cpu_detect_tlb(struct cpuinfo_x86 *c)
{
	if (this_cpu->c_detect_tlb)
		this_cpu->c_detect_tlb(c);

	pr_info("Last level iTLB entries: 4KB %d, 2MB %d, 4MB %d\n",
		tlb_lli_4k[ENTRIES], tlb_lli_2m[ENTRIES],
		tlb_lli_4m[ENTRIES]);

	pr_info("Last level dTLB entries: 4KB %d, 2MB %d, 4MB %d, 1GB %d\n",
		tlb_lld_4k[ENTRIES], tlb_lld_2m[ENTRIES],
		tlb_lld_4m[ENTRIES], tlb_lld_1g[ENTRIES]);
}

static void get_cpu_vendor(struct cpuinfo_x86 *c)
{
	char *v = c->x86_vendor_id;
	int i;

	for (i = 0; i < X86_VENDOR_NUM; i++) {
		if (!cpu_devs[i])
			break;

		if (!strcmp(v, cpu_devs[i]->c_ident[0]) ||
		    (cpu_devs[i]->c_ident[1] &&
		     !strcmp(v, cpu_devs[i]->c_ident[1]))) {

			this_cpu = cpu_devs[i];
			c->x86_vendor = this_cpu->c_x86_vendor;
			return;
		}
	}

	pr_err_once("CPU: vendor_id '%s' unknown, using generic init.\n" \
		    "CPU: Your system may be unstable.\n", v);

	c->x86_vendor = X86_VENDOR_UNKNOWN;
	this_cpu = &default_cpu;
}

void cpu_detect(struct cpuinfo_x86 *c)
{
	/* Get vendor name */
	cpuid(0x00000000, (unsigned int *)&c->cpuid_level,
	      (unsigned int *)&c->x86_vendor_id[0],
	      (unsigned int *)&c->x86_vendor_id[8],
	      (unsigned int *)&c->x86_vendor_id[4]);

	c->x86 = 4;
	/* Intel-defined flags: level 0x00000001 */
	if (c->cpuid_level >= 0x00000001) {
		u32 junk, tfms, cap0, misc;

		cpuid(0x00000001, &tfms, &misc, &junk, &cap0);
		c->x86		= x86_family(tfms);
		c->x86_model	= x86_model(tfms);
		c->x86_stepping	= x86_stepping(tfms);

		if (cap0 & (1<<19)) {
			c->x86_clflush_size = ((misc >> 8) & 0xff) * 8;
			c->x86_cache_alignment = c->x86_clflush_size;
		}
	}
}

static void apply_forced_caps(struct cpuinfo_x86 *c)
{
	int i;

	for (i = 0; i < NCAPINTS + NBUGINTS; i++) {
		c->x86_capability[i] &= ~cpu_caps_cleared[i];
		c->x86_capability[i] |= cpu_caps_set[i];
	}
}

static void init_speculation_control(struct cpuinfo_x86 *c)
{
	/*
	 * The Intel SPEC_CTRL CPUID bit implies IBRS and IBPB support,
	 * and they also have a different bit for STIBP support. Also,
	 * a hypervisor might have set the individual AMD bits even on
	 * Intel CPUs, for finer-grained selection of what's available.
	 */
	if (cpu_has(c, X86_FEATURE_SPEC_CTRL)) {
		set_cpu_cap(c, X86_FEATURE_IBRS);
		set_cpu_cap(c, X86_FEATURE_IBPB);
		set_cpu_cap(c, X86_FEATURE_MSR_SPEC_CTRL);
	}

	if (cpu_has(c, X86_FEATURE_INTEL_STIBP))
		set_cpu_cap(c, X86_FEATURE_STIBP);

	if (cpu_has(c, X86_FEATURE_SPEC_CTRL_SSBD) ||
	    cpu_has(c, X86_FEATURE_VIRT_SSBD))
		set_cpu_cap(c, X86_FEATURE_SSBD);

	if (cpu_has(c, X86_FEATURE_AMD_IBRS)) {
		set_cpu_cap(c, X86_FEATURE_IBRS);
		set_cpu_cap(c, X86_FEATURE_MSR_SPEC_CTRL);
	}

	if (cpu_has(c, X86_FEATURE_AMD_IBPB))
		set_cpu_cap(c, X86_FEATURE_IBPB);

	if (cpu_has(c, X86_FEATURE_AMD_STIBP)) {
		set_cpu_cap(c, X86_FEATURE_STIBP);
		set_cpu_cap(c, X86_FEATURE_MSR_SPEC_CTRL);
	}

	if (cpu_has(c, X86_FEATURE_AMD_SSBD)) {
		set_cpu_cap(c, X86_FEATURE_SSBD);
		set_cpu_cap(c, X86_FEATURE_MSR_SPEC_CTRL);
		clear_cpu_cap(c, X86_FEATURE_VIRT_SSBD);
	}
}

void get_cpu_cap(struct cpuinfo_x86 *c)
{
	u32 eax, ebx, ecx, edx;

	/* Intel-defined flags: level 0x00000001 */
	if (c->cpuid_level >= 0x00000001) {
		cpuid(0x00000001, &eax, &ebx, &ecx, &edx);

		c->x86_capability[CPUID_1_ECX] = ecx;
		c->x86_capability[CPUID_1_EDX] = edx;
	}

	/* Thermal and Power Management Leaf: level 0x00000006 (eax) */
	if (c->cpuid_level >= 0x00000006)
		c->x86_capability[CPUID_6_EAX] = cpuid_eax(0x00000006);

	/* Additional Intel-defined flags: level 0x00000007 */
	if (c->cpuid_level >= 0x00000007) {
		cpuid_count(0x00000007, 0, &eax, &ebx, &ecx, &edx);
		c->x86_capability[CPUID_7_0_EBX] = ebx;
		c->x86_capability[CPUID_7_ECX] = ecx;
		c->x86_capability[CPUID_7_EDX] = edx;

		/* Check valid sub-leaf index before accessing it */
		if (eax >= 1) {
			cpuid_count(0x00000007, 1, &eax, &ebx, &ecx, &edx);
			c->x86_capability[CPUID_7_1_EAX] = eax;
		}
	}

	/* Extended state features: level 0x0000000d */
	if (c->cpuid_level >= 0x0000000d) {
		cpuid_count(0x0000000d, 1, &eax, &ebx, &ecx, &edx);

		c->x86_capability[CPUID_D_1_EAX] = eax;
	}

	/* AMD-defined flags: level 0x80000001 */
	eax = cpuid_eax(0x80000000);
	c->extended_cpuid_level = eax;

	if ((eax & 0xffff0000) == 0x80000000) {
		if (eax >= 0x80000001) {
			cpuid(0x80000001, &eax, &ebx, &ecx, &edx);

			c->x86_capability[CPUID_8000_0001_ECX] = ecx;
			c->x86_capability[CPUID_8000_0001_EDX] = edx;
		}
	}

	if (c->extended_cpuid_level >= 0x80000007) {
		cpuid(0x80000007, &eax, &ebx, &ecx, &edx);

		c->x86_capability[CPUID_8000_0007_EBX] = ebx;
		c->x86_power = edx;
	}

	if (c->extended_cpuid_level >= 0x80000008) {
		cpuid(0x80000008, &eax, &ebx, &ecx, &edx);
		c->x86_capability[CPUID_8000_0008_EBX] = ebx;
	}

	if (c->extended_cpuid_level >= 0x8000000a)
		c->x86_capability[CPUID_8000_000A_EDX] = cpuid_edx(0x8000000a);

	if (c->extended_cpuid_level >= 0x8000001f)
		c->x86_capability[CPUID_8000_001F_EAX] = cpuid_eax(0x8000001f);

	if (c->extended_cpuid_level >= 0x80000021)
		c->x86_capability[CPUID_8000_0021_EAX] = cpuid_eax(0x80000021);

	init_scattered_cpuid_features(c);
	init_speculation_control(c);

	/*
	 * Clear/Set all flags overridden by options, after probe.
	 * This needs to happen each time we re-probe, which may happen
	 * several times during CPU initialization.
	 */
	apply_forced_caps(c);
}

void get_cpu_address_sizes(struct cpuinfo_x86 *c)
{
	u32 eax, ebx, ecx, edx;
	bool vp_bits_from_cpuid = true;

	if (!cpu_has(c, X86_FEATURE_CPUID) ||
	    (c->extended_cpuid_level < 0x80000008))
		vp_bits_from_cpuid = false;

	if (vp_bits_from_cpuid) {
		cpuid(0x80000008, &eax, &ebx, &ecx, &edx);

		c->x86_virt_bits = (eax >> 8) & 0xff;
		c->x86_phys_bits = eax & 0xff;
	} else {
		if (IS_ENABLED(CONFIG_X86_64)) {
			c->x86_clflush_size = 64;
			c->x86_phys_bits = 36;
			c->x86_virt_bits = 48;
		} else {
			c->x86_clflush_size = 32;
			c->x86_virt_bits = 32;
			c->x86_phys_bits = 32;

			if (cpu_has(c, X86_FEATURE_PAE) ||
			    cpu_has(c, X86_FEATURE_PSE36))
				c->x86_phys_bits = 36;
		}
	}
	c->x86_cache_bits = c->x86_phys_bits;
	c->x86_cache_alignment = c->x86_clflush_size;
}

static void identify_cpu_without_cpuid(struct cpuinfo_x86 *c)
{
#ifdef CONFIG_X86_32
	int i;

	/*
	 * First of all, decide if this is a 486 or higher
	 * It's a 486 if we can modify the AC flag
	 */
	if (flag_is_changeable_p(X86_EFLAGS_AC))
		c->x86 = 4;
	else
		c->x86 = 3;

	for (i = 0; i < X86_VENDOR_NUM; i++)
		if (cpu_devs[i] && cpu_devs[i]->c_identify) {
			c->x86_vendor_id[0] = 0;
			cpu_devs[i]->c_identify(c);
			if (c->x86_vendor_id[0]) {
				get_cpu_vendor(c);
				break;
			}
		}
#endif
}

#define NO_SPECULATION		BIT(0)
#define NO_MELTDOWN		BIT(1)
#define NO_SSB			BIT(2)
#define NO_L1TF			BIT(3)
#define NO_MDS			BIT(4)
#define MSBDS_ONLY		BIT(5)
#define NO_SWAPGS		BIT(6)
#define NO_ITLB_MULTIHIT	BIT(7)
#define NO_SPECTRE_V2		BIT(8)
#define NO_MMIO			BIT(9)
#define NO_EIBRS_PBRSB		BIT(10)

#define VULNWL(vendor, family, model, whitelist)	\
	X86_MATCH_VENDOR_FAM_MODEL(vendor, family, model, whitelist)

#define VULNWL_INTEL(model, whitelist)		\
	VULNWL(INTEL, 6, INTEL_FAM6_##model, whitelist)

#define VULNWL_AMD(family, whitelist)		\
	VULNWL(AMD, family, X86_MODEL_ANY, whitelist)

#define VULNWL_HYGON(family, whitelist)		\
	VULNWL(HYGON, family, X86_MODEL_ANY, whitelist)

static const __initconst struct x86_cpu_id cpu_vuln_whitelist[] = {
	VULNWL(ANY,	4, X86_MODEL_ANY,	NO_SPECULATION),
	VULNWL(CENTAUR,	5, X86_MODEL_ANY,	NO_SPECULATION),
	VULNWL(INTEL,	5, X86_MODEL_ANY,	NO_SPECULATION),
	VULNWL(NSC,	5, X86_MODEL_ANY,	NO_SPECULATION),
	VULNWL(VORTEX,	5, X86_MODEL_ANY,	NO_SPECULATION),
	VULNWL(VORTEX,	6, X86_MODEL_ANY,	NO_SPECULATION),

	/* Intel Family 6 */
	VULNWL_INTEL(TIGERLAKE,			NO_MMIO),
	VULNWL_INTEL(TIGERLAKE_L,		NO_MMIO),
	VULNWL_INTEL(ALDERLAKE,			NO_MMIO),
	VULNWL_INTEL(ALDERLAKE_L,		NO_MMIO),

	VULNWL_INTEL(ATOM_SALTWELL,		NO_SPECULATION | NO_ITLB_MULTIHIT),
	VULNWL_INTEL(ATOM_SALTWELL_TABLET,	NO_SPECULATION | NO_ITLB_MULTIHIT),
	VULNWL_INTEL(ATOM_SALTWELL_MID,		NO_SPECULATION | NO_ITLB_MULTIHIT),
	VULNWL_INTEL(ATOM_BONNELL,		NO_SPECULATION | NO_ITLB_MULTIHIT),
	VULNWL_INTEL(ATOM_BONNELL_MID,		NO_SPECULATION | NO_ITLB_MULTIHIT),

	VULNWL_INTEL(ATOM_SILVERMONT,		NO_SSB | NO_L1TF | MSBDS_ONLY | NO_SWAPGS | NO_ITLB_MULTIHIT),
	VULNWL_INTEL(ATOM_SILVERMONT_D,		NO_SSB | NO_L1TF | MSBDS_ONLY | NO_SWAPGS | NO_ITLB_MULTIHIT),
	VULNWL_INTEL(ATOM_SILVERMONT_MID,	NO_SSB | NO_L1TF | MSBDS_ONLY | NO_SWAPGS | NO_ITLB_MULTIHIT),
	VULNWL_INTEL(ATOM_AIRMONT,		NO_SSB | NO_L1TF | MSBDS_ONLY | NO_SWAPGS | NO_ITLB_MULTIHIT),
	VULNWL_INTEL(XEON_PHI_KNL,		NO_SSB | NO_L1TF | MSBDS_ONLY | NO_SWAPGS | NO_ITLB_MULTIHIT),
	VULNWL_INTEL(XEON_PHI_KNM,		NO_SSB | NO_L1TF | MSBDS_ONLY | NO_SWAPGS | NO_ITLB_MULTIHIT),

	VULNWL_INTEL(CORE_YONAH,		NO_SSB),

	VULNWL_INTEL(ATOM_AIRMONT_MID,		NO_L1TF | MSBDS_ONLY | NO_SWAPGS | NO_ITLB_MULTIHIT),
	VULNWL_INTEL(ATOM_AIRMONT_NP,		NO_L1TF | NO_SWAPGS | NO_ITLB_MULTIHIT),

	VULNWL_INTEL(ATOM_GOLDMONT,		NO_MDS | NO_L1TF | NO_SWAPGS | NO_ITLB_MULTIHIT | NO_MMIO),
	VULNWL_INTEL(ATOM_GOLDMONT_D,		NO_MDS | NO_L1TF | NO_SWAPGS | NO_ITLB_MULTIHIT | NO_MMIO),
	VULNWL_INTEL(ATOM_GOLDMONT_PLUS,	NO_MDS | NO_L1TF | NO_SWAPGS | NO_ITLB_MULTIHIT | NO_MMIO | NO_EIBRS_PBRSB),

	/*
	 * Technically, swapgs isn't serializing on AMD (despite it previously
	 * being documented as such in the APM).  But according to AMD, %gs is
	 * updated non-speculatively, and the issuing of %gs-relative memory
	 * operands will be blocked until the %gs update completes, which is
	 * good enough for our purposes.
	 */

	VULNWL_INTEL(ATOM_TREMONT,		NO_EIBRS_PBRSB),
	VULNWL_INTEL(ATOM_TREMONT_L,		NO_EIBRS_PBRSB),
	VULNWL_INTEL(ATOM_TREMONT_D,		NO_ITLB_MULTIHIT | NO_EIBRS_PBRSB),

	/* AMD Family 0xf - 0x12 */
	VULNWL_AMD(0x0f,	NO_MELTDOWN | NO_SSB | NO_L1TF | NO_MDS | NO_SWAPGS | NO_ITLB_MULTIHIT | NO_MMIO),
	VULNWL_AMD(0x10,	NO_MELTDOWN | NO_SSB | NO_L1TF | NO_MDS | NO_SWAPGS | NO_ITLB_MULTIHIT | NO_MMIO),
	VULNWL_AMD(0x11,	NO_MELTDOWN | NO_SSB | NO_L1TF | NO_MDS | NO_SWAPGS | NO_ITLB_MULTIHIT | NO_MMIO),
	VULNWL_AMD(0x12,	NO_MELTDOWN | NO_SSB | NO_L1TF | NO_MDS | NO_SWAPGS | NO_ITLB_MULTIHIT | NO_MMIO),

	/* FAMILY_ANY must be last, otherwise 0x0f - 0x12 matches won't work */
	VULNWL_AMD(X86_FAMILY_ANY,	NO_MELTDOWN | NO_L1TF | NO_MDS | NO_SWAPGS | NO_ITLB_MULTIHIT | NO_MMIO | NO_EIBRS_PBRSB),
	VULNWL_HYGON(X86_FAMILY_ANY,	NO_MELTDOWN | NO_L1TF | NO_MDS | NO_SWAPGS | NO_ITLB_MULTIHIT | NO_MMIO | NO_EIBRS_PBRSB),

	/* Zhaoxin Family 7 */
	VULNWL(CENTAUR,	7, X86_MODEL_ANY,	NO_SPECTRE_V2 | NO_SWAPGS | NO_MMIO),
	VULNWL(ZHAOXIN,	7, X86_MODEL_ANY,	NO_SPECTRE_V2 | NO_SWAPGS | NO_MMIO),
	{}
};

#define VULNBL(vendor, family, model, blacklist)	\
	X86_MATCH_VENDOR_FAM_MODEL(vendor, family, model, blacklist)

#define VULNBL_INTEL_STEPPINGS(model, steppings, issues)		   \
	X86_MATCH_VENDOR_FAM_MODEL_STEPPINGS_FEATURE(INTEL, 6,		   \
					    INTEL_FAM6_##model, steppings, \
					    X86_FEATURE_ANY, issues)

#define VULNBL_AMD(family, blacklist)		\
	VULNBL(AMD, family, X86_MODEL_ANY, blacklist)

#define VULNBL_HYGON(family, blacklist)		\
	VULNBL(HYGON, family, X86_MODEL_ANY, blacklist)

#define SRBDS		BIT(0)
/* CPU is affected by X86_BUG_MMIO_STALE_DATA */
#define MMIO		BIT(1)
/* CPU is affected by Shared Buffers Data Sampling (SBDS), a variant of X86_BUG_MMIO_STALE_DATA */
#define MMIO_SBDS	BIT(2)
/* CPU is affected by RETbleed, speculating where you would not expect it */
#define RETBLEED	BIT(3)
/* CPU is affected by SMT (cross-thread) return predictions */
#define SMT_RSB		BIT(4)
/* CPU is affected by SRSO */
#define SRSO		BIT(5)
/* CPU is affected by GDS */
#define GDS		BIT(6)
/* CPU is affected by Register File Data Sampling */
#define RFDS		BIT(7)

static const struct x86_cpu_id cpu_vuln_blacklist[] __initconst = {
	VULNBL_INTEL_STEPPINGS(IVYBRIDGE,	X86_STEPPING_ANY,		SRBDS),
	VULNBL_INTEL_STEPPINGS(HASWELL,		X86_STEPPING_ANY,		SRBDS),
	VULNBL_INTEL_STEPPINGS(HASWELL_L,	X86_STEPPING_ANY,		SRBDS),
	VULNBL_INTEL_STEPPINGS(HASWELL_G,	X86_STEPPING_ANY,		SRBDS),
	VULNBL_INTEL_STEPPINGS(HASWELL_X,	X86_STEPPING_ANY,		MMIO),
	VULNBL_INTEL_STEPPINGS(BROADWELL_D,	X86_STEPPING_ANY,		MMIO),
	VULNBL_INTEL_STEPPINGS(BROADWELL_G,	X86_STEPPING_ANY,		SRBDS),
	VULNBL_INTEL_STEPPINGS(BROADWELL_X,	X86_STEPPING_ANY,		MMIO),
	VULNBL_INTEL_STEPPINGS(BROADWELL,	X86_STEPPING_ANY,		SRBDS),
	VULNBL_INTEL_STEPPINGS(SKYLAKE_X,	X86_STEPPING_ANY,		MMIO | RETBLEED | GDS),
	VULNBL_INTEL_STEPPINGS(SKYLAKE_L,	X86_STEPPING_ANY,		MMIO | RETBLEED | GDS | SRBDS),
	VULNBL_INTEL_STEPPINGS(SKYLAKE,		X86_STEPPING_ANY,		MMIO | RETBLEED | GDS | SRBDS),
	VULNBL_INTEL_STEPPINGS(KABYLAKE_L,	X86_STEPPING_ANY,		MMIO | RETBLEED | GDS | SRBDS),
	VULNBL_INTEL_STEPPINGS(KABYLAKE,	X86_STEPPING_ANY,		MMIO | RETBLEED | GDS | SRBDS),
	VULNBL_INTEL_STEPPINGS(CANNONLAKE_L,	X86_STEPPING_ANY,		RETBLEED),
	VULNBL_INTEL_STEPPINGS(ICELAKE_L,	X86_STEPPING_ANY,		MMIO | MMIO_SBDS | RETBLEED | GDS),
	VULNBL_INTEL_STEPPINGS(ICELAKE_D,	X86_STEPPING_ANY,		MMIO | GDS),
	VULNBL_INTEL_STEPPINGS(ICELAKE_X,	X86_STEPPING_ANY,		MMIO | GDS),
	VULNBL_INTEL_STEPPINGS(COMETLAKE,	X86_STEPPING_ANY,		MMIO | MMIO_SBDS | RETBLEED | GDS),
	VULNBL_INTEL_STEPPINGS(COMETLAKE_L,	X86_STEPPINGS(0x0, 0x0),	MMIO | RETBLEED),
	VULNBL_INTEL_STEPPINGS(COMETLAKE_L,	X86_STEPPING_ANY,		MMIO | MMIO_SBDS | RETBLEED | GDS),
	VULNBL_INTEL_STEPPINGS(TIGERLAKE_L,	X86_STEPPING_ANY,		GDS),
	VULNBL_INTEL_STEPPINGS(TIGERLAKE,	X86_STEPPING_ANY,		GDS),
	VULNBL_INTEL_STEPPINGS(LAKEFIELD,	X86_STEPPING_ANY,		MMIO | MMIO_SBDS | RETBLEED),
	VULNBL_INTEL_STEPPINGS(ROCKETLAKE,	X86_STEPPING_ANY,		MMIO | RETBLEED | GDS),
	VULNBL_INTEL_STEPPINGS(ALDERLAKE,	X86_STEPPING_ANY,		RFDS),
	VULNBL_INTEL_STEPPINGS(ALDERLAKE_L,	X86_STEPPING_ANY,		RFDS),
	VULNBL_INTEL_STEPPINGS(RAPTORLAKE,	X86_STEPPING_ANY,		RFDS),
	VULNBL_INTEL_STEPPINGS(RAPTORLAKE_P,	X86_STEPPING_ANY,		RFDS),
	VULNBL_INTEL_STEPPINGS(RAPTORLAKE_S,	X86_STEPPING_ANY,		RFDS),
	VULNBL_INTEL_STEPPINGS(ATOM_GRACEMONT,	X86_STEPPING_ANY,		RFDS),
	VULNBL_INTEL_STEPPINGS(ATOM_TREMONT,	X86_STEPPING_ANY,		MMIO | MMIO_SBDS | RFDS),
	VULNBL_INTEL_STEPPINGS(ATOM_TREMONT_D,	X86_STEPPING_ANY,		MMIO | RFDS),
	VULNBL_INTEL_STEPPINGS(ATOM_TREMONT_L,	X86_STEPPING_ANY,		MMIO | MMIO_SBDS | RFDS),
	VULNBL_INTEL_STEPPINGS(ATOM_GOLDMONT,	X86_STEPPING_ANY,		RFDS),
	VULNBL_INTEL_STEPPINGS(ATOM_GOLDMONT_D,	X86_STEPPING_ANY,		RFDS),
	VULNBL_INTEL_STEPPINGS(ATOM_GOLDMONT_PLUS, X86_STEPPING_ANY,		RFDS),

	VULNBL_AMD(0x15, RETBLEED),
	VULNBL_AMD(0x16, RETBLEED),
	VULNBL_AMD(0x17, RETBLEED | SMT_RSB | SRSO),
	VULNBL_HYGON(0x18, RETBLEED | SMT_RSB | SRSO),
	VULNBL_AMD(0x19, SRSO),
	{}
};

static bool __init cpu_matches(const struct x86_cpu_id *table, unsigned long which)
{
	const struct x86_cpu_id *m = x86_match_cpu(table);

	return m && !!(m->driver_data & which);
}

u64 x86_read_arch_cap_msr(void)
{
	u64 ia32_cap = 0;

	if (boot_cpu_has(X86_FEATURE_ARCH_CAPABILITIES))
		rdmsrl(MSR_IA32_ARCH_CAPABILITIES, ia32_cap);

	return ia32_cap;
}

static bool arch_cap_mmio_immune(u64 ia32_cap)
{
	return (ia32_cap & ARCH_CAP_FBSDP_NO &&
		ia32_cap & ARCH_CAP_PSDP_NO &&
		ia32_cap & ARCH_CAP_SBDR_SSDP_NO);
}

static bool __init vulnerable_to_rfds(u64 ia32_cap)
{
	/* The "immunity" bit trumps everything else: */
	if (ia32_cap & ARCH_CAP_RFDS_NO)
		return false;

	/*
	 * VMMs set ARCH_CAP_RFDS_CLEAR for processors not in the blacklist to
	 * indicate that mitigation is needed because guest is running on a
	 * vulnerable hardware or may migrate to such hardware:
	 */
	if (ia32_cap & ARCH_CAP_RFDS_CLEAR)
		return true;

	/* Only consult the blacklist when there is no enumeration: */
	return cpu_matches(cpu_vuln_blacklist, RFDS);
}

static void __init cpu_set_bug_bits(struct cpuinfo_x86 *c)
{
	u64 ia32_cap = x86_read_arch_cap_msr();

	/* Set ITLB_MULTIHIT bug if cpu is not in the whitelist and not mitigated */
	if (!cpu_matches(cpu_vuln_whitelist, NO_ITLB_MULTIHIT) &&
	    !(ia32_cap & ARCH_CAP_PSCHANGE_MC_NO))
		setup_force_cpu_bug(X86_BUG_ITLB_MULTIHIT);

	if (cpu_matches(cpu_vuln_whitelist, NO_SPECULATION))
		return;

	setup_force_cpu_bug(X86_BUG_SPECTRE_V1);

	if (!cpu_matches(cpu_vuln_whitelist, NO_SPECTRE_V2))
		setup_force_cpu_bug(X86_BUG_SPECTRE_V2);

	if (!cpu_matches(cpu_vuln_whitelist, NO_SSB) &&
	    !(ia32_cap & ARCH_CAP_SSB_NO) &&
	   !cpu_has(c, X86_FEATURE_AMD_SSB_NO))
		setup_force_cpu_bug(X86_BUG_SPEC_STORE_BYPASS);

	/*
	 * AMD's AutoIBRS is equivalent to Intel's eIBRS - use the Intel feature
	 * flag and protect from vendor-specific bugs via the whitelist.
	 *
	 * Don't use AutoIBRS when SNP is enabled because it degrades host
	 * userspace indirect branch performance.
	 */
	if ((ia32_cap & ARCH_CAP_IBRS_ALL) ||
	    (cpu_has(c, X86_FEATURE_AUTOIBRS) &&
	     !cpu_feature_enabled(X86_FEATURE_SEV_SNP))) {
		setup_force_cpu_cap(X86_FEATURE_IBRS_ENHANCED);
		if (!cpu_matches(cpu_vuln_whitelist, NO_EIBRS_PBRSB) &&
		    !(ia32_cap & ARCH_CAP_PBRSB_NO))
			setup_force_cpu_bug(X86_BUG_EIBRS_PBRSB);
	}

	if (!cpu_matches(cpu_vuln_whitelist, NO_MDS) &&
	    !(ia32_cap & ARCH_CAP_MDS_NO)) {
		setup_force_cpu_bug(X86_BUG_MDS);
		if (cpu_matches(cpu_vuln_whitelist, MSBDS_ONLY))
			setup_force_cpu_bug(X86_BUG_MSBDS_ONLY);
	}

	if (!cpu_matches(cpu_vuln_whitelist, NO_SWAPGS))
		setup_force_cpu_bug(X86_BUG_SWAPGS);

	/*
	 * When the CPU is not mitigated for TAA (TAA_NO=0) set TAA bug when:
	 *	- TSX is supported or
	 *	- TSX_CTRL is present
	 *
	 * TSX_CTRL check is needed for cases when TSX could be disabled before
	 * the kernel boot e.g. kexec.
	 * TSX_CTRL check alone is not sufficient for cases when the microcode
	 * update is not present or running as guest that don't get TSX_CTRL.
	 */
	if (!(ia32_cap & ARCH_CAP_TAA_NO) &&
	    (cpu_has(c, X86_FEATURE_RTM) ||
	     (ia32_cap & ARCH_CAP_TSX_CTRL_MSR)))
		setup_force_cpu_bug(X86_BUG_TAA);

	/*
	 * SRBDS affects CPUs which support RDRAND or RDSEED and are listed
	 * in the vulnerability blacklist.
	 *
	 * Some of the implications and mitigation of Shared Buffers Data
	 * Sampling (SBDS) are similar to SRBDS. Give SBDS same treatment as
	 * SRBDS.
	 */
	if ((cpu_has(c, X86_FEATURE_RDRAND) ||
	     cpu_has(c, X86_FEATURE_RDSEED)) &&
	    cpu_matches(cpu_vuln_blacklist, SRBDS | MMIO_SBDS))
		    setup_force_cpu_bug(X86_BUG_SRBDS);

	/*
	 * Processor MMIO Stale Data bug enumeration
	 *
	 * Affected CPU list is generally enough to enumerate the vulnerability,
	 * but for virtualization case check for ARCH_CAP MSR bits also, VMM may
	 * not want the guest to enumerate the bug.
	 *
	 * Set X86_BUG_MMIO_UNKNOWN for CPUs that are neither in the blacklist,
	 * nor in the whitelist and also don't enumerate MSR ARCH_CAP MMIO bits.
	 */
	if (!arch_cap_mmio_immune(ia32_cap)) {
		if (cpu_matches(cpu_vuln_blacklist, MMIO))
			setup_force_cpu_bug(X86_BUG_MMIO_STALE_DATA);
		else if (!cpu_matches(cpu_vuln_whitelist, NO_MMIO))
			setup_force_cpu_bug(X86_BUG_MMIO_UNKNOWN);
	}

	if (!cpu_has(c, X86_FEATURE_BTC_NO)) {
		if (cpu_matches(cpu_vuln_blacklist, RETBLEED) || (ia32_cap & ARCH_CAP_RSBA))
			setup_force_cpu_bug(X86_BUG_RETBLEED);
	}

	if (cpu_matches(cpu_vuln_blacklist, SMT_RSB))
		setup_force_cpu_bug(X86_BUG_SMT_RSB);

	if (!cpu_has(c, X86_FEATURE_SRSO_NO)) {
		if (cpu_matches(cpu_vuln_blacklist, SRSO))
			setup_force_cpu_bug(X86_BUG_SRSO);
	}

	/*
	 * Check if CPU is vulnerable to GDS. If running in a virtual machine on
	 * an affected processor, the VMM may have disabled the use of GATHER by
	 * disabling AVX2. The only way to do this in HW is to clear XCR0[2],
	 * which means that AVX will be disabled.
	 */
	if (cpu_matches(cpu_vuln_blacklist, GDS) && !(ia32_cap & ARCH_CAP_GDS_NO) &&
	    boot_cpu_has(X86_FEATURE_AVX))
		setup_force_cpu_bug(X86_BUG_GDS);

	if (vulnerable_to_rfds(ia32_cap))
		setup_force_cpu_bug(X86_BUG_RFDS);

	if (cpu_matches(cpu_vuln_whitelist, NO_MELTDOWN))
		return;

	/* Rogue Data Cache Load? No! */
	if (ia32_cap & ARCH_CAP_RDCL_NO)
		return;

	setup_force_cpu_bug(X86_BUG_CPU_MELTDOWN);

	if (cpu_matches(cpu_vuln_whitelist, NO_L1TF))
		return;

	setup_force_cpu_bug(X86_BUG_L1TF);
}

/*
 * The NOPL instruction is supposed to exist on all CPUs of family >= 6;
 * unfortunately, that's not true in practice because of early VIA
 * chips and (more importantly) broken virtualizers that are not easy
 * to detect. In the latter case it doesn't even *fail* reliably, so
 * probing for it doesn't even work. Disable it completely on 32-bit
 * unless we can find a reliable way to detect all the broken cases.
 * Enable it explicitly on 64-bit for non-constant inputs of cpu_has().
 */
static void detect_nopl(void)
{
#ifdef CONFIG_X86_32
	setup_clear_cpu_cap(X86_FEATURE_NOPL);
#else
	setup_force_cpu_cap(X86_FEATURE_NOPL);
#endif
}

/*
 * We parse cpu parameters early because fpu__init_system() is executed
 * before parse_early_param().
 */
static void __init cpu_parse_early_param(void)
{
	char arg[128];
	char *argptr = arg, *opt;
	int arglen, taint = 0;

#ifdef CONFIG_X86_32
	if (cmdline_find_option_bool(boot_command_line, "no387"))
#ifdef CONFIG_MATH_EMULATION
		setup_clear_cpu_cap(X86_FEATURE_FPU);
#else
		pr_err("Option 'no387' required CONFIG_MATH_EMULATION enabled.\n");
#endif

	if (cmdline_find_option_bool(boot_command_line, "nofxsr"))
		setup_clear_cpu_cap(X86_FEATURE_FXSR);
#endif

	if (cmdline_find_option_bool(boot_command_line, "noxsave"))
		setup_clear_cpu_cap(X86_FEATURE_XSAVE);

	if (cmdline_find_option_bool(boot_command_line, "noxsaveopt"))
		setup_clear_cpu_cap(X86_FEATURE_XSAVEOPT);

	if (cmdline_find_option_bool(boot_command_line, "noxsaves"))
		setup_clear_cpu_cap(X86_FEATURE_XSAVES);

	if (cmdline_find_option_bool(boot_command_line, "nousershstk"))
		setup_clear_cpu_cap(X86_FEATURE_USER_SHSTK);

	arglen = cmdline_find_option(boot_command_line, "clearcpuid", arg, sizeof(arg));
	if (arglen <= 0)
		return;

	pr_info("Clearing CPUID bits:");

	while (argptr) {
		bool found __maybe_unused = false;
		unsigned int bit;

		opt = strsep(&argptr, ",");

		/*
		 * Handle naked numbers first for feature flags which don't
		 * have names.
		 */
		if (!kstrtouint(opt, 10, &bit)) {
			if (bit < NCAPINTS * 32) {

				/* empty-string, i.e., ""-defined feature flags */
				if (!x86_cap_flags[bit])
					pr_cont(" " X86_CAP_FMT_NUM, x86_cap_flag_num(bit));
				else
					pr_cont(" " X86_CAP_FMT, x86_cap_flag(bit));

				setup_clear_cpu_cap(bit);
				taint++;
			}
			/*
			 * The assumption is that there are no feature names with only
			 * numbers in the name thus go to the next argument.
			 */
			continue;
		}

		for (bit = 0; bit < 32 * NCAPINTS; bit++) {
			if (!x86_cap_flag(bit))
				continue;

			if (strcmp(x86_cap_flag(bit), opt))
				continue;

			pr_cont(" %s", opt);
			setup_clear_cpu_cap(bit);
			taint++;
			found = true;
			break;
		}

		if (!found)
			pr_cont(" (unknown: %s)", opt);
	}
	pr_cont("\n");

	if (taint)
		add_taint(TAINT_CPU_OUT_OF_SPEC, LOCKDEP_STILL_OK);
}

/*
 * Do minimum CPU detection early.
 * Fields really needed: vendor, cpuid_level, family, model, mask,
 * cache alignment.
 * The others are not touched to avoid unwanted side effects.
 *
 * WARNING: this function is only called on the boot CPU.  Don't add code
 * here that is supposed to run on all CPUs.
 */
static void __init early_identify_cpu(struct cpuinfo_x86 *c)
{
	memset(&c->x86_capability, 0, sizeof(c->x86_capability));
	c->extended_cpuid_level = 0;

	if (!have_cpuid_p())
		identify_cpu_without_cpuid(c);

	/* cyrix could have cpuid enabled via c_identify()*/
	if (have_cpuid_p()) {
		cpu_detect(c);
		get_cpu_vendor(c);
		get_cpu_cap(c);
		setup_force_cpu_cap(X86_FEATURE_CPUID);
		get_cpu_address_sizes(c);
		cpu_parse_early_param();

		cpu_init_topology(c);

		if (this_cpu->c_early_init)
			this_cpu->c_early_init(c);

		c->cpu_index = 0;
		filter_cpuid_features(c, false);

		if (this_cpu->c_bsp_init)
			this_cpu->c_bsp_init(c);
	} else {
		setup_clear_cpu_cap(X86_FEATURE_CPUID);
		get_cpu_address_sizes(c);
<<<<<<< HEAD
=======
		cpu_init_topology(c);
>>>>>>> e478cf26
	}

	setup_force_cpu_cap(X86_FEATURE_ALWAYS);

	cpu_set_bug_bits(c);

	sld_setup(c);

#ifdef CONFIG_X86_32
	/*
	 * Regardless of whether PCID is enumerated, the SDM says
	 * that it can't be enabled in 32-bit mode.
	 */
	setup_clear_cpu_cap(X86_FEATURE_PCID);
#endif

	/*
	 * Later in the boot process pgtable_l5_enabled() relies on
	 * cpu_feature_enabled(X86_FEATURE_LA57). If 5-level paging is not
	 * enabled by this point we need to clear the feature bit to avoid
	 * false-positives at the later stage.
	 *
	 * pgtable_l5_enabled() can be false here for several reasons:
	 *  - 5-level paging is disabled compile-time;
	 *  - it's 32-bit kernel;
	 *  - machine doesn't support 5-level paging;
	 *  - user specified 'no5lvl' in kernel command line.
	 */
	if (!pgtable_l5_enabled())
		setup_clear_cpu_cap(X86_FEATURE_LA57);

	detect_nopl();
}

void __init early_cpu_init(void)
{
	const struct cpu_dev *const *cdev;
	int count = 0;

#ifdef CONFIG_PROCESSOR_SELECT
	pr_info("KERNEL supported cpus:\n");
#endif

	for (cdev = __x86_cpu_dev_start; cdev < __x86_cpu_dev_end; cdev++) {
		const struct cpu_dev *cpudev = *cdev;

		if (count >= X86_VENDOR_NUM)
			break;
		cpu_devs[count] = cpudev;
		count++;

#ifdef CONFIG_PROCESSOR_SELECT
		{
			unsigned int j;

			for (j = 0; j < 2; j++) {
				if (!cpudev->c_ident[j])
					continue;
				pr_info("  %s %s\n", cpudev->c_vendor,
					cpudev->c_ident[j]);
			}
		}
#endif
	}
	early_identify_cpu(&boot_cpu_data);
}

static bool detect_null_seg_behavior(void)
{
	/*
	 * Empirically, writing zero to a segment selector on AMD does
	 * not clear the base, whereas writing zero to a segment
	 * selector on Intel does clear the base.  Intel's behavior
	 * allows slightly faster context switches in the common case
	 * where GS is unused by the prev and next threads.
	 *
	 * Since neither vendor documents this anywhere that I can see,
	 * detect it directly instead of hard-coding the choice by
	 * vendor.
	 *
	 * I've designated AMD's behavior as the "bug" because it's
	 * counterintuitive and less friendly.
	 */

	unsigned long old_base, tmp;
	rdmsrl(MSR_FS_BASE, old_base);
	wrmsrl(MSR_FS_BASE, 1);
	loadsegment(fs, 0);
	rdmsrl(MSR_FS_BASE, tmp);
	wrmsrl(MSR_FS_BASE, old_base);
	return tmp == 0;
}

void check_null_seg_clears_base(struct cpuinfo_x86 *c)
{
	/* BUG_NULL_SEG is only relevant with 64bit userspace */
	if (!IS_ENABLED(CONFIG_X86_64))
		return;

	if (cpu_has(c, X86_FEATURE_NULL_SEL_CLR_BASE))
		return;

	/*
	 * CPUID bit above wasn't set. If this kernel is still running
	 * as a HV guest, then the HV has decided not to advertize
	 * that CPUID bit for whatever reason.	For example, one
	 * member of the migration pool might be vulnerable.  Which
	 * means, the bug is present: set the BUG flag and return.
	 */
	if (cpu_has(c, X86_FEATURE_HYPERVISOR)) {
		set_cpu_bug(c, X86_BUG_NULL_SEG);
		return;
	}

	/*
	 * Zen2 CPUs also have this behaviour, but no CPUID bit.
	 * 0x18 is the respective family for Hygon.
	 */
	if ((c->x86 == 0x17 || c->x86 == 0x18) &&
	    detect_null_seg_behavior())
		return;

	/* All the remaining ones are affected */
	set_cpu_bug(c, X86_BUG_NULL_SEG);
}

static void generic_identify(struct cpuinfo_x86 *c)
{
	c->extended_cpuid_level = 0;

	if (!have_cpuid_p())
		identify_cpu_without_cpuid(c);

	/* cyrix could have cpuid enabled via c_identify()*/
	if (!have_cpuid_p())
		return;

	cpu_detect(c);

	get_cpu_vendor(c);

	get_cpu_cap(c);

	get_cpu_address_sizes(c);

	get_model_name(c); /* Default name */

	/*
	 * ESPFIX is a strange bug.  All real CPUs have it.  Paravirt
	 * systems that run Linux at CPL > 0 may or may not have the
	 * issue, but, even if they have the issue, there's absolutely
	 * nothing we can do about it because we can't use the real IRET
	 * instruction.
	 *
	 * NB: For the time being, only 32-bit kernels support
	 * X86_BUG_ESPFIX as such.  64-bit kernels directly choose
	 * whether to apply espfix using paravirt hooks.  If any
	 * non-paravirt system ever shows up that does *not* have the
	 * ESPFIX issue, we can change this.
	 */
#ifdef CONFIG_X86_32
	set_cpu_bug(c, X86_BUG_ESPFIX);
#endif
}

/*
 * This does the hard work of actually picking apart the CPU stuff...
 */
static void identify_cpu(struct cpuinfo_x86 *c)
{
	int i;

	c->loops_per_jiffy = loops_per_jiffy;
	c->x86_cache_size = 0;
	c->x86_vendor = X86_VENDOR_UNKNOWN;
	c->x86_model = c->x86_stepping = 0;	/* So far unknown... */
	c->x86_vendor_id[0] = '\0'; /* Unset */
	c->x86_model_id[0] = '\0';  /* Unset */
#ifdef CONFIG_X86_64
	c->x86_clflush_size = 64;
	c->x86_phys_bits = 36;
	c->x86_virt_bits = 48;
#else
	c->cpuid_level = -1;	/* CPUID not detected */
	c->x86_clflush_size = 32;
	c->x86_phys_bits = 32;
	c->x86_virt_bits = 32;
#endif
	c->x86_cache_alignment = c->x86_clflush_size;
	memset(&c->x86_capability, 0, sizeof(c->x86_capability));
#ifdef CONFIG_X86_VMX_FEATURE_NAMES
	memset(&c->vmx_capability, 0, sizeof(c->vmx_capability));
#endif

	generic_identify(c);

	cpu_parse_topology(c);

	if (this_cpu->c_identify)
		this_cpu->c_identify(c);

	/* Clear/Set all flags overridden by options, after probe */
	apply_forced_caps(c);

	/*
	 * Set default APIC and TSC_DEADLINE MSR fencing flag. AMD and
	 * Hygon will clear it in ->c_init() below.
	 */
	set_cpu_cap(c, X86_FEATURE_APIC_MSRS_FENCE);

	/*
	 * Vendor-specific initialization.  In this section we
	 * canonicalize the feature flags, meaning if there are
	 * features a certain CPU supports which CPUID doesn't
	 * tell us, CPUID claiming incorrect flags, or other bugs,
	 * we handle them here.
	 *
	 * At the end of this section, c->x86_capability better
	 * indicate the features this CPU genuinely supports!
	 */
	if (this_cpu->c_init)
		this_cpu->c_init(c);

	/* Disable the PN if appropriate */
	squash_the_stupid_serial_number(c);

	/* Set up SMEP/SMAP/UMIP */
	setup_smep(c);
	setup_smap(c);
	setup_umip(c);

	/* Enable FSGSBASE instructions if available. */
	if (cpu_has(c, X86_FEATURE_FSGSBASE)) {
		cr4_set_bits(X86_CR4_FSGSBASE);
		elf_hwcap2 |= HWCAP2_FSGSBASE;
	}

	/*
	 * The vendor-specific functions might have changed features.
	 * Now we do "generic changes."
	 */

	/* Filter out anything that depends on CPUID levels we don't have */
	filter_cpuid_features(c, true);

	/* If the model name is still unset, do table lookup. */
	if (!c->x86_model_id[0]) {
		const char *p;
		p = table_lookup_model(c);
		if (p)
			strcpy(c->x86_model_id, p);
		else
			/* Last resort... */
			sprintf(c->x86_model_id, "%02x/%02x",
				c->x86, c->x86_model);
	}

	x86_init_rdrand(c);
	setup_pku(c);
	setup_cet(c);

	/*
	 * Clear/Set all flags overridden by options, need do it
	 * before following smp all cpus cap AND.
	 */
	apply_forced_caps(c);

	/*
	 * On SMP, boot_cpu_data holds the common feature set between
	 * all CPUs; so make sure that we indicate which features are
	 * common between the CPUs.  The first time this routine gets
	 * executed, c == &boot_cpu_data.
	 */
	if (c != &boot_cpu_data) {
		/* AND the already accumulated flags with these */
		for (i = 0; i < NCAPINTS; i++)
			boot_cpu_data.x86_capability[i] &= c->x86_capability[i];

		/* OR, i.e. replicate the bug flags */
		for (i = NCAPINTS; i < NCAPINTS + NBUGINTS; i++)
			c->x86_capability[i] |= boot_cpu_data.x86_capability[i];
	}

	ppin_init(c);

	/* Init Machine Check Exception if available. */
	mcheck_cpu_init(c);

#ifdef CONFIG_NUMA
	numa_add_cpu(smp_processor_id());
#endif
}

/*
 * Set up the CPU state needed to execute SYSENTER/SYSEXIT instructions
 * on 32-bit kernels:
 */
#ifdef CONFIG_X86_32
void enable_sep_cpu(void)
{
	struct tss_struct *tss;
	int cpu;

	if (!boot_cpu_has(X86_FEATURE_SEP))
		return;

	cpu = get_cpu();
	tss = &per_cpu(cpu_tss_rw, cpu);

	/*
	 * We cache MSR_IA32_SYSENTER_CS's value in the TSS's ss1 field --
	 * see the big comment in struct x86_hw_tss's definition.
	 */

	tss->x86_tss.ss1 = __KERNEL_CS;
	wrmsr(MSR_IA32_SYSENTER_CS, tss->x86_tss.ss1, 0);
	wrmsr(MSR_IA32_SYSENTER_ESP, (unsigned long)(cpu_entry_stack(cpu) + 1), 0);
	wrmsr(MSR_IA32_SYSENTER_EIP, (unsigned long)entry_SYSENTER_32, 0);

	put_cpu();
}
#endif

static __init void identify_boot_cpu(void)
{
	identify_cpu(&boot_cpu_data);
	if (HAS_KERNEL_IBT && cpu_feature_enabled(X86_FEATURE_IBT))
		pr_info("CET detected: Indirect Branch Tracking enabled\n");
#ifdef CONFIG_X86_32
	enable_sep_cpu();
#endif
	cpu_detect_tlb(&boot_cpu_data);
	setup_cr_pinning();

	tsx_init();
	tdx_init();
	lkgs_init();
}

void identify_secondary_cpu(struct cpuinfo_x86 *c)
{
	BUG_ON(c == &boot_cpu_data);
	identify_cpu(c);
#ifdef CONFIG_X86_32
	enable_sep_cpu();
#endif
	x86_spec_ctrl_setup_ap();
	update_srbds_msr();
	if (boot_cpu_has_bug(X86_BUG_GDS))
		update_gds_msr();

	tsx_ap_init();
}

void print_cpu_info(struct cpuinfo_x86 *c)
{
	const char *vendor = NULL;

	if (c->x86_vendor < X86_VENDOR_NUM) {
		vendor = this_cpu->c_vendor;
	} else {
		if (c->cpuid_level >= 0)
			vendor = c->x86_vendor_id;
	}

	if (vendor && !strstr(c->x86_model_id, vendor))
		pr_cont("%s ", vendor);

	if (c->x86_model_id[0])
		pr_cont("%s", c->x86_model_id);
	else
		pr_cont("%d86", c->x86);

	pr_cont(" (family: 0x%x, model: 0x%x", c->x86, c->x86_model);

	if (c->x86_stepping || c->cpuid_level >= 0)
		pr_cont(", stepping: 0x%x)\n", c->x86_stepping);
	else
		pr_cont(")\n");
}

/*
 * clearcpuid= was already parsed in cpu_parse_early_param().  This dummy
 * function prevents it from becoming an environment variable for init.
 */
static __init int setup_clearcpuid(char *arg)
{
	return 1;
}
__setup("clearcpuid=", setup_clearcpuid);

DEFINE_PER_CPU_ALIGNED(struct pcpu_hot, pcpu_hot) = {
	.current_task	= &init_task,
	.preempt_count	= INIT_PREEMPT_COUNT,
	.top_of_stack	= TOP_OF_INIT_STACK,
};
EXPORT_PER_CPU_SYMBOL(pcpu_hot);
EXPORT_PER_CPU_SYMBOL(const_pcpu_hot);

#ifdef CONFIG_X86_64
DEFINE_PER_CPU_FIRST(struct fixed_percpu_data,
		     fixed_percpu_data) __aligned(PAGE_SIZE) __visible;
EXPORT_PER_CPU_SYMBOL_GPL(fixed_percpu_data);

static void wrmsrl_cstar(unsigned long val)
{
	/*
	 * Intel CPUs do not support 32-bit SYSCALL. Writing to MSR_CSTAR
	 * is so far ignored by the CPU, but raises a #VE trap in a TDX
	 * guest. Avoid the pointless write on all Intel CPUs.
	 */
	if (boot_cpu_data.x86_vendor != X86_VENDOR_INTEL)
		wrmsrl(MSR_CSTAR, val);
}

static inline void idt_syscall_init(void)
{
	wrmsrl(MSR_LSTAR, (unsigned long)entry_SYSCALL_64);

	if (ia32_enabled()) {
		wrmsrl_cstar((unsigned long)entry_SYSCALL_compat);
		/*
		 * This only works on Intel CPUs.
		 * On AMD CPUs these MSRs are 32-bit, CPU truncates MSR_IA32_SYSENTER_EIP.
		 * This does not cause SYSENTER to jump to the wrong location, because
		 * AMD doesn't allow SYSENTER in long mode (either 32- or 64-bit).
		 */
		wrmsrl_safe(MSR_IA32_SYSENTER_CS, (u64)__KERNEL_CS);
		wrmsrl_safe(MSR_IA32_SYSENTER_ESP,
			    (unsigned long)(cpu_entry_stack(smp_processor_id()) + 1));
		wrmsrl_safe(MSR_IA32_SYSENTER_EIP, (u64)entry_SYSENTER_compat);
	} else {
		wrmsrl_cstar((unsigned long)entry_SYSCALL32_ignore);
		wrmsrl_safe(MSR_IA32_SYSENTER_CS, (u64)GDT_ENTRY_INVALID_SEG);
		wrmsrl_safe(MSR_IA32_SYSENTER_ESP, 0ULL);
		wrmsrl_safe(MSR_IA32_SYSENTER_EIP, 0ULL);
	}

	/*
	 * Flags to clear on syscall; clear as much as possible
	 * to minimize user space-kernel interference.
	 */
	wrmsrl(MSR_SYSCALL_MASK,
	       X86_EFLAGS_CF|X86_EFLAGS_PF|X86_EFLAGS_AF|
	       X86_EFLAGS_ZF|X86_EFLAGS_SF|X86_EFLAGS_TF|
	       X86_EFLAGS_IF|X86_EFLAGS_DF|X86_EFLAGS_OF|
	       X86_EFLAGS_IOPL|X86_EFLAGS_NT|X86_EFLAGS_RF|
	       X86_EFLAGS_AC|X86_EFLAGS_ID);
}

/* May not be marked __init: used by software suspend */
void syscall_init(void)
{
	/* The default user and kernel segments */
	wrmsr(MSR_STAR, 0, (__USER32_CS << 16) | __KERNEL_CS);

	/*
	 * Except the IA32_STAR MSR, there is NO need to setup SYSCALL and
	 * SYSENTER MSRs for FRED, because FRED uses the ring 3 FRED
	 * entrypoint for SYSCALL and SYSENTER, and ERETU is the only legit
	 * instruction to return to ring 3 (both sysexit and sysret cause
	 * #UD when FRED is enabled).
	 */
	if (!cpu_feature_enabled(X86_FEATURE_FRED))
		idt_syscall_init();
}

#else	/* CONFIG_X86_64 */

#ifdef CONFIG_STACKPROTECTOR
DEFINE_PER_CPU(unsigned long, __stack_chk_guard);
EXPORT_PER_CPU_SYMBOL(__stack_chk_guard);
#endif

#endif	/* CONFIG_X86_64 */

/*
 * Clear all 6 debug registers:
 */
static void clear_all_debug_regs(void)
{
	int i;

	for (i = 0; i < 8; i++) {
		/* Ignore db4, db5 */
		if ((i == 4) || (i == 5))
			continue;

		set_debugreg(0, i);
	}
}

#ifdef CONFIG_KGDB
/*
 * Restore debug regs if using kgdbwait and you have a kernel debugger
 * connection established.
 */
static void dbg_restore_debug_regs(void)
{
	if (unlikely(kgdb_connected && arch_kgdb_ops.correct_hw_break))
		arch_kgdb_ops.correct_hw_break();
}
#else /* ! CONFIG_KGDB */
#define dbg_restore_debug_regs()
#endif /* ! CONFIG_KGDB */

static inline void setup_getcpu(int cpu)
{
	unsigned long cpudata = vdso_encode_cpunode(cpu, early_cpu_to_node(cpu));
	struct desc_struct d = { };

	if (boot_cpu_has(X86_FEATURE_RDTSCP) || boot_cpu_has(X86_FEATURE_RDPID))
		wrmsr(MSR_TSC_AUX, cpudata, 0);

	/* Store CPU and node number in limit. */
	d.limit0 = cpudata;
	d.limit1 = cpudata >> 16;

	d.type = 5;		/* RO data, expand down, accessed */
	d.dpl = 3;		/* Visible to user code */
	d.s = 1;		/* Not a system segment */
	d.p = 1;		/* Present */
	d.d = 1;		/* 32-bit */

	write_gdt_entry(get_cpu_gdt_rw(cpu), GDT_ENTRY_CPUNODE, &d, DESCTYPE_S);
}

#ifdef CONFIG_X86_64
static inline void tss_setup_ist(struct tss_struct *tss)
{
	/* Set up the per-CPU TSS IST stacks */
	tss->x86_tss.ist[IST_INDEX_DF] = __this_cpu_ist_top_va(DF);
	tss->x86_tss.ist[IST_INDEX_NMI] = __this_cpu_ist_top_va(NMI);
	tss->x86_tss.ist[IST_INDEX_DB] = __this_cpu_ist_top_va(DB);
	tss->x86_tss.ist[IST_INDEX_MCE] = __this_cpu_ist_top_va(MCE);
	/* Only mapped when SEV-ES is active */
	tss->x86_tss.ist[IST_INDEX_VC] = __this_cpu_ist_top_va(VC);
}
#else /* CONFIG_X86_64 */
static inline void tss_setup_ist(struct tss_struct *tss) { }
#endif /* !CONFIG_X86_64 */

static inline void tss_setup_io_bitmap(struct tss_struct *tss)
{
	tss->x86_tss.io_bitmap_base = IO_BITMAP_OFFSET_INVALID;

#ifdef CONFIG_X86_IOPL_IOPERM
	tss->io_bitmap.prev_max = 0;
	tss->io_bitmap.prev_sequence = 0;
	memset(tss->io_bitmap.bitmap, 0xff, sizeof(tss->io_bitmap.bitmap));
	/*
	 * Invalidate the extra array entry past the end of the all
	 * permission bitmap as required by the hardware.
	 */
	tss->io_bitmap.mapall[IO_BITMAP_LONGS] = ~0UL;
#endif
}

/*
 * Setup everything needed to handle exceptions from the IDT, including the IST
 * exceptions which use paranoid_entry().
 */
void cpu_init_exception_handling(void)
{
	struct tss_struct *tss = this_cpu_ptr(&cpu_tss_rw);
	int cpu = raw_smp_processor_id();

	/* paranoid_entry() gets the CPU number from the GDT */
	setup_getcpu(cpu);

	/* For IDT mode, IST vectors need to be set in TSS. */
	if (!cpu_feature_enabled(X86_FEATURE_FRED))
		tss_setup_ist(tss);
	tss_setup_io_bitmap(tss);
	set_tss_desc(cpu, &get_cpu_entry_area(cpu)->tss.x86_tss);

	load_TR_desc();

	/* GHCB needs to be setup to handle #VC. */
	setup_ghcb();

	if (cpu_feature_enabled(X86_FEATURE_FRED))
		cpu_init_fred_exceptions();
	else
		load_current_idt();
}

/*
 * cpu_init() initializes state that is per-CPU. Some data is already
 * initialized (naturally) in the bootstrap process, such as the GDT.  We
 * reload it nevertheless, this function acts as a 'CPU state barrier',
 * nothing should get across.
 */
void cpu_init(void)
{
	struct task_struct *cur = current;
	int cpu = raw_smp_processor_id();

#ifdef CONFIG_NUMA
	if (this_cpu_read(numa_node) == 0 &&
	    early_cpu_to_node(cpu) != NUMA_NO_NODE)
		set_numa_node(early_cpu_to_node(cpu));
#endif
	pr_debug("Initializing CPU#%d\n", cpu);

	if (IS_ENABLED(CONFIG_X86_64) || cpu_feature_enabled(X86_FEATURE_VME) ||
	    boot_cpu_has(X86_FEATURE_TSC) || boot_cpu_has(X86_FEATURE_DE))
		cr4_clear_bits(X86_CR4_VME|X86_CR4_PVI|X86_CR4_TSD|X86_CR4_DE);

	if (IS_ENABLED(CONFIG_X86_64)) {
		loadsegment(fs, 0);
		memset(cur->thread.tls_array, 0, GDT_ENTRY_TLS_ENTRIES * 8);
		syscall_init();

		wrmsrl(MSR_FS_BASE, 0);
		wrmsrl(MSR_KERNEL_GS_BASE, 0);
		barrier();

		x2apic_setup();
	}

	mmgrab(&init_mm);
	cur->active_mm = &init_mm;
	BUG_ON(cur->mm);
	initialize_tlbstate_and_flush();
	enter_lazy_tlb(&init_mm, cur);

	/*
	 * sp0 points to the entry trampoline stack regardless of what task
	 * is running.
	 */
	load_sp0((unsigned long)(cpu_entry_stack(cpu) + 1));

	load_mm_ldt(&init_mm);

	clear_all_debug_regs();
	dbg_restore_debug_regs();

	doublefault_init_cpu_tss();

	if (is_uv_system())
		uv_cpu_init();

	load_fixmap_gdt(cpu);
}

#ifdef CONFIG_MICROCODE_LATE_LOADING
/**
 * store_cpu_caps() - Store a snapshot of CPU capabilities
 * @curr_info: Pointer where to store it
 *
 * Returns: None
 */
void store_cpu_caps(struct cpuinfo_x86 *curr_info)
{
	/* Reload CPUID max function as it might've changed. */
	curr_info->cpuid_level = cpuid_eax(0);

	/* Copy all capability leafs and pick up the synthetic ones. */
	memcpy(&curr_info->x86_capability, &boot_cpu_data.x86_capability,
	       sizeof(curr_info->x86_capability));

	/* Get the hardware CPUID leafs */
	get_cpu_cap(curr_info);
}

/**
 * microcode_check() - Check if any CPU capabilities changed after an update.
 * @prev_info:	CPU capabilities stored before an update.
 *
 * The microcode loader calls this upon late microcode load to recheck features,
 * only when microcode has been updated. Caller holds and CPU hotplug lock.
 *
 * Return: None
 */
void microcode_check(struct cpuinfo_x86 *prev_info)
{
	struct cpuinfo_x86 curr_info;

	perf_check_microcode();

	amd_check_microcode();

	store_cpu_caps(&curr_info);

	if (!memcmp(&prev_info->x86_capability, &curr_info.x86_capability,
		    sizeof(prev_info->x86_capability)))
		return;

	pr_warn("x86/CPU: CPU features have changed after loading microcode, but might not take effect.\n");
	pr_warn("x86/CPU: Please consider either early loading through initrd/built-in or a potential BIOS update.\n");
}
#endif

/*
 * Invoked from core CPU hotplug code after hotplug operations
 */
void arch_smt_update(void)
{
	/* Handle the speculative execution misfeatures */
	cpu_bugs_smt_update();
	/* Check whether IPI broadcasting can be enabled */
	apic_smt_update();
}

void __init arch_cpu_finalize_init(void)
{
	struct cpuinfo_x86 *c = this_cpu_ptr(&cpu_info);

	identify_boot_cpu();

	select_idle_routine();

	/*
	 * identify_boot_cpu() initialized SMT support information, let the
	 * core code know.
	 */
	cpu_smt_set_num_threads(__max_threads_per_core, __max_threads_per_core);

	if (!IS_ENABLED(CONFIG_SMP)) {
		pr_info("CPU: ");
		print_cpu_info(&boot_cpu_data);
	}

	cpu_select_mitigations();

	arch_smt_update();

	if (IS_ENABLED(CONFIG_X86_32)) {
		/*
		 * Check whether this is a real i386 which is not longer
		 * supported and fixup the utsname.
		 */
		if (boot_cpu_data.x86 < 4)
			panic("Kernel requires i486+ for 'invlpg' and other features");

		init_utsname()->machine[1] =
			'0' + (boot_cpu_data.x86 > 6 ? 6 : boot_cpu_data.x86);
	}

	/*
	 * Must be before alternatives because it might set or clear
	 * feature bits.
	 */
	fpu__init_system();
	fpu__init_cpu();

	/*
	 * Ensure that access to the per CPU representation has the initial
	 * boot CPU configuration.
	 */
	*c = boot_cpu_data;
	c->initialized = true;

	alternative_instructions();

	if (IS_ENABLED(CONFIG_X86_64)) {
		/*
		 * Make sure the first 2MB area is not mapped by huge pages
		 * There are typically fixed size MTRRs in there and overlapping
		 * MTRRs into large pages causes slow downs.
		 *
		 * Right now we don't do that with gbpages because there seems
		 * very little benefit for that case.
		 */
		if (!direct_gbpages)
			set_memory_4k((unsigned long)__va(0), 1);
	} else {
		fpu__init_check_bugs();
	}

	/*
	 * This needs to be called before any devices perform DMA
	 * operations that might use the SWIOTLB bounce buffers. It will
	 * mark the bounce buffers as decrypted so that their usage will
	 * not cause "plain-text" data to be decrypted when accessed. It
	 * must be called after late_time_init() so that Hyper-V x86/x64
	 * hypercalls work when the SWIOTLB bounce buffers are decrypted.
	 */
	mem_encrypt_init();
}<|MERGE_RESOLUTION|>--- conflicted
+++ resolved
@@ -1599,10 +1599,7 @@
 	} else {
 		setup_clear_cpu_cap(X86_FEATURE_CPUID);
 		get_cpu_address_sizes(c);
-<<<<<<< HEAD
-=======
 		cpu_init_topology(c);
->>>>>>> e478cf26
 	}
 
 	setup_force_cpu_cap(X86_FEATURE_ALWAYS);
