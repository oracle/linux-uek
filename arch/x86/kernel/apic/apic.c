--- conflicted
+++ resolved
@@ -2094,10 +2094,7 @@
 	[0 ... NR_CPUS - 1] = -1,
 };
 
-<<<<<<< HEAD
-=======
 #ifdef CONFIG_SMP
->>>>>>> 9d5cd9f2
 /**
  * apic_id_is_primary_thread - Check whether APIC ID belongs to a primary thread
  * @id:	APIC ID to check
@@ -2112,10 +2109,7 @@
 	mask = (1U << (fls(smp_num_siblings) - 1)) - 1;
 	return !(apicid & mask);
 }
-<<<<<<< HEAD
-=======
-#endif
->>>>>>> 9d5cd9f2
+#endif
 
 /*
  * Should use this API to allocate logical CPU IDs to keep nr_logical_cpuids
