--- conflicted
+++ resolved
@@ -5842,8 +5842,6 @@
 	emul_to_vcpu(ctxt)->arch.halt_request = 1;
 }
 
-<<<<<<< HEAD
-=======
 static void emulator_get_fpu(struct x86_emulate_ctxt *ctxt)
 {
 }
@@ -5852,7 +5850,6 @@
 {
 }
 
->>>>>>> 8979da25
 static int emulator_intercept(struct x86_emulate_ctxt *ctxt,
 			      struct x86_instruction_info *info,
 			      enum x86_intercept_stage stage)
@@ -8625,32 +8622,6 @@
 	vcpu->arch.cr0 |= X86_CR0_ET;
 }
 
-<<<<<<< HEAD
-=======
-/* Swap (qemu) user FPU context for the guest FPU context. */
-void kvm_load_guest_fpu(struct kvm_vcpu *vcpu)
-{
-	preempt_disable();
-	copy_fpregs_to_fpstate(&vcpu->arch.user_fpu);
-	/* PKRU is separately restored in kvm_x86_ops->run.  */
-	__copy_kernel_to_fpregs(&vcpu->arch.guest_fpu.state,
-				~XFEATURE_MASK_PKRU);
-	preempt_enable();
-	trace_kvm_fpu(1);
-}
-
-/* When vcpu_run ends, restore user space FPU context. */
-void kvm_put_guest_fpu(struct kvm_vcpu *vcpu)
-{
-	preempt_disable();
-	copy_fpregs_to_fpstate(&vcpu->arch.guest_fpu);
-	copy_kernel_to_fpregs(&vcpu->arch.user_fpu.state);
-	preempt_enable();
-	++vcpu->stat.fpu_reload;
-	trace_kvm_fpu(0);
-}
-
->>>>>>> 8979da25
 void kvm_arch_vcpu_free(struct kvm_vcpu *vcpu)
 {
 	void *wbinvd_dirty_mask = vcpu->arch.wbinvd_dirty_mask;
