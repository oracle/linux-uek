/*
 * Kernel-based Virtual Machine driver for Linux
 *
 * derived from drivers/kvm/kvm_main.c
 *
 * Copyright (C) 2006 Qumranet, Inc.
 * Copyright (C) 2008 Qumranet, Inc.
 * Copyright IBM Corporation, 2008
 * Copyright 2010 Red Hat, Inc. and/or its affiliates.
 *
 * Authors:
 *   Avi Kivity   <avi@qumranet.com>
 *   Yaniv Kamay  <yaniv@qumranet.com>
 *   Amit Shah    <amit.shah@qumranet.com>
 *   Ben-Ami Yassour <benami@il.ibm.com>
 *
 * This work is licensed under the terms of the GNU GPL, version 2.  See
 * the COPYING file in the top-level directory.
 *
 */

#include <linux/nospec.h>
#include <linux/kvm_host.h>
#include "irq.h"
#include "mmu.h"
#include "i8254.h"
#include "tss.h"
#include "kvm_cache_regs.h"
#include "x86.h"
#include "cpuid.h"
#include "pmu.h"
#include "hyperv.h"

#include <linux/clocksource.h>
#include <linux/interrupt.h>
#include <linux/kvm.h>
#include <linux/fs.h>
#include <linux/vmalloc.h>
#include <linux/export.h>
#include <linux/moduleparam.h>
#include <linux/mman.h>
#include <linux/highmem.h>
#include <linux/iommu.h>
#include <linux/intel-iommu.h>
#include <linux/cpufreq.h>
#include <linux/user-return-notifier.h>
#include <linux/srcu.h>
#include <linux/slab.h>
#include <linux/perf_event.h>
#include <linux/uaccess.h>
#include <linux/hash.h>
#include <linux/pci.h>
#include <linux/timekeeper_internal.h>
#include <linux/pvclock_gtod.h>
#include <linux/kvm_irqfd.h>
#include <linux/irqbypass.h>
#include <linux/sched/stat.h>
#include <linux/mem_encrypt.h>

#include <trace/events/kvm.h>

#include <asm/debugreg.h>
#include <asm/msr.h>
#include <asm/desc.h>
#include <asm/mce.h>
#include <linux/kernel_stat.h>
#include <asm/fpu/internal.h> /* Ugh! */
#include <asm/pvclock.h>
#include <asm/div64.h>
#include <asm/irq_remapping.h>
#include <asm/mshyperv.h>
#include <asm/hypervisor.h>
#include <asm/intel_pt.h>

#define CREATE_TRACE_POINTS
#include "trace.h"

#define MAX_IO_MSRS 256
#define KVM_MAX_MCE_BANKS 32
u64 __read_mostly kvm_mce_cap_supported = MCG_CTL_P | MCG_SER_P;
EXPORT_SYMBOL_GPL(kvm_mce_cap_supported);

#define emul_to_vcpu(ctxt) \
	container_of(ctxt, struct kvm_vcpu, arch.emulate_ctxt)

/* EFER defaults:
 * - enable syscall per default because its emulated by KVM
 * - enable LME and LMA per default on 64 bit KVM
 */
#ifdef CONFIG_X86_64
static
u64 __read_mostly efer_reserved_bits = ~((u64)(EFER_SCE | EFER_LME | EFER_LMA));
#else
static u64 __read_mostly efer_reserved_bits = ~((u64)EFER_SCE);
#endif

#define VM_STAT(x) offsetof(struct kvm, stat.x), KVM_STAT_VM
#define VCPU_STAT(x) offsetof(struct kvm_vcpu, stat.x), KVM_STAT_VCPU

#define KVM_X2APIC_API_VALID_FLAGS (KVM_X2APIC_API_USE_32BIT_IDS | \
                                    KVM_X2APIC_API_DISABLE_BROADCAST_QUIRK)

static void update_cr8_intercept(struct kvm_vcpu *vcpu);
static void process_nmi(struct kvm_vcpu *vcpu);
static void enter_smm(struct kvm_vcpu *vcpu);
static void __kvm_set_rflags(struct kvm_vcpu *vcpu, unsigned long rflags);
static void store_regs(struct kvm_vcpu *vcpu);
static int sync_regs(struct kvm_vcpu *vcpu);

struct kvm_x86_ops *kvm_x86_ops __read_mostly;
EXPORT_SYMBOL_GPL(kvm_x86_ops);

static bool __read_mostly ignore_msrs = 0;
module_param(ignore_msrs, bool, S_IRUGO | S_IWUSR);

static bool __read_mostly report_ignored_msrs = true;
module_param(report_ignored_msrs, bool, S_IRUGO | S_IWUSR);

unsigned int min_timer_period_us = 200;
module_param(min_timer_period_us, uint, S_IRUGO | S_IWUSR);

static bool __read_mostly kvmclock_periodic_sync = true;
module_param(kvmclock_periodic_sync, bool, S_IRUGO);

bool __read_mostly kvm_has_tsc_control;
EXPORT_SYMBOL_GPL(kvm_has_tsc_control);
u32  __read_mostly kvm_max_guest_tsc_khz;
EXPORT_SYMBOL_GPL(kvm_max_guest_tsc_khz);
u8   __read_mostly kvm_tsc_scaling_ratio_frac_bits;
EXPORT_SYMBOL_GPL(kvm_tsc_scaling_ratio_frac_bits);
u64  __read_mostly kvm_max_tsc_scaling_ratio;
EXPORT_SYMBOL_GPL(kvm_max_tsc_scaling_ratio);
u64 __read_mostly kvm_default_tsc_scaling_ratio;
EXPORT_SYMBOL_GPL(kvm_default_tsc_scaling_ratio);

/* tsc tolerance in parts per million - default to 1/2 of the NTP threshold */
static u32 __read_mostly tsc_tolerance_ppm = 250;
module_param(tsc_tolerance_ppm, uint, S_IRUGO | S_IWUSR);

/* lapic timer advance (tscdeadline mode only) in nanoseconds */
unsigned int __read_mostly lapic_timer_advance_ns = 1000;
module_param(lapic_timer_advance_ns, uint, S_IRUGO | S_IWUSR);
EXPORT_SYMBOL_GPL(lapic_timer_advance_ns);

static bool __read_mostly vector_hashing = true;
module_param(vector_hashing, bool, S_IRUGO);

bool __read_mostly enable_vmware_backdoor = false;
module_param(enable_vmware_backdoor, bool, S_IRUGO);
EXPORT_SYMBOL_GPL(enable_vmware_backdoor);

static bool __read_mostly force_emulation_prefix = false;
module_param(force_emulation_prefix, bool, S_IRUGO);

#define KVM_NR_SHARED_MSRS 16

struct kvm_shared_msrs_global {
	int nr;
	u32 msrs[KVM_NR_SHARED_MSRS];
};

struct kvm_shared_msrs {
	struct user_return_notifier urn;
	bool registered;
	struct kvm_shared_msr_values {
		u64 host;
		u64 curr;
	} values[KVM_NR_SHARED_MSRS];
};

static struct kvm_shared_msrs_global __read_mostly shared_msrs_global;
static struct kvm_shared_msrs __percpu *shared_msrs;

struct kvm_stats_debugfs_item debugfs_entries[] = {
	{ "pf_fixed", VCPU_STAT(pf_fixed) },
	{ "pf_guest", VCPU_STAT(pf_guest) },
	{ "tlb_flush", VCPU_STAT(tlb_flush) },
	{ "invlpg", VCPU_STAT(invlpg) },
	{ "exits", VCPU_STAT(exits) },
	{ "io_exits", VCPU_STAT(io_exits) },
	{ "mmio_exits", VCPU_STAT(mmio_exits) },
	{ "signal_exits", VCPU_STAT(signal_exits) },
	{ "irq_window", VCPU_STAT(irq_window_exits) },
	{ "nmi_window", VCPU_STAT(nmi_window_exits) },
	{ "halt_exits", VCPU_STAT(halt_exits) },
	{ "halt_successful_poll", VCPU_STAT(halt_successful_poll) },
	{ "halt_attempted_poll", VCPU_STAT(halt_attempted_poll) },
	{ "halt_poll_invalid", VCPU_STAT(halt_poll_invalid) },
	{ "halt_wakeup", VCPU_STAT(halt_wakeup) },
	{ "hypercalls", VCPU_STAT(hypercalls) },
	{ "request_irq", VCPU_STAT(request_irq_exits) },
	{ "irq_exits", VCPU_STAT(irq_exits) },
	{ "host_state_reload", VCPU_STAT(host_state_reload) },
	{ "fpu_reload", VCPU_STAT(fpu_reload) },
	{ "insn_emulation", VCPU_STAT(insn_emulation) },
	{ "insn_emulation_fail", VCPU_STAT(insn_emulation_fail) },
	{ "irq_injections", VCPU_STAT(irq_injections) },
	{ "nmi_injections", VCPU_STAT(nmi_injections) },
	{ "req_event", VCPU_STAT(req_event) },
	{ "l1d_flush", VCPU_STAT(l1d_flush) },
	{ "mmu_shadow_zapped", VM_STAT(mmu_shadow_zapped) },
	{ "mmu_pte_write", VM_STAT(mmu_pte_write) },
	{ "mmu_pte_updated", VM_STAT(mmu_pte_updated) },
	{ "mmu_pde_zapped", VM_STAT(mmu_pde_zapped) },
	{ "mmu_flooded", VM_STAT(mmu_flooded) },
	{ "mmu_recycled", VM_STAT(mmu_recycled) },
	{ "mmu_cache_miss", VM_STAT(mmu_cache_miss) },
	{ "mmu_unsync", VM_STAT(mmu_unsync) },
	{ "remote_tlb_flush", VM_STAT(remote_tlb_flush) },
	{ "largepages", VM_STAT(lpages) },
	{ "nx_largepages_splitted", VM_STAT(nx_lpage_splits) },
	{ "max_mmu_page_hash_collisions",
		VM_STAT(max_mmu_page_hash_collisions) },
	{ NULL }
};

u64 __read_mostly host_xcr0;

struct kmem_cache *x86_fpu_cache;
EXPORT_SYMBOL_GPL(x86_fpu_cache);

static int emulator_fix_hypercall(struct x86_emulate_ctxt *ctxt);

static inline void kvm_async_pf_hash_reset(struct kvm_vcpu *vcpu)
{
	int i;
	for (i = 0; i < roundup_pow_of_two(ASYNC_PF_PER_VCPU); i++)
		vcpu->arch.apf.gfns[i] = ~0;
}

static void kvm_on_user_return(struct user_return_notifier *urn)
{
	unsigned slot;
	struct kvm_shared_msrs *locals
		= container_of(urn, struct kvm_shared_msrs, urn);
	struct kvm_shared_msr_values *values;
	unsigned long flags;

	/*
	 * Disabling irqs at this point since the following code could be
	 * interrupted and executed through kvm_arch_hardware_disable()
	 */
	local_irq_save(flags);
	if (locals->registered) {
		locals->registered = false;
		user_return_notifier_unregister(urn);
	}
	local_irq_restore(flags);
	for (slot = 0; slot < shared_msrs_global.nr; ++slot) {
		values = &locals->values[slot];
		if (values->host != values->curr) {
			wrmsrl(shared_msrs_global.msrs[slot], values->host);
			values->curr = values->host;
		}
	}
}

static void shared_msr_update(unsigned slot, u32 msr)
{
	u64 value;
	unsigned int cpu = smp_processor_id();
	struct kvm_shared_msrs *smsr = per_cpu_ptr(shared_msrs, cpu);

	/* only read, and nobody should modify it at this time,
	 * so don't need lock */
	if (slot >= shared_msrs_global.nr) {
		printk(KERN_ERR "kvm: invalid MSR slot!");
		return;
	}
	rdmsrl_safe(msr, &value);
	smsr->values[slot].host = value;
	smsr->values[slot].curr = value;
}

void kvm_define_shared_msr(unsigned slot, u32 msr)
{
	BUG_ON(slot >= KVM_NR_SHARED_MSRS);
	shared_msrs_global.msrs[slot] = msr;
	if (slot >= shared_msrs_global.nr)
		shared_msrs_global.nr = slot + 1;
}
EXPORT_SYMBOL_GPL(kvm_define_shared_msr);

static void kvm_shared_msr_cpu_online(void)
{
	unsigned i;

	for (i = 0; i < shared_msrs_global.nr; ++i)
		shared_msr_update(i, shared_msrs_global.msrs[i]);
}

int kvm_set_shared_msr(unsigned slot, u64 value, u64 mask)
{
	unsigned int cpu = smp_processor_id();
	struct kvm_shared_msrs *smsr = per_cpu_ptr(shared_msrs, cpu);
	int err;

	if (((value ^ smsr->values[slot].curr) & mask) == 0)
		return 0;
	smsr->values[slot].curr = value;
	err = wrmsrl_safe(shared_msrs_global.msrs[slot], value);
	if (err)
		return 1;

	if (!smsr->registered) {
		smsr->urn.on_user_return = kvm_on_user_return;
		user_return_notifier_register(&smsr->urn);
		smsr->registered = true;
	}
	return 0;
}
EXPORT_SYMBOL_GPL(kvm_set_shared_msr);

static void drop_user_return_notifiers(void)
{
	unsigned int cpu = smp_processor_id();
	struct kvm_shared_msrs *smsr = per_cpu_ptr(shared_msrs, cpu);

	if (smsr->registered)
		kvm_on_user_return(&smsr->urn);
}

u64 kvm_get_apic_base(struct kvm_vcpu *vcpu)
{
	return vcpu->arch.apic_base;
}
EXPORT_SYMBOL_GPL(kvm_get_apic_base);

enum lapic_mode kvm_get_apic_mode(struct kvm_vcpu *vcpu)
{
	return kvm_apic_mode(kvm_get_apic_base(vcpu));
}
EXPORT_SYMBOL_GPL(kvm_get_apic_mode);

int kvm_set_apic_base(struct kvm_vcpu *vcpu, struct msr_data *msr_info)
{
	enum lapic_mode old_mode = kvm_get_apic_mode(vcpu);
	enum lapic_mode new_mode = kvm_apic_mode(msr_info->data);
	u64 reserved_bits = ((~0ULL) << cpuid_maxphyaddr(vcpu)) | 0x2ff |
		(guest_cpuid_has(vcpu, X86_FEATURE_X2APIC) ? 0 : X2APIC_ENABLE);

	if ((msr_info->data & reserved_bits) != 0 || new_mode == LAPIC_MODE_INVALID)
		return 1;
	if (!msr_info->host_initiated) {
		if (old_mode == LAPIC_MODE_X2APIC && new_mode == LAPIC_MODE_XAPIC)
			return 1;
		if (old_mode == LAPIC_MODE_DISABLED && new_mode == LAPIC_MODE_X2APIC)
			return 1;
	}

	kvm_lapic_set_base(vcpu, msr_info->data);
	return 0;
}
EXPORT_SYMBOL_GPL(kvm_set_apic_base);

asmlinkage __visible void kvm_spurious_fault(void)
{
	/* Fault while not rebooting.  We want the trace. */
	BUG();
}
EXPORT_SYMBOL_GPL(kvm_spurious_fault);

#define EXCPT_BENIGN		0
#define EXCPT_CONTRIBUTORY	1
#define EXCPT_PF		2

static int exception_class(int vector)
{
	switch (vector) {
	case PF_VECTOR:
		return EXCPT_PF;
	case DE_VECTOR:
	case TS_VECTOR:
	case NP_VECTOR:
	case SS_VECTOR:
	case GP_VECTOR:
		return EXCPT_CONTRIBUTORY;
	default:
		break;
	}
	return EXCPT_BENIGN;
}

#define EXCPT_FAULT		0
#define EXCPT_TRAP		1
#define EXCPT_ABORT		2
#define EXCPT_INTERRUPT		3

static int exception_type(int vector)
{
	unsigned int mask;

	if (WARN_ON(vector > 31 || vector == NMI_VECTOR))
		return EXCPT_INTERRUPT;

	mask = 1 << vector;

	/* #DB is trap, as instruction watchpoints are handled elsewhere */
	if (mask & ((1 << DB_VECTOR) | (1 << BP_VECTOR) | (1 << OF_VECTOR)))
		return EXCPT_TRAP;

	if (mask & ((1 << DF_VECTOR) | (1 << MC_VECTOR)))
		return EXCPT_ABORT;

	/* Reserved exceptions will result in fault */
	return EXCPT_FAULT;
}

void kvm_deliver_exception_payload(struct kvm_vcpu *vcpu)
{
	unsigned nr = vcpu->arch.exception.nr;
	bool has_payload = vcpu->arch.exception.has_payload;
	unsigned long payload = vcpu->arch.exception.payload;

	if (!has_payload)
		return;

	switch (nr) {
	case DB_VECTOR:
		/*
		 * "Certain debug exceptions may clear bit 0-3.  The
		 * remaining contents of the DR6 register are never
		 * cleared by the processor".
		 */
		vcpu->arch.dr6 &= ~DR_TRAP_BITS;
		/*
		 * DR6.RTM is set by all #DB exceptions that don't clear it.
		 */
		vcpu->arch.dr6 |= DR6_RTM;
		vcpu->arch.dr6 |= payload;
		/*
		 * Bit 16 should be set in the payload whenever the #DB
		 * exception should clear DR6.RTM. This makes the payload
		 * compatible with the pending debug exceptions under VMX.
		 * Though not currently documented in the SDM, this also
		 * makes the payload compatible with the exit qualification
		 * for #DB exceptions under VMX.
		 */
		vcpu->arch.dr6 ^= payload & DR6_RTM;
		break;
	case PF_VECTOR:
		vcpu->arch.cr2 = payload;
		break;
	}

	vcpu->arch.exception.has_payload = false;
	vcpu->arch.exception.payload = 0;
}
EXPORT_SYMBOL_GPL(kvm_deliver_exception_payload);

static void kvm_multiple_exception(struct kvm_vcpu *vcpu,
		unsigned nr, bool has_error, u32 error_code,
	        bool has_payload, unsigned long payload, bool reinject)
{
	u32 prev_nr;
	int class1, class2;

	kvm_make_request(KVM_REQ_EVENT, vcpu);

	if (!vcpu->arch.exception.pending && !vcpu->arch.exception.injected) {
	queue:
		if (has_error && !is_protmode(vcpu))
			has_error = false;
		if (reinject) {
			/*
			 * On vmentry, vcpu->arch.exception.pending is only
			 * true if an event injection was blocked by
			 * nested_run_pending.  In that case, however,
			 * vcpu_enter_guest requests an immediate exit,
			 * and the guest shouldn't proceed far enough to
			 * need reinjection.
			 */
			WARN_ON_ONCE(vcpu->arch.exception.pending);
			vcpu->arch.exception.injected = true;
			if (WARN_ON_ONCE(has_payload)) {
				/*
				 * A reinjected event has already
				 * delivered its payload.
				 */
				has_payload = false;
				payload = 0;
			}
		} else {
			vcpu->arch.exception.pending = true;
			vcpu->arch.exception.injected = false;
		}
		vcpu->arch.exception.has_error_code = has_error;
		vcpu->arch.exception.nr = nr;
		vcpu->arch.exception.error_code = error_code;
		vcpu->arch.exception.has_payload = has_payload;
		vcpu->arch.exception.payload = payload;
		/*
		 * In guest mode, payload delivery should be deferred,
		 * so that the L1 hypervisor can intercept #PF before
		 * CR2 is modified (or intercept #DB before DR6 is
		 * modified under nVMX).  However, for ABI
		 * compatibility with KVM_GET_VCPU_EVENTS and
		 * KVM_SET_VCPU_EVENTS, we can't delay payload
		 * delivery unless userspace has enabled this
		 * functionality via the per-VM capability,
		 * KVM_CAP_EXCEPTION_PAYLOAD.
		 */
		if (!vcpu->kvm->arch.exception_payload_enabled ||
		    !is_guest_mode(vcpu))
			kvm_deliver_exception_payload(vcpu);
		return;
	}

	/* to check exception */
	prev_nr = vcpu->arch.exception.nr;
	if (prev_nr == DF_VECTOR) {
		/* triple fault -> shutdown */
		kvm_make_request(KVM_REQ_TRIPLE_FAULT, vcpu);
		return;
	}
	class1 = exception_class(prev_nr);
	class2 = exception_class(nr);
	if ((class1 == EXCPT_CONTRIBUTORY && class2 == EXCPT_CONTRIBUTORY)
		|| (class1 == EXCPT_PF && class2 != EXCPT_BENIGN)) {
		/*
		 * Generate double fault per SDM Table 5-5.  Set
		 * exception.pending = true so that the double fault
		 * can trigger a nested vmexit.
		 */
		vcpu->arch.exception.pending = true;
		vcpu->arch.exception.injected = false;
		vcpu->arch.exception.has_error_code = true;
		vcpu->arch.exception.nr = DF_VECTOR;
		vcpu->arch.exception.error_code = 0;
		vcpu->arch.exception.has_payload = false;
		vcpu->arch.exception.payload = 0;
	} else
		/* replace previous exception with a new one in a hope
		   that instruction re-execution will regenerate lost
		   exception */
		goto queue;
}

void kvm_queue_exception(struct kvm_vcpu *vcpu, unsigned nr)
{
	kvm_multiple_exception(vcpu, nr, false, 0, false, 0, false);
}
EXPORT_SYMBOL_GPL(kvm_queue_exception);

void kvm_requeue_exception(struct kvm_vcpu *vcpu, unsigned nr)
{
	kvm_multiple_exception(vcpu, nr, false, 0, false, 0, true);
}
EXPORT_SYMBOL_GPL(kvm_requeue_exception);

static void kvm_queue_exception_p(struct kvm_vcpu *vcpu, unsigned nr,
				  unsigned long payload)
{
	kvm_multiple_exception(vcpu, nr, false, 0, true, payload, false);
}

static void kvm_queue_exception_e_p(struct kvm_vcpu *vcpu, unsigned nr,
				    u32 error_code, unsigned long payload)
{
	kvm_multiple_exception(vcpu, nr, true, error_code,
			       true, payload, false);
}

int kvm_complete_insn_gp(struct kvm_vcpu *vcpu, int err)
{
	if (err)
		kvm_inject_gp(vcpu, 0);
	else
		return kvm_skip_emulated_instruction(vcpu);

	return 1;
}
EXPORT_SYMBOL_GPL(kvm_complete_insn_gp);

void kvm_inject_page_fault(struct kvm_vcpu *vcpu, struct x86_exception *fault)
{
	++vcpu->stat.pf_guest;
	vcpu->arch.exception.nested_apf =
		is_guest_mode(vcpu) && fault->async_page_fault;
	if (vcpu->arch.exception.nested_apf) {
		vcpu->arch.apf.nested_apf_token = fault->address;
		kvm_queue_exception_e(vcpu, PF_VECTOR, fault->error_code);
	} else {
		kvm_queue_exception_e_p(vcpu, PF_VECTOR, fault->error_code,
					fault->address);
	}
}
EXPORT_SYMBOL_GPL(kvm_inject_page_fault);

static bool kvm_propagate_fault(struct kvm_vcpu *vcpu, struct x86_exception *fault)
{
	if (mmu_is_nested(vcpu) && !fault->nested_page_fault)
		vcpu->arch.nested_mmu.inject_page_fault(vcpu, fault);
	else
		vcpu->arch.mmu->inject_page_fault(vcpu, fault);

	return fault->nested_page_fault;
}

void kvm_inject_nmi(struct kvm_vcpu *vcpu)
{
	atomic_inc(&vcpu->arch.nmi_queued);
	kvm_make_request(KVM_REQ_NMI, vcpu);
}
EXPORT_SYMBOL_GPL(kvm_inject_nmi);

void kvm_queue_exception_e(struct kvm_vcpu *vcpu, unsigned nr, u32 error_code)
{
	kvm_multiple_exception(vcpu, nr, true, error_code, false, 0, false);
}
EXPORT_SYMBOL_GPL(kvm_queue_exception_e);

void kvm_requeue_exception_e(struct kvm_vcpu *vcpu, unsigned nr, u32 error_code)
{
	kvm_multiple_exception(vcpu, nr, true, error_code, false, 0, true);
}
EXPORT_SYMBOL_GPL(kvm_requeue_exception_e);

/*
 * Checks if cpl <= required_cpl; if true, return true.  Otherwise queue
 * a #GP and return false.
 */
bool kvm_require_cpl(struct kvm_vcpu *vcpu, int required_cpl)
{
	if (kvm_x86_ops->get_cpl(vcpu) <= required_cpl)
		return true;
	kvm_queue_exception_e(vcpu, GP_VECTOR, 0);
	return false;
}
EXPORT_SYMBOL_GPL(kvm_require_cpl);

bool kvm_require_dr(struct kvm_vcpu *vcpu, int dr)
{
	if ((dr != 4 && dr != 5) || !kvm_read_cr4_bits(vcpu, X86_CR4_DE))
		return true;

	kvm_queue_exception(vcpu, UD_VECTOR);
	return false;
}
EXPORT_SYMBOL_GPL(kvm_require_dr);

/*
 * This function will be used to read from the physical memory of the currently
 * running guest. The difference to kvm_vcpu_read_guest_page is that this function
 * can read from guest physical or from the guest's guest physical memory.
 */
int kvm_read_guest_page_mmu(struct kvm_vcpu *vcpu, struct kvm_mmu *mmu,
			    gfn_t ngfn, void *data, int offset, int len,
			    u32 access)
{
	struct x86_exception exception;
	gfn_t real_gfn;
	gpa_t ngpa;

	ngpa     = gfn_to_gpa(ngfn);
	real_gfn = mmu->translate_gpa(vcpu, ngpa, access, &exception);
	if (real_gfn == UNMAPPED_GVA)
		return -EFAULT;

	real_gfn = gpa_to_gfn(real_gfn);

	return kvm_vcpu_read_guest_page(vcpu, real_gfn, data, offset, len);
}
EXPORT_SYMBOL_GPL(kvm_read_guest_page_mmu);

static int kvm_read_nested_guest_page(struct kvm_vcpu *vcpu, gfn_t gfn,
			       void *data, int offset, int len, u32 access)
{
	return kvm_read_guest_page_mmu(vcpu, vcpu->arch.walk_mmu, gfn,
				       data, offset, len, access);
}

static inline u64 pdptr_rsvd_bits(struct kvm_vcpu *vcpu)
{
	return rsvd_bits(cpuid_maxphyaddr(vcpu), 63) | rsvd_bits(5, 8) |
	       rsvd_bits(1, 2);
}

/*
 * Load the pae pdptrs.  Return 1 if they are all valid, 0 otherwise.
 */
int load_pdptrs(struct kvm_vcpu *vcpu, struct kvm_mmu *mmu, unsigned long cr3)
{
	gfn_t pdpt_gfn = cr3 >> PAGE_SHIFT;
	unsigned offset = ((cr3 & (PAGE_SIZE-1)) >> 5) << 2;
	int i;
	int ret;
	u64 pdpte[ARRAY_SIZE(mmu->pdptrs)];

	ret = kvm_read_guest_page_mmu(vcpu, mmu, pdpt_gfn, pdpte,
				      offset * sizeof(u64), sizeof(pdpte),
				      PFERR_USER_MASK|PFERR_WRITE_MASK);
	if (ret < 0) {
		ret = 0;
		goto out;
	}
	for (i = 0; i < ARRAY_SIZE(pdpte); ++i) {
		if ((pdpte[i] & PT_PRESENT_MASK) &&
<<<<<<< HEAD
		    (pdpte[i] &
		     vcpu->arch.mmu->guest_rsvd_check.rsvd_bits_mask[0][2])) {
=======
		    (pdpte[i] & pdptr_rsvd_bits(vcpu))) {
>>>>>>> db189223
			ret = 0;
			goto out;
		}
	}
	ret = 1;

	memcpy(mmu->pdptrs, pdpte, sizeof(mmu->pdptrs));
	__set_bit(VCPU_EXREG_PDPTR,
		  (unsigned long *)&vcpu->arch.regs_avail);
	__set_bit(VCPU_EXREG_PDPTR,
		  (unsigned long *)&vcpu->arch.regs_dirty);
out:

	return ret;
}
EXPORT_SYMBOL_GPL(load_pdptrs);

bool pdptrs_changed(struct kvm_vcpu *vcpu)
{
	u64 pdpte[ARRAY_SIZE(vcpu->arch.walk_mmu->pdptrs)];
	bool changed = true;
	int offset;
	gfn_t gfn;
	int r;

	if (is_long_mode(vcpu) || !is_pae(vcpu) || !is_paging(vcpu))
		return false;

	if (!test_bit(VCPU_EXREG_PDPTR,
		      (unsigned long *)&vcpu->arch.regs_avail))
		return true;

	gfn = (kvm_read_cr3(vcpu) & 0xffffffe0ul) >> PAGE_SHIFT;
	offset = (kvm_read_cr3(vcpu) & 0xffffffe0ul) & (PAGE_SIZE - 1);
	r = kvm_read_nested_guest_page(vcpu, gfn, pdpte, offset, sizeof(pdpte),
				       PFERR_USER_MASK | PFERR_WRITE_MASK);
	if (r < 0)
		goto out;
	changed = memcmp(pdpte, vcpu->arch.walk_mmu->pdptrs, sizeof(pdpte)) != 0;
out:

	return changed;
}
EXPORT_SYMBOL_GPL(pdptrs_changed);

int kvm_set_cr0(struct kvm_vcpu *vcpu, unsigned long cr0)
{
	unsigned long old_cr0 = kvm_read_cr0(vcpu);
	unsigned long update_bits = X86_CR0_PG | X86_CR0_WP;

	cr0 |= X86_CR0_ET;

#ifdef CONFIG_X86_64
	if (cr0 & 0xffffffff00000000UL)
		return 1;
#endif

	cr0 &= ~CR0_RESERVED_BITS;

	if ((cr0 & X86_CR0_NW) && !(cr0 & X86_CR0_CD))
		return 1;

	if ((cr0 & X86_CR0_PG) && !(cr0 & X86_CR0_PE))
		return 1;

	if (!is_paging(vcpu) && (cr0 & X86_CR0_PG)) {
#ifdef CONFIG_X86_64
		if ((vcpu->arch.efer & EFER_LME)) {
			int cs_db, cs_l;

			if (!is_pae(vcpu))
				return 1;
			kvm_x86_ops->get_cs_db_l_bits(vcpu, &cs_db, &cs_l);
			if (cs_l)
				return 1;
		} else
#endif
		if (is_pae(vcpu) && !load_pdptrs(vcpu, vcpu->arch.walk_mmu,
						 kvm_read_cr3(vcpu)))
			return 1;
	}

	if (!(cr0 & X86_CR0_PG) && kvm_read_cr4_bits(vcpu, X86_CR4_PCIDE))
		return 1;

	kvm_x86_ops->set_cr0(vcpu, cr0);

	if ((cr0 ^ old_cr0) & X86_CR0_PG) {
		kvm_clear_async_pf_completion_queue(vcpu);
		kvm_async_pf_hash_reset(vcpu);
	}

	if ((cr0 ^ old_cr0) & update_bits)
		kvm_mmu_reset_context(vcpu);

	if (((cr0 ^ old_cr0) & X86_CR0_CD) &&
	    kvm_arch_has_noncoherent_dma(vcpu->kvm) &&
	    !kvm_check_has_quirk(vcpu->kvm, KVM_X86_QUIRK_CD_NW_CLEARED))
		kvm_zap_gfn_range(vcpu->kvm, 0, ~0ULL);

	return 0;
}
EXPORT_SYMBOL_GPL(kvm_set_cr0);

void kvm_lmsw(struct kvm_vcpu *vcpu, unsigned long msw)
{
	(void)kvm_set_cr0(vcpu, kvm_read_cr0_bits(vcpu, ~0x0eul) | (msw & 0x0f));
}
EXPORT_SYMBOL_GPL(kvm_lmsw);

static void kvm_load_guest_xcr0(struct kvm_vcpu *vcpu)
{
	if (kvm_read_cr4_bits(vcpu, X86_CR4_OSXSAVE) &&
			!vcpu->guest_xcr0_loaded) {
		/* kvm_set_xcr() also depends on this */
		if (vcpu->arch.xcr0 != host_xcr0)
			xsetbv(XCR_XFEATURE_ENABLED_MASK, vcpu->arch.xcr0);
		vcpu->guest_xcr0_loaded = 1;
	}
}

static void kvm_put_guest_xcr0(struct kvm_vcpu *vcpu)
{
	if (vcpu->guest_xcr0_loaded) {
		if (vcpu->arch.xcr0 != host_xcr0)
			xsetbv(XCR_XFEATURE_ENABLED_MASK, host_xcr0);
		vcpu->guest_xcr0_loaded = 0;
	}
}

static int __kvm_set_xcr(struct kvm_vcpu *vcpu, u32 index, u64 xcr)
{
	u64 xcr0 = xcr;
	u64 old_xcr0 = vcpu->arch.xcr0;
	u64 valid_bits;

	/* Only support XCR_XFEATURE_ENABLED_MASK(xcr0) now  */
	if (index != XCR_XFEATURE_ENABLED_MASK)
		return 1;
	if (!(xcr0 & XFEATURE_MASK_FP))
		return 1;
	if ((xcr0 & XFEATURE_MASK_YMM) && !(xcr0 & XFEATURE_MASK_SSE))
		return 1;

	/*
	 * Do not allow the guest to set bits that we do not support
	 * saving.  However, xcr0 bit 0 is always set, even if the
	 * emulated CPU does not support XSAVE (see fx_init).
	 */
	valid_bits = vcpu->arch.guest_supported_xcr0 | XFEATURE_MASK_FP;
	if (xcr0 & ~valid_bits)
		return 1;

	if ((!(xcr0 & XFEATURE_MASK_BNDREGS)) !=
	    (!(xcr0 & XFEATURE_MASK_BNDCSR)))
		return 1;

	if (xcr0 & XFEATURE_MASK_AVX512) {
		if (!(xcr0 & XFEATURE_MASK_YMM))
			return 1;
		if ((xcr0 & XFEATURE_MASK_AVX512) != XFEATURE_MASK_AVX512)
			return 1;
	}
	vcpu->arch.xcr0 = xcr0;

	if ((xcr0 ^ old_xcr0) & XFEATURE_MASK_EXTEND)
		kvm_update_cpuid(vcpu);
	return 0;
}

int kvm_set_xcr(struct kvm_vcpu *vcpu, u32 index, u64 xcr)
{
	if (kvm_x86_ops->get_cpl(vcpu) != 0 ||
	    __kvm_set_xcr(vcpu, index, xcr)) {
		kvm_inject_gp(vcpu, 0);
		return 1;
	}
	return 0;
}
EXPORT_SYMBOL_GPL(kvm_set_xcr);

int kvm_set_cr4(struct kvm_vcpu *vcpu, unsigned long cr4)
{
	unsigned long old_cr4 = kvm_read_cr4(vcpu);
	unsigned long pdptr_bits = X86_CR4_PGE | X86_CR4_PSE | X86_CR4_PAE |
				   X86_CR4_SMEP | X86_CR4_SMAP | X86_CR4_PKE;

	if (cr4 & CR4_RESERVED_BITS)
		return 1;

	if (!guest_cpuid_has(vcpu, X86_FEATURE_XSAVE) && (cr4 & X86_CR4_OSXSAVE))
		return 1;

	if (!guest_cpuid_has(vcpu, X86_FEATURE_SMEP) && (cr4 & X86_CR4_SMEP))
		return 1;

	if (!guest_cpuid_has(vcpu, X86_FEATURE_SMAP) && (cr4 & X86_CR4_SMAP))
		return 1;

	if (!guest_cpuid_has(vcpu, X86_FEATURE_FSGSBASE) && (cr4 & X86_CR4_FSGSBASE))
		return 1;

	if (!guest_cpuid_has(vcpu, X86_FEATURE_PKU) && (cr4 & X86_CR4_PKE))
		return 1;

	if (!guest_cpuid_has(vcpu, X86_FEATURE_LA57) && (cr4 & X86_CR4_LA57))
		return 1;

	if (!guest_cpuid_has(vcpu, X86_FEATURE_UMIP) && (cr4 & X86_CR4_UMIP))
		return 1;

	if (is_long_mode(vcpu)) {
		if (!(cr4 & X86_CR4_PAE))
			return 1;
	} else if (is_paging(vcpu) && (cr4 & X86_CR4_PAE)
		   && ((cr4 ^ old_cr4) & pdptr_bits)
		   && !load_pdptrs(vcpu, vcpu->arch.walk_mmu,
				   kvm_read_cr3(vcpu)))
		return 1;

	if ((cr4 & X86_CR4_PCIDE) && !(old_cr4 & X86_CR4_PCIDE)) {
		if (!guest_cpuid_has(vcpu, X86_FEATURE_PCID))
			return 1;

		/* PCID can not be enabled when cr3[11:0]!=000H or EFER.LMA=0 */
		if ((kvm_read_cr3(vcpu) & X86_CR3_PCID_MASK) || !is_long_mode(vcpu))
			return 1;
	}

	if (kvm_x86_ops->set_cr4(vcpu, cr4))
		return 1;

	if (((cr4 ^ old_cr4) & pdptr_bits) ||
	    (!(cr4 & X86_CR4_PCIDE) && (old_cr4 & X86_CR4_PCIDE)))
		kvm_mmu_reset_context(vcpu);

	if ((cr4 ^ old_cr4) & (X86_CR4_OSXSAVE | X86_CR4_PKE))
		kvm_update_cpuid(vcpu);

	return 0;
}
EXPORT_SYMBOL_GPL(kvm_set_cr4);

int kvm_set_cr3(struct kvm_vcpu *vcpu, unsigned long cr3)
{
	bool skip_tlb_flush = false;
#ifdef CONFIG_X86_64
	bool pcid_enabled = kvm_read_cr4_bits(vcpu, X86_CR4_PCIDE);

	if (pcid_enabled) {
		skip_tlb_flush = cr3 & X86_CR3_PCID_NOFLUSH;
		cr3 &= ~X86_CR3_PCID_NOFLUSH;
	}
#endif

	if (cr3 == kvm_read_cr3(vcpu) && !pdptrs_changed(vcpu)) {
		if (!skip_tlb_flush) {
			kvm_mmu_sync_roots(vcpu);
			kvm_make_request(KVM_REQ_TLB_FLUSH, vcpu);
		}
		return 0;
	}

	if (is_long_mode(vcpu) &&
	    (cr3 & rsvd_bits(cpuid_maxphyaddr(vcpu), 63)))
		return 1;
	else if (is_pae(vcpu) && is_paging(vcpu) &&
		   !load_pdptrs(vcpu, vcpu->arch.walk_mmu, cr3))
		return 1;

	kvm_mmu_new_cr3(vcpu, cr3, skip_tlb_flush);
	vcpu->arch.cr3 = cr3;
	__set_bit(VCPU_EXREG_CR3, (ulong *)&vcpu->arch.regs_avail);

	return 0;
}
EXPORT_SYMBOL_GPL(kvm_set_cr3);

int kvm_set_cr8(struct kvm_vcpu *vcpu, unsigned long cr8)
{
	if (cr8 & CR8_RESERVED_BITS)
		return 1;
	if (lapic_in_kernel(vcpu))
		kvm_lapic_set_tpr(vcpu, cr8);
	else
		vcpu->arch.cr8 = cr8;
	return 0;
}
EXPORT_SYMBOL_GPL(kvm_set_cr8);

unsigned long kvm_get_cr8(struct kvm_vcpu *vcpu)
{
	if (lapic_in_kernel(vcpu))
		return kvm_lapic_get_cr8(vcpu);
	else
		return vcpu->arch.cr8;
}
EXPORT_SYMBOL_GPL(kvm_get_cr8);

static void kvm_update_dr0123(struct kvm_vcpu *vcpu)
{
	int i;

	if (!(vcpu->guest_debug & KVM_GUESTDBG_USE_HW_BP)) {
		for (i = 0; i < KVM_NR_DB_REGS; i++)
			vcpu->arch.eff_db[i] = vcpu->arch.db[i];
		vcpu->arch.switch_db_regs |= KVM_DEBUGREG_RELOAD;
	}
}

static void kvm_update_dr6(struct kvm_vcpu *vcpu)
{
	if (!(vcpu->guest_debug & KVM_GUESTDBG_USE_HW_BP))
		kvm_x86_ops->set_dr6(vcpu, vcpu->arch.dr6);
}

static void kvm_update_dr7(struct kvm_vcpu *vcpu)
{
	unsigned long dr7;

	if (vcpu->guest_debug & KVM_GUESTDBG_USE_HW_BP)
		dr7 = vcpu->arch.guest_debug_dr7;
	else
		dr7 = vcpu->arch.dr7;
	kvm_x86_ops->set_dr7(vcpu, dr7);
	vcpu->arch.switch_db_regs &= ~KVM_DEBUGREG_BP_ENABLED;
	if (dr7 & DR7_BP_EN_MASK)
		vcpu->arch.switch_db_regs |= KVM_DEBUGREG_BP_ENABLED;
}

static u64 kvm_dr6_fixed(struct kvm_vcpu *vcpu)
{
	u64 fixed = DR6_FIXED_1;

	if (!guest_cpuid_has(vcpu, X86_FEATURE_RTM))
		fixed |= DR6_RTM;
	return fixed;
}

static int __kvm_set_dr(struct kvm_vcpu *vcpu, int dr, unsigned long val)
{
	switch (dr) {
	case 0 ... 3:
		vcpu->arch.db[dr] = val;
		if (!(vcpu->guest_debug & KVM_GUESTDBG_USE_HW_BP))
			vcpu->arch.eff_db[dr] = val;
		break;
	case 4:
		/* fall through */
	case 6:
		if (val & 0xffffffff00000000ULL)
			return -1; /* #GP */
		vcpu->arch.dr6 = (val & DR6_VOLATILE) | kvm_dr6_fixed(vcpu);
		kvm_update_dr6(vcpu);
		break;
	case 5:
		/* fall through */
	default: /* 7 */
		if (val & 0xffffffff00000000ULL)
			return -1; /* #GP */
		vcpu->arch.dr7 = (val & DR7_VOLATILE) | DR7_FIXED_1;
		kvm_update_dr7(vcpu);
		break;
	}

	return 0;
}

int kvm_set_dr(struct kvm_vcpu *vcpu, int dr, unsigned long val)
{
	if (__kvm_set_dr(vcpu, dr, val)) {
		kvm_inject_gp(vcpu, 0);
		return 1;
	}
	return 0;
}
EXPORT_SYMBOL_GPL(kvm_set_dr);

int kvm_get_dr(struct kvm_vcpu *vcpu, int dr, unsigned long *val)
{
	switch (dr) {
	case 0 ... 3:
		*val = vcpu->arch.db[dr];
		break;
	case 4:
		/* fall through */
	case 6:
		if (vcpu->guest_debug & KVM_GUESTDBG_USE_HW_BP)
			*val = vcpu->arch.dr6;
		else
			*val = kvm_x86_ops->get_dr6(vcpu);
		break;
	case 5:
		/* fall through */
	default: /* 7 */
		*val = vcpu->arch.dr7;
		break;
	}
	return 0;
}
EXPORT_SYMBOL_GPL(kvm_get_dr);

bool kvm_rdpmc(struct kvm_vcpu *vcpu)
{
	u32 ecx = kvm_register_read(vcpu, VCPU_REGS_RCX);
	u64 data;
	int err;

	err = kvm_pmu_rdpmc(vcpu, ecx, &data);
	if (err)
		return err;
	kvm_register_write(vcpu, VCPU_REGS_RAX, (u32)data);
	kvm_register_write(vcpu, VCPU_REGS_RDX, data >> 32);
	return err;
}
EXPORT_SYMBOL_GPL(kvm_rdpmc);

/*
 * List of msr numbers which we expose to userspace through KVM_GET_MSRS
 * and KVM_SET_MSRS, and KVM_GET_MSR_INDEX_LIST.
 *
 * This list is modified at module load time to reflect the
 * capabilities of the host cpu. This capabilities test skips MSRs that are
 * kvm-specific. Those are put in emulated_msrs; filtering of emulated_msrs
 * may depend on host virtualization features rather than host cpu features.
 */

static u32 msrs_to_save[] = {
	MSR_IA32_SYSENTER_CS, MSR_IA32_SYSENTER_ESP, MSR_IA32_SYSENTER_EIP,
	MSR_STAR,
#ifdef CONFIG_X86_64
	MSR_CSTAR, MSR_KERNEL_GS_BASE, MSR_SYSCALL_MASK, MSR_LSTAR,
#endif
	MSR_IA32_TSC, MSR_IA32_CR_PAT, MSR_VM_HSAVE_PA,
	MSR_IA32_FEATURE_CONTROL, MSR_IA32_BNDCFGS, MSR_TSC_AUX,
	MSR_IA32_SPEC_CTRL, MSR_IA32_ARCH_CAPABILITIES,
	MSR_IA32_RTIT_CTL, MSR_IA32_RTIT_STATUS, MSR_IA32_RTIT_CR3_MATCH,
	MSR_IA32_RTIT_OUTPUT_BASE, MSR_IA32_RTIT_OUTPUT_MASK,
	MSR_IA32_RTIT_ADDR0_A, MSR_IA32_RTIT_ADDR0_B,
	MSR_IA32_RTIT_ADDR1_A, MSR_IA32_RTIT_ADDR1_B,
	MSR_IA32_RTIT_ADDR2_A, MSR_IA32_RTIT_ADDR2_B,
	MSR_IA32_RTIT_ADDR3_A, MSR_IA32_RTIT_ADDR3_B,
};

static unsigned num_msrs_to_save;

static u32 emulated_msrs[] = {
	MSR_KVM_SYSTEM_TIME, MSR_KVM_WALL_CLOCK,
	MSR_KVM_SYSTEM_TIME_NEW, MSR_KVM_WALL_CLOCK_NEW,
	HV_X64_MSR_GUEST_OS_ID, HV_X64_MSR_HYPERCALL,
	HV_X64_MSR_TIME_REF_COUNT, HV_X64_MSR_REFERENCE_TSC,
	HV_X64_MSR_TSC_FREQUENCY, HV_X64_MSR_APIC_FREQUENCY,
	HV_X64_MSR_CRASH_P0, HV_X64_MSR_CRASH_P1, HV_X64_MSR_CRASH_P2,
	HV_X64_MSR_CRASH_P3, HV_X64_MSR_CRASH_P4, HV_X64_MSR_CRASH_CTL,
	HV_X64_MSR_RESET,
	HV_X64_MSR_VP_INDEX,
	HV_X64_MSR_VP_RUNTIME,
	HV_X64_MSR_SCONTROL,
	HV_X64_MSR_STIMER0_CONFIG,
	HV_X64_MSR_VP_ASSIST_PAGE,
	HV_X64_MSR_REENLIGHTENMENT_CONTROL, HV_X64_MSR_TSC_EMULATION_CONTROL,
	HV_X64_MSR_TSC_EMULATION_STATUS,

	MSR_KVM_ASYNC_PF_EN, MSR_KVM_STEAL_TIME,
	MSR_KVM_PV_EOI_EN,

	MSR_IA32_TSC_ADJUST,
	MSR_IA32_TSCDEADLINE,
	MSR_IA32_MISC_ENABLE,
	MSR_IA32_MCG_STATUS,
	MSR_IA32_MCG_CTL,
	MSR_IA32_MCG_EXT_CTL,
	MSR_IA32_SMBASE,
	MSR_SMI_COUNT,
	MSR_PLATFORM_INFO,
	MSR_MISC_FEATURES_ENABLES,
	MSR_AMD64_VIRT_SPEC_CTRL,
	MSR_IA32_POWER_CTL,
	MSR_KVM_POLL_CONTROL,
};

static unsigned num_emulated_msrs;

/*
 * List of msr numbers which are used to expose MSR-based features that
 * can be used by a hypervisor to validate requested CPU features.
 */
static u32 msr_based_features[] = {
	MSR_IA32_VMX_BASIC,
	MSR_IA32_VMX_TRUE_PINBASED_CTLS,
	MSR_IA32_VMX_PINBASED_CTLS,
	MSR_IA32_VMX_TRUE_PROCBASED_CTLS,
	MSR_IA32_VMX_PROCBASED_CTLS,
	MSR_IA32_VMX_TRUE_EXIT_CTLS,
	MSR_IA32_VMX_EXIT_CTLS,
	MSR_IA32_VMX_TRUE_ENTRY_CTLS,
	MSR_IA32_VMX_ENTRY_CTLS,
	MSR_IA32_VMX_MISC,
	MSR_IA32_VMX_CR0_FIXED0,
	MSR_IA32_VMX_CR0_FIXED1,
	MSR_IA32_VMX_CR4_FIXED0,
	MSR_IA32_VMX_CR4_FIXED1,
	MSR_IA32_VMX_VMCS_ENUM,
	MSR_IA32_VMX_PROCBASED_CTLS2,
	MSR_IA32_VMX_EPT_VPID_CAP,
	MSR_IA32_VMX_VMFUNC,

	MSR_F10H_DECFG,
	MSR_IA32_UCODE_REV,
	MSR_IA32_ARCH_CAPABILITIES,
};

static unsigned int num_msr_based_features;

u64 kvm_get_arch_capabilities(void)
{
	u64 data;

	rdmsrl_safe(MSR_IA32_ARCH_CAPABILITIES, &data);

	/*
	 * If we're doing cache flushes (either "always" or "cond")
	 * we will do one whenever the guest does a vmlaunch/vmresume.
	 * If an outer hypervisor is doing the cache flush for us
	 * (VMENTER_L1D_FLUSH_NESTED_VM), we can safely pass that
	 * capability to the guest too, and if EPT is disabled we're not
	 * vulnerable.  Overall, only VMENTER_L1D_FLUSH_NEVER will
	 * require a nested hypervisor to do a flush of its own.
	 */
	if (l1tf_vmx_mitigation != VMENTER_L1D_FLUSH_NEVER)
		data |= ARCH_CAP_SKIP_VMENTRY_L1DFLUSH;

	/*
	 * On TAA affected systems, export MDS_NO=0 when:
	 *	- TSX is enabled on the host, i.e. X86_FEATURE_RTM=1.
	 *	- Updated microcode is present. This is detected by
	 *	  the presence of ARCH_CAP_TSX_CTRL_MSR and ensures
	 *	  that VERW clears CPU buffers.
	 *
	 * When MDS_NO=0 is exported, guests deploy clear CPU buffer
	 * mitigation and don't complain:
	 *
	 *	"Vulnerable: Clear CPU buffers attempted, no microcode"
	 *
	 * If TSX is disabled on the system, guests are also mitigated against
	 * TAA and clear CPU buffer mitigation is not required for guests.
	 */
	if (boot_cpu_has_bug(X86_BUG_TAA) && boot_cpu_has(X86_FEATURE_RTM) &&
	    (data & ARCH_CAP_TSX_CTRL_MSR))
		data &= ~ARCH_CAP_MDS_NO;

	return data;
}
EXPORT_SYMBOL_GPL(kvm_get_arch_capabilities);

static int kvm_get_msr_feature(struct kvm_msr_entry *msr)
{
	switch (msr->index) {
	case MSR_IA32_ARCH_CAPABILITIES:
		msr->data = kvm_get_arch_capabilities();
		break;
	case MSR_IA32_UCODE_REV:
		rdmsrl_safe(msr->index, &msr->data);
		break;
	default:
		if (kvm_x86_ops->get_msr_feature(msr))
			return 1;
	}
	return 0;
}

static int do_get_msr_feature(struct kvm_vcpu *vcpu, unsigned index, u64 *data)
{
	struct kvm_msr_entry msr;
	int r;

	msr.index = index;
	r = kvm_get_msr_feature(&msr);
	if (r)
		return r;

	*data = msr.data;

	return 0;
}

static bool __kvm_valid_efer(struct kvm_vcpu *vcpu, u64 efer)
{
	if (efer & EFER_FFXSR && !guest_cpuid_has(vcpu, X86_FEATURE_FXSR_OPT))
		return false;

	if (efer & EFER_SVME && !guest_cpuid_has(vcpu, X86_FEATURE_SVM))
		return false;

	return true;

}
bool kvm_valid_efer(struct kvm_vcpu *vcpu, u64 efer)
{
	if (efer & efer_reserved_bits)
		return false;

	return __kvm_valid_efer(vcpu, efer);
}
EXPORT_SYMBOL_GPL(kvm_valid_efer);

static int set_efer(struct kvm_vcpu *vcpu, struct msr_data *msr_info)
{
	u64 old_efer = vcpu->arch.efer;
	u64 efer = msr_info->data;

	if (efer & efer_reserved_bits)
		return 1;

	if (!msr_info->host_initiated) {
		if (!__kvm_valid_efer(vcpu, efer))
			return 1;

		if (is_paging(vcpu) &&
		    (vcpu->arch.efer & EFER_LME) != (efer & EFER_LME))
			return 1;
	}

	efer &= ~EFER_LMA;
	efer |= vcpu->arch.efer & EFER_LMA;

	kvm_x86_ops->set_efer(vcpu, efer);

	/* Update reserved bits */
	if ((efer ^ old_efer) & EFER_NX)
		kvm_mmu_reset_context(vcpu);

	return 0;
}

void kvm_enable_efer_bits(u64 mask)
{
       efer_reserved_bits &= ~mask;
}
EXPORT_SYMBOL_GPL(kvm_enable_efer_bits);

/*
 * Writes msr value into into the appropriate "register".
 * Returns 0 on success, non-0 otherwise.
 * Assumes vcpu_load() was already called.
 */
int kvm_set_msr(struct kvm_vcpu *vcpu, struct msr_data *msr)
{
	switch (msr->index) {
	case MSR_FS_BASE:
	case MSR_GS_BASE:
	case MSR_KERNEL_GS_BASE:
	case MSR_CSTAR:
	case MSR_LSTAR:
		if (is_noncanonical_address(msr->data, vcpu))
			return 1;
		break;
	case MSR_IA32_SYSENTER_EIP:
	case MSR_IA32_SYSENTER_ESP:
		/*
		 * IA32_SYSENTER_ESP and IA32_SYSENTER_EIP cause #GP if
		 * non-canonical address is written on Intel but not on
		 * AMD (which ignores the top 32-bits, because it does
		 * not implement 64-bit SYSENTER).
		 *
		 * 64-bit code should hence be able to write a non-canonical
		 * value on AMD.  Making the address canonical ensures that
		 * vmentry does not fail on Intel after writing a non-canonical
		 * value, and that something deterministic happens if the guest
		 * invokes 64-bit SYSENTER.
		 */
		msr->data = get_canonical(msr->data, vcpu_virt_addr_bits(vcpu));
	}
	return kvm_x86_ops->set_msr(vcpu, msr);
}
EXPORT_SYMBOL_GPL(kvm_set_msr);

/*
 * Adapt set_msr() to msr_io()'s calling convention
 */
static int do_get_msr(struct kvm_vcpu *vcpu, unsigned index, u64 *data)
{
	struct msr_data msr;
	int r;

	msr.index = index;
	msr.host_initiated = true;
	r = kvm_get_msr(vcpu, &msr);
	if (r)
		return r;

	*data = msr.data;
	return 0;
}

static int do_set_msr(struct kvm_vcpu *vcpu, unsigned index, u64 *data)
{
	struct msr_data msr;

	msr.data = *data;
	msr.index = index;
	msr.host_initiated = true;
	return kvm_set_msr(vcpu, &msr);
}

#ifdef CONFIG_X86_64
struct pvclock_gtod_data {
	seqcount_t	seq;

	struct { /* extract of a clocksource struct */
		int vclock_mode;
		u64	cycle_last;
		u64	mask;
		u32	mult;
		u32	shift;
	} clock;

	u64		boot_ns;
	u64		nsec_base;
	u64		wall_time_sec;
};

static struct pvclock_gtod_data pvclock_gtod_data;

static void update_pvclock_gtod(struct timekeeper *tk)
{
	struct pvclock_gtod_data *vdata = &pvclock_gtod_data;
	u64 boot_ns;

	boot_ns = ktime_to_ns(ktime_add(tk->tkr_mono.base, tk->offs_boot));

	write_seqcount_begin(&vdata->seq);

	/* copy pvclock gtod data */
	vdata->clock.vclock_mode	= tk->tkr_mono.clock->archdata.vclock_mode;
	vdata->clock.cycle_last		= tk->tkr_mono.cycle_last;
	vdata->clock.mask		= tk->tkr_mono.mask;
	vdata->clock.mult		= tk->tkr_mono.mult;
	vdata->clock.shift		= tk->tkr_mono.shift;

	vdata->boot_ns			= boot_ns;
	vdata->nsec_base		= tk->tkr_mono.xtime_nsec;

	vdata->wall_time_sec            = tk->xtime_sec;

	write_seqcount_end(&vdata->seq);
}
#endif

void kvm_set_pending_timer(struct kvm_vcpu *vcpu)
{
	/*
	 * Note: KVM_REQ_PENDING_TIMER is implicitly checked in
	 * vcpu_enter_guest.  This function is only called from
	 * the physical CPU that is running vcpu.
	 */
	kvm_make_request(KVM_REQ_PENDING_TIMER, vcpu);
}

static void kvm_write_wall_clock(struct kvm *kvm, gpa_t wall_clock)
{
	int version;
	int r;
	struct pvclock_wall_clock wc;
	struct timespec64 boot;

	if (!wall_clock)
		return;

	r = kvm_read_guest(kvm, wall_clock, &version, sizeof(version));
	if (r)
		return;

	if (version & 1)
		++version;  /* first time write, random junk */

	++version;

	if (kvm_write_guest(kvm, wall_clock, &version, sizeof(version)))
		return;

	/*
	 * The guest calculates current wall clock time by adding
	 * system time (updated by kvm_guest_time_update below) to the
	 * wall clock specified here.  guest system time equals host
	 * system time for us, thus we must fill in host boot time here.
	 */
	getboottime64(&boot);

	if (kvm->arch.kvmclock_offset) {
		struct timespec64 ts = ns_to_timespec64(kvm->arch.kvmclock_offset);
		boot = timespec64_sub(boot, ts);
	}
	wc.sec = (u32)boot.tv_sec; /* overflow in 2106 guest time */
	wc.nsec = boot.tv_nsec;
	wc.version = version;

	kvm_write_guest(kvm, wall_clock, &wc, sizeof(wc));

	version++;
	kvm_write_guest(kvm, wall_clock, &version, sizeof(version));
}

static uint32_t div_frac(uint32_t dividend, uint32_t divisor)
{
	do_shl32_div32(dividend, divisor);
	return dividend;
}

static void kvm_get_time_scale(uint64_t scaled_hz, uint64_t base_hz,
			       s8 *pshift, u32 *pmultiplier)
{
	uint64_t scaled64;
	int32_t  shift = 0;
	uint64_t tps64;
	uint32_t tps32;

	tps64 = base_hz;
	scaled64 = scaled_hz;
	while (tps64 > scaled64*2 || tps64 & 0xffffffff00000000ULL) {
		tps64 >>= 1;
		shift--;
	}

	tps32 = (uint32_t)tps64;
	while (tps32 <= scaled64 || scaled64 & 0xffffffff00000000ULL) {
		if (scaled64 & 0xffffffff00000000ULL || tps32 & 0x80000000)
			scaled64 >>= 1;
		else
			tps32 <<= 1;
		shift++;
	}

	*pshift = shift;
	*pmultiplier = div_frac(scaled64, tps32);

	pr_debug("%s: base_hz %llu => %llu, shift %d, mul %u\n",
		 __func__, base_hz, scaled_hz, shift, *pmultiplier);
}

#ifdef CONFIG_X86_64
static atomic_t kvm_guest_has_master_clock = ATOMIC_INIT(0);
#endif

static DEFINE_PER_CPU(unsigned long, cpu_tsc_khz);
static unsigned long max_tsc_khz;

static u32 adjust_tsc_khz(u32 khz, s32 ppm)
{
	u64 v = (u64)khz * (1000000 + ppm);
	do_div(v, 1000000);
	return v;
}

static int set_tsc_khz(struct kvm_vcpu *vcpu, u32 user_tsc_khz, bool scale)
{
	u64 ratio;

	/* Guest TSC same frequency as host TSC? */
	if (!scale) {
		vcpu->arch.tsc_scaling_ratio = kvm_default_tsc_scaling_ratio;
		return 0;
	}

	/* TSC scaling supported? */
	if (!kvm_has_tsc_control) {
		if (user_tsc_khz > tsc_khz) {
			vcpu->arch.tsc_catchup = 1;
			vcpu->arch.tsc_always_catchup = 1;
			return 0;
		} else {
			pr_warn_ratelimited("user requested TSC rate below hardware speed\n");
			return -1;
		}
	}

	/* TSC scaling required  - calculate ratio */
	ratio = mul_u64_u32_div(1ULL << kvm_tsc_scaling_ratio_frac_bits,
				user_tsc_khz, tsc_khz);

	if (ratio == 0 || ratio >= kvm_max_tsc_scaling_ratio) {
		pr_warn_ratelimited("Invalid TSC scaling ratio - virtual-tsc-khz=%u\n",
			            user_tsc_khz);
		return -1;
	}

	vcpu->arch.tsc_scaling_ratio = ratio;
	return 0;
}

static int kvm_set_tsc_khz(struct kvm_vcpu *vcpu, u32 user_tsc_khz)
{
	u32 thresh_lo, thresh_hi;
	int use_scaling = 0;

	/* tsc_khz can be zero if TSC calibration fails */
	if (user_tsc_khz == 0) {
		/* set tsc_scaling_ratio to a safe value */
		vcpu->arch.tsc_scaling_ratio = kvm_default_tsc_scaling_ratio;
		return -1;
	}

	/* Compute a scale to convert nanoseconds in TSC cycles */
	kvm_get_time_scale(user_tsc_khz * 1000LL, NSEC_PER_SEC,
			   &vcpu->arch.virtual_tsc_shift,
			   &vcpu->arch.virtual_tsc_mult);
	vcpu->arch.virtual_tsc_khz = user_tsc_khz;

	/*
	 * Compute the variation in TSC rate which is acceptable
	 * within the range of tolerance and decide if the
	 * rate being applied is within that bounds of the hardware
	 * rate.  If so, no scaling or compensation need be done.
	 */
	thresh_lo = adjust_tsc_khz(tsc_khz, -tsc_tolerance_ppm);
	thresh_hi = adjust_tsc_khz(tsc_khz, tsc_tolerance_ppm);
	if (user_tsc_khz < thresh_lo || user_tsc_khz > thresh_hi) {
		pr_debug("kvm: requested TSC rate %u falls outside tolerance [%u,%u]\n", user_tsc_khz, thresh_lo, thresh_hi);
		use_scaling = 1;
	}
	return set_tsc_khz(vcpu, user_tsc_khz, use_scaling);
}

static u64 compute_guest_tsc(struct kvm_vcpu *vcpu, s64 kernel_ns)
{
	u64 tsc = pvclock_scale_delta(kernel_ns-vcpu->arch.this_tsc_nsec,
				      vcpu->arch.virtual_tsc_mult,
				      vcpu->arch.virtual_tsc_shift);
	tsc += vcpu->arch.this_tsc_write;
	return tsc;
}

static inline int gtod_is_based_on_tsc(int mode)
{
	return mode == VCLOCK_TSC || mode == VCLOCK_HVCLOCK;
}

static void kvm_track_tsc_matching(struct kvm_vcpu *vcpu)
{
#ifdef CONFIG_X86_64
	bool vcpus_matched;
	struct kvm_arch *ka = &vcpu->kvm->arch;
	struct pvclock_gtod_data *gtod = &pvclock_gtod_data;

	vcpus_matched = (ka->nr_vcpus_matched_tsc + 1 ==
			 atomic_read(&vcpu->kvm->online_vcpus));

	/*
	 * Once the masterclock is enabled, always perform request in
	 * order to update it.
	 *
	 * In order to enable masterclock, the host clocksource must be TSC
	 * and the vcpus need to have matched TSCs.  When that happens,
	 * perform request to enable masterclock.
	 */
	if (ka->use_master_clock ||
	    (gtod_is_based_on_tsc(gtod->clock.vclock_mode) && vcpus_matched))
		kvm_make_request(KVM_REQ_MASTERCLOCK_UPDATE, vcpu);

	trace_kvm_track_tsc(vcpu->vcpu_id, ka->nr_vcpus_matched_tsc,
			    atomic_read(&vcpu->kvm->online_vcpus),
		            ka->use_master_clock, gtod->clock.vclock_mode);
#endif
}

static void update_ia32_tsc_adjust_msr(struct kvm_vcpu *vcpu, s64 offset)
{
	u64 curr_offset = kvm_x86_ops->read_l1_tsc_offset(vcpu);
	vcpu->arch.ia32_tsc_adjust_msr += offset - curr_offset;
}

/*
 * Multiply tsc by a fixed point number represented by ratio.
 *
 * The most significant 64-N bits (mult) of ratio represent the
 * integral part of the fixed point number; the remaining N bits
 * (frac) represent the fractional part, ie. ratio represents a fixed
 * point number (mult + frac * 2^(-N)).
 *
 * N equals to kvm_tsc_scaling_ratio_frac_bits.
 */
static inline u64 __scale_tsc(u64 ratio, u64 tsc)
{
	return mul_u64_u64_shr(tsc, ratio, kvm_tsc_scaling_ratio_frac_bits);
}

u64 kvm_scale_tsc(struct kvm_vcpu *vcpu, u64 tsc)
{
	u64 _tsc = tsc;
	u64 ratio = vcpu->arch.tsc_scaling_ratio;

	if (ratio != kvm_default_tsc_scaling_ratio)
		_tsc = __scale_tsc(ratio, tsc);

	return _tsc;
}
EXPORT_SYMBOL_GPL(kvm_scale_tsc);

static u64 kvm_compute_tsc_offset(struct kvm_vcpu *vcpu, u64 target_tsc)
{
	u64 tsc;

	tsc = kvm_scale_tsc(vcpu, rdtsc());

	return target_tsc - tsc;
}

u64 kvm_read_l1_tsc(struct kvm_vcpu *vcpu, u64 host_tsc)
{
	u64 tsc_offset = kvm_x86_ops->read_l1_tsc_offset(vcpu);

	return tsc_offset + kvm_scale_tsc(vcpu, host_tsc);
}
EXPORT_SYMBOL_GPL(kvm_read_l1_tsc);

static void kvm_vcpu_write_tsc_offset(struct kvm_vcpu *vcpu, u64 offset)
{
	vcpu->arch.tsc_offset = kvm_x86_ops->write_l1_tsc_offset(vcpu, offset);
}

static inline bool kvm_check_tsc_unstable(void)
{
#ifdef CONFIG_X86_64
	/*
	 * TSC is marked unstable when we're running on Hyper-V,
	 * 'TSC page' clocksource is good.
	 */
	if (pvclock_gtod_data.clock.vclock_mode == VCLOCK_HVCLOCK)
		return false;
#endif
	return check_tsc_unstable();
}

void kvm_write_tsc(struct kvm_vcpu *vcpu, struct msr_data *msr)
{
	struct kvm *kvm = vcpu->kvm;
	u64 offset, ns, elapsed;
	unsigned long flags;
	bool matched;
	bool already_matched;
	u64 data = msr->data;
	bool synchronizing = false;

	raw_spin_lock_irqsave(&kvm->arch.tsc_write_lock, flags);
	offset = kvm_compute_tsc_offset(vcpu, data);
	ns = ktime_get_boot_ns();
	elapsed = ns - kvm->arch.last_tsc_nsec;

	if (vcpu->arch.virtual_tsc_khz) {
		if (data == 0 && msr->host_initiated) {
			/*
			 * detection of vcpu initialization -- need to sync
			 * with other vCPUs. This particularly helps to keep
			 * kvm_clock stable after CPU hotplug
			 */
			synchronizing = true;
		} else {
			u64 tsc_exp = kvm->arch.last_tsc_write +
						nsec_to_cycles(vcpu, elapsed);
			u64 tsc_hz = vcpu->arch.virtual_tsc_khz * 1000LL;
			/*
			 * Special case: TSC write with a small delta (1 second)
			 * of virtual cycle time against real time is
			 * interpreted as an attempt to synchronize the CPU.
			 */
			synchronizing = data < tsc_exp + tsc_hz &&
					data + tsc_hz > tsc_exp;
		}
	}

	/*
	 * For a reliable TSC, we can match TSC offsets, and for an unstable
	 * TSC, we add elapsed time in this computation.  We could let the
	 * compensation code attempt to catch up if we fall behind, but
	 * it's better to try to match offsets from the beginning.
         */
	if (synchronizing &&
	    vcpu->arch.virtual_tsc_khz == kvm->arch.last_tsc_khz) {
		if (!kvm_check_tsc_unstable()) {
			offset = kvm->arch.cur_tsc_offset;
			pr_debug("kvm: matched tsc offset for %llu\n", data);
		} else {
			u64 delta = nsec_to_cycles(vcpu, elapsed);
			data += delta;
			offset = kvm_compute_tsc_offset(vcpu, data);
			pr_debug("kvm: adjusted tsc offset by %llu\n", delta);
		}
		matched = true;
		already_matched = (vcpu->arch.this_tsc_generation == kvm->arch.cur_tsc_generation);
	} else {
		/*
		 * We split periods of matched TSC writes into generations.
		 * For each generation, we track the original measured
		 * nanosecond time, offset, and write, so if TSCs are in
		 * sync, we can match exact offset, and if not, we can match
		 * exact software computation in compute_guest_tsc()
		 *
		 * These values are tracked in kvm->arch.cur_xxx variables.
		 */
		kvm->arch.cur_tsc_generation++;
		kvm->arch.cur_tsc_nsec = ns;
		kvm->arch.cur_tsc_write = data;
		kvm->arch.cur_tsc_offset = offset;
		matched = false;
		pr_debug("kvm: new tsc generation %llu, clock %llu\n",
			 kvm->arch.cur_tsc_generation, data);
	}

	/*
	 * We also track th most recent recorded KHZ, write and time to
	 * allow the matching interval to be extended at each write.
	 */
	kvm->arch.last_tsc_nsec = ns;
	kvm->arch.last_tsc_write = data;
	kvm->arch.last_tsc_khz = vcpu->arch.virtual_tsc_khz;

	vcpu->arch.last_guest_tsc = data;

	/* Keep track of which generation this VCPU has synchronized to */
	vcpu->arch.this_tsc_generation = kvm->arch.cur_tsc_generation;
	vcpu->arch.this_tsc_nsec = kvm->arch.cur_tsc_nsec;
	vcpu->arch.this_tsc_write = kvm->arch.cur_tsc_write;

	if (!msr->host_initiated && guest_cpuid_has(vcpu, X86_FEATURE_TSC_ADJUST))
		update_ia32_tsc_adjust_msr(vcpu, offset);

	kvm_vcpu_write_tsc_offset(vcpu, offset);
	raw_spin_unlock_irqrestore(&kvm->arch.tsc_write_lock, flags);

	spin_lock(&kvm->arch.pvclock_gtod_sync_lock);
	if (!matched) {
		kvm->arch.nr_vcpus_matched_tsc = 0;
	} else if (!already_matched) {
		kvm->arch.nr_vcpus_matched_tsc++;
	}

	kvm_track_tsc_matching(vcpu);
	spin_unlock(&kvm->arch.pvclock_gtod_sync_lock);
}

EXPORT_SYMBOL_GPL(kvm_write_tsc);

static inline void adjust_tsc_offset_guest(struct kvm_vcpu *vcpu,
					   s64 adjustment)
{
	u64 tsc_offset = kvm_x86_ops->read_l1_tsc_offset(vcpu);
	kvm_vcpu_write_tsc_offset(vcpu, tsc_offset + adjustment);
}

static inline void adjust_tsc_offset_host(struct kvm_vcpu *vcpu, s64 adjustment)
{
	if (vcpu->arch.tsc_scaling_ratio != kvm_default_tsc_scaling_ratio)
		WARN_ON(adjustment < 0);
	adjustment = kvm_scale_tsc(vcpu, (u64) adjustment);
	adjust_tsc_offset_guest(vcpu, adjustment);
}

#ifdef CONFIG_X86_64

static u64 read_tsc(void)
{
	u64 ret = (u64)rdtsc_ordered();
	u64 last = pvclock_gtod_data.clock.cycle_last;

	if (likely(ret >= last))
		return ret;

	/*
	 * GCC likes to generate cmov here, but this branch is extremely
	 * predictable (it's just a function of time and the likely is
	 * very likely) and there's a data dependence, so force GCC
	 * to generate a branch instead.  I don't barrier() because
	 * we don't actually need a barrier, and if this function
	 * ever gets inlined it will generate worse code.
	 */
	asm volatile ("");
	return last;
}

static inline u64 vgettsc(u64 *tsc_timestamp, int *mode)
{
	long v;
	struct pvclock_gtod_data *gtod = &pvclock_gtod_data;
	u64 tsc_pg_val;

	switch (gtod->clock.vclock_mode) {
	case VCLOCK_HVCLOCK:
		tsc_pg_val = hv_read_tsc_page_tsc(hv_get_tsc_page(),
						  tsc_timestamp);
		if (tsc_pg_val != U64_MAX) {
			/* TSC page valid */
			*mode = VCLOCK_HVCLOCK;
			v = (tsc_pg_val - gtod->clock.cycle_last) &
				gtod->clock.mask;
		} else {
			/* TSC page invalid */
			*mode = VCLOCK_NONE;
		}
		break;
	case VCLOCK_TSC:
		*mode = VCLOCK_TSC;
		*tsc_timestamp = read_tsc();
		v = (*tsc_timestamp - gtod->clock.cycle_last) &
			gtod->clock.mask;
		break;
	default:
		*mode = VCLOCK_NONE;
	}

	if (*mode == VCLOCK_NONE)
		*tsc_timestamp = v = 0;

	return v * gtod->clock.mult;
}

static int do_monotonic_boot(s64 *t, u64 *tsc_timestamp)
{
	struct pvclock_gtod_data *gtod = &pvclock_gtod_data;
	unsigned long seq;
	int mode;
	u64 ns;

	do {
		seq = read_seqcount_begin(&gtod->seq);
		ns = gtod->nsec_base;
		ns += vgettsc(tsc_timestamp, &mode);
		ns >>= gtod->clock.shift;
		ns += gtod->boot_ns;
	} while (unlikely(read_seqcount_retry(&gtod->seq, seq)));
	*t = ns;

	return mode;
}

static int do_realtime(struct timespec64 *ts, u64 *tsc_timestamp)
{
	struct pvclock_gtod_data *gtod = &pvclock_gtod_data;
	unsigned long seq;
	int mode;
	u64 ns;

	do {
		seq = read_seqcount_begin(&gtod->seq);
		ts->tv_sec = gtod->wall_time_sec;
		ns = gtod->nsec_base;
		ns += vgettsc(tsc_timestamp, &mode);
		ns >>= gtod->clock.shift;
	} while (unlikely(read_seqcount_retry(&gtod->seq, seq)));

	ts->tv_sec += __iter_div_u64_rem(ns, NSEC_PER_SEC, &ns);
	ts->tv_nsec = ns;

	return mode;
}

/* returns true if host is using TSC based clocksource */
static bool kvm_get_time_and_clockread(s64 *kernel_ns, u64 *tsc_timestamp)
{
	/* checked again under seqlock below */
	if (!gtod_is_based_on_tsc(pvclock_gtod_data.clock.vclock_mode))
		return false;

	return gtod_is_based_on_tsc(do_monotonic_boot(kernel_ns,
						      tsc_timestamp));
}

/* returns true if host is using TSC based clocksource */
static bool kvm_get_walltime_and_clockread(struct timespec64 *ts,
					   u64 *tsc_timestamp)
{
	/* checked again under seqlock below */
	if (!gtod_is_based_on_tsc(pvclock_gtod_data.clock.vclock_mode))
		return false;

	return gtod_is_based_on_tsc(do_realtime(ts, tsc_timestamp));
}
#endif

/*
 *
 * Assuming a stable TSC across physical CPUS, and a stable TSC
 * across virtual CPUs, the following condition is possible.
 * Each numbered line represents an event visible to both
 * CPUs at the next numbered event.
 *
 * "timespecX" represents host monotonic time. "tscX" represents
 * RDTSC value.
 *
 * 		VCPU0 on CPU0		|	VCPU1 on CPU1
 *
 * 1.  read timespec0,tsc0
 * 2.					| timespec1 = timespec0 + N
 * 					| tsc1 = tsc0 + M
 * 3. transition to guest		| transition to guest
 * 4. ret0 = timespec0 + (rdtsc - tsc0) |
 * 5.				        | ret1 = timespec1 + (rdtsc - tsc1)
 * 				        | ret1 = timespec0 + N + (rdtsc - (tsc0 + M))
 *
 * Since ret0 update is visible to VCPU1 at time 5, to obey monotonicity:
 *
 * 	- ret0 < ret1
 *	- timespec0 + (rdtsc - tsc0) < timespec0 + N + (rdtsc - (tsc0 + M))
 *		...
 *	- 0 < N - M => M < N
 *
 * That is, when timespec0 != timespec1, M < N. Unfortunately that is not
 * always the case (the difference between two distinct xtime instances
 * might be smaller then the difference between corresponding TSC reads,
 * when updating guest vcpus pvclock areas).
 *
 * To avoid that problem, do not allow visibility of distinct
 * system_timestamp/tsc_timestamp values simultaneously: use a master
 * copy of host monotonic time values. Update that master copy
 * in lockstep.
 *
 * Rely on synchronization of host TSCs and guest TSCs for monotonicity.
 *
 */

static void pvclock_update_vm_gtod_copy(struct kvm *kvm)
{
#ifdef CONFIG_X86_64
	struct kvm_arch *ka = &kvm->arch;
	int vclock_mode;
	bool host_tsc_clocksource, vcpus_matched;

	vcpus_matched = (ka->nr_vcpus_matched_tsc + 1 ==
			atomic_read(&kvm->online_vcpus));

	/*
	 * If the host uses TSC clock, then passthrough TSC as stable
	 * to the guest.
	 */
	host_tsc_clocksource = kvm_get_time_and_clockread(
					&ka->master_kernel_ns,
					&ka->master_cycle_now);

	ka->use_master_clock = host_tsc_clocksource && vcpus_matched
				&& !ka->backwards_tsc_observed
				&& !ka->boot_vcpu_runs_old_kvmclock;

	if (ka->use_master_clock)
		atomic_set(&kvm_guest_has_master_clock, 1);

	vclock_mode = pvclock_gtod_data.clock.vclock_mode;
	trace_kvm_update_master_clock(ka->use_master_clock, vclock_mode,
					vcpus_matched);
#endif
}

void kvm_make_mclock_inprogress_request(struct kvm *kvm)
{
	kvm_make_all_cpus_request(kvm, KVM_REQ_MCLOCK_INPROGRESS);
}

static void kvm_gen_update_masterclock(struct kvm *kvm)
{
#ifdef CONFIG_X86_64
	int i;
	struct kvm_vcpu *vcpu;
	struct kvm_arch *ka = &kvm->arch;

	spin_lock(&ka->pvclock_gtod_sync_lock);
	kvm_make_mclock_inprogress_request(kvm);
	/* no guest entries from this point */
	pvclock_update_vm_gtod_copy(kvm);

	kvm_for_each_vcpu(i, vcpu, kvm)
		kvm_make_request(KVM_REQ_CLOCK_UPDATE, vcpu);

	/* guest entries allowed */
	kvm_for_each_vcpu(i, vcpu, kvm)
		kvm_clear_request(KVM_REQ_MCLOCK_INPROGRESS, vcpu);

	spin_unlock(&ka->pvclock_gtod_sync_lock);
#endif
}

u64 get_kvmclock_ns(struct kvm *kvm)
{
	struct kvm_arch *ka = &kvm->arch;
	struct pvclock_vcpu_time_info hv_clock;
	u64 ret;

	spin_lock(&ka->pvclock_gtod_sync_lock);
	if (!ka->use_master_clock) {
		spin_unlock(&ka->pvclock_gtod_sync_lock);
		return ktime_get_boot_ns() + ka->kvmclock_offset;
	}

	hv_clock.tsc_timestamp = ka->master_cycle_now;
	hv_clock.system_time = ka->master_kernel_ns + ka->kvmclock_offset;
	spin_unlock(&ka->pvclock_gtod_sync_lock);

	/* both __this_cpu_read() and rdtsc() should be on the same cpu */
	get_cpu();

	if (__this_cpu_read(cpu_tsc_khz)) {
		kvm_get_time_scale(NSEC_PER_SEC, __this_cpu_read(cpu_tsc_khz) * 1000LL,
				   &hv_clock.tsc_shift,
				   &hv_clock.tsc_to_system_mul);
		ret = __pvclock_read_cycles(&hv_clock, rdtsc());
	} else
		ret = ktime_get_boot_ns() + ka->kvmclock_offset;

	put_cpu();

	return ret;
}

static void kvm_setup_pvclock_page(struct kvm_vcpu *v)
{
	struct kvm_vcpu_arch *vcpu = &v->arch;
	struct pvclock_vcpu_time_info guest_hv_clock;

	if (unlikely(kvm_read_guest_cached(v->kvm, &vcpu->pv_time,
		&guest_hv_clock, sizeof(guest_hv_clock))))
		return;

	/* This VCPU is paused, but it's legal for a guest to read another
	 * VCPU's kvmclock, so we really have to follow the specification where
	 * it says that version is odd if data is being modified, and even after
	 * it is consistent.
	 *
	 * Version field updates must be kept separate.  This is because
	 * kvm_write_guest_cached might use a "rep movs" instruction, and
	 * writes within a string instruction are weakly ordered.  So there
	 * are three writes overall.
	 *
	 * As a small optimization, only write the version field in the first
	 * and third write.  The vcpu->pv_time cache is still valid, because the
	 * version field is the first in the struct.
	 */
	BUILD_BUG_ON(offsetof(struct pvclock_vcpu_time_info, version) != 0);

	if (guest_hv_clock.version & 1)
		++guest_hv_clock.version;  /* first time write, random junk */

	vcpu->hv_clock.version = guest_hv_clock.version + 1;
	kvm_write_guest_cached(v->kvm, &vcpu->pv_time,
				&vcpu->hv_clock,
				sizeof(vcpu->hv_clock.version));

	smp_wmb();

	/* retain PVCLOCK_GUEST_STOPPED if set in guest copy */
	vcpu->hv_clock.flags |= (guest_hv_clock.flags & PVCLOCK_GUEST_STOPPED);

	if (vcpu->pvclock_set_guest_stopped_request) {
		vcpu->hv_clock.flags |= PVCLOCK_GUEST_STOPPED;
		vcpu->pvclock_set_guest_stopped_request = false;
	}

	trace_kvm_pvclock_update(v->vcpu_id, &vcpu->hv_clock);

	kvm_write_guest_cached(v->kvm, &vcpu->pv_time,
				&vcpu->hv_clock,
				sizeof(vcpu->hv_clock));

	smp_wmb();

	vcpu->hv_clock.version++;
	kvm_write_guest_cached(v->kvm, &vcpu->pv_time,
				&vcpu->hv_clock,
				sizeof(vcpu->hv_clock.version));
}

static int kvm_guest_time_update(struct kvm_vcpu *v)
{
	unsigned long flags, tgt_tsc_khz;
	struct kvm_vcpu_arch *vcpu = &v->arch;
	struct kvm_arch *ka = &v->kvm->arch;
	s64 kernel_ns;
	u64 tsc_timestamp, host_tsc;
	u8 pvclock_flags;
	bool use_master_clock;

	kernel_ns = 0;
	host_tsc = 0;

	/*
	 * If the host uses TSC clock, then passthrough TSC as stable
	 * to the guest.
	 */
	spin_lock(&ka->pvclock_gtod_sync_lock);
	use_master_clock = ka->use_master_clock;
	if (use_master_clock) {
		host_tsc = ka->master_cycle_now;
		kernel_ns = ka->master_kernel_ns;
	}
	spin_unlock(&ka->pvclock_gtod_sync_lock);

	/* Keep irq disabled to prevent changes to the clock */
	local_irq_save(flags);
	tgt_tsc_khz = __this_cpu_read(cpu_tsc_khz);
	if (unlikely(tgt_tsc_khz == 0)) {
		local_irq_restore(flags);
		kvm_make_request(KVM_REQ_CLOCK_UPDATE, v);
		return 1;
	}
	if (!use_master_clock) {
		host_tsc = rdtsc();
		kernel_ns = ktime_get_boot_ns();
	}

	tsc_timestamp = kvm_read_l1_tsc(v, host_tsc);

	/*
	 * We may have to catch up the TSC to match elapsed wall clock
	 * time for two reasons, even if kvmclock is used.
	 *   1) CPU could have been running below the maximum TSC rate
	 *   2) Broken TSC compensation resets the base at each VCPU
	 *      entry to avoid unknown leaps of TSC even when running
	 *      again on the same CPU.  This may cause apparent elapsed
	 *      time to disappear, and the guest to stand still or run
	 *	very slowly.
	 */
	if (vcpu->tsc_catchup) {
		u64 tsc = compute_guest_tsc(v, kernel_ns);
		if (tsc > tsc_timestamp) {
			adjust_tsc_offset_guest(v, tsc - tsc_timestamp);
			tsc_timestamp = tsc;
		}
	}

	local_irq_restore(flags);

	/* With all the info we got, fill in the values */

	if (kvm_has_tsc_control)
		tgt_tsc_khz = kvm_scale_tsc(v, tgt_tsc_khz);

	if (unlikely(vcpu->hw_tsc_khz != tgt_tsc_khz)) {
		kvm_get_time_scale(NSEC_PER_SEC, tgt_tsc_khz * 1000LL,
				   &vcpu->hv_clock.tsc_shift,
				   &vcpu->hv_clock.tsc_to_system_mul);
		vcpu->hw_tsc_khz = tgt_tsc_khz;
	}

	vcpu->hv_clock.tsc_timestamp = tsc_timestamp;
	vcpu->hv_clock.system_time = kernel_ns + v->kvm->arch.kvmclock_offset;
	vcpu->last_guest_tsc = tsc_timestamp;

	/* If the host uses TSC clocksource, then it is stable */
	pvclock_flags = 0;
	if (use_master_clock)
		pvclock_flags |= PVCLOCK_TSC_STABLE_BIT;

	vcpu->hv_clock.flags = pvclock_flags;

	if (vcpu->pv_time_enabled)
		kvm_setup_pvclock_page(v);
	if (v == kvm_get_vcpu(v->kvm, 0))
		kvm_hv_setup_tsc_page(v->kvm, &vcpu->hv_clock);
	return 0;
}

/*
 * kvmclock updates which are isolated to a given vcpu, such as
 * vcpu->cpu migration, should not allow system_timestamp from
 * the rest of the vcpus to remain static. Otherwise ntp frequency
 * correction applies to one vcpu's system_timestamp but not
 * the others.
 *
 * So in those cases, request a kvmclock update for all vcpus.
 * We need to rate-limit these requests though, as they can
 * considerably slow guests that have a large number of vcpus.
 * The time for a remote vcpu to update its kvmclock is bound
 * by the delay we use to rate-limit the updates.
 */

#define KVMCLOCK_UPDATE_DELAY msecs_to_jiffies(100)

static void kvmclock_update_fn(struct work_struct *work)
{
	int i;
	struct delayed_work *dwork = to_delayed_work(work);
	struct kvm_arch *ka = container_of(dwork, struct kvm_arch,
					   kvmclock_update_work);
	struct kvm *kvm = container_of(ka, struct kvm, arch);
	struct kvm_vcpu *vcpu;

	kvm_for_each_vcpu(i, vcpu, kvm) {
		kvm_make_request(KVM_REQ_CLOCK_UPDATE, vcpu);
		kvm_vcpu_kick(vcpu);
	}
}

static void kvm_gen_kvmclock_update(struct kvm_vcpu *v)
{
	struct kvm *kvm = v->kvm;

	kvm_make_request(KVM_REQ_CLOCK_UPDATE, v);
	schedule_delayed_work(&kvm->arch.kvmclock_update_work,
					KVMCLOCK_UPDATE_DELAY);
}

#define KVMCLOCK_SYNC_PERIOD (300 * HZ)

static void kvmclock_sync_fn(struct work_struct *work)
{
	struct delayed_work *dwork = to_delayed_work(work);
	struct kvm_arch *ka = container_of(dwork, struct kvm_arch,
					   kvmclock_sync_work);
	struct kvm *kvm = container_of(ka, struct kvm, arch);

	if (!kvmclock_periodic_sync)
		return;

	schedule_delayed_work(&kvm->arch.kvmclock_update_work, 0);
	schedule_delayed_work(&kvm->arch.kvmclock_sync_work,
					KVMCLOCK_SYNC_PERIOD);
}

static int set_msr_mce(struct kvm_vcpu *vcpu, struct msr_data *msr_info)
{
	u64 mcg_cap = vcpu->arch.mcg_cap;
	unsigned bank_num = mcg_cap & 0xff;
	u32 msr = msr_info->index;
	u64 data = msr_info->data;

	switch (msr) {
	case MSR_IA32_MCG_STATUS:
		vcpu->arch.mcg_status = data;
		break;
	case MSR_IA32_MCG_CTL:
		if (!(mcg_cap & MCG_CTL_P) &&
		    (data || !msr_info->host_initiated))
			return 1;
		if (data != 0 && data != ~(u64)0)
			return 1;
		vcpu->arch.mcg_ctl = data;
		break;
	default:
		if (msr >= MSR_IA32_MC0_CTL &&
		    msr < MSR_IA32_MCx_CTL(bank_num)) {
			u32 offset = msr - MSR_IA32_MC0_CTL;
			u32 num_offset = MSR_IA32_MCx_CTL(bank_num) -
			    MSR_IA32_MC0_CTL;
			/* only 0 or all 1s can be written to IA32_MCi_CTL
			 * some Linux kernels though clear bit 10 in bank 4 to
			 * workaround a BIOS/GART TBL issue on AMD K8s, ignore
			 * this to avoid an uncatched #GP in the guest
			 */
			if ((offset & 0x3) == 0 &&
			    data != 0 && (data | (1 << 10)) != ~(u64)0)
				return -1;
			if (!msr_info->host_initiated &&
				(offset & 0x3) == 1 && data != 0)
				return -1;
			offset = array_index_nospec(offset, num_offset);
			vcpu->arch.mce_banks[offset] = data;
			break;
		}
		return 1;
	}
	return 0;
}

static int xen_hvm_config(struct kvm_vcpu *vcpu, u64 data)
{
	struct kvm *kvm = vcpu->kvm;
	int lm = is_long_mode(vcpu);
	u8 *blob_addr = lm ? (u8 *)(long)kvm->arch.xen_hvm_config.blob_addr_64
		: (u8 *)(long)kvm->arch.xen_hvm_config.blob_addr_32;
	u8 blob_size = lm ? kvm->arch.xen_hvm_config.blob_size_64
		: kvm->arch.xen_hvm_config.blob_size_32;
	u32 page_num = data & ~PAGE_MASK;
	u64 page_addr = data & PAGE_MASK;
	u8 *page;
	int r;

	r = -E2BIG;
	if (page_num >= blob_size)
		goto out;
	r = -ENOMEM;
	page = memdup_user(blob_addr + (page_num * PAGE_SIZE), PAGE_SIZE);
	if (IS_ERR(page)) {
		r = PTR_ERR(page);
		goto out;
	}
	if (kvm_vcpu_write_guest(vcpu, page_addr, page, PAGE_SIZE))
		goto out_free;
	r = 0;
out_free:
	kfree(page);
out:
	return r;
}

static int kvm_pv_enable_async_pf(struct kvm_vcpu *vcpu, u64 data)
{
	gpa_t gpa = data & ~0x3f;

	/* Bits 3:5 are reserved, Should be zero */
	if (data & 0x38)
		return 1;

	vcpu->arch.apf.msr_val = data;

	if (!(data & KVM_ASYNC_PF_ENABLED)) {
		kvm_clear_async_pf_completion_queue(vcpu);
		kvm_async_pf_hash_reset(vcpu);
		return 0;
	}

	if (kvm_gfn_to_hva_cache_init(vcpu->kvm, &vcpu->arch.apf.data, gpa,
					sizeof(u32)))
		return 1;

	vcpu->arch.apf.send_user_only = !(data & KVM_ASYNC_PF_SEND_ALWAYS);
	vcpu->arch.apf.delivery_as_pf_vmexit = data & KVM_ASYNC_PF_DELIVERY_AS_PF_VMEXIT;
	kvm_async_pf_wakeup_all(vcpu);
	return 0;
}

static void kvmclock_reset(struct kvm_vcpu *vcpu)
{
	vcpu->arch.pv_time_enabled = false;
}

static void kvm_vcpu_flush_tlb(struct kvm_vcpu *vcpu, bool invalidate_gpa)
{
	++vcpu->stat.tlb_flush;
	kvm_x86_ops->tlb_flush(vcpu, invalidate_gpa);
}

static void record_steal_time(struct kvm_vcpu *vcpu)
{
	if (!(vcpu->arch.st.msr_val & KVM_MSR_ENABLED))
		return;

	if (unlikely(kvm_read_guest_cached(vcpu->kvm, &vcpu->arch.st.stime,
		&vcpu->arch.st.steal, sizeof(struct kvm_steal_time))))
		return;

	/*
	 * Doing a TLB flush here, on the guest's behalf, can avoid
	 * expensive IPIs.
	 */
	if (xchg(&vcpu->arch.st.steal.preempted, 0) & KVM_VCPU_FLUSH_TLB)
		kvm_vcpu_flush_tlb(vcpu, false);

	if (vcpu->arch.st.steal.version & 1)
		vcpu->arch.st.steal.version += 1;  /* first time write, random junk */

	vcpu->arch.st.steal.version += 1;

	kvm_write_guest_cached(vcpu->kvm, &vcpu->arch.st.stime,
		&vcpu->arch.st.steal, sizeof(struct kvm_steal_time));

	smp_wmb();

	vcpu->arch.st.steal.steal += current->sched_info.run_delay -
		vcpu->arch.st.last_steal;
	vcpu->arch.st.last_steal = current->sched_info.run_delay;

	kvm_write_guest_cached(vcpu->kvm, &vcpu->arch.st.stime,
		&vcpu->arch.st.steal, sizeof(struct kvm_steal_time));

	smp_wmb();

	vcpu->arch.st.steal.version += 1;

	kvm_write_guest_cached(vcpu->kvm, &vcpu->arch.st.stime,
		&vcpu->arch.st.steal, sizeof(struct kvm_steal_time));
}

int kvm_set_msr_common(struct kvm_vcpu *vcpu, struct msr_data *msr_info)
{
	bool pr = false;
	u32 msr = msr_info->index;
	u64 data = msr_info->data;

	switch (msr) {
	case MSR_AMD64_NB_CFG:
	case MSR_IA32_UCODE_WRITE:
	case MSR_VM_HSAVE_PA:
	case MSR_AMD64_PATCH_LOADER:
	case MSR_AMD64_BU_CFG2:
	case MSR_AMD64_DC_CFG:
	case MSR_F15H_EX_CFG:
		break;

	case MSR_IA32_UCODE_REV:
		if (msr_info->host_initiated)
			vcpu->arch.microcode_version = data;
		break;
	case MSR_IA32_ARCH_CAPABILITIES:
		if (!msr_info->host_initiated)
			return 1;
		vcpu->arch.arch_capabilities = data;
		break;
	case MSR_EFER:
		return set_efer(vcpu, msr_info);
	case MSR_K7_HWCR:
		data &= ~(u64)0x40;	/* ignore flush filter disable */
		data &= ~(u64)0x100;	/* ignore ignne emulation enable */
		data &= ~(u64)0x8;	/* ignore TLB cache disable */
		data &= ~(u64)0x40000;  /* ignore Mc status write enable */
		if (data != 0) {
			vcpu_unimpl(vcpu, "unimplemented HWCR wrmsr: 0x%llx\n",
				    data);
			return 1;
		}
		break;
	case MSR_FAM10H_MMIO_CONF_BASE:
		if (data != 0) {
			vcpu_unimpl(vcpu, "unimplemented MMIO_CONF_BASE wrmsr: "
				    "0x%llx\n", data);
			return 1;
		}
		break;
	case MSR_IA32_DEBUGCTLMSR:
		if (!data) {
			/* We support the non-activated case already */
			break;
		} else if (data & ~(DEBUGCTLMSR_LBR | DEBUGCTLMSR_BTF)) {
			/* Values other than LBR and BTF are vendor-specific,
			   thus reserved and should throw a #GP */
			return 1;
		}
		vcpu_unimpl(vcpu, "%s: MSR_IA32_DEBUGCTLMSR 0x%llx, nop\n",
			    __func__, data);
		break;
	case 0x200 ... 0x2ff:
		return kvm_mtrr_set_msr(vcpu, msr, data);
	case MSR_IA32_APICBASE:
		return kvm_set_apic_base(vcpu, msr_info);
	case APIC_BASE_MSR ... APIC_BASE_MSR + 0x3ff:
		return kvm_x2apic_msr_write(vcpu, msr, data);
	case MSR_IA32_TSCDEADLINE:
		kvm_set_lapic_tscdeadline_msr(vcpu, data);
		break;
	case MSR_IA32_TSC_ADJUST:
		if (guest_cpuid_has(vcpu, X86_FEATURE_TSC_ADJUST)) {
			if (!msr_info->host_initiated) {
				s64 adj = data - vcpu->arch.ia32_tsc_adjust_msr;
				adjust_tsc_offset_guest(vcpu, adj);
			}
			vcpu->arch.ia32_tsc_adjust_msr = data;
		}
		break;
	case MSR_IA32_MISC_ENABLE:
		vcpu->arch.ia32_misc_enable_msr = data;
		break;
	case MSR_IA32_SMBASE:
		if (!msr_info->host_initiated)
			return 1;
		vcpu->arch.smbase = data;
		break;
	case MSR_IA32_TSC:
		kvm_write_tsc(vcpu, msr_info);
		break;
	case MSR_SMI_COUNT:
		if (!msr_info->host_initiated)
			return 1;
		vcpu->arch.smi_count = data;
		break;
	case MSR_KVM_WALL_CLOCK_NEW:
	case MSR_KVM_WALL_CLOCK:
		vcpu->kvm->arch.wall_clock = data;
		kvm_write_wall_clock(vcpu->kvm, data);
		break;
	case MSR_KVM_SYSTEM_TIME_NEW:
	case MSR_KVM_SYSTEM_TIME: {
		struct kvm_arch *ka = &vcpu->kvm->arch;

		kvmclock_reset(vcpu);

		if (vcpu->vcpu_id == 0 && !msr_info->host_initiated) {
			bool tmp = (msr == MSR_KVM_SYSTEM_TIME);

			if (ka->boot_vcpu_runs_old_kvmclock != tmp)
				kvm_make_request(KVM_REQ_MASTERCLOCK_UPDATE, vcpu);

			ka->boot_vcpu_runs_old_kvmclock = tmp;
		}

		vcpu->arch.time = data;
		kvm_make_request(KVM_REQ_GLOBAL_CLOCK_UPDATE, vcpu);

		/* we verify if the enable bit is set... */
		if (!(data & 1))
			break;

		if (kvm_gfn_to_hva_cache_init(vcpu->kvm,
		     &vcpu->arch.pv_time, data & ~1ULL,
		     sizeof(struct pvclock_vcpu_time_info)))
			vcpu->arch.pv_time_enabled = false;
		else
			vcpu->arch.pv_time_enabled = true;

		break;
	}
	case MSR_KVM_ASYNC_PF_EN:
		if (kvm_pv_enable_async_pf(vcpu, data))
			return 1;
		break;
	case MSR_KVM_STEAL_TIME:

		if (unlikely(!sched_info_on()))
			return 1;

		if (data & KVM_STEAL_RESERVED_MASK)
			return 1;

		if (kvm_gfn_to_hva_cache_init(vcpu->kvm, &vcpu->arch.st.stime,
						data & KVM_STEAL_VALID_BITS,
						sizeof(struct kvm_steal_time)))
			return 1;

		vcpu->arch.st.msr_val = data;

		if (!(data & KVM_MSR_ENABLED))
			break;

		kvm_make_request(KVM_REQ_STEAL_UPDATE, vcpu);

		break;
	case MSR_KVM_PV_EOI_EN:
		if (kvm_lapic_enable_pv_eoi(vcpu, data, sizeof(u8)))
			return 1;
		break;

	case MSR_KVM_POLL_CONTROL:
		/* only enable bit supported */
		if (data & (-1ULL << 1))
			return 1;

		vcpu->arch.msr_kvm_poll_control = data;
		break;

	case MSR_IA32_MCG_CTL:
	case MSR_IA32_MCG_STATUS:
	case MSR_IA32_MC0_CTL ... MSR_IA32_MCx_CTL(KVM_MAX_MCE_BANKS) - 1:
		return set_msr_mce(vcpu, msr_info);

	case MSR_K7_PERFCTR0 ... MSR_K7_PERFCTR3:
	case MSR_P6_PERFCTR0 ... MSR_P6_PERFCTR1:
		pr = true; /* fall through */
	case MSR_K7_EVNTSEL0 ... MSR_K7_EVNTSEL3:
	case MSR_P6_EVNTSEL0 ... MSR_P6_EVNTSEL1:
		if (kvm_pmu_is_valid_msr(vcpu, msr))
			return kvm_pmu_set_msr(vcpu, msr_info);

		if (pr || data != 0)
			vcpu_unimpl(vcpu, "disabled perfctr wrmsr: "
				    "0x%x data 0x%llx\n", msr, data);
		break;
	case MSR_K7_CLK_CTL:
		/*
		 * Ignore all writes to this no longer documented MSR.
		 * Writes are only relevant for old K7 processors,
		 * all pre-dating SVM, but a recommended workaround from
		 * AMD for these chips. It is possible to specify the
		 * affected processor models on the command line, hence
		 * the need to ignore the workaround.
		 */
		break;
	case HV_X64_MSR_GUEST_OS_ID ... HV_X64_MSR_SINT15:
	case HV_X64_MSR_CRASH_P0 ... HV_X64_MSR_CRASH_P4:
	case HV_X64_MSR_CRASH_CTL:
	case HV_X64_MSR_STIMER0_CONFIG ... HV_X64_MSR_STIMER3_COUNT:
	case HV_X64_MSR_REENLIGHTENMENT_CONTROL:
	case HV_X64_MSR_TSC_EMULATION_CONTROL:
	case HV_X64_MSR_TSC_EMULATION_STATUS:
		return kvm_hv_set_msr_common(vcpu, msr, data,
					     msr_info->host_initiated);
	case MSR_IA32_BBL_CR_CTL3:
		/* Drop writes to this legacy MSR -- see rdmsr
		 * counterpart for further detail.
		 */
		if (report_ignored_msrs)
			vcpu_unimpl(vcpu, "ignored wrmsr: 0x%x data 0x%llx\n",
				msr, data);
		break;
	case MSR_AMD64_OSVW_ID_LENGTH:
		if (!guest_cpuid_has(vcpu, X86_FEATURE_OSVW))
			return 1;
		vcpu->arch.osvw.length = data;
		break;
	case MSR_AMD64_OSVW_STATUS:
		if (!guest_cpuid_has(vcpu, X86_FEATURE_OSVW))
			return 1;
		vcpu->arch.osvw.status = data;
		break;
	case MSR_PLATFORM_INFO:
		if (!msr_info->host_initiated ||
		    (!(data & MSR_PLATFORM_INFO_CPUID_FAULT) &&
		     cpuid_fault_enabled(vcpu)))
			return 1;
		vcpu->arch.msr_platform_info = data;
		break;
	case MSR_MISC_FEATURES_ENABLES:
		if (data & ~MSR_MISC_FEATURES_ENABLES_CPUID_FAULT ||
		    (data & MSR_MISC_FEATURES_ENABLES_CPUID_FAULT &&
		     !supports_cpuid_fault(vcpu)))
			return 1;
		vcpu->arch.msr_misc_features_enables = data;
		break;
	default:
		if (msr && (msr == vcpu->kvm->arch.xen_hvm_config.msr))
			return xen_hvm_config(vcpu, data);
		if (kvm_pmu_is_valid_msr(vcpu, msr))
			return kvm_pmu_set_msr(vcpu, msr_info);
		if (!ignore_msrs) {
			vcpu_debug_ratelimited(vcpu, "unhandled wrmsr: 0x%x data 0x%llx\n",
				    msr, data);
			return 1;
		} else {
			if (report_ignored_msrs)
				vcpu_unimpl(vcpu,
					"ignored wrmsr: 0x%x data 0x%llx\n",
					msr, data);
			break;
		}
	}
	return 0;
}
EXPORT_SYMBOL_GPL(kvm_set_msr_common);


/*
 * Reads an msr value (of 'msr_index') into 'pdata'.
 * Returns 0 on success, non-0 otherwise.
 * Assumes vcpu_load() was already called.
 */
int kvm_get_msr(struct kvm_vcpu *vcpu, struct msr_data *msr)
{
	return kvm_x86_ops->get_msr(vcpu, msr);
}
EXPORT_SYMBOL_GPL(kvm_get_msr);

static int get_msr_mce(struct kvm_vcpu *vcpu, u32 msr, u64 *pdata, bool host)
{
	u64 data;
	u64 mcg_cap = vcpu->arch.mcg_cap;
	unsigned bank_num = mcg_cap & 0xff;

	switch (msr) {
	case MSR_IA32_P5_MC_ADDR:
	case MSR_IA32_P5_MC_TYPE:
		data = 0;
		break;
	case MSR_IA32_MCG_CAP:
		data = vcpu->arch.mcg_cap;
		break;
	case MSR_IA32_MCG_CTL:
		if (!(mcg_cap & MCG_CTL_P) && !host)
			return 1;
		data = vcpu->arch.mcg_ctl;
		break;
	case MSR_IA32_MCG_STATUS:
		data = vcpu->arch.mcg_status;
		break;
	default:
		if (msr >= MSR_IA32_MC0_CTL &&
		    msr < MSR_IA32_MCx_CTL(bank_num)) {
			u32 offset = msr - MSR_IA32_MC0_CTL;
			u32 num_offset = MSR_IA32_MCx_CTL(bank_num) -
			    MSR_IA32_MC0_CTL;
			offset = array_index_nospec(offset, num_offset);
			data = vcpu->arch.mce_banks[offset];
			break;
		}
		return 1;
	}
	*pdata = data;
	return 0;
}

int kvm_get_msr_common(struct kvm_vcpu *vcpu, struct msr_data *msr_info)
{
	switch (msr_info->index) {
	case MSR_IA32_PLATFORM_ID:
	case MSR_IA32_EBL_CR_POWERON:
	case MSR_IA32_DEBUGCTLMSR:
	case MSR_IA32_LASTBRANCHFROMIP:
	case MSR_IA32_LASTBRANCHTOIP:
	case MSR_IA32_LASTINTFROMIP:
	case MSR_IA32_LASTINTTOIP:
	case MSR_K8_SYSCFG:
	case MSR_K8_TSEG_ADDR:
	case MSR_K8_TSEG_MASK:
	case MSR_K7_HWCR:
	case MSR_VM_HSAVE_PA:
	case MSR_K8_INT_PENDING_MSG:
	case MSR_AMD64_NB_CFG:
	case MSR_FAM10H_MMIO_CONF_BASE:
	case MSR_AMD64_BU_CFG2:
	case MSR_IA32_PERF_CTL:
	case MSR_AMD64_DC_CFG:
	case MSR_F15H_EX_CFG:
		msr_info->data = 0;
		break;
	case MSR_F15H_PERF_CTL0 ... MSR_F15H_PERF_CTR5:
	case MSR_K7_EVNTSEL0 ... MSR_K7_EVNTSEL3:
	case MSR_K7_PERFCTR0 ... MSR_K7_PERFCTR3:
	case MSR_P6_PERFCTR0 ... MSR_P6_PERFCTR1:
	case MSR_P6_EVNTSEL0 ... MSR_P6_EVNTSEL1:
		if (kvm_pmu_is_valid_msr(vcpu, msr_info->index))
			return kvm_pmu_get_msr(vcpu, msr_info->index, &msr_info->data);
		msr_info->data = 0;
		break;
	case MSR_IA32_UCODE_REV:
		msr_info->data = vcpu->arch.microcode_version;
		break;
	case MSR_IA32_ARCH_CAPABILITIES:
		if (!msr_info->host_initiated &&
		    !guest_cpuid_has(vcpu, X86_FEATURE_ARCH_CAPABILITIES))
			return 1;
		msr_info->data = vcpu->arch.arch_capabilities;
		break;
	case MSR_IA32_TSC:
		msr_info->data = kvm_scale_tsc(vcpu, rdtsc()) + vcpu->arch.tsc_offset;
		break;
	case MSR_MTRRcap:
	case 0x200 ... 0x2ff:
		return kvm_mtrr_get_msr(vcpu, msr_info->index, &msr_info->data);
	case 0xcd: /* fsb frequency */
		msr_info->data = 3;
		break;
		/*
		 * MSR_EBC_FREQUENCY_ID
		 * Conservative value valid for even the basic CPU models.
		 * Models 0,1: 000 in bits 23:21 indicating a bus speed of
		 * 100MHz, model 2 000 in bits 18:16 indicating 100MHz,
		 * and 266MHz for model 3, or 4. Set Core Clock
		 * Frequency to System Bus Frequency Ratio to 1 (bits
		 * 31:24) even though these are only valid for CPU
		 * models > 2, however guests may end up dividing or
		 * multiplying by zero otherwise.
		 */
	case MSR_EBC_FREQUENCY_ID:
		msr_info->data = 1 << 24;
		break;
	case MSR_IA32_APICBASE:
		msr_info->data = kvm_get_apic_base(vcpu);
		break;
	case APIC_BASE_MSR ... APIC_BASE_MSR + 0x3ff:
		return kvm_x2apic_msr_read(vcpu, msr_info->index, &msr_info->data);
		break;
	case MSR_IA32_TSCDEADLINE:
		msr_info->data = kvm_get_lapic_tscdeadline_msr(vcpu);
		break;
	case MSR_IA32_TSC_ADJUST:
		msr_info->data = (u64)vcpu->arch.ia32_tsc_adjust_msr;
		break;
	case MSR_IA32_MISC_ENABLE:
		msr_info->data = vcpu->arch.ia32_misc_enable_msr;
		break;
	case MSR_IA32_SMBASE:
		if (!msr_info->host_initiated)
			return 1;
		msr_info->data = vcpu->arch.smbase;
		break;
	case MSR_SMI_COUNT:
		msr_info->data = vcpu->arch.smi_count;
		break;
	case MSR_IA32_PERF_STATUS:
		/* TSC increment by tick */
		msr_info->data = 1000ULL;
		/* CPU multiplier */
		msr_info->data |= (((uint64_t)4ULL) << 40);
		break;
	case MSR_EFER:
		msr_info->data = vcpu->arch.efer;
		break;
	case MSR_KVM_WALL_CLOCK:
	case MSR_KVM_WALL_CLOCK_NEW:
		msr_info->data = vcpu->kvm->arch.wall_clock;
		break;
	case MSR_KVM_SYSTEM_TIME:
	case MSR_KVM_SYSTEM_TIME_NEW:
		msr_info->data = vcpu->arch.time;
		break;
	case MSR_KVM_ASYNC_PF_EN:
		msr_info->data = vcpu->arch.apf.msr_val;
		break;
	case MSR_KVM_STEAL_TIME:
		msr_info->data = vcpu->arch.st.msr_val;
		break;
	case MSR_KVM_PV_EOI_EN:
		msr_info->data = vcpu->arch.pv_eoi.msr_val;
		break;
	case MSR_KVM_POLL_CONTROL:
		msr_info->data = vcpu->arch.msr_kvm_poll_control;
		break;
	case MSR_IA32_P5_MC_ADDR:
	case MSR_IA32_P5_MC_TYPE:
	case MSR_IA32_MCG_CAP:
	case MSR_IA32_MCG_CTL:
	case MSR_IA32_MCG_STATUS:
	case MSR_IA32_MC0_CTL ... MSR_IA32_MCx_CTL(KVM_MAX_MCE_BANKS) - 1:
		return get_msr_mce(vcpu, msr_info->index, &msr_info->data,
				   msr_info->host_initiated);
	case MSR_K7_CLK_CTL:
		/*
		 * Provide expected ramp-up count for K7. All other
		 * are set to zero, indicating minimum divisors for
		 * every field.
		 *
		 * This prevents guest kernels on AMD host with CPU
		 * type 6, model 8 and higher from exploding due to
		 * the rdmsr failing.
		 */
		msr_info->data = 0x20000000;
		break;
	case HV_X64_MSR_GUEST_OS_ID ... HV_X64_MSR_SINT15:
	case HV_X64_MSR_CRASH_P0 ... HV_X64_MSR_CRASH_P4:
	case HV_X64_MSR_CRASH_CTL:
	case HV_X64_MSR_STIMER0_CONFIG ... HV_X64_MSR_STIMER3_COUNT:
	case HV_X64_MSR_REENLIGHTENMENT_CONTROL:
	case HV_X64_MSR_TSC_EMULATION_CONTROL:
	case HV_X64_MSR_TSC_EMULATION_STATUS:
		return kvm_hv_get_msr_common(vcpu,
					     msr_info->index, &msr_info->data,
					     msr_info->host_initiated);
		break;
	case MSR_IA32_BBL_CR_CTL3:
		/* This legacy MSR exists but isn't fully documented in current
		 * silicon.  It is however accessed by winxp in very narrow
		 * scenarios where it sets bit #19, itself documented as
		 * a "reserved" bit.  Best effort attempt to source coherent
		 * read data here should the balance of the register be
		 * interpreted by the guest:
		 *
		 * L2 cache control register 3: 64GB range, 256KB size,
		 * enabled, latency 0x1, configured
		 */
		msr_info->data = 0xbe702111;
		break;
	case MSR_AMD64_OSVW_ID_LENGTH:
		if (!guest_cpuid_has(vcpu, X86_FEATURE_OSVW))
			return 1;
		msr_info->data = vcpu->arch.osvw.length;
		break;
	case MSR_AMD64_OSVW_STATUS:
		if (!guest_cpuid_has(vcpu, X86_FEATURE_OSVW))
			return 1;
		msr_info->data = vcpu->arch.osvw.status;
		break;
	case MSR_PLATFORM_INFO:
		if (!msr_info->host_initiated &&
		    !vcpu->kvm->arch.guest_can_read_msr_platform_info)
			return 1;
		msr_info->data = vcpu->arch.msr_platform_info;
		break;
	case MSR_MISC_FEATURES_ENABLES:
		msr_info->data = vcpu->arch.msr_misc_features_enables;
		break;
	default:
		if (kvm_pmu_is_valid_msr(vcpu, msr_info->index))
			return kvm_pmu_get_msr(vcpu, msr_info->index, &msr_info->data);
		if (!ignore_msrs) {
			vcpu_debug_ratelimited(vcpu, "unhandled rdmsr: 0x%x\n",
					       msr_info->index);
			return 1;
		} else {
			if (report_ignored_msrs)
				vcpu_unimpl(vcpu, "ignored rdmsr: 0x%x\n",
					msr_info->index);
			msr_info->data = 0;
		}
		break;
	}
	return 0;
}
EXPORT_SYMBOL_GPL(kvm_get_msr_common);

/*
 * Read or write a bunch of msrs. All parameters are kernel addresses.
 *
 * @return number of msrs set successfully.
 */
static int __msr_io(struct kvm_vcpu *vcpu, struct kvm_msrs *msrs,
		    struct kvm_msr_entry *entries,
		    int (*do_msr)(struct kvm_vcpu *vcpu,
				  unsigned index, u64 *data))
{
	int i;

	for (i = 0; i < msrs->nmsrs; ++i)
		if (do_msr(vcpu, entries[i].index, &entries[i].data))
			break;

	return i;
}

/*
 * Read or write a bunch of msrs. Parameters are user addresses.
 *
 * @return number of msrs set successfully.
 */
static int msr_io(struct kvm_vcpu *vcpu, struct kvm_msrs __user *user_msrs,
		  int (*do_msr)(struct kvm_vcpu *vcpu,
				unsigned index, u64 *data),
		  int writeback)
{
	struct kvm_msrs msrs;
	struct kvm_msr_entry *entries;
	int r, n;
	unsigned size;

	r = -EFAULT;
	if (copy_from_user(&msrs, user_msrs, sizeof(msrs)))
		goto out;

	r = -E2BIG;
	if (msrs.nmsrs >= MAX_IO_MSRS)
		goto out;

	size = sizeof(struct kvm_msr_entry) * msrs.nmsrs;
	entries = memdup_user(user_msrs->entries, size);
	if (IS_ERR(entries)) {
		r = PTR_ERR(entries);
		goto out;
	}

	r = n = __msr_io(vcpu, &msrs, entries, do_msr);
	if (r < 0)
		goto out_free;

	r = -EFAULT;
	if (writeback && copy_to_user(user_msrs->entries, entries, size))
		goto out_free;

	r = n;

out_free:
	kfree(entries);
out:
	return r;
}

static inline bool kvm_can_mwait_in_guest(void)
{
	return boot_cpu_has(X86_FEATURE_MWAIT) &&
		!boot_cpu_has_bug(X86_BUG_MONITOR) &&
		boot_cpu_has(X86_FEATURE_ARAT);
}

int kvm_vm_ioctl_check_extension(struct kvm *kvm, long ext)
{
	int r = 0;

	switch (ext) {
	case KVM_CAP_IRQCHIP:
	case KVM_CAP_HLT:
	case KVM_CAP_MMU_SHADOW_CACHE_CONTROL:
	case KVM_CAP_SET_TSS_ADDR:
	case KVM_CAP_EXT_CPUID:
	case KVM_CAP_EXT_EMUL_CPUID:
	case KVM_CAP_CLOCKSOURCE:
	case KVM_CAP_PIT:
	case KVM_CAP_NOP_IO_DELAY:
	case KVM_CAP_MP_STATE:
	case KVM_CAP_SYNC_MMU:
	case KVM_CAP_USER_NMI:
	case KVM_CAP_REINJECT_CONTROL:
	case KVM_CAP_IRQ_INJECT_STATUS:
	case KVM_CAP_IOEVENTFD:
	case KVM_CAP_IOEVENTFD_NO_LENGTH:
	case KVM_CAP_PIT2:
	case KVM_CAP_PIT_STATE2:
	case KVM_CAP_SET_IDENTITY_MAP_ADDR:
	case KVM_CAP_XEN_HVM:
	case KVM_CAP_VCPU_EVENTS:
	case KVM_CAP_HYPERV:
	case KVM_CAP_HYPERV_VAPIC:
	case KVM_CAP_HYPERV_SPIN:
	case KVM_CAP_HYPERV_SYNIC:
	case KVM_CAP_HYPERV_SYNIC2:
	case KVM_CAP_HYPERV_VP_INDEX:
	case KVM_CAP_HYPERV_EVENTFD:
	case KVM_CAP_HYPERV_TLBFLUSH:
	case KVM_CAP_HYPERV_SEND_IPI:
	case KVM_CAP_HYPERV_ENLIGHTENED_VMCS:
	case KVM_CAP_HYPERV_CPUID:
	case KVM_CAP_PCI_SEGMENT:
	case KVM_CAP_DEBUGREGS:
	case KVM_CAP_X86_ROBUST_SINGLESTEP:
	case KVM_CAP_XSAVE:
	case KVM_CAP_ASYNC_PF:
	case KVM_CAP_GET_TSC_KHZ:
	case KVM_CAP_KVMCLOCK_CTRL:
	case KVM_CAP_READONLY_MEM:
	case KVM_CAP_HYPERV_TIME:
	case KVM_CAP_IOAPIC_POLARITY_IGNORED:
	case KVM_CAP_TSC_DEADLINE_TIMER:
	case KVM_CAP_DISABLE_QUIRKS:
	case KVM_CAP_SET_BOOT_CPU_ID:
 	case KVM_CAP_SPLIT_IRQCHIP:
	case KVM_CAP_IMMEDIATE_EXIT:
	case KVM_CAP_GET_MSR_FEATURES:
	case KVM_CAP_MSR_PLATFORM_INFO:
	case KVM_CAP_EXCEPTION_PAYLOAD:
		r = 1;
		break;
	case KVM_CAP_SYNC_REGS:
		r = KVM_SYNC_X86_VALID_FIELDS;
		break;
	case KVM_CAP_ADJUST_CLOCK:
		r = KVM_CLOCK_TSC_STABLE;
		break;
	case KVM_CAP_X86_DISABLE_EXITS:
		r |=  KVM_X86_DISABLE_EXITS_HLT | KVM_X86_DISABLE_EXITS_PAUSE;
		if(kvm_can_mwait_in_guest())
			r |= KVM_X86_DISABLE_EXITS_MWAIT;
		break;
	case KVM_CAP_X86_SMM:
		/* SMBASE is usually relocated above 1M on modern chipsets,
		 * and SMM handlers might indeed rely on 4G segment limits,
		 * so do not report SMM to be available if real mode is
		 * emulated via vm86 mode.  Still, do not go to great lengths
		 * to avoid userspace's usage of the feature, because it is a
		 * fringe case that is not enabled except via specific settings
		 * of the module parameters.
		 */
		r = kvm_x86_ops->has_emulated_msr(MSR_IA32_SMBASE);
		break;
	case KVM_CAP_VAPIC:
		r = !kvm_x86_ops->cpu_has_accelerated_tpr();
		break;
	case KVM_CAP_NR_VCPUS:
		r = KVM_SOFT_MAX_VCPUS;
		break;
	case KVM_CAP_MAX_VCPUS:
		r = KVM_MAX_VCPUS;
		break;
	case KVM_CAP_MAX_VCPU_ID:
		r = KVM_MAX_VCPU_ID;
		break;
	case KVM_CAP_NR_MEMSLOTS:
		r = KVM_USER_MEM_SLOTS;
		break;
	case KVM_CAP_PV_MMU:	/* obsolete */
		r = 0;
		break;
	case KVM_CAP_MCE:
		r = KVM_MAX_MCE_BANKS;
		break;
	case KVM_CAP_XCRS:
		r = boot_cpu_has(X86_FEATURE_XSAVE);
		break;
	case KVM_CAP_TSC_CONTROL:
		r = kvm_has_tsc_control;
		break;
	case KVM_CAP_X2APIC_API:
		r = KVM_X2APIC_API_VALID_FLAGS;
		break;
	case KVM_CAP_NESTED_STATE:
		r = kvm_x86_ops->get_nested_state ?
			kvm_x86_ops->get_nested_state(NULL, 0, 0) : 0;
		break;
	default:
		break;
	}
	return r;

}

long kvm_arch_dev_ioctl(struct file *filp,
			unsigned int ioctl, unsigned long arg)
{
	void __user *argp = (void __user *)arg;
	long r;

	switch (ioctl) {
	case KVM_GET_MSR_INDEX_LIST: {
		struct kvm_msr_list __user *user_msr_list = argp;
		struct kvm_msr_list msr_list;
		unsigned n;

		r = -EFAULT;
		if (copy_from_user(&msr_list, user_msr_list, sizeof(msr_list)))
			goto out;
		n = msr_list.nmsrs;
		msr_list.nmsrs = num_msrs_to_save + num_emulated_msrs;
		if (copy_to_user(user_msr_list, &msr_list, sizeof(msr_list)))
			goto out;
		r = -E2BIG;
		if (n < msr_list.nmsrs)
			goto out;
		r = -EFAULT;
		if (copy_to_user(user_msr_list->indices, &msrs_to_save,
				 num_msrs_to_save * sizeof(u32)))
			goto out;
		if (copy_to_user(user_msr_list->indices + num_msrs_to_save,
				 &emulated_msrs,
				 num_emulated_msrs * sizeof(u32)))
			goto out;
		r = 0;
		break;
	}
	case KVM_GET_SUPPORTED_CPUID:
	case KVM_GET_EMULATED_CPUID: {
		struct kvm_cpuid2 __user *cpuid_arg = argp;
		struct kvm_cpuid2 cpuid;

		r = -EFAULT;
		if (copy_from_user(&cpuid, cpuid_arg, sizeof(cpuid)))
			goto out;

		r = kvm_dev_ioctl_get_cpuid(&cpuid, cpuid_arg->entries,
					    ioctl);
		if (r)
			goto out;

		r = -EFAULT;
		if (copy_to_user(cpuid_arg, &cpuid, sizeof(cpuid)))
			goto out;
		r = 0;
		break;
	}
	case KVM_X86_GET_MCE_CAP_SUPPORTED: {
		r = -EFAULT;
		if (copy_to_user(argp, &kvm_mce_cap_supported,
				 sizeof(kvm_mce_cap_supported)))
			goto out;
		r = 0;
		break;
	case KVM_GET_MSR_FEATURE_INDEX_LIST: {
		struct kvm_msr_list __user *user_msr_list = argp;
		struct kvm_msr_list msr_list;
		unsigned int n;

		r = -EFAULT;
		if (copy_from_user(&msr_list, user_msr_list, sizeof(msr_list)))
			goto out;
		n = msr_list.nmsrs;
		msr_list.nmsrs = num_msr_based_features;
		if (copy_to_user(user_msr_list, &msr_list, sizeof(msr_list)))
			goto out;
		r = -E2BIG;
		if (n < msr_list.nmsrs)
			goto out;
		r = -EFAULT;
		if (copy_to_user(user_msr_list->indices, &msr_based_features,
				 num_msr_based_features * sizeof(u32)))
			goto out;
		r = 0;
		break;
	}
	case KVM_GET_MSRS:
		r = msr_io(NULL, argp, do_get_msr_feature, 1);
		break;
	}
	default:
		r = -EINVAL;
	}
out:
	return r;
}

static void wbinvd_ipi(void *garbage)
{
	wbinvd();
}

static bool need_emulate_wbinvd(struct kvm_vcpu *vcpu)
{
	return kvm_arch_has_noncoherent_dma(vcpu->kvm);
}

void kvm_arch_vcpu_load(struct kvm_vcpu *vcpu, int cpu)
{
	/* Address WBINVD may be executed by guest */
	if (need_emulate_wbinvd(vcpu)) {
		if (kvm_x86_ops->has_wbinvd_exit())
			cpumask_set_cpu(cpu, vcpu->arch.wbinvd_dirty_mask);
		else if (vcpu->cpu != -1 && vcpu->cpu != cpu)
			smp_call_function_single(vcpu->cpu,
					wbinvd_ipi, NULL, 1);
	}

	kvm_x86_ops->vcpu_load(vcpu, cpu);

	/* Apply any externally detected TSC adjustments (due to suspend) */
	if (unlikely(vcpu->arch.tsc_offset_adjustment)) {
		adjust_tsc_offset_host(vcpu, vcpu->arch.tsc_offset_adjustment);
		vcpu->arch.tsc_offset_adjustment = 0;
		kvm_make_request(KVM_REQ_CLOCK_UPDATE, vcpu);
	}

	if (unlikely(vcpu->cpu != cpu) || kvm_check_tsc_unstable()) {
		s64 tsc_delta = !vcpu->arch.last_host_tsc ? 0 :
				rdtsc() - vcpu->arch.last_host_tsc;
		if (tsc_delta < 0)
			mark_tsc_unstable("KVM discovered backwards TSC");

		if (kvm_check_tsc_unstable()) {
			u64 offset = kvm_compute_tsc_offset(vcpu,
						vcpu->arch.last_guest_tsc);
			kvm_vcpu_write_tsc_offset(vcpu, offset);
			vcpu->arch.tsc_catchup = 1;
		}

		if (kvm_lapic_hv_timer_in_use(vcpu))
			kvm_lapic_restart_hv_timer(vcpu);

		/*
		 * On a host with synchronized TSC, there is no need to update
		 * kvmclock on vcpu->cpu migration
		 */
		if (!vcpu->kvm->arch.use_master_clock || vcpu->cpu == -1)
			kvm_make_request(KVM_REQ_GLOBAL_CLOCK_UPDATE, vcpu);
		if (vcpu->cpu != cpu)
			kvm_make_request(KVM_REQ_MIGRATE_TIMER, vcpu);
		vcpu->cpu = cpu;
	}

	kvm_make_request(KVM_REQ_STEAL_UPDATE, vcpu);
}

static void kvm_steal_time_set_preempted(struct kvm_vcpu *vcpu)
{
	if (!(vcpu->arch.st.msr_val & KVM_MSR_ENABLED))
		return;

	vcpu->arch.st.steal.preempted = KVM_VCPU_PREEMPTED;

	kvm_write_guest_offset_cached(vcpu->kvm, &vcpu->arch.st.stime,
			&vcpu->arch.st.steal.preempted,
			offsetof(struct kvm_steal_time, preempted),
			sizeof(vcpu->arch.st.steal.preempted));
}

void kvm_arch_vcpu_put(struct kvm_vcpu *vcpu)
{
	int idx;

	if (vcpu->preempted)
		vcpu->arch.preempted_in_kernel = !kvm_x86_ops->get_cpl(vcpu);

	/*
	 * Disable page faults because we're in atomic context here.
	 * kvm_write_guest_offset_cached() would call might_fault()
	 * that relies on pagefault_disable() to tell if there's a
	 * bug. NOTE: the write to guest memory may not go through if
	 * during postcopy live migration or if there's heavy guest
	 * paging.
	 */
	pagefault_disable();
	/*
	 * kvm_memslots() will be called by
	 * kvm_write_guest_offset_cached() so take the srcu lock.
	 */
	idx = srcu_read_lock(&vcpu->kvm->srcu);
	kvm_steal_time_set_preempted(vcpu);
	srcu_read_unlock(&vcpu->kvm->srcu, idx);
	pagefault_enable();
	kvm_x86_ops->vcpu_put(vcpu);
	vcpu->arch.last_host_tsc = rdtsc();
	/*
	 * If userspace has set any breakpoints or watchpoints, dr6 is restored
	 * on every vmexit, but if not, we might have a stale dr6 from the
	 * guest. do_debug expects dr6 to be cleared after it runs, do the same.
	 */
	set_debugreg(0, 6);
}

static int kvm_vcpu_ioctl_get_lapic(struct kvm_vcpu *vcpu,
				    struct kvm_lapic_state *s)
{
	if (vcpu->arch.apicv_active)
		kvm_x86_ops->sync_pir_to_irr(vcpu);

	return kvm_apic_get_state(vcpu, s);
}

static int kvm_vcpu_ioctl_set_lapic(struct kvm_vcpu *vcpu,
				    struct kvm_lapic_state *s)
{
	int r;

	r = kvm_apic_set_state(vcpu, s);
	if (r)
		return r;
	update_cr8_intercept(vcpu);

	return 0;
}

static int kvm_cpu_accept_dm_intr(struct kvm_vcpu *vcpu)
{
	return (!lapic_in_kernel(vcpu) ||
		kvm_apic_accept_pic_intr(vcpu));
}

/*
 * if userspace requested an interrupt window, check that the
 * interrupt window is open.
 *
 * No need to exit to userspace if we already have an interrupt queued.
 */
static int kvm_vcpu_ready_for_interrupt_injection(struct kvm_vcpu *vcpu)
{
	return kvm_arch_interrupt_allowed(vcpu) &&
		!kvm_cpu_has_interrupt(vcpu) &&
		!kvm_event_needs_reinjection(vcpu) &&
		kvm_cpu_accept_dm_intr(vcpu);
}

static int kvm_vcpu_ioctl_interrupt(struct kvm_vcpu *vcpu,
				    struct kvm_interrupt *irq)
{
	if (irq->irq >= KVM_NR_INTERRUPTS)
		return -EINVAL;

	if (!irqchip_in_kernel(vcpu->kvm)) {
		kvm_queue_interrupt(vcpu, irq->irq, false);
		kvm_make_request(KVM_REQ_EVENT, vcpu);
		return 0;
	}

	/*
	 * With in-kernel LAPIC, we only use this to inject EXTINT, so
	 * fail for in-kernel 8259.
	 */
	if (pic_in_kernel(vcpu->kvm))
		return -ENXIO;

	if (vcpu->arch.pending_external_vector != -1)
		return -EEXIST;

	vcpu->arch.pending_external_vector = irq->irq;
	kvm_make_request(KVM_REQ_EVENT, vcpu);
	return 0;
}

static int kvm_vcpu_ioctl_nmi(struct kvm_vcpu *vcpu)
{
	kvm_inject_nmi(vcpu);

	return 0;
}

static int kvm_vcpu_ioctl_smi(struct kvm_vcpu *vcpu)
{
	kvm_make_request(KVM_REQ_SMI, vcpu);

	return 0;
}

static int vcpu_ioctl_tpr_access_reporting(struct kvm_vcpu *vcpu,
					   struct kvm_tpr_access_ctl *tac)
{
	if (tac->flags)
		return -EINVAL;
	vcpu->arch.tpr_access_reporting = !!tac->enabled;
	return 0;
}

static int kvm_vcpu_ioctl_x86_setup_mce(struct kvm_vcpu *vcpu,
					u64 mcg_cap)
{
	int r;
	unsigned bank_num = mcg_cap & 0xff, bank;

	r = -EINVAL;
	if (!bank_num || bank_num >= KVM_MAX_MCE_BANKS)
		goto out;
	if (mcg_cap & ~(kvm_mce_cap_supported | 0xff | 0xff0000))
		goto out;
	r = 0;
	vcpu->arch.mcg_cap = mcg_cap;
	/* Init IA32_MCG_CTL to all 1s */
	if (mcg_cap & MCG_CTL_P)
		vcpu->arch.mcg_ctl = ~(u64)0;
	/* Init IA32_MCi_CTL to all 1s */
	for (bank = 0; bank < bank_num; bank++)
		vcpu->arch.mce_banks[bank*4] = ~(u64)0;

	if (kvm_x86_ops->setup_mce)
		kvm_x86_ops->setup_mce(vcpu);
out:
	return r;
}

static int kvm_vcpu_ioctl_x86_set_mce(struct kvm_vcpu *vcpu,
				      struct kvm_x86_mce *mce)
{
	u64 mcg_cap = vcpu->arch.mcg_cap;
	unsigned bank_num = mcg_cap & 0xff;
	u64 *banks = vcpu->arch.mce_banks;

	if (mce->bank >= bank_num || !(mce->status & MCI_STATUS_VAL))
		return -EINVAL;
	/*
	 * if IA32_MCG_CTL is not all 1s, the uncorrected error
	 * reporting is disabled
	 */
	if ((mce->status & MCI_STATUS_UC) && (mcg_cap & MCG_CTL_P) &&
	    vcpu->arch.mcg_ctl != ~(u64)0)
		return 0;
	banks += 4 * mce->bank;
	/*
	 * if IA32_MCi_CTL is not all 1s, the uncorrected error
	 * reporting is disabled for the bank
	 */
	if ((mce->status & MCI_STATUS_UC) && banks[0] != ~(u64)0)
		return 0;
	if (mce->status & MCI_STATUS_UC) {
		if ((vcpu->arch.mcg_status & MCG_STATUS_MCIP) ||
		    !kvm_read_cr4_bits(vcpu, X86_CR4_MCE)) {
			kvm_make_request(KVM_REQ_TRIPLE_FAULT, vcpu);
			return 0;
		}
		if (banks[1] & MCI_STATUS_VAL)
			mce->status |= MCI_STATUS_OVER;
		banks[2] = mce->addr;
		banks[3] = mce->misc;
		vcpu->arch.mcg_status = mce->mcg_status;
		banks[1] = mce->status;
		kvm_queue_exception(vcpu, MC_VECTOR);
	} else if (!(banks[1] & MCI_STATUS_VAL)
		   || !(banks[1] & MCI_STATUS_UC)) {
		if (banks[1] & MCI_STATUS_VAL)
			mce->status |= MCI_STATUS_OVER;
		banks[2] = mce->addr;
		banks[3] = mce->misc;
		banks[1] = mce->status;
	} else
		banks[1] |= MCI_STATUS_OVER;
	return 0;
}

static void kvm_vcpu_ioctl_x86_get_vcpu_events(struct kvm_vcpu *vcpu,
					       struct kvm_vcpu_events *events)
{
	process_nmi(vcpu);

	/*
	 * The API doesn't provide the instruction length for software
	 * exceptions, so don't report them. As long as the guest RIP
	 * isn't advanced, we should expect to encounter the exception
	 * again.
	 */
	if (kvm_exception_is_soft(vcpu->arch.exception.nr)) {
		events->exception.injected = 0;
		events->exception.pending = 0;
	} else {
		events->exception.injected = vcpu->arch.exception.injected;
		events->exception.pending = vcpu->arch.exception.pending;
		/*
		 * For ABI compatibility, deliberately conflate
		 * pending and injected exceptions when
		 * KVM_CAP_EXCEPTION_PAYLOAD isn't enabled.
		 */
		if (!vcpu->kvm->arch.exception_payload_enabled)
			events->exception.injected |=
				vcpu->arch.exception.pending;
	}
	events->exception.nr = vcpu->arch.exception.nr;
	events->exception.has_error_code = vcpu->arch.exception.has_error_code;
	events->exception.error_code = vcpu->arch.exception.error_code;
	events->exception_has_payload = vcpu->arch.exception.has_payload;
	events->exception_payload = vcpu->arch.exception.payload;

	events->interrupt.injected =
		vcpu->arch.interrupt.injected && !vcpu->arch.interrupt.soft;
	events->interrupt.nr = vcpu->arch.interrupt.nr;
	events->interrupt.soft = 0;
	events->interrupt.shadow = kvm_x86_ops->get_interrupt_shadow(vcpu);

	events->nmi.injected = vcpu->arch.nmi_injected;
	events->nmi.pending = vcpu->arch.nmi_pending != 0;
	events->nmi.masked = kvm_x86_ops->get_nmi_mask(vcpu);
	events->nmi.pad = 0;

	events->sipi_vector = 0; /* never valid when reporting to user space */

	events->smi.smm = is_smm(vcpu);
	events->smi.pending = vcpu->arch.smi_pending;
	events->smi.smm_inside_nmi =
		!!(vcpu->arch.hflags & HF_SMM_INSIDE_NMI_MASK);
	events->smi.latched_init = kvm_lapic_latched_init(vcpu);

	events->flags = (KVM_VCPUEVENT_VALID_NMI_PENDING
			 | KVM_VCPUEVENT_VALID_SHADOW
			 | KVM_VCPUEVENT_VALID_SMM);
	if (vcpu->kvm->arch.exception_payload_enabled)
		events->flags |= KVM_VCPUEVENT_VALID_PAYLOAD;

	memset(&events->reserved, 0, sizeof(events->reserved));
}

static void kvm_set_hflags(struct kvm_vcpu *vcpu, unsigned emul_flags);

static int kvm_vcpu_ioctl_x86_set_vcpu_events(struct kvm_vcpu *vcpu,
					      struct kvm_vcpu_events *events)
{
	if (events->flags & ~(KVM_VCPUEVENT_VALID_NMI_PENDING
			      | KVM_VCPUEVENT_VALID_SIPI_VECTOR
			      | KVM_VCPUEVENT_VALID_SHADOW
			      | KVM_VCPUEVENT_VALID_SMM
			      | KVM_VCPUEVENT_VALID_PAYLOAD))
		return -EINVAL;

	if (events->flags & KVM_VCPUEVENT_VALID_PAYLOAD) {
		if (!vcpu->kvm->arch.exception_payload_enabled)
			return -EINVAL;
		if (events->exception.pending)
			events->exception.injected = 0;
		else
			events->exception_has_payload = 0;
	} else {
		events->exception.pending = 0;
		events->exception_has_payload = 0;
	}

	if ((events->exception.injected || events->exception.pending) &&
	    (events->exception.nr > 31 || events->exception.nr == NMI_VECTOR))
		return -EINVAL;

	/* INITs are latched while in SMM */
	if (events->flags & KVM_VCPUEVENT_VALID_SMM &&
	    (events->smi.smm || events->smi.pending) &&
	    vcpu->arch.mp_state == KVM_MP_STATE_INIT_RECEIVED)
		return -EINVAL;

	process_nmi(vcpu);
	vcpu->arch.exception.injected = events->exception.injected;
	vcpu->arch.exception.pending = events->exception.pending;
	vcpu->arch.exception.nr = events->exception.nr;
	vcpu->arch.exception.has_error_code = events->exception.has_error_code;
	vcpu->arch.exception.error_code = events->exception.error_code;
	vcpu->arch.exception.has_payload = events->exception_has_payload;
	vcpu->arch.exception.payload = events->exception_payload;

	vcpu->arch.interrupt.injected = events->interrupt.injected;
	vcpu->arch.interrupt.nr = events->interrupt.nr;
	vcpu->arch.interrupt.soft = events->interrupt.soft;
	if (events->flags & KVM_VCPUEVENT_VALID_SHADOW)
		kvm_x86_ops->set_interrupt_shadow(vcpu,
						  events->interrupt.shadow);

	vcpu->arch.nmi_injected = events->nmi.injected;
	if (events->flags & KVM_VCPUEVENT_VALID_NMI_PENDING)
		vcpu->arch.nmi_pending = events->nmi.pending;
	kvm_x86_ops->set_nmi_mask(vcpu, events->nmi.masked);

	if (events->flags & KVM_VCPUEVENT_VALID_SIPI_VECTOR &&
	    lapic_in_kernel(vcpu))
		vcpu->arch.apic->sipi_vector = events->sipi_vector;

	if (events->flags & KVM_VCPUEVENT_VALID_SMM) {
		u32 hflags = vcpu->arch.hflags;
		if (events->smi.smm)
			hflags |= HF_SMM_MASK;
		else
			hflags &= ~HF_SMM_MASK;
		kvm_set_hflags(vcpu, hflags);

		vcpu->arch.smi_pending = events->smi.pending;

		if (events->smi.smm) {
			if (events->smi.smm_inside_nmi)
				vcpu->arch.hflags |= HF_SMM_INSIDE_NMI_MASK;
			else
				vcpu->arch.hflags &= ~HF_SMM_INSIDE_NMI_MASK;
			if (lapic_in_kernel(vcpu)) {
				if (events->smi.latched_init)
					set_bit(KVM_APIC_INIT, &vcpu->arch.apic->pending_events);
				else
					clear_bit(KVM_APIC_INIT, &vcpu->arch.apic->pending_events);
			}
		}
	}

	kvm_make_request(KVM_REQ_EVENT, vcpu);

	return 0;
}

static void kvm_vcpu_ioctl_x86_get_debugregs(struct kvm_vcpu *vcpu,
					     struct kvm_debugregs *dbgregs)
{
	unsigned long val;

	memcpy(dbgregs->db, vcpu->arch.db, sizeof(vcpu->arch.db));
	kvm_get_dr(vcpu, 6, &val);
	dbgregs->dr6 = val;
	dbgregs->dr7 = vcpu->arch.dr7;
	dbgregs->flags = 0;
	memset(&dbgregs->reserved, 0, sizeof(dbgregs->reserved));
}

static int kvm_vcpu_ioctl_x86_set_debugregs(struct kvm_vcpu *vcpu,
					    struct kvm_debugregs *dbgregs)
{
	if (dbgregs->flags)
		return -EINVAL;

	if (dbgregs->dr6 & ~0xffffffffull)
		return -EINVAL;
	if (dbgregs->dr7 & ~0xffffffffull)
		return -EINVAL;

	memcpy(vcpu->arch.db, dbgregs->db, sizeof(vcpu->arch.db));
	kvm_update_dr0123(vcpu);
	vcpu->arch.dr6 = dbgregs->dr6;
	kvm_update_dr6(vcpu);
	vcpu->arch.dr7 = dbgregs->dr7;
	kvm_update_dr7(vcpu);

	return 0;
}

#define XSTATE_COMPACTION_ENABLED (1ULL << 63)

static void fill_xsave(u8 *dest, struct kvm_vcpu *vcpu)
{
	struct xregs_state *xsave = &vcpu->arch.guest_fpu->state.xsave;
	u64 xstate_bv = xsave->header.xfeatures;
	u64 valid;

	/*
	 * Copy legacy XSAVE area, to avoid complications with CPUID
	 * leaves 0 and 1 in the loop below.
	 */
	memcpy(dest, xsave, XSAVE_HDR_OFFSET);

	/* Set XSTATE_BV */
	xstate_bv &= vcpu->arch.guest_supported_xcr0 | XFEATURE_MASK_FPSSE;
	*(u64 *)(dest + XSAVE_HDR_OFFSET) = xstate_bv;

	/*
	 * Copy each region from the possibly compacted offset to the
	 * non-compacted offset.
	 */
	valid = xstate_bv & ~XFEATURE_MASK_FPSSE;
	while (valid) {
		u64 feature = valid & -valid;
		int index = fls64(feature) - 1;
		void *src = get_xsave_addr(xsave, feature);

		if (src) {
			u32 size, offset, ecx, edx;
			cpuid_count(XSTATE_CPUID, index,
				    &size, &offset, &ecx, &edx);
			if (feature == XFEATURE_MASK_PKRU)
				memcpy(dest + offset, &vcpu->arch.pkru,
				       sizeof(vcpu->arch.pkru));
			else
				memcpy(dest + offset, src, size);

		}

		valid -= feature;
	}
}

static void load_xsave(struct kvm_vcpu *vcpu, u8 *src)
{
	struct xregs_state *xsave = &vcpu->arch.guest_fpu->state.xsave;
	u64 xstate_bv = *(u64 *)(src + XSAVE_HDR_OFFSET);
	u64 valid;

	/*
	 * Copy legacy XSAVE area, to avoid complications with CPUID
	 * leaves 0 and 1 in the loop below.
	 */
	memcpy(xsave, src, XSAVE_HDR_OFFSET);

	/* Set XSTATE_BV and possibly XCOMP_BV.  */
	xsave->header.xfeatures = xstate_bv;
	if (boot_cpu_has(X86_FEATURE_XSAVES))
		xsave->header.xcomp_bv = host_xcr0 | XSTATE_COMPACTION_ENABLED;

	/*
	 * Copy each region from the non-compacted offset to the
	 * possibly compacted offset.
	 */
	valid = xstate_bv & ~XFEATURE_MASK_FPSSE;
	while (valid) {
		u64 feature = valid & -valid;
		int index = fls64(feature) - 1;
		void *dest = get_xsave_addr(xsave, feature);

		if (dest) {
			u32 size, offset, ecx, edx;
			cpuid_count(XSTATE_CPUID, index,
				    &size, &offset, &ecx, &edx);
			if (feature == XFEATURE_MASK_PKRU)
				memcpy(&vcpu->arch.pkru, src + offset,
				       sizeof(vcpu->arch.pkru));
			else
				memcpy(dest, src + offset, size);
		}

		valid -= feature;
	}
}

static void kvm_vcpu_ioctl_x86_get_xsave(struct kvm_vcpu *vcpu,
					 struct kvm_xsave *guest_xsave)
{
	if (boot_cpu_has(X86_FEATURE_XSAVE)) {
		memset(guest_xsave, 0, sizeof(struct kvm_xsave));
		fill_xsave((u8 *) guest_xsave->region, vcpu);
	} else {
		memcpy(guest_xsave->region,
			&vcpu->arch.guest_fpu->state.fxsave,
			sizeof(struct fxregs_state));
		*(u64 *)&guest_xsave->region[XSAVE_HDR_OFFSET / sizeof(u32)] =
			XFEATURE_MASK_FPSSE;
	}
}

#define XSAVE_MXCSR_OFFSET 24

static int kvm_vcpu_ioctl_x86_set_xsave(struct kvm_vcpu *vcpu,
					struct kvm_xsave *guest_xsave)
{
	u64 xstate_bv =
		*(u64 *)&guest_xsave->region[XSAVE_HDR_OFFSET / sizeof(u32)];
	u32 mxcsr = *(u32 *)&guest_xsave->region[XSAVE_MXCSR_OFFSET / sizeof(u32)];

	if (boot_cpu_has(X86_FEATURE_XSAVE)) {
		/*
		 * Here we allow setting states that are not present in
		 * CPUID leaf 0xD, index 0, EDX:EAX.  This is for compatibility
		 * with old userspace.
		 */
		if (xstate_bv & ~kvm_supported_xcr0() ||
			mxcsr & ~mxcsr_feature_mask)
			return -EINVAL;
		load_xsave(vcpu, (u8 *)guest_xsave->region);
	} else {
		if (xstate_bv & ~XFEATURE_MASK_FPSSE ||
			mxcsr & ~mxcsr_feature_mask)
			return -EINVAL;
		memcpy(&vcpu->arch.guest_fpu->state.fxsave,
			guest_xsave->region, sizeof(struct fxregs_state));
	}
	return 0;
}

static void kvm_vcpu_ioctl_x86_get_xcrs(struct kvm_vcpu *vcpu,
					struct kvm_xcrs *guest_xcrs)
{
	if (!boot_cpu_has(X86_FEATURE_XSAVE)) {
		guest_xcrs->nr_xcrs = 0;
		return;
	}

	guest_xcrs->nr_xcrs = 1;
	guest_xcrs->flags = 0;
	guest_xcrs->xcrs[0].xcr = XCR_XFEATURE_ENABLED_MASK;
	guest_xcrs->xcrs[0].value = vcpu->arch.xcr0;
}

static int kvm_vcpu_ioctl_x86_set_xcrs(struct kvm_vcpu *vcpu,
				       struct kvm_xcrs *guest_xcrs)
{
	int i, r = 0;

	if (!boot_cpu_has(X86_FEATURE_XSAVE))
		return -EINVAL;

	if (guest_xcrs->nr_xcrs > KVM_MAX_XCRS || guest_xcrs->flags)
		return -EINVAL;

	for (i = 0; i < guest_xcrs->nr_xcrs; i++)
		/* Only support XCR0 currently */
		if (guest_xcrs->xcrs[i].xcr == XCR_XFEATURE_ENABLED_MASK) {
			r = __kvm_set_xcr(vcpu, XCR_XFEATURE_ENABLED_MASK,
				guest_xcrs->xcrs[i].value);
			break;
		}
	if (r)
		r = -EINVAL;
	return r;
}

/*
 * kvm_set_guest_paused() indicates to the guest kernel that it has been
 * stopped by the hypervisor.  This function will be called from the host only.
 * EINVAL is returned when the host attempts to set the flag for a guest that
 * does not support pv clocks.
 */
static int kvm_set_guest_paused(struct kvm_vcpu *vcpu)
{
	if (!vcpu->arch.pv_time_enabled)
		return -EINVAL;
	vcpu->arch.pvclock_set_guest_stopped_request = true;
	kvm_make_request(KVM_REQ_CLOCK_UPDATE, vcpu);
	return 0;
}

static int kvm_vcpu_ioctl_enable_cap(struct kvm_vcpu *vcpu,
				     struct kvm_enable_cap *cap)
{
	int r;
	uint16_t vmcs_version;
	void __user *user_ptr;

	if (cap->flags)
		return -EINVAL;

	switch (cap->cap) {
	case KVM_CAP_HYPERV_SYNIC2:
		if (cap->args[0])
			return -EINVAL;
		/* fall through */

	case KVM_CAP_HYPERV_SYNIC:
		if (!irqchip_in_kernel(vcpu->kvm))
			return -EINVAL;
		return kvm_hv_activate_synic(vcpu, cap->cap ==
					     KVM_CAP_HYPERV_SYNIC2);
	case KVM_CAP_HYPERV_ENLIGHTENED_VMCS:
		if (!kvm_x86_ops->nested_enable_evmcs)
			return -ENOTTY;
		r = kvm_x86_ops->nested_enable_evmcs(vcpu, &vmcs_version);
		if (!r) {
			user_ptr = (void __user *)(uintptr_t)cap->args[0];
			if (copy_to_user(user_ptr, &vmcs_version,
					 sizeof(vmcs_version)))
				r = -EFAULT;
		}
		return r;

	default:
		return -EINVAL;
	}
}

long kvm_arch_vcpu_ioctl(struct file *filp,
			 unsigned int ioctl, unsigned long arg)
{
	struct kvm_vcpu *vcpu = filp->private_data;
	void __user *argp = (void __user *)arg;
	int r;
	union {
		struct kvm_lapic_state *lapic;
		struct kvm_xsave *xsave;
		struct kvm_xcrs *xcrs;
		void *buffer;
	} u;

	vcpu_load(vcpu);

	u.buffer = NULL;
	switch (ioctl) {
	case KVM_GET_LAPIC: {
		r = -EINVAL;
		if (!lapic_in_kernel(vcpu))
			goto out;
		u.lapic = kzalloc(sizeof(struct kvm_lapic_state), GFP_KERNEL);

		r = -ENOMEM;
		if (!u.lapic)
			goto out;
		r = kvm_vcpu_ioctl_get_lapic(vcpu, u.lapic);
		if (r)
			goto out;
		r = -EFAULT;
		if (copy_to_user(argp, u.lapic, sizeof(struct kvm_lapic_state)))
			goto out;
		r = 0;
		break;
	}
	case KVM_SET_LAPIC: {
		r = -EINVAL;
		if (!lapic_in_kernel(vcpu))
			goto out;
		u.lapic = memdup_user(argp, sizeof(*u.lapic));
		if (IS_ERR(u.lapic)) {
			r = PTR_ERR(u.lapic);
			goto out_nofree;
		}

		r = kvm_vcpu_ioctl_set_lapic(vcpu, u.lapic);
		break;
	}
	case KVM_INTERRUPT: {
		struct kvm_interrupt irq;

		r = -EFAULT;
		if (copy_from_user(&irq, argp, sizeof(irq)))
			goto out;
		r = kvm_vcpu_ioctl_interrupt(vcpu, &irq);
		break;
	}
	case KVM_NMI: {
		r = kvm_vcpu_ioctl_nmi(vcpu);
		break;
	}
	case KVM_SMI: {
		r = kvm_vcpu_ioctl_smi(vcpu);
		break;
	}
	case KVM_SET_CPUID: {
		struct kvm_cpuid __user *cpuid_arg = argp;
		struct kvm_cpuid cpuid;

		r = -EFAULT;
		if (copy_from_user(&cpuid, cpuid_arg, sizeof(cpuid)))
			goto out;
		r = kvm_vcpu_ioctl_set_cpuid(vcpu, &cpuid, cpuid_arg->entries);
		break;
	}
	case KVM_SET_CPUID2: {
		struct kvm_cpuid2 __user *cpuid_arg = argp;
		struct kvm_cpuid2 cpuid;

		r = -EFAULT;
		if (copy_from_user(&cpuid, cpuid_arg, sizeof(cpuid)))
			goto out;
		r = kvm_vcpu_ioctl_set_cpuid2(vcpu, &cpuid,
					      cpuid_arg->entries);
		break;
	}
	case KVM_GET_CPUID2: {
		struct kvm_cpuid2 __user *cpuid_arg = argp;
		struct kvm_cpuid2 cpuid;

		r = -EFAULT;
		if (copy_from_user(&cpuid, cpuid_arg, sizeof(cpuid)))
			goto out;
		r = kvm_vcpu_ioctl_get_cpuid2(vcpu, &cpuid,
					      cpuid_arg->entries);
		if (r)
			goto out;
		r = -EFAULT;
		if (copy_to_user(cpuid_arg, &cpuid, sizeof(cpuid)))
			goto out;
		r = 0;
		break;
	}
	case KVM_GET_MSRS: {
		int idx = srcu_read_lock(&vcpu->kvm->srcu);
		r = msr_io(vcpu, argp, do_get_msr, 1);
		srcu_read_unlock(&vcpu->kvm->srcu, idx);
		break;
	}
	case KVM_SET_MSRS: {
		int idx = srcu_read_lock(&vcpu->kvm->srcu);
		r = msr_io(vcpu, argp, do_set_msr, 0);
		srcu_read_unlock(&vcpu->kvm->srcu, idx);
		break;
	}
	case KVM_TPR_ACCESS_REPORTING: {
		struct kvm_tpr_access_ctl tac;

		r = -EFAULT;
		if (copy_from_user(&tac, argp, sizeof(tac)))
			goto out;
		r = vcpu_ioctl_tpr_access_reporting(vcpu, &tac);
		if (r)
			goto out;
		r = -EFAULT;
		if (copy_to_user(argp, &tac, sizeof(tac)))
			goto out;
		r = 0;
		break;
	};
	case KVM_SET_VAPIC_ADDR: {
		struct kvm_vapic_addr va;
		int idx;

		r = -EINVAL;
		if (!lapic_in_kernel(vcpu))
			goto out;
		r = -EFAULT;
		if (copy_from_user(&va, argp, sizeof(va)))
			goto out;
		idx = srcu_read_lock(&vcpu->kvm->srcu);
		r = kvm_lapic_set_vapic_addr(vcpu, va.vapic_addr);
		srcu_read_unlock(&vcpu->kvm->srcu, idx);
		break;
	}
	case KVM_X86_SETUP_MCE: {
		u64 mcg_cap;

		r = -EFAULT;
		if (copy_from_user(&mcg_cap, argp, sizeof(mcg_cap)))
			goto out;
		r = kvm_vcpu_ioctl_x86_setup_mce(vcpu, mcg_cap);
		break;
	}
	case KVM_X86_SET_MCE: {
		struct kvm_x86_mce mce;

		r = -EFAULT;
		if (copy_from_user(&mce, argp, sizeof(mce)))
			goto out;
		r = kvm_vcpu_ioctl_x86_set_mce(vcpu, &mce);
		break;
	}
	case KVM_GET_VCPU_EVENTS: {
		struct kvm_vcpu_events events;

		kvm_vcpu_ioctl_x86_get_vcpu_events(vcpu, &events);

		r = -EFAULT;
		if (copy_to_user(argp, &events, sizeof(struct kvm_vcpu_events)))
			break;
		r = 0;
		break;
	}
	case KVM_SET_VCPU_EVENTS: {
		struct kvm_vcpu_events events;

		r = -EFAULT;
		if (copy_from_user(&events, argp, sizeof(struct kvm_vcpu_events)))
			break;

		r = kvm_vcpu_ioctl_x86_set_vcpu_events(vcpu, &events);
		break;
	}
	case KVM_GET_DEBUGREGS: {
		struct kvm_debugregs dbgregs;

		kvm_vcpu_ioctl_x86_get_debugregs(vcpu, &dbgregs);

		r = -EFAULT;
		if (copy_to_user(argp, &dbgregs,
				 sizeof(struct kvm_debugregs)))
			break;
		r = 0;
		break;
	}
	case KVM_SET_DEBUGREGS: {
		struct kvm_debugregs dbgregs;

		r = -EFAULT;
		if (copy_from_user(&dbgregs, argp,
				   sizeof(struct kvm_debugregs)))
			break;

		r = kvm_vcpu_ioctl_x86_set_debugregs(vcpu, &dbgregs);
		break;
	}
	case KVM_GET_XSAVE: {
		u.xsave = kzalloc(sizeof(struct kvm_xsave), GFP_KERNEL);
		r = -ENOMEM;
		if (!u.xsave)
			break;

		kvm_vcpu_ioctl_x86_get_xsave(vcpu, u.xsave);

		r = -EFAULT;
		if (copy_to_user(argp, u.xsave, sizeof(struct kvm_xsave)))
			break;
		r = 0;
		break;
	}
	case KVM_SET_XSAVE: {
		u.xsave = memdup_user(argp, sizeof(*u.xsave));
		if (IS_ERR(u.xsave)) {
			r = PTR_ERR(u.xsave);
			goto out_nofree;
		}

		r = kvm_vcpu_ioctl_x86_set_xsave(vcpu, u.xsave);
		break;
	}
	case KVM_GET_XCRS: {
		u.xcrs = kzalloc(sizeof(struct kvm_xcrs), GFP_KERNEL);
		r = -ENOMEM;
		if (!u.xcrs)
			break;

		kvm_vcpu_ioctl_x86_get_xcrs(vcpu, u.xcrs);

		r = -EFAULT;
		if (copy_to_user(argp, u.xcrs,
				 sizeof(struct kvm_xcrs)))
			break;
		r = 0;
		break;
	}
	case KVM_SET_XCRS: {
		u.xcrs = memdup_user(argp, sizeof(*u.xcrs));
		if (IS_ERR(u.xcrs)) {
			r = PTR_ERR(u.xcrs);
			goto out_nofree;
		}

		r = kvm_vcpu_ioctl_x86_set_xcrs(vcpu, u.xcrs);
		break;
	}
	case KVM_SET_TSC_KHZ: {
		u32 user_tsc_khz;

		r = -EINVAL;
		user_tsc_khz = (u32)arg;

		if (user_tsc_khz >= kvm_max_guest_tsc_khz)
			goto out;

		if (user_tsc_khz == 0)
			user_tsc_khz = tsc_khz;

		if (!kvm_set_tsc_khz(vcpu, user_tsc_khz))
			r = 0;

		goto out;
	}
	case KVM_GET_TSC_KHZ: {
		r = vcpu->arch.virtual_tsc_khz;
		goto out;
	}
	case KVM_KVMCLOCK_CTRL: {
		r = kvm_set_guest_paused(vcpu);
		goto out;
	}
	case KVM_ENABLE_CAP: {
		struct kvm_enable_cap cap;

		r = -EFAULT;
		if (copy_from_user(&cap, argp, sizeof(cap)))
			goto out;
		r = kvm_vcpu_ioctl_enable_cap(vcpu, &cap);
		break;
	}
	case KVM_GET_NESTED_STATE: {
		struct kvm_nested_state __user *user_kvm_nested_state = argp;
		u32 user_data_size;

		r = -EINVAL;
		if (!kvm_x86_ops->get_nested_state)
			break;

		BUILD_BUG_ON(sizeof(user_data_size) != sizeof(user_kvm_nested_state->size));
		r = -EFAULT;
		if (get_user(user_data_size, &user_kvm_nested_state->size))
			break;

		r = kvm_x86_ops->get_nested_state(vcpu, user_kvm_nested_state,
						  user_data_size);
		if (r < 0)
			break;

		if (r > user_data_size) {
			if (put_user(r, &user_kvm_nested_state->size))
				r = -EFAULT;
			else
				r = -E2BIG;
			break;
		}

		r = 0;
		break;
	}
	case KVM_SET_NESTED_STATE: {
		struct kvm_nested_state __user *user_kvm_nested_state = argp;
		struct kvm_nested_state kvm_state;

		r = -EINVAL;
		if (!kvm_x86_ops->set_nested_state)
			break;

		r = -EFAULT;
		if (copy_from_user(&kvm_state, user_kvm_nested_state, sizeof(kvm_state)))
			break;

		r = -EINVAL;
		if (kvm_state.size < sizeof(kvm_state))
			break;

		if (kvm_state.flags &
		    ~(KVM_STATE_NESTED_RUN_PENDING | KVM_STATE_NESTED_GUEST_MODE
		      | KVM_STATE_NESTED_EVMCS))
			break;

		/* nested_run_pending implies guest_mode.  */
		if ((kvm_state.flags & KVM_STATE_NESTED_RUN_PENDING)
		    && !(kvm_state.flags & KVM_STATE_NESTED_GUEST_MODE))
			break;

		r = kvm_x86_ops->set_nested_state(vcpu, user_kvm_nested_state, &kvm_state);
		break;
	}
	case KVM_GET_SUPPORTED_HV_CPUID: {
		struct kvm_cpuid2 __user *cpuid_arg = argp;
		struct kvm_cpuid2 cpuid;

		r = -EFAULT;
		if (copy_from_user(&cpuid, cpuid_arg, sizeof(cpuid)))
			goto out;

		r = kvm_vcpu_ioctl_get_hv_cpuid(vcpu, &cpuid,
						cpuid_arg->entries);
		if (r)
			goto out;

		r = -EFAULT;
		if (copy_to_user(cpuid_arg, &cpuid, sizeof(cpuid)))
			goto out;
		r = 0;
		break;
	}
	default:
		r = -EINVAL;
	}
out:
	kfree(u.buffer);
out_nofree:
	vcpu_put(vcpu);
	return r;
}

int kvm_arch_vcpu_fault(struct kvm_vcpu *vcpu, struct vm_fault *vmf)
{
	return VM_FAULT_SIGBUS;
}

static int kvm_vm_ioctl_set_tss_addr(struct kvm *kvm, unsigned long addr)
{
	int ret;

	if (addr > (unsigned int)(-3 * PAGE_SIZE))
		return -EINVAL;
	ret = kvm_x86_ops->set_tss_addr(kvm, addr);
	return ret;
}

static int kvm_vm_ioctl_set_identity_map_addr(struct kvm *kvm,
					      u64 ident_addr)
{
	return kvm_x86_ops->set_identity_map_addr(kvm, ident_addr);
}

static int kvm_vm_ioctl_set_nr_mmu_pages(struct kvm *kvm,
					  u32 kvm_nr_mmu_pages)
{
	if (kvm_nr_mmu_pages < KVM_MIN_ALLOC_MMU_PAGES)
		return -EINVAL;

	mutex_lock(&kvm->slots_lock);

	kvm_mmu_change_mmu_pages(kvm, kvm_nr_mmu_pages);
	kvm->arch.n_requested_mmu_pages = kvm_nr_mmu_pages;

	mutex_unlock(&kvm->slots_lock);
	return 0;
}

static int kvm_vm_ioctl_get_nr_mmu_pages(struct kvm *kvm)
{
	return kvm->arch.n_max_mmu_pages;
}

static int kvm_vm_ioctl_get_irqchip(struct kvm *kvm, struct kvm_irqchip *chip)
{
	struct kvm_pic *pic = kvm->arch.vpic;
	int r;

	r = 0;
	switch (chip->chip_id) {
	case KVM_IRQCHIP_PIC_MASTER:
		memcpy(&chip->chip.pic, &pic->pics[0],
			sizeof(struct kvm_pic_state));
		break;
	case KVM_IRQCHIP_PIC_SLAVE:
		memcpy(&chip->chip.pic, &pic->pics[1],
			sizeof(struct kvm_pic_state));
		break;
	case KVM_IRQCHIP_IOAPIC:
		kvm_get_ioapic(kvm, &chip->chip.ioapic);
		break;
	default:
		r = -EINVAL;
		break;
	}
	return r;
}

static int kvm_vm_ioctl_set_irqchip(struct kvm *kvm, struct kvm_irqchip *chip)
{
	struct kvm_pic *pic = kvm->arch.vpic;
	int r;

	r = 0;
	switch (chip->chip_id) {
	case KVM_IRQCHIP_PIC_MASTER:
		spin_lock(&pic->lock);
		memcpy(&pic->pics[0], &chip->chip.pic,
			sizeof(struct kvm_pic_state));
		spin_unlock(&pic->lock);
		break;
	case KVM_IRQCHIP_PIC_SLAVE:
		spin_lock(&pic->lock);
		memcpy(&pic->pics[1], &chip->chip.pic,
			sizeof(struct kvm_pic_state));
		spin_unlock(&pic->lock);
		break;
	case KVM_IRQCHIP_IOAPIC:
		kvm_set_ioapic(kvm, &chip->chip.ioapic);
		break;
	default:
		r = -EINVAL;
		break;
	}
	kvm_pic_update_irq(pic);
	return r;
}

static int kvm_vm_ioctl_get_pit(struct kvm *kvm, struct kvm_pit_state *ps)
{
	struct kvm_kpit_state *kps = &kvm->arch.vpit->pit_state;

	BUILD_BUG_ON(sizeof(*ps) != sizeof(kps->channels));

	mutex_lock(&kps->lock);
	memcpy(ps, &kps->channels, sizeof(*ps));
	mutex_unlock(&kps->lock);
	return 0;
}

static int kvm_vm_ioctl_set_pit(struct kvm *kvm, struct kvm_pit_state *ps)
{
	int i;
	struct kvm_pit *pit = kvm->arch.vpit;

	mutex_lock(&pit->pit_state.lock);
	memcpy(&pit->pit_state.channels, ps, sizeof(*ps));
	for (i = 0; i < 3; i++)
		kvm_pit_load_count(pit, i, ps->channels[i].count, 0);
	mutex_unlock(&pit->pit_state.lock);
	return 0;
}

static int kvm_vm_ioctl_get_pit2(struct kvm *kvm, struct kvm_pit_state2 *ps)
{
	mutex_lock(&kvm->arch.vpit->pit_state.lock);
	memcpy(ps->channels, &kvm->arch.vpit->pit_state.channels,
		sizeof(ps->channels));
	ps->flags = kvm->arch.vpit->pit_state.flags;
	mutex_unlock(&kvm->arch.vpit->pit_state.lock);
	memset(&ps->reserved, 0, sizeof(ps->reserved));
	return 0;
}

static int kvm_vm_ioctl_set_pit2(struct kvm *kvm, struct kvm_pit_state2 *ps)
{
	int start = 0;
	int i;
	u32 prev_legacy, cur_legacy;
	struct kvm_pit *pit = kvm->arch.vpit;

	mutex_lock(&pit->pit_state.lock);
	prev_legacy = pit->pit_state.flags & KVM_PIT_FLAGS_HPET_LEGACY;
	cur_legacy = ps->flags & KVM_PIT_FLAGS_HPET_LEGACY;
	if (!prev_legacy && cur_legacy)
		start = 1;
	memcpy(&pit->pit_state.channels, &ps->channels,
	       sizeof(pit->pit_state.channels));
	pit->pit_state.flags = ps->flags;
	for (i = 0; i < 3; i++)
		kvm_pit_load_count(pit, i, pit->pit_state.channels[i].count,
				   start && i == 0);
	mutex_unlock(&pit->pit_state.lock);
	return 0;
}

static int kvm_vm_ioctl_reinject(struct kvm *kvm,
				 struct kvm_reinject_control *control)
{
	struct kvm_pit *pit = kvm->arch.vpit;

	if (!pit)
		return -ENXIO;

	/* pit->pit_state.lock was overloaded to prevent userspace from getting
	 * an inconsistent state after running multiple KVM_REINJECT_CONTROL
	 * ioctls in parallel.  Use a separate lock if that ioctl isn't rare.
	 */
	mutex_lock(&pit->pit_state.lock);
	kvm_pit_set_reinject(pit, control->pit_reinject);
	mutex_unlock(&pit->pit_state.lock);

	return 0;
}

/**
 * kvm_vm_ioctl_get_dirty_log - get and clear the log of dirty pages in a slot
 * @kvm: kvm instance
 * @log: slot id and address to which we copy the log
 *
 * Steps 1-4 below provide general overview of dirty page logging. See
 * kvm_get_dirty_log_protect() function description for additional details.
 *
 * We call kvm_get_dirty_log_protect() to handle steps 1-3, upon return we
 * always flush the TLB (step 4) even if previous step failed  and the dirty
 * bitmap may be corrupt. Regardless of previous outcome the KVM logging API
 * does not preclude user space subsequent dirty log read. Flushing TLB ensures
 * writes will be marked dirty for next log read.
 *
 *   1. Take a snapshot of the bit and clear it if needed.
 *   2. Write protect the corresponding page.
 *   3. Copy the snapshot to the userspace.
 *   4. Flush TLB's if needed.
 */
int kvm_vm_ioctl_get_dirty_log(struct kvm *kvm, struct kvm_dirty_log *log)
{
	bool flush = false;
	int r;

	mutex_lock(&kvm->slots_lock);

	/*
	 * Flush potentially hardware-cached dirty pages to dirty_bitmap.
	 */
	if (kvm_x86_ops->flush_log_dirty)
		kvm_x86_ops->flush_log_dirty(kvm);

	r = kvm_get_dirty_log_protect(kvm, log, &flush);

	/*
	 * All the TLBs can be flushed out of mmu lock, see the comments in
	 * kvm_mmu_slot_remove_write_access().
	 */
	lockdep_assert_held(&kvm->slots_lock);
	if (flush)
		kvm_flush_remote_tlbs(kvm);

	mutex_unlock(&kvm->slots_lock);
	return r;
}

int kvm_vm_ioctl_clear_dirty_log(struct kvm *kvm, struct kvm_clear_dirty_log *log)
{
	bool flush = false;
	int r;

	mutex_lock(&kvm->slots_lock);

	/*
	 * Flush potentially hardware-cached dirty pages to dirty_bitmap.
	 */
	if (kvm_x86_ops->flush_log_dirty)
		kvm_x86_ops->flush_log_dirty(kvm);

	r = kvm_clear_dirty_log_protect(kvm, log, &flush);

	/*
	 * All the TLBs can be flushed out of mmu lock, see the comments in
	 * kvm_mmu_slot_remove_write_access().
	 */
	lockdep_assert_held(&kvm->slots_lock);
	if (flush)
		kvm_flush_remote_tlbs(kvm);

	mutex_unlock(&kvm->slots_lock);
	return r;
}

int kvm_vm_ioctl_irq_line(struct kvm *kvm, struct kvm_irq_level *irq_event,
			bool line_status)
{
	if (!irqchip_in_kernel(kvm))
		return -ENXIO;

	irq_event->status = kvm_set_irq(kvm, KVM_USERSPACE_IRQ_SOURCE_ID,
					irq_event->irq, irq_event->level,
					line_status);
	return 0;
}

int kvm_vm_ioctl_enable_cap(struct kvm *kvm,
			    struct kvm_enable_cap *cap)
{
	int r;

	if (cap->flags)
		return -EINVAL;

	switch (cap->cap) {
	case KVM_CAP_DISABLE_QUIRKS:
		kvm->arch.disabled_quirks = cap->args[0];
		r = 0;
		break;
	case KVM_CAP_SPLIT_IRQCHIP: {
		mutex_lock(&kvm->lock);
		r = -EINVAL;
		if (cap->args[0] > MAX_NR_RESERVED_IOAPIC_PINS)
			goto split_irqchip_unlock;
		r = -EEXIST;
		if (irqchip_in_kernel(kvm))
			goto split_irqchip_unlock;
		if (kvm->created_vcpus)
			goto split_irqchip_unlock;
		r = kvm_setup_empty_irq_routing(kvm);
		if (r)
			goto split_irqchip_unlock;
		/* Pairs with irqchip_in_kernel. */
		smp_wmb();
		kvm->arch.irqchip_mode = KVM_IRQCHIP_SPLIT;
		kvm->arch.nr_reserved_ioapic_pins = cap->args[0];
		r = 0;
split_irqchip_unlock:
		mutex_unlock(&kvm->lock);
		break;
	}
	case KVM_CAP_X2APIC_API:
		r = -EINVAL;
		if (cap->args[0] & ~KVM_X2APIC_API_VALID_FLAGS)
			break;

		if (cap->args[0] & KVM_X2APIC_API_USE_32BIT_IDS)
			kvm->arch.x2apic_format = true;
		if (cap->args[0] & KVM_X2APIC_API_DISABLE_BROADCAST_QUIRK)
			kvm->arch.x2apic_broadcast_quirk_disabled = true;

		r = 0;
		break;
	case KVM_CAP_X86_DISABLE_EXITS:
		r = -EINVAL;
		if (cap->args[0] & ~KVM_X86_DISABLE_VALID_EXITS)
			break;

		if ((cap->args[0] & KVM_X86_DISABLE_EXITS_MWAIT) &&
			kvm_can_mwait_in_guest())
			kvm->arch.mwait_in_guest = true;
		if (cap->args[0] & KVM_X86_DISABLE_EXITS_HLT)
			kvm->arch.hlt_in_guest = true;
		if (cap->args[0] & KVM_X86_DISABLE_EXITS_PAUSE)
			kvm->arch.pause_in_guest = true;
		r = 0;
		break;
	case KVM_CAP_MSR_PLATFORM_INFO:
		kvm->arch.guest_can_read_msr_platform_info = cap->args[0];
		r = 0;
		break;
	case KVM_CAP_EXCEPTION_PAYLOAD:
		kvm->arch.exception_payload_enabled = cap->args[0];
		r = 0;
		break;
	default:
		r = -EINVAL;
		break;
	}
	return r;
}

long kvm_arch_vm_ioctl(struct file *filp,
		       unsigned int ioctl, unsigned long arg)
{
	struct kvm *kvm = filp->private_data;
	void __user *argp = (void __user *)arg;
	int r = -ENOTTY;
	/*
	 * This union makes it completely explicit to gcc-3.x
	 * that these two variables' stack usage should be
	 * combined, not added together.
	 */
	union {
		struct kvm_pit_state ps;
		struct kvm_pit_state2 ps2;
		struct kvm_pit_config pit_config;
	} u;

	switch (ioctl) {
	case KVM_SET_TSS_ADDR:
		r = kvm_vm_ioctl_set_tss_addr(kvm, arg);
		break;
	case KVM_SET_IDENTITY_MAP_ADDR: {
		u64 ident_addr;

		mutex_lock(&kvm->lock);
		r = -EINVAL;
		if (kvm->created_vcpus)
			goto set_identity_unlock;
		r = -EFAULT;
		if (copy_from_user(&ident_addr, argp, sizeof(ident_addr)))
			goto set_identity_unlock;
		r = kvm_vm_ioctl_set_identity_map_addr(kvm, ident_addr);
set_identity_unlock:
		mutex_unlock(&kvm->lock);
		break;
	}
	case KVM_SET_NR_MMU_PAGES:
		r = kvm_vm_ioctl_set_nr_mmu_pages(kvm, arg);
		break;
	case KVM_GET_NR_MMU_PAGES:
		r = kvm_vm_ioctl_get_nr_mmu_pages(kvm);
		break;
	case KVM_CREATE_IRQCHIP: {
		mutex_lock(&kvm->lock);

		r = -EEXIST;
		if (irqchip_in_kernel(kvm))
			goto create_irqchip_unlock;

		r = -EINVAL;
		if (kvm->created_vcpus)
			goto create_irqchip_unlock;

		r = kvm_pic_init(kvm);
		if (r)
			goto create_irqchip_unlock;

		r = kvm_ioapic_init(kvm);
		if (r) {
			kvm_pic_destroy(kvm);
			goto create_irqchip_unlock;
		}

		r = kvm_setup_default_irq_routing(kvm);
		if (r) {
			kvm_ioapic_destroy(kvm);
			kvm_pic_destroy(kvm);
			goto create_irqchip_unlock;
		}
		/* Write kvm->irq_routing before enabling irqchip_in_kernel. */
		smp_wmb();
		kvm->arch.irqchip_mode = KVM_IRQCHIP_KERNEL;
	create_irqchip_unlock:
		mutex_unlock(&kvm->lock);
		break;
	}
	case KVM_CREATE_PIT:
		u.pit_config.flags = KVM_PIT_SPEAKER_DUMMY;
		goto create_pit;
	case KVM_CREATE_PIT2:
		r = -EFAULT;
		if (copy_from_user(&u.pit_config, argp,
				   sizeof(struct kvm_pit_config)))
			goto out;
	create_pit:
		mutex_lock(&kvm->lock);
		r = -EEXIST;
		if (kvm->arch.vpit)
			goto create_pit_unlock;
		r = -ENOMEM;
		kvm->arch.vpit = kvm_create_pit(kvm, u.pit_config.flags);
		if (kvm->arch.vpit)
			r = 0;
	create_pit_unlock:
		mutex_unlock(&kvm->lock);
		break;
	case KVM_GET_IRQCHIP: {
		/* 0: PIC master, 1: PIC slave, 2: IOAPIC */
		struct kvm_irqchip *chip;

		chip = memdup_user(argp, sizeof(*chip));
		if (IS_ERR(chip)) {
			r = PTR_ERR(chip);
			goto out;
		}

		r = -ENXIO;
		if (!irqchip_kernel(kvm))
			goto get_irqchip_out;
		r = kvm_vm_ioctl_get_irqchip(kvm, chip);
		if (r)
			goto get_irqchip_out;
		r = -EFAULT;
		if (copy_to_user(argp, chip, sizeof(*chip)))
			goto get_irqchip_out;
		r = 0;
	get_irqchip_out:
		kfree(chip);
		break;
	}
	case KVM_SET_IRQCHIP: {
		/* 0: PIC master, 1: PIC slave, 2: IOAPIC */
		struct kvm_irqchip *chip;

		chip = memdup_user(argp, sizeof(*chip));
		if (IS_ERR(chip)) {
			r = PTR_ERR(chip);
			goto out;
		}

		r = -ENXIO;
		if (!irqchip_kernel(kvm))
			goto set_irqchip_out;
		r = kvm_vm_ioctl_set_irqchip(kvm, chip);
		if (r)
			goto set_irqchip_out;
		r = 0;
	set_irqchip_out:
		kfree(chip);
		break;
	}
	case KVM_GET_PIT: {
		r = -EFAULT;
		if (copy_from_user(&u.ps, argp, sizeof(struct kvm_pit_state)))
			goto out;
		r = -ENXIO;
		if (!kvm->arch.vpit)
			goto out;
		r = kvm_vm_ioctl_get_pit(kvm, &u.ps);
		if (r)
			goto out;
		r = -EFAULT;
		if (copy_to_user(argp, &u.ps, sizeof(struct kvm_pit_state)))
			goto out;
		r = 0;
		break;
	}
	case KVM_SET_PIT: {
		r = -EFAULT;
		if (copy_from_user(&u.ps, argp, sizeof(u.ps)))
			goto out;
		r = -ENXIO;
		if (!kvm->arch.vpit)
			goto out;
		r = kvm_vm_ioctl_set_pit(kvm, &u.ps);
		break;
	}
	case KVM_GET_PIT2: {
		r = -ENXIO;
		if (!kvm->arch.vpit)
			goto out;
		r = kvm_vm_ioctl_get_pit2(kvm, &u.ps2);
		if (r)
			goto out;
		r = -EFAULT;
		if (copy_to_user(argp, &u.ps2, sizeof(u.ps2)))
			goto out;
		r = 0;
		break;
	}
	case KVM_SET_PIT2: {
		r = -EFAULT;
		if (copy_from_user(&u.ps2, argp, sizeof(u.ps2)))
			goto out;
		r = -ENXIO;
		if (!kvm->arch.vpit)
			goto out;
		r = kvm_vm_ioctl_set_pit2(kvm, &u.ps2);
		break;
	}
	case KVM_REINJECT_CONTROL: {
		struct kvm_reinject_control control;
		r =  -EFAULT;
		if (copy_from_user(&control, argp, sizeof(control)))
			goto out;
		r = kvm_vm_ioctl_reinject(kvm, &control);
		break;
	}
	case KVM_SET_BOOT_CPU_ID:
		r = 0;
		mutex_lock(&kvm->lock);
		if (kvm->created_vcpus)
			r = -EBUSY;
		else
			kvm->arch.bsp_vcpu_id = arg;
		mutex_unlock(&kvm->lock);
		break;
	case KVM_XEN_HVM_CONFIG: {
		struct kvm_xen_hvm_config xhc;
		r = -EFAULT;
		if (copy_from_user(&xhc, argp, sizeof(xhc)))
			goto out;
		r = -EINVAL;
		if (xhc.flags)
			goto out;
		memcpy(&kvm->arch.xen_hvm_config, &xhc, sizeof(xhc));
		r = 0;
		break;
	}
	case KVM_SET_CLOCK: {
		struct kvm_clock_data user_ns;
		u64 now_ns;

		r = -EFAULT;
		if (copy_from_user(&user_ns, argp, sizeof(user_ns)))
			goto out;

		r = -EINVAL;
		if (user_ns.flags)
			goto out;

		r = 0;
		/*
		 * TODO: userspace has to take care of races with VCPU_RUN, so
		 * kvm_gen_update_masterclock() can be cut down to locked
		 * pvclock_update_vm_gtod_copy().
		 */
		kvm_gen_update_masterclock(kvm);
		now_ns = get_kvmclock_ns(kvm);
		kvm->arch.kvmclock_offset += user_ns.clock - now_ns;
		kvm_make_all_cpus_request(kvm, KVM_REQ_CLOCK_UPDATE);
		break;
	}
	case KVM_GET_CLOCK: {
		struct kvm_clock_data user_ns;
		u64 now_ns;

		now_ns = get_kvmclock_ns(kvm);
		user_ns.clock = now_ns;
		user_ns.flags = kvm->arch.use_master_clock ? KVM_CLOCK_TSC_STABLE : 0;
		memset(&user_ns.pad, 0, sizeof(user_ns.pad));

		r = -EFAULT;
		if (copy_to_user(argp, &user_ns, sizeof(user_ns)))
			goto out;
		r = 0;
		break;
	}
	case KVM_MEMORY_ENCRYPT_OP: {
		r = -ENOTTY;
		if (kvm_x86_ops->mem_enc_op)
			r = kvm_x86_ops->mem_enc_op(kvm, argp);
		break;
	}
	case KVM_MEMORY_ENCRYPT_REG_REGION: {
		struct kvm_enc_region region;

		r = -EFAULT;
		if (copy_from_user(&region, argp, sizeof(region)))
			goto out;

		r = -ENOTTY;
		if (kvm_x86_ops->mem_enc_reg_region)
			r = kvm_x86_ops->mem_enc_reg_region(kvm, &region);
		break;
	}
	case KVM_MEMORY_ENCRYPT_UNREG_REGION: {
		struct kvm_enc_region region;

		r = -EFAULT;
		if (copy_from_user(&region, argp, sizeof(region)))
			goto out;

		r = -ENOTTY;
		if (kvm_x86_ops->mem_enc_unreg_region)
			r = kvm_x86_ops->mem_enc_unreg_region(kvm, &region);
		break;
	}
	case KVM_HYPERV_EVENTFD: {
		struct kvm_hyperv_eventfd hvevfd;

		r = -EFAULT;
		if (copy_from_user(&hvevfd, argp, sizeof(hvevfd)))
			goto out;
		r = kvm_vm_ioctl_hv_eventfd(kvm, &hvevfd);
		break;
	}
	default:
		r = -ENOTTY;
	}
out:
	return r;
}

static void kvm_init_msr_list(void)
{
	u32 dummy[2];
	unsigned i, j;

	for (i = j = 0; i < ARRAY_SIZE(msrs_to_save); i++) {
		if (rdmsr_safe(msrs_to_save[i], &dummy[0], &dummy[1]) < 0)
			continue;

		/*
		 * Even MSRs that are valid in the host may not be exposed
		 * to the guests in some cases.
		 */
		switch (msrs_to_save[i]) {
		case MSR_IA32_BNDCFGS:
			if (!kvm_mpx_supported())
				continue;
			break;
		case MSR_TSC_AUX:
			if (!kvm_x86_ops->rdtscp_supported())
				continue;
			break;
		case MSR_IA32_RTIT_CTL:
		case MSR_IA32_RTIT_STATUS:
			if (!kvm_x86_ops->pt_supported())
				continue;
			break;
		case MSR_IA32_RTIT_CR3_MATCH:
			if (!kvm_x86_ops->pt_supported() ||
			    !intel_pt_validate_hw_cap(PT_CAP_cr3_filtering))
				continue;
			break;
		case MSR_IA32_RTIT_OUTPUT_BASE:
		case MSR_IA32_RTIT_OUTPUT_MASK:
			if (!kvm_x86_ops->pt_supported() ||
				(!intel_pt_validate_hw_cap(PT_CAP_topa_output) &&
				 !intel_pt_validate_hw_cap(PT_CAP_single_range_output)))
				continue;
			break;
		case MSR_IA32_RTIT_ADDR0_A ... MSR_IA32_RTIT_ADDR3_B: {
			if (!kvm_x86_ops->pt_supported() ||
				msrs_to_save[i] - MSR_IA32_RTIT_ADDR0_A >=
				intel_pt_validate_hw_cap(PT_CAP_num_address_ranges) * 2)
				continue;
			break;
		}
		default:
			break;
		}

		if (j < i)
			msrs_to_save[j] = msrs_to_save[i];
		j++;
	}
	num_msrs_to_save = j;

	for (i = j = 0; i < ARRAY_SIZE(emulated_msrs); i++) {
		if (!kvm_x86_ops->has_emulated_msr(emulated_msrs[i]))
			continue;

		if (j < i)
			emulated_msrs[j] = emulated_msrs[i];
		j++;
	}
	num_emulated_msrs = j;

	for (i = j = 0; i < ARRAY_SIZE(msr_based_features); i++) {
		struct kvm_msr_entry msr;

		msr.index = msr_based_features[i];
		if (kvm_get_msr_feature(&msr))
			continue;

		if (j < i)
			msr_based_features[j] = msr_based_features[i];
		j++;
	}
	num_msr_based_features = j;
}

static int vcpu_mmio_write(struct kvm_vcpu *vcpu, gpa_t addr, int len,
			   const void *v)
{
	int handled = 0;
	int n;

	do {
		n = min(len, 8);
		if (!(lapic_in_kernel(vcpu) &&
		      !kvm_iodevice_write(vcpu, &vcpu->arch.apic->dev, addr, n, v))
		    && kvm_io_bus_write(vcpu, KVM_MMIO_BUS, addr, n, v))
			break;
		handled += n;
		addr += n;
		len -= n;
		v += n;
	} while (len);

	return handled;
}

static int vcpu_mmio_read(struct kvm_vcpu *vcpu, gpa_t addr, int len, void *v)
{
	int handled = 0;
	int n;

	do {
		n = min(len, 8);
		if (!(lapic_in_kernel(vcpu) &&
		      !kvm_iodevice_read(vcpu, &vcpu->arch.apic->dev,
					 addr, n, v))
		    && kvm_io_bus_read(vcpu, KVM_MMIO_BUS, addr, n, v))
			break;
		trace_kvm_mmio(KVM_TRACE_MMIO_READ, n, addr, v);
		handled += n;
		addr += n;
		len -= n;
		v += n;
	} while (len);

	return handled;
}

static void kvm_set_segment(struct kvm_vcpu *vcpu,
			struct kvm_segment *var, int seg)
{
	kvm_x86_ops->set_segment(vcpu, var, seg);
}

void kvm_get_segment(struct kvm_vcpu *vcpu,
		     struct kvm_segment *var, int seg)
{
	kvm_x86_ops->get_segment(vcpu, var, seg);
}

gpa_t translate_nested_gpa(struct kvm_vcpu *vcpu, gpa_t gpa, u32 access,
			   struct x86_exception *exception)
{
	gpa_t t_gpa;

	BUG_ON(!mmu_is_nested(vcpu));

	/* NPT walks are always user-walks */
	access |= PFERR_USER_MASK;
	t_gpa  = vcpu->arch.mmu->gva_to_gpa(vcpu, gpa, access, exception);

	return t_gpa;
}

gpa_t kvm_mmu_gva_to_gpa_read(struct kvm_vcpu *vcpu, gva_t gva,
			      struct x86_exception *exception)
{
	u32 access = (kvm_x86_ops->get_cpl(vcpu) == 3) ? PFERR_USER_MASK : 0;
	return vcpu->arch.walk_mmu->gva_to_gpa(vcpu, gva, access, exception);
}

 gpa_t kvm_mmu_gva_to_gpa_fetch(struct kvm_vcpu *vcpu, gva_t gva,
				struct x86_exception *exception)
{
	u32 access = (kvm_x86_ops->get_cpl(vcpu) == 3) ? PFERR_USER_MASK : 0;
	access |= PFERR_FETCH_MASK;
	return vcpu->arch.walk_mmu->gva_to_gpa(vcpu, gva, access, exception);
}

gpa_t kvm_mmu_gva_to_gpa_write(struct kvm_vcpu *vcpu, gva_t gva,
			       struct x86_exception *exception)
{
	u32 access = (kvm_x86_ops->get_cpl(vcpu) == 3) ? PFERR_USER_MASK : 0;
	access |= PFERR_WRITE_MASK;
	return vcpu->arch.walk_mmu->gva_to_gpa(vcpu, gva, access, exception);
}

/* uses this to access any guest's mapped memory without checking CPL */
gpa_t kvm_mmu_gva_to_gpa_system(struct kvm_vcpu *vcpu, gva_t gva,
				struct x86_exception *exception)
{
	return vcpu->arch.walk_mmu->gva_to_gpa(vcpu, gva, 0, exception);
}

static int kvm_read_guest_virt_helper(gva_t addr, void *val, unsigned int bytes,
				      struct kvm_vcpu *vcpu, u32 access,
				      struct x86_exception *exception)
{
	void *data = val;
	int r = X86EMUL_CONTINUE;

	while (bytes) {
		gpa_t gpa = vcpu->arch.walk_mmu->gva_to_gpa(vcpu, addr, access,
							    exception);
		unsigned offset = addr & (PAGE_SIZE-1);
		unsigned toread = min(bytes, (unsigned)PAGE_SIZE - offset);
		int ret;

		if (gpa == UNMAPPED_GVA)
			return X86EMUL_PROPAGATE_FAULT;
		ret = kvm_vcpu_read_guest_page(vcpu, gpa >> PAGE_SHIFT, data,
					       offset, toread);
		if (ret < 0) {
			r = X86EMUL_IO_NEEDED;
			goto out;
		}

		bytes -= toread;
		data += toread;
		addr += toread;
	}
out:
	return r;
}

/* used for instruction fetching */
static int kvm_fetch_guest_virt(struct x86_emulate_ctxt *ctxt,
				gva_t addr, void *val, unsigned int bytes,
				struct x86_exception *exception)
{
	struct kvm_vcpu *vcpu = emul_to_vcpu(ctxt);
	u32 access = (kvm_x86_ops->get_cpl(vcpu) == 3) ? PFERR_USER_MASK : 0;
	unsigned offset;
	int ret;

	/* Inline kvm_read_guest_virt_helper for speed.  */
	gpa_t gpa = vcpu->arch.walk_mmu->gva_to_gpa(vcpu, addr, access|PFERR_FETCH_MASK,
						    exception);
	if (unlikely(gpa == UNMAPPED_GVA))
		return X86EMUL_PROPAGATE_FAULT;

	offset = addr & (PAGE_SIZE-1);
	if (WARN_ON(offset + bytes > PAGE_SIZE))
		bytes = (unsigned)PAGE_SIZE - offset;
	ret = kvm_vcpu_read_guest_page(vcpu, gpa >> PAGE_SHIFT, val,
				       offset, bytes);
	if (unlikely(ret < 0))
		return X86EMUL_IO_NEEDED;

	return X86EMUL_CONTINUE;
}

int kvm_read_guest_virt(struct kvm_vcpu *vcpu,
			       gva_t addr, void *val, unsigned int bytes,
			       struct x86_exception *exception)
{
	u32 access = (kvm_x86_ops->get_cpl(vcpu) == 3) ? PFERR_USER_MASK : 0;

	/*
	 * FIXME: this should call handle_emulation_failure if X86EMUL_IO_NEEDED
	 * is returned, but our callers are not ready for that and they blindly
	 * call kvm_inject_page_fault.  Ensure that they at least do not leak
	 * uninitialized kernel stack memory into cr2 and error code.
	 */
	memset(exception, 0, sizeof(*exception));
	return kvm_read_guest_virt_helper(addr, val, bytes, vcpu, access,
					  exception);
}
EXPORT_SYMBOL_GPL(kvm_read_guest_virt);

static int emulator_read_std(struct x86_emulate_ctxt *ctxt,
			     gva_t addr, void *val, unsigned int bytes,
			     struct x86_exception *exception, bool system)
{
	struct kvm_vcpu *vcpu = emul_to_vcpu(ctxt);
	u32 access = 0;

	if (!system && kvm_x86_ops->get_cpl(vcpu) == 3)
		access |= PFERR_USER_MASK;

	return kvm_read_guest_virt_helper(addr, val, bytes, vcpu, access, exception);
}

static int kvm_read_guest_phys_system(struct x86_emulate_ctxt *ctxt,
		unsigned long addr, void *val, unsigned int bytes)
{
	struct kvm_vcpu *vcpu = emul_to_vcpu(ctxt);
	int r = kvm_vcpu_read_guest(vcpu, addr, val, bytes);

	return r < 0 ? X86EMUL_IO_NEEDED : X86EMUL_CONTINUE;
}

static int kvm_write_guest_virt_helper(gva_t addr, void *val, unsigned int bytes,
				      struct kvm_vcpu *vcpu, u32 access,
				      struct x86_exception *exception)
{
	void *data = val;
	int r = X86EMUL_CONTINUE;

	/* kvm_write_guest_virt_system can pull in tons of pages. */
	vcpu->arch.l1tf_flush_l1d = true;

	while (bytes) {
		gpa_t gpa =  vcpu->arch.walk_mmu->gva_to_gpa(vcpu, addr,
							     access,
							     exception);
		unsigned offset = addr & (PAGE_SIZE-1);
		unsigned towrite = min(bytes, (unsigned)PAGE_SIZE - offset);
		int ret;

		if (gpa == UNMAPPED_GVA)
			return X86EMUL_PROPAGATE_FAULT;
		ret = kvm_vcpu_write_guest(vcpu, gpa, data, towrite);
		if (ret < 0) {
			r = X86EMUL_IO_NEEDED;
			goto out;
		}

		bytes -= towrite;
		data += towrite;
		addr += towrite;
	}
out:
	return r;
}

static int emulator_write_std(struct x86_emulate_ctxt *ctxt, gva_t addr, void *val,
			      unsigned int bytes, struct x86_exception *exception,
			      bool system)
{
	struct kvm_vcpu *vcpu = emul_to_vcpu(ctxt);
	u32 access = PFERR_WRITE_MASK;

	if (!system && kvm_x86_ops->get_cpl(vcpu) == 3)
		access |= PFERR_USER_MASK;

	return kvm_write_guest_virt_helper(addr, val, bytes, vcpu,
					   access, exception);
}

int kvm_write_guest_virt_system(struct kvm_vcpu *vcpu, gva_t addr, void *val,
				unsigned int bytes, struct x86_exception *exception)
{
	/*
	 * FIXME: this should call handle_emulation_failure if X86EMUL_IO_NEEDED
	 * is returned, but our callers are not ready for that and they blindly
	 * call kvm_inject_page_fault.  Ensure that they at least do not leak
	 * uninitialized kernel stack memory into cr2 and error code.
	 */
	memset(exception, 0, sizeof(*exception));
	return kvm_write_guest_virt_helper(addr, val, bytes, vcpu,
					   PFERR_WRITE_MASK, exception);
}
EXPORT_SYMBOL_GPL(kvm_write_guest_virt_system);

int handle_ud(struct kvm_vcpu *vcpu)
{
	int emul_type = EMULTYPE_TRAP_UD;
	enum emulation_result er;
	char sig[5]; /* ud2; .ascii "kvm" */
	struct x86_exception e;

	if (force_emulation_prefix &&
	    kvm_read_guest_virt(vcpu, kvm_get_linear_rip(vcpu),
				sig, sizeof(sig), &e) == 0 &&
	    memcmp(sig, "\xf\xbkvm", sizeof(sig)) == 0) {
		kvm_rip_write(vcpu, kvm_rip_read(vcpu) + sizeof(sig));
		emul_type = 0;
	}

	er = kvm_emulate_instruction(vcpu, emul_type);
	if (er == EMULATE_USER_EXIT)
		return 0;
	if (er != EMULATE_DONE)
		kvm_queue_exception(vcpu, UD_VECTOR);
	return 1;
}
EXPORT_SYMBOL_GPL(handle_ud);

static int vcpu_is_mmio_gpa(struct kvm_vcpu *vcpu, unsigned long gva,
			    gpa_t gpa, bool write)
{
	/* For APIC access vmexit */
	if ((gpa & PAGE_MASK) == APIC_DEFAULT_PHYS_BASE)
		return 1;

	if (vcpu_match_mmio_gpa(vcpu, gpa)) {
		trace_vcpu_match_mmio(gva, gpa, write, true);
		return 1;
	}

	return 0;
}

static int vcpu_mmio_gva_to_gpa(struct kvm_vcpu *vcpu, unsigned long gva,
				gpa_t *gpa, struct x86_exception *exception,
				bool write)
{
	u32 access = ((kvm_x86_ops->get_cpl(vcpu) == 3) ? PFERR_USER_MASK : 0)
		| (write ? PFERR_WRITE_MASK : 0);

	/*
	 * currently PKRU is only applied to ept enabled guest so
	 * there is no pkey in EPT page table for L1 guest or EPT
	 * shadow page table for L2 guest.
	 */
	if (vcpu_match_mmio_gva(vcpu, gva)
	    && !permission_fault(vcpu, vcpu->arch.walk_mmu,
				 vcpu->arch.access, 0, access)) {
		*gpa = vcpu->arch.mmio_gfn << PAGE_SHIFT |
					(gva & (PAGE_SIZE - 1));
		trace_vcpu_match_mmio(gva, *gpa, write, false);
		return 1;
	}

	*gpa = vcpu->arch.walk_mmu->gva_to_gpa(vcpu, gva, access, exception);

	if (*gpa == UNMAPPED_GVA)
		return -1;

	return vcpu_is_mmio_gpa(vcpu, gva, *gpa, write);
}

int emulator_write_phys(struct kvm_vcpu *vcpu, gpa_t gpa,
			const void *val, int bytes)
{
	int ret;

	ret = kvm_vcpu_write_guest(vcpu, gpa, val, bytes);
	if (ret < 0)
		return 0;
	kvm_page_track_write(vcpu, gpa, val, bytes);
	return 1;
}

struct read_write_emulator_ops {
	int (*read_write_prepare)(struct kvm_vcpu *vcpu, void *val,
				  int bytes);
	int (*read_write_emulate)(struct kvm_vcpu *vcpu, gpa_t gpa,
				  void *val, int bytes);
	int (*read_write_mmio)(struct kvm_vcpu *vcpu, gpa_t gpa,
			       int bytes, void *val);
	int (*read_write_exit_mmio)(struct kvm_vcpu *vcpu, gpa_t gpa,
				    void *val, int bytes);
	bool write;
};

static int read_prepare(struct kvm_vcpu *vcpu, void *val, int bytes)
{
	if (vcpu->mmio_read_completed) {
		trace_kvm_mmio(KVM_TRACE_MMIO_READ, bytes,
			       vcpu->mmio_fragments[0].gpa, val);
		vcpu->mmio_read_completed = 0;
		return 1;
	}

	return 0;
}

static int read_emulate(struct kvm_vcpu *vcpu, gpa_t gpa,
			void *val, int bytes)
{
	return !kvm_vcpu_read_guest(vcpu, gpa, val, bytes);
}

static int write_emulate(struct kvm_vcpu *vcpu, gpa_t gpa,
			 void *val, int bytes)
{
	return emulator_write_phys(vcpu, gpa, val, bytes);
}

static int write_mmio(struct kvm_vcpu *vcpu, gpa_t gpa, int bytes, void *val)
{
	trace_kvm_mmio(KVM_TRACE_MMIO_WRITE, bytes, gpa, val);
	return vcpu_mmio_write(vcpu, gpa, bytes, val);
}

static int read_exit_mmio(struct kvm_vcpu *vcpu, gpa_t gpa,
			  void *val, int bytes)
{
	trace_kvm_mmio(KVM_TRACE_MMIO_READ_UNSATISFIED, bytes, gpa, NULL);
	return X86EMUL_IO_NEEDED;
}

static int write_exit_mmio(struct kvm_vcpu *vcpu, gpa_t gpa,
			   void *val, int bytes)
{
	struct kvm_mmio_fragment *frag = &vcpu->mmio_fragments[0];

	memcpy(vcpu->run->mmio.data, frag->data, min(8u, frag->len));
	return X86EMUL_CONTINUE;
}

static const struct read_write_emulator_ops read_emultor = {
	.read_write_prepare = read_prepare,
	.read_write_emulate = read_emulate,
	.read_write_mmio = vcpu_mmio_read,
	.read_write_exit_mmio = read_exit_mmio,
};

static const struct read_write_emulator_ops write_emultor = {
	.read_write_emulate = write_emulate,
	.read_write_mmio = write_mmio,
	.read_write_exit_mmio = write_exit_mmio,
	.write = true,
};

static int emulator_read_write_onepage(unsigned long addr, void *val,
				       unsigned int bytes,
				       struct x86_exception *exception,
				       struct kvm_vcpu *vcpu,
				       const struct read_write_emulator_ops *ops)
{
	gpa_t gpa;
	int handled, ret;
	bool write = ops->write;
	struct kvm_mmio_fragment *frag;
	struct x86_emulate_ctxt *ctxt = &vcpu->arch.emulate_ctxt;

	/*
	 * If the exit was due to a NPF we may already have a GPA.
	 * If the GPA is present, use it to avoid the GVA to GPA table walk.
	 * Note, this cannot be used on string operations since string
	 * operation using rep will only have the initial GPA from the NPF
	 * occurred.
	 */
	if (vcpu->arch.gpa_available &&
	    emulator_can_use_gpa(ctxt) &&
	    (addr & ~PAGE_MASK) == (vcpu->arch.gpa_val & ~PAGE_MASK)) {
		gpa = vcpu->arch.gpa_val;
		ret = vcpu_is_mmio_gpa(vcpu, addr, gpa, write);
	} else {
		ret = vcpu_mmio_gva_to_gpa(vcpu, addr, &gpa, exception, write);
		if (ret < 0)
			return X86EMUL_PROPAGATE_FAULT;
	}

	if (!ret && ops->read_write_emulate(vcpu, gpa, val, bytes))
		return X86EMUL_CONTINUE;

	/*
	 * Is this MMIO handled locally?
	 */
	handled = ops->read_write_mmio(vcpu, gpa, bytes, val);
	if (handled == bytes)
		return X86EMUL_CONTINUE;

	gpa += handled;
	bytes -= handled;
	val += handled;

	WARN_ON(vcpu->mmio_nr_fragments >= KVM_MAX_MMIO_FRAGMENTS);
	frag = &vcpu->mmio_fragments[vcpu->mmio_nr_fragments++];
	frag->gpa = gpa;
	frag->data = val;
	frag->len = bytes;
	return X86EMUL_CONTINUE;
}

static int emulator_read_write(struct x86_emulate_ctxt *ctxt,
			unsigned long addr,
			void *val, unsigned int bytes,
			struct x86_exception *exception,
			const struct read_write_emulator_ops *ops)
{
	struct kvm_vcpu *vcpu = emul_to_vcpu(ctxt);
	gpa_t gpa;
	int rc;

	if (ops->read_write_prepare &&
		  ops->read_write_prepare(vcpu, val, bytes))
		return X86EMUL_CONTINUE;

	vcpu->mmio_nr_fragments = 0;

	/* Crossing a page boundary? */
	if (((addr + bytes - 1) ^ addr) & PAGE_MASK) {
		int now;

		now = -addr & ~PAGE_MASK;
		rc = emulator_read_write_onepage(addr, val, now, exception,
						 vcpu, ops);

		if (rc != X86EMUL_CONTINUE)
			return rc;
		addr += now;
		if (ctxt->mode != X86EMUL_MODE_PROT64)
			addr = (u32)addr;
		val += now;
		bytes -= now;
	}

	rc = emulator_read_write_onepage(addr, val, bytes, exception,
					 vcpu, ops);
	if (rc != X86EMUL_CONTINUE)
		return rc;

	if (!vcpu->mmio_nr_fragments)
		return rc;

	gpa = vcpu->mmio_fragments[0].gpa;

	vcpu->mmio_needed = 1;
	vcpu->mmio_cur_fragment = 0;

	vcpu->run->mmio.len = min(8u, vcpu->mmio_fragments[0].len);
	vcpu->run->mmio.is_write = vcpu->mmio_is_write = ops->write;
	vcpu->run->exit_reason = KVM_EXIT_MMIO;
	vcpu->run->mmio.phys_addr = gpa;

	return ops->read_write_exit_mmio(vcpu, gpa, val, bytes);
}

static int emulator_read_emulated(struct x86_emulate_ctxt *ctxt,
				  unsigned long addr,
				  void *val,
				  unsigned int bytes,
				  struct x86_exception *exception)
{
	return emulator_read_write(ctxt, addr, val, bytes,
				   exception, &read_emultor);
}

static int emulator_write_emulated(struct x86_emulate_ctxt *ctxt,
			    unsigned long addr,
			    const void *val,
			    unsigned int bytes,
			    struct x86_exception *exception)
{
	return emulator_read_write(ctxt, addr, (void *)val, bytes,
				   exception, &write_emultor);
}

#define CMPXCHG_TYPE(t, ptr, old, new) \
	(cmpxchg((t *)(ptr), *(t *)(old), *(t *)(new)) == *(t *)(old))

#ifdef CONFIG_X86_64
#  define CMPXCHG64(ptr, old, new) CMPXCHG_TYPE(u64, ptr, old, new)
#else
#  define CMPXCHG64(ptr, old, new) \
	(cmpxchg64((u64 *)(ptr), *(u64 *)(old), *(u64 *)(new)) == *(u64 *)(old))
#endif

static int emulator_cmpxchg_emulated(struct x86_emulate_ctxt *ctxt,
				     unsigned long addr,
				     const void *old,
				     const void *new,
				     unsigned int bytes,
				     struct x86_exception *exception)
{
	struct kvm_vcpu *vcpu = emul_to_vcpu(ctxt);
	gpa_t gpa;
	struct page *page;
	char *kaddr;
	bool exchanged;

	/* guests cmpxchg8b have to be emulated atomically */
	if (bytes > 8 || (bytes & (bytes - 1)))
		goto emul_write;

	gpa = kvm_mmu_gva_to_gpa_write(vcpu, addr, NULL);

	if (gpa == UNMAPPED_GVA ||
	    (gpa & PAGE_MASK) == APIC_DEFAULT_PHYS_BASE)
		goto emul_write;

	if (((gpa + bytes - 1) & PAGE_MASK) != (gpa & PAGE_MASK))
		goto emul_write;

	page = kvm_vcpu_gfn_to_page(vcpu, gpa >> PAGE_SHIFT);
	if (is_error_page(page))
		goto emul_write;

	kaddr = kmap_atomic(page);
	kaddr += offset_in_page(gpa);
	switch (bytes) {
	case 1:
		exchanged = CMPXCHG_TYPE(u8, kaddr, old, new);
		break;
	case 2:
		exchanged = CMPXCHG_TYPE(u16, kaddr, old, new);
		break;
	case 4:
		exchanged = CMPXCHG_TYPE(u32, kaddr, old, new);
		break;
	case 8:
		exchanged = CMPXCHG64(kaddr, old, new);
		break;
	default:
		BUG();
	}
	kunmap_atomic(kaddr);
	kvm_release_page_dirty(page);

	if (!exchanged)
		return X86EMUL_CMPXCHG_FAILED;

	kvm_vcpu_mark_page_dirty(vcpu, gpa >> PAGE_SHIFT);
	kvm_page_track_write(vcpu, gpa, new, bytes);

	return X86EMUL_CONTINUE;

emul_write:
	printk_once(KERN_WARNING "kvm: emulating exchange as write\n");

	return emulator_write_emulated(ctxt, addr, new, bytes, exception);
}

static int kernel_pio(struct kvm_vcpu *vcpu, void *pd)
{
	int r = 0, i;

	for (i = 0; i < vcpu->arch.pio.count; i++) {
		if (vcpu->arch.pio.in)
			r = kvm_io_bus_read(vcpu, KVM_PIO_BUS, vcpu->arch.pio.port,
					    vcpu->arch.pio.size, pd);
		else
			r = kvm_io_bus_write(vcpu, KVM_PIO_BUS,
					     vcpu->arch.pio.port, vcpu->arch.pio.size,
					     pd);
		if (r)
			break;
		pd += vcpu->arch.pio.size;
	}
	return r;
}

static int emulator_pio_in_out(struct kvm_vcpu *vcpu, int size,
			       unsigned short port, void *val,
			       unsigned int count, bool in)
{
	vcpu->arch.pio.port = port;
	vcpu->arch.pio.in = in;
	vcpu->arch.pio.count  = count;
	vcpu->arch.pio.size = size;

	if (!kernel_pio(vcpu, vcpu->arch.pio_data)) {
		vcpu->arch.pio.count = 0;
		return 1;
	}

	vcpu->run->exit_reason = KVM_EXIT_IO;
	vcpu->run->io.direction = in ? KVM_EXIT_IO_IN : KVM_EXIT_IO_OUT;
	vcpu->run->io.size = size;
	vcpu->run->io.data_offset = KVM_PIO_PAGE_OFFSET * PAGE_SIZE;
	vcpu->run->io.count = count;
	vcpu->run->io.port = port;

	return 0;
}

static int emulator_pio_in_emulated(struct x86_emulate_ctxt *ctxt,
				    int size, unsigned short port, void *val,
				    unsigned int count)
{
	struct kvm_vcpu *vcpu = emul_to_vcpu(ctxt);
	int ret;

	if (vcpu->arch.pio.count)
		goto data_avail;

	memset(vcpu->arch.pio_data, 0, size * count);

	ret = emulator_pio_in_out(vcpu, size, port, val, count, true);
	if (ret) {
data_avail:
		memcpy(val, vcpu->arch.pio_data, size * count);
		trace_kvm_pio(KVM_PIO_IN, port, size, count, vcpu->arch.pio_data);
		vcpu->arch.pio.count = 0;
		return 1;
	}

	return 0;
}

static int emulator_pio_out_emulated(struct x86_emulate_ctxt *ctxt,
				     int size, unsigned short port,
				     const void *val, unsigned int count)
{
	struct kvm_vcpu *vcpu = emul_to_vcpu(ctxt);

	memcpy(vcpu->arch.pio_data, val, size * count);
	trace_kvm_pio(KVM_PIO_OUT, port, size, count, vcpu->arch.pio_data);
	return emulator_pio_in_out(vcpu, size, port, (void *)val, count, false);
}

static unsigned long get_segment_base(struct kvm_vcpu *vcpu, int seg)
{
	return kvm_x86_ops->get_segment_base(vcpu, seg);
}

static void emulator_invlpg(struct x86_emulate_ctxt *ctxt, ulong address)
{
	kvm_mmu_invlpg(emul_to_vcpu(ctxt), address);
}

static int kvm_emulate_wbinvd_noskip(struct kvm_vcpu *vcpu)
{
	if (!need_emulate_wbinvd(vcpu))
		return X86EMUL_CONTINUE;

	if (kvm_x86_ops->has_wbinvd_exit()) {
		int cpu = get_cpu();

		cpumask_set_cpu(cpu, vcpu->arch.wbinvd_dirty_mask);
		smp_call_function_many(vcpu->arch.wbinvd_dirty_mask,
				wbinvd_ipi, NULL, 1);
		put_cpu();
		cpumask_clear(vcpu->arch.wbinvd_dirty_mask);
	} else
		wbinvd();
	return X86EMUL_CONTINUE;
}

int kvm_emulate_wbinvd(struct kvm_vcpu *vcpu)
{
	kvm_emulate_wbinvd_noskip(vcpu);
	return kvm_skip_emulated_instruction(vcpu);
}
EXPORT_SYMBOL_GPL(kvm_emulate_wbinvd);



static void emulator_wbinvd(struct x86_emulate_ctxt *ctxt)
{
	kvm_emulate_wbinvd_noskip(emul_to_vcpu(ctxt));
}

static int emulator_get_dr(struct x86_emulate_ctxt *ctxt, int dr,
			   unsigned long *dest)
{
	return kvm_get_dr(emul_to_vcpu(ctxt), dr, dest);
}

static int emulator_set_dr(struct x86_emulate_ctxt *ctxt, int dr,
			   unsigned long value)
{

	return __kvm_set_dr(emul_to_vcpu(ctxt), dr, value);
}

static u64 mk_cr_64(u64 curr_cr, u32 new_val)
{
	return (curr_cr & ~((1ULL << 32) - 1)) | new_val;
}

static unsigned long emulator_get_cr(struct x86_emulate_ctxt *ctxt, int cr)
{
	struct kvm_vcpu *vcpu = emul_to_vcpu(ctxt);
	unsigned long value;

	switch (cr) {
	case 0:
		value = kvm_read_cr0(vcpu);
		break;
	case 2:
		value = vcpu->arch.cr2;
		break;
	case 3:
		value = kvm_read_cr3(vcpu);
		break;
	case 4:
		value = kvm_read_cr4(vcpu);
		break;
	case 8:
		value = kvm_get_cr8(vcpu);
		break;
	default:
		kvm_err("%s: unexpected cr %u\n", __func__, cr);
		return 0;
	}

	return value;
}

static int emulator_set_cr(struct x86_emulate_ctxt *ctxt, int cr, ulong val)
{
	struct kvm_vcpu *vcpu = emul_to_vcpu(ctxt);
	int res = 0;

	switch (cr) {
	case 0:
		res = kvm_set_cr0(vcpu, mk_cr_64(kvm_read_cr0(vcpu), val));
		break;
	case 2:
		vcpu->arch.cr2 = val;
		break;
	case 3:
		res = kvm_set_cr3(vcpu, val);
		break;
	case 4:
		res = kvm_set_cr4(vcpu, mk_cr_64(kvm_read_cr4(vcpu), val));
		break;
	case 8:
		res = kvm_set_cr8(vcpu, val);
		break;
	default:
		kvm_err("%s: unexpected cr %u\n", __func__, cr);
		res = -1;
	}

	return res;
}

static int emulator_get_cpl(struct x86_emulate_ctxt *ctxt)
{
	return kvm_x86_ops->get_cpl(emul_to_vcpu(ctxt));
}

static void emulator_get_gdt(struct x86_emulate_ctxt *ctxt, struct desc_ptr *dt)
{
	kvm_x86_ops->get_gdt(emul_to_vcpu(ctxt), dt);
}

static void emulator_get_idt(struct x86_emulate_ctxt *ctxt, struct desc_ptr *dt)
{
	kvm_x86_ops->get_idt(emul_to_vcpu(ctxt), dt);
}

static void emulator_set_gdt(struct x86_emulate_ctxt *ctxt, struct desc_ptr *dt)
{
	kvm_x86_ops->set_gdt(emul_to_vcpu(ctxt), dt);
}

static void emulator_set_idt(struct x86_emulate_ctxt *ctxt, struct desc_ptr *dt)
{
	kvm_x86_ops->set_idt(emul_to_vcpu(ctxt), dt);
}

static unsigned long emulator_get_cached_segment_base(
	struct x86_emulate_ctxt *ctxt, int seg)
{
	return get_segment_base(emul_to_vcpu(ctxt), seg);
}

static bool emulator_get_segment(struct x86_emulate_ctxt *ctxt, u16 *selector,
				 struct desc_struct *desc, u32 *base3,
				 int seg)
{
	struct kvm_segment var;

	kvm_get_segment(emul_to_vcpu(ctxt), &var, seg);
	*selector = var.selector;

	if (var.unusable) {
		memset(desc, 0, sizeof(*desc));
		if (base3)
			*base3 = 0;
		return false;
	}

	if (var.g)
		var.limit >>= 12;
	set_desc_limit(desc, var.limit);
	set_desc_base(desc, (unsigned long)var.base);
#ifdef CONFIG_X86_64
	if (base3)
		*base3 = var.base >> 32;
#endif
	desc->type = var.type;
	desc->s = var.s;
	desc->dpl = var.dpl;
	desc->p = var.present;
	desc->avl = var.avl;
	desc->l = var.l;
	desc->d = var.db;
	desc->g = var.g;

	return true;
}

static void emulator_set_segment(struct x86_emulate_ctxt *ctxt, u16 selector,
				 struct desc_struct *desc, u32 base3,
				 int seg)
{
	struct kvm_vcpu *vcpu = emul_to_vcpu(ctxt);
	struct kvm_segment var;

	var.selector = selector;
	var.base = get_desc_base(desc);
#ifdef CONFIG_X86_64
	var.base |= ((u64)base3) << 32;
#endif
	var.limit = get_desc_limit(desc);
	if (desc->g)
		var.limit = (var.limit << 12) | 0xfff;
	var.type = desc->type;
	var.dpl = desc->dpl;
	var.db = desc->d;
	var.s = desc->s;
	var.l = desc->l;
	var.g = desc->g;
	var.avl = desc->avl;
	var.present = desc->p;
	var.unusable = !var.present;
	var.padding = 0;

	kvm_set_segment(vcpu, &var, seg);
	return;
}

static int emulator_get_msr(struct x86_emulate_ctxt *ctxt,
			    u32 msr_index, u64 *pdata)
{
	struct msr_data msr;
	int r;

	msr.index = msr_index;
	msr.host_initiated = false;
	r = kvm_get_msr(emul_to_vcpu(ctxt), &msr);
	if (r)
		return r;

	*pdata = msr.data;
	return 0;
}

static int emulator_set_msr(struct x86_emulate_ctxt *ctxt,
			    u32 msr_index, u64 data)
{
	struct msr_data msr;

	msr.data = data;
	msr.index = msr_index;
	msr.host_initiated = false;
	return kvm_set_msr(emul_to_vcpu(ctxt), &msr);
}

static u64 emulator_get_smbase(struct x86_emulate_ctxt *ctxt)
{
	struct kvm_vcpu *vcpu = emul_to_vcpu(ctxt);

	return vcpu->arch.smbase;
}

static void emulator_set_smbase(struct x86_emulate_ctxt *ctxt, u64 smbase)
{
	struct kvm_vcpu *vcpu = emul_to_vcpu(ctxt);

	vcpu->arch.smbase = smbase;
}

static int emulator_check_pmc(struct x86_emulate_ctxt *ctxt,
			      u32 pmc)
{
	return kvm_pmu_is_valid_msr_idx(emul_to_vcpu(ctxt), pmc);
}

static int emulator_read_pmc(struct x86_emulate_ctxt *ctxt,
			     u32 pmc, u64 *pdata)
{
	return kvm_pmu_rdpmc(emul_to_vcpu(ctxt), pmc, pdata);
}

static void emulator_halt(struct x86_emulate_ctxt *ctxt)
{
	emul_to_vcpu(ctxt)->arch.halt_request = 1;
}

static void emulator_get_fpu(struct x86_emulate_ctxt *ctxt)
{
}

static void emulator_put_fpu(struct x86_emulate_ctxt *ctxt)
{
}

static int emulator_intercept(struct x86_emulate_ctxt *ctxt,
			      struct x86_instruction_info *info,
			      enum x86_intercept_stage stage)
{
	return kvm_x86_ops->check_intercept(emul_to_vcpu(ctxt), info, stage);
}

static bool emulator_get_cpuid(struct x86_emulate_ctxt *ctxt,
			u32 *eax, u32 *ebx, u32 *ecx, u32 *edx, bool check_limit)
{
	return kvm_cpuid(emul_to_vcpu(ctxt), eax, ebx, ecx, edx, check_limit);
}

static ulong emulator_read_gpr(struct x86_emulate_ctxt *ctxt, unsigned reg)
{
	return kvm_register_read(emul_to_vcpu(ctxt), reg);
}

static void emulator_write_gpr(struct x86_emulate_ctxt *ctxt, unsigned reg, ulong val)
{
	kvm_register_write(emul_to_vcpu(ctxt), reg, val);
}

static void emulator_set_nmi_mask(struct x86_emulate_ctxt *ctxt, bool masked)
{
	kvm_x86_ops->set_nmi_mask(emul_to_vcpu(ctxt), masked);
}

static unsigned emulator_get_hflags(struct x86_emulate_ctxt *ctxt)
{
	return emul_to_vcpu(ctxt)->arch.hflags;
}

static void emulator_set_hflags(struct x86_emulate_ctxt *ctxt, unsigned emul_flags)
{
	kvm_set_hflags(emul_to_vcpu(ctxt), emul_flags);
}

static int emulator_pre_leave_smm(struct x86_emulate_ctxt *ctxt, u64 smbase)
{
	return kvm_x86_ops->pre_leave_smm(emul_to_vcpu(ctxt), smbase);
}

static const struct x86_emulate_ops emulate_ops = {
	.read_gpr            = emulator_read_gpr,
	.write_gpr           = emulator_write_gpr,
	.read_std            = emulator_read_std,
	.write_std           = emulator_write_std,
	.read_phys           = kvm_read_guest_phys_system,
	.fetch               = kvm_fetch_guest_virt,
	.read_emulated       = emulator_read_emulated,
	.write_emulated      = emulator_write_emulated,
	.cmpxchg_emulated    = emulator_cmpxchg_emulated,
	.invlpg              = emulator_invlpg,
	.pio_in_emulated     = emulator_pio_in_emulated,
	.pio_out_emulated    = emulator_pio_out_emulated,
	.get_segment         = emulator_get_segment,
	.set_segment         = emulator_set_segment,
	.get_cached_segment_base = emulator_get_cached_segment_base,
	.get_gdt             = emulator_get_gdt,
	.get_idt	     = emulator_get_idt,
	.set_gdt             = emulator_set_gdt,
	.set_idt	     = emulator_set_idt,
	.get_cr              = emulator_get_cr,
	.set_cr              = emulator_set_cr,
	.cpl                 = emulator_get_cpl,
	.get_dr              = emulator_get_dr,
	.set_dr              = emulator_set_dr,
	.get_smbase          = emulator_get_smbase,
	.set_smbase          = emulator_set_smbase,
	.set_msr             = emulator_set_msr,
	.get_msr             = emulator_get_msr,
	.check_pmc	     = emulator_check_pmc,
	.read_pmc            = emulator_read_pmc,
	.halt                = emulator_halt,
	.wbinvd              = emulator_wbinvd,
	.fix_hypercall       = emulator_fix_hypercall,
	.intercept           = emulator_intercept,
	.get_cpuid           = emulator_get_cpuid,
	.set_nmi_mask        = emulator_set_nmi_mask,
	.get_hflags          = emulator_get_hflags,
	.set_hflags          = emulator_set_hflags,
	.pre_leave_smm       = emulator_pre_leave_smm,
};

static void toggle_interruptibility(struct kvm_vcpu *vcpu, u32 mask)
{
	u32 int_shadow = kvm_x86_ops->get_interrupt_shadow(vcpu);
	/*
	 * an sti; sti; sequence only disable interrupts for the first
	 * instruction. So, if the last instruction, be it emulated or
	 * not, left the system with the INT_STI flag enabled, it
	 * means that the last instruction is an sti. We should not
	 * leave the flag on in this case. The same goes for mov ss
	 */
	if (int_shadow & mask)
		mask = 0;
	if (unlikely(int_shadow || mask)) {
		kvm_x86_ops->set_interrupt_shadow(vcpu, mask);
		if (!mask)
			kvm_make_request(KVM_REQ_EVENT, vcpu);
	}
}

static bool inject_emulated_exception(struct kvm_vcpu *vcpu)
{
	struct x86_emulate_ctxt *ctxt = &vcpu->arch.emulate_ctxt;
	if (ctxt->exception.vector == PF_VECTOR)
		return kvm_propagate_fault(vcpu, &ctxt->exception);

	if (ctxt->exception.error_code_valid)
		kvm_queue_exception_e(vcpu, ctxt->exception.vector,
				      ctxt->exception.error_code);
	else
		kvm_queue_exception(vcpu, ctxt->exception.vector);
	return false;
}

static void init_emulate_ctxt(struct kvm_vcpu *vcpu)
{
	struct x86_emulate_ctxt *ctxt = &vcpu->arch.emulate_ctxt;
	int cs_db, cs_l;

	kvm_x86_ops->get_cs_db_l_bits(vcpu, &cs_db, &cs_l);

	ctxt->eflags = kvm_get_rflags(vcpu);
	ctxt->tf = (ctxt->eflags & X86_EFLAGS_TF) != 0;

	ctxt->eip = kvm_rip_read(vcpu);
	ctxt->mode = (!is_protmode(vcpu))		? X86EMUL_MODE_REAL :
		     (ctxt->eflags & X86_EFLAGS_VM)	? X86EMUL_MODE_VM86 :
		     (cs_l && is_long_mode(vcpu))	? X86EMUL_MODE_PROT64 :
		     cs_db				? X86EMUL_MODE_PROT32 :
							  X86EMUL_MODE_PROT16;
	BUILD_BUG_ON(HF_GUEST_MASK != X86EMUL_GUEST_MASK);
	BUILD_BUG_ON(HF_SMM_MASK != X86EMUL_SMM_MASK);
	BUILD_BUG_ON(HF_SMM_INSIDE_NMI_MASK != X86EMUL_SMM_INSIDE_NMI_MASK);

	init_decode_cache(ctxt);
	vcpu->arch.emulate_regs_need_sync_from_vcpu = false;
}

int kvm_inject_realmode_interrupt(struct kvm_vcpu *vcpu, int irq, int inc_eip)
{
	struct x86_emulate_ctxt *ctxt = &vcpu->arch.emulate_ctxt;
	int ret;

	init_emulate_ctxt(vcpu);

	ctxt->op_bytes = 2;
	ctxt->ad_bytes = 2;
	ctxt->_eip = ctxt->eip + inc_eip;
	ret = emulate_int_real(ctxt, irq);

	if (ret != X86EMUL_CONTINUE)
		return EMULATE_FAIL;

	ctxt->eip = ctxt->_eip;
	kvm_rip_write(vcpu, ctxt->eip);
	kvm_set_rflags(vcpu, ctxt->eflags);

	return EMULATE_DONE;
}
EXPORT_SYMBOL_GPL(kvm_inject_realmode_interrupt);

static int handle_emulation_failure(struct kvm_vcpu *vcpu, int emulation_type)
{
	int r = EMULATE_DONE;

	++vcpu->stat.insn_emulation_fail;
	trace_kvm_emulate_insn_failed(vcpu);

	if (emulation_type & EMULTYPE_NO_UD_ON_FAIL)
		return EMULATE_FAIL;

	if (!is_guest_mode(vcpu) && kvm_x86_ops->get_cpl(vcpu) == 0) {
		vcpu->run->exit_reason = KVM_EXIT_INTERNAL_ERROR;
		vcpu->run->internal.suberror = KVM_INTERNAL_ERROR_EMULATION;
		vcpu->run->internal.ndata = 0;
		r = EMULATE_USER_EXIT;
	}

	kvm_queue_exception(vcpu, UD_VECTOR);

	return r;
}

static bool reexecute_instruction(struct kvm_vcpu *vcpu, gva_t cr2,
				  bool write_fault_to_shadow_pgtable,
				  int emulation_type)
{
	gpa_t gpa = cr2;
	kvm_pfn_t pfn;

	if (!(emulation_type & EMULTYPE_ALLOW_RETRY))
		return false;

	if (WARN_ON_ONCE(is_guest_mode(vcpu)))
		return false;

	if (!vcpu->arch.mmu->direct_map) {
		/*
		 * Write permission should be allowed since only
		 * write access need to be emulated.
		 */
		gpa = kvm_mmu_gva_to_gpa_write(vcpu, cr2, NULL);

		/*
		 * If the mapping is invalid in guest, let cpu retry
		 * it to generate fault.
		 */
		if (gpa == UNMAPPED_GVA)
			return true;
	}

	/*
	 * Do not retry the unhandleable instruction if it faults on the
	 * readonly host memory, otherwise it will goto a infinite loop:
	 * retry instruction -> write #PF -> emulation fail -> retry
	 * instruction -> ...
	 */
	pfn = gfn_to_pfn(vcpu->kvm, gpa_to_gfn(gpa));

	/*
	 * If the instruction failed on the error pfn, it can not be fixed,
	 * report the error to userspace.
	 */
	if (is_error_noslot_pfn(pfn))
		return false;

	kvm_release_pfn_clean(pfn);

	/* The instructions are well-emulated on direct mmu. */
	if (vcpu->arch.mmu->direct_map) {
		unsigned int indirect_shadow_pages;

		spin_lock(&vcpu->kvm->mmu_lock);
		indirect_shadow_pages = vcpu->kvm->arch.indirect_shadow_pages;
		spin_unlock(&vcpu->kvm->mmu_lock);

		if (indirect_shadow_pages)
			kvm_mmu_unprotect_page(vcpu->kvm, gpa_to_gfn(gpa));

		return true;
	}

	/*
	 * if emulation was due to access to shadowed page table
	 * and it failed try to unshadow page and re-enter the
	 * guest to let CPU execute the instruction.
	 */
	kvm_mmu_unprotect_page(vcpu->kvm, gpa_to_gfn(gpa));

	/*
	 * If the access faults on its page table, it can not
	 * be fixed by unprotecting shadow page and it should
	 * be reported to userspace.
	 */
	return !write_fault_to_shadow_pgtable;
}

static bool retry_instruction(struct x86_emulate_ctxt *ctxt,
			      unsigned long cr2,  int emulation_type)
{
	struct kvm_vcpu *vcpu = emul_to_vcpu(ctxt);
	unsigned long last_retry_eip, last_retry_addr, gpa = cr2;

	last_retry_eip = vcpu->arch.last_retry_eip;
	last_retry_addr = vcpu->arch.last_retry_addr;

	/*
	 * If the emulation is caused by #PF and it is non-page_table
	 * writing instruction, it means the VM-EXIT is caused by shadow
	 * page protected, we can zap the shadow page and retry this
	 * instruction directly.
	 *
	 * Note: if the guest uses a non-page-table modifying instruction
	 * on the PDE that points to the instruction, then we will unmap
	 * the instruction and go to an infinite loop. So, we cache the
	 * last retried eip and the last fault address, if we meet the eip
	 * and the address again, we can break out of the potential infinite
	 * loop.
	 */
	vcpu->arch.last_retry_eip = vcpu->arch.last_retry_addr = 0;

	if (!(emulation_type & EMULTYPE_ALLOW_RETRY))
		return false;

	if (WARN_ON_ONCE(is_guest_mode(vcpu)))
		return false;

	if (x86_page_table_writing_insn(ctxt))
		return false;

	if (ctxt->eip == last_retry_eip && last_retry_addr == cr2)
		return false;

	vcpu->arch.last_retry_eip = ctxt->eip;
	vcpu->arch.last_retry_addr = cr2;

	if (!vcpu->arch.mmu->direct_map)
		gpa = kvm_mmu_gva_to_gpa_write(vcpu, cr2, NULL);

	kvm_mmu_unprotect_page(vcpu->kvm, gpa_to_gfn(gpa));

	return true;
}

static int complete_emulated_mmio(struct kvm_vcpu *vcpu);
static int complete_emulated_pio(struct kvm_vcpu *vcpu);

static void kvm_smm_changed(struct kvm_vcpu *vcpu)
{
	if (!(vcpu->arch.hflags & HF_SMM_MASK)) {
		/* This is a good place to trace that we are exiting SMM.  */
		trace_kvm_enter_smm(vcpu->vcpu_id, vcpu->arch.smbase, false);

		/* Process a latched INIT or SMI, if any.  */
		kvm_make_request(KVM_REQ_EVENT, vcpu);
	}

	kvm_mmu_reset_context(vcpu);
}

static void kvm_set_hflags(struct kvm_vcpu *vcpu, unsigned emul_flags)
{
	unsigned changed = vcpu->arch.hflags ^ emul_flags;

	vcpu->arch.hflags = emul_flags;

	if (changed & HF_SMM_MASK)
		kvm_smm_changed(vcpu);
}

static int kvm_vcpu_check_hw_bp(unsigned long addr, u32 type, u32 dr7,
				unsigned long *db)
{
	u32 dr6 = 0;
	int i;
	u32 enable, rwlen;

	enable = dr7;
	rwlen = dr7 >> 16;
	for (i = 0; i < 4; i++, enable >>= 2, rwlen >>= 4)
		if ((enable & 3) && (rwlen & 15) == type && db[i] == addr)
			dr6 |= (1 << i);
	return dr6;
}

static void kvm_vcpu_do_singlestep(struct kvm_vcpu *vcpu, int *r)
{
	struct kvm_run *kvm_run = vcpu->run;

	if (vcpu->guest_debug & KVM_GUESTDBG_SINGLESTEP) {
		kvm_run->debug.arch.dr6 = DR6_BS | DR6_FIXED_1 | DR6_RTM;
		kvm_run->debug.arch.pc = vcpu->arch.singlestep_rip;
		kvm_run->debug.arch.exception = DB_VECTOR;
		kvm_run->exit_reason = KVM_EXIT_DEBUG;
		*r = EMULATE_USER_EXIT;
	} else {
		kvm_queue_exception_p(vcpu, DB_VECTOR, DR6_BS);
	}
}

int kvm_skip_emulated_instruction(struct kvm_vcpu *vcpu)
{
	unsigned long rflags = kvm_x86_ops->get_rflags(vcpu);
	int r = EMULATE_DONE;

	kvm_x86_ops->skip_emulated_instruction(vcpu);

	/*
	 * rflags is the old, "raw" value of the flags.  The new value has
	 * not been saved yet.
	 *
	 * This is correct even for TF set by the guest, because "the
	 * processor will not generate this exception after the instruction
	 * that sets the TF flag".
	 */
	if (unlikely(rflags & X86_EFLAGS_TF))
		kvm_vcpu_do_singlestep(vcpu, &r);
	return r == EMULATE_DONE;
}
EXPORT_SYMBOL_GPL(kvm_skip_emulated_instruction);

static bool kvm_vcpu_check_breakpoint(struct kvm_vcpu *vcpu, int *r)
{
	if (unlikely(vcpu->guest_debug & KVM_GUESTDBG_USE_HW_BP) &&
	    (vcpu->arch.guest_debug_dr7 & DR7_BP_EN_MASK)) {
		struct kvm_run *kvm_run = vcpu->run;
		unsigned long eip = kvm_get_linear_rip(vcpu);
		u32 dr6 = kvm_vcpu_check_hw_bp(eip, 0,
					   vcpu->arch.guest_debug_dr7,
					   vcpu->arch.eff_db);

		if (dr6 != 0) {
			kvm_run->debug.arch.dr6 = dr6 | DR6_FIXED_1 | DR6_RTM;
			kvm_run->debug.arch.pc = eip;
			kvm_run->debug.arch.exception = DB_VECTOR;
			kvm_run->exit_reason = KVM_EXIT_DEBUG;
			*r = EMULATE_USER_EXIT;
			return true;
		}
	}

	if (unlikely(vcpu->arch.dr7 & DR7_BP_EN_MASK) &&
	    !(kvm_get_rflags(vcpu) & X86_EFLAGS_RF)) {
		unsigned long eip = kvm_get_linear_rip(vcpu);
		u32 dr6 = kvm_vcpu_check_hw_bp(eip, 0,
					   vcpu->arch.dr7,
					   vcpu->arch.db);

		if (dr6 != 0) {
			vcpu->arch.dr6 &= ~15;
			vcpu->arch.dr6 |= dr6 | DR6_RTM;
			kvm_queue_exception(vcpu, DB_VECTOR);
			*r = EMULATE_DONE;
			return true;
		}
	}

	return false;
}

static bool is_vmware_backdoor_opcode(struct x86_emulate_ctxt *ctxt)
{
	switch (ctxt->opcode_len) {
	case 1:
		switch (ctxt->b) {
		case 0xe4:	/* IN */
		case 0xe5:
		case 0xec:
		case 0xed:
		case 0xe6:	/* OUT */
		case 0xe7:
		case 0xee:
		case 0xef:
		case 0x6c:	/* INS */
		case 0x6d:
		case 0x6e:	/* OUTS */
		case 0x6f:
			return true;
		}
		break;
	case 2:
		switch (ctxt->b) {
		case 0x33:	/* RDPMC */
			return true;
		}
		break;
	}

	return false;
}

int x86_emulate_instruction(struct kvm_vcpu *vcpu,
			    unsigned long cr2,
			    int emulation_type,
			    void *insn,
			    int insn_len)
{
	int r;
	struct x86_emulate_ctxt *ctxt = &vcpu->arch.emulate_ctxt;
	bool writeback = true;
	bool write_fault_to_spt = vcpu->arch.write_fault_to_shadow_pgtable;

	vcpu->arch.l1tf_flush_l1d = true;

	/*
	 * Clear write_fault_to_shadow_pgtable here to ensure it is
	 * never reused.
	 */
	vcpu->arch.write_fault_to_shadow_pgtable = false;
	kvm_clear_exception_queue(vcpu);

	if (!(emulation_type & EMULTYPE_NO_DECODE)) {
		init_emulate_ctxt(vcpu);

		/*
		 * We will reenter on the same instruction since
		 * we do not set complete_userspace_io.  This does not
		 * handle watchpoints yet, those would be handled in
		 * the emulate_ops.
		 */
		if (!(emulation_type & EMULTYPE_SKIP) &&
		    kvm_vcpu_check_breakpoint(vcpu, &r))
			return r;

		ctxt->interruptibility = 0;
		ctxt->have_exception = false;
		ctxt->exception.vector = -1;
		ctxt->perm_ok = false;

		ctxt->ud = emulation_type & EMULTYPE_TRAP_UD;

		r = x86_decode_insn(ctxt, insn, insn_len);

		trace_kvm_emulate_insn_start(vcpu);
		++vcpu->stat.insn_emulation;
		if (r != EMULATION_OK)  {
			if (emulation_type & EMULTYPE_TRAP_UD)
				return EMULATE_FAIL;
			if (reexecute_instruction(vcpu, cr2, write_fault_to_spt,
						emulation_type))
				return EMULATE_DONE;
			if (ctxt->have_exception) {
				/*
				 * #UD should result in just EMULATION_FAILED, and trap-like
				 * exception should not be encountered during decode.
				 */
				WARN_ON_ONCE(ctxt->exception.vector == UD_VECTOR ||
					     exception_type(ctxt->exception.vector) == EXCPT_TRAP);
				inject_emulated_exception(vcpu);
				return EMULATE_DONE;
			}
			if (emulation_type & EMULTYPE_SKIP)
				return EMULATE_FAIL;
			return handle_emulation_failure(vcpu, emulation_type);
		}
	}

	if ((emulation_type & EMULTYPE_VMWARE) &&
	    !is_vmware_backdoor_opcode(ctxt))
		return EMULATE_FAIL;

	if (emulation_type & EMULTYPE_SKIP) {
		kvm_rip_write(vcpu, ctxt->_eip);
		if (ctxt->eflags & X86_EFLAGS_RF)
			kvm_set_rflags(vcpu, ctxt->eflags & ~X86_EFLAGS_RF);
		return EMULATE_DONE;
	}

	if (retry_instruction(ctxt, cr2, emulation_type))
		return EMULATE_DONE;

	/* this is needed for vmware backdoor interface to work since it
	   changes registers values  during IO operation */
	if (vcpu->arch.emulate_regs_need_sync_from_vcpu) {
		vcpu->arch.emulate_regs_need_sync_from_vcpu = false;
		emulator_invalidate_register_cache(ctxt);
	}

restart:
	/* Save the faulting GPA (cr2) in the address field */
	ctxt->exception.address = cr2;

	r = x86_emulate_insn(ctxt);

	if (r == EMULATION_INTERCEPTED)
		return EMULATE_DONE;

	if (r == EMULATION_FAILED) {
		if (reexecute_instruction(vcpu, cr2, write_fault_to_spt,
					emulation_type))
			return EMULATE_DONE;

		return handle_emulation_failure(vcpu, emulation_type);
	}

	if (ctxt->have_exception) {
		r = EMULATE_DONE;
		if (inject_emulated_exception(vcpu))
			return r;
	} else if (vcpu->arch.pio.count) {
		if (!vcpu->arch.pio.in) {
			/* FIXME: return into emulator if single-stepping.  */
			vcpu->arch.pio.count = 0;
		} else {
			writeback = false;
			vcpu->arch.complete_userspace_io = complete_emulated_pio;
		}
		r = EMULATE_USER_EXIT;
	} else if (vcpu->mmio_needed) {
		if (!vcpu->mmio_is_write)
			writeback = false;
		r = EMULATE_USER_EXIT;
		vcpu->arch.complete_userspace_io = complete_emulated_mmio;
	} else if (r == EMULATION_RESTART)
		goto restart;
	else
		r = EMULATE_DONE;

	if (writeback) {
		unsigned long rflags = kvm_x86_ops->get_rflags(vcpu);
		toggle_interruptibility(vcpu, ctxt->interruptibility);
		vcpu->arch.emulate_regs_need_sync_to_vcpu = false;
		if (!ctxt->have_exception ||
		    exception_type(ctxt->exception.vector) == EXCPT_TRAP) {
			kvm_rip_write(vcpu, ctxt->eip);
			if (r == EMULATE_DONE && ctxt->tf)
				kvm_vcpu_do_singlestep(vcpu, &r);
			__kvm_set_rflags(vcpu, ctxt->eflags);
		}

		/*
		 * For STI, interrupts are shadowed; so KVM_REQ_EVENT will
		 * do nothing, and it will be requested again as soon as
		 * the shadow expires.  But we still need to check here,
		 * because POPF has no interrupt shadow.
		 */
		if (unlikely((ctxt->eflags & ~rflags) & X86_EFLAGS_IF))
			kvm_make_request(KVM_REQ_EVENT, vcpu);
	} else
		vcpu->arch.emulate_regs_need_sync_to_vcpu = true;

	return r;
}

int kvm_emulate_instruction(struct kvm_vcpu *vcpu, int emulation_type)
{
	return x86_emulate_instruction(vcpu, 0, emulation_type, NULL, 0);
}
EXPORT_SYMBOL_GPL(kvm_emulate_instruction);

int kvm_emulate_instruction_from_buffer(struct kvm_vcpu *vcpu,
					void *insn, int insn_len)
{
	return x86_emulate_instruction(vcpu, 0, 0, insn, insn_len);
}
EXPORT_SYMBOL_GPL(kvm_emulate_instruction_from_buffer);

static int kvm_fast_pio_out(struct kvm_vcpu *vcpu, int size,
			    unsigned short port)
{
	unsigned long val = kvm_register_read(vcpu, VCPU_REGS_RAX);
	int ret = emulator_pio_out_emulated(&vcpu->arch.emulate_ctxt,
					    size, port, &val, 1);
	/* do not return to emulator after return from userspace */
	vcpu->arch.pio.count = 0;
	return ret;
}

static int complete_fast_pio_in(struct kvm_vcpu *vcpu)
{
	unsigned long val;

	/* We should only ever be called with arch.pio.count equal to 1 */
	BUG_ON(vcpu->arch.pio.count != 1);

	/* For size less than 4 we merge, else we zero extend */
	val = (vcpu->arch.pio.size < 4) ? kvm_register_read(vcpu, VCPU_REGS_RAX)
					: 0;

	/*
	 * Since vcpu->arch.pio.count == 1 let emulator_pio_in_emulated perform
	 * the copy and tracing
	 */
	emulator_pio_in_emulated(&vcpu->arch.emulate_ctxt, vcpu->arch.pio.size,
				 vcpu->arch.pio.port, &val, 1);
	kvm_register_write(vcpu, VCPU_REGS_RAX, val);

	return 1;
}

static int kvm_fast_pio_in(struct kvm_vcpu *vcpu, int size,
			   unsigned short port)
{
	unsigned long val;
	int ret;

	/* For size less than 4 we merge, else we zero extend */
	val = (size < 4) ? kvm_register_read(vcpu, VCPU_REGS_RAX) : 0;

	ret = emulator_pio_in_emulated(&vcpu->arch.emulate_ctxt, size, port,
				       &val, 1);
	if (ret) {
		kvm_register_write(vcpu, VCPU_REGS_RAX, val);
		return ret;
	}

	vcpu->arch.complete_userspace_io = complete_fast_pio_in;

	return 0;
}

int kvm_fast_pio(struct kvm_vcpu *vcpu, int size, unsigned short port, int in)
{
	int ret = kvm_skip_emulated_instruction(vcpu);

	/*
	 * TODO: we might be squashing a KVM_GUESTDBG_SINGLESTEP-triggered
	 * KVM_EXIT_DEBUG here.
	 */
	if (in)
		return kvm_fast_pio_in(vcpu, size, port) && ret;
	else
		return kvm_fast_pio_out(vcpu, size, port) && ret;
}
EXPORT_SYMBOL_GPL(kvm_fast_pio);

static int kvmclock_cpu_down_prep(unsigned int cpu)
{
	__this_cpu_write(cpu_tsc_khz, 0);
	return 0;
}

static void tsc_khz_changed(void *data)
{
	struct cpufreq_freqs *freq = data;
	unsigned long khz = 0;

	if (data)
		khz = freq->new;
	else if (!boot_cpu_has(X86_FEATURE_CONSTANT_TSC))
		khz = cpufreq_quick_get(raw_smp_processor_id());
	if (!khz)
		khz = tsc_khz;
	__this_cpu_write(cpu_tsc_khz, khz);
}

#ifdef CONFIG_X86_64
static void kvm_hyperv_tsc_notifier(void)
{
	struct kvm *kvm;
	struct kvm_vcpu *vcpu;
	int cpu;

	mutex_lock(&kvm_lock);
	list_for_each_entry(kvm, &vm_list, vm_list)
		kvm_make_mclock_inprogress_request(kvm);

	hyperv_stop_tsc_emulation();

	/* TSC frequency always matches when on Hyper-V */
	for_each_present_cpu(cpu)
		per_cpu(cpu_tsc_khz, cpu) = tsc_khz;
	kvm_max_guest_tsc_khz = tsc_khz;

	list_for_each_entry(kvm, &vm_list, vm_list) {
		struct kvm_arch *ka = &kvm->arch;

		spin_lock(&ka->pvclock_gtod_sync_lock);

		pvclock_update_vm_gtod_copy(kvm);

		kvm_for_each_vcpu(cpu, vcpu, kvm)
			kvm_make_request(KVM_REQ_CLOCK_UPDATE, vcpu);

		kvm_for_each_vcpu(cpu, vcpu, kvm)
			kvm_clear_request(KVM_REQ_MCLOCK_INPROGRESS, vcpu);

		spin_unlock(&ka->pvclock_gtod_sync_lock);
	}
	mutex_unlock(&kvm_lock);
}
#endif

static int kvmclock_cpufreq_notifier(struct notifier_block *nb, unsigned long val,
				     void *data)
{
	struct cpufreq_freqs *freq = data;
	struct kvm *kvm;
	struct kvm_vcpu *vcpu;
	int i, send_ipi = 0;

	/*
	 * We allow guests to temporarily run on slowing clocks,
	 * provided we notify them after, or to run on accelerating
	 * clocks, provided we notify them before.  Thus time never
	 * goes backwards.
	 *
	 * However, we have a problem.  We can't atomically update
	 * the frequency of a given CPU from this function; it is
	 * merely a notifier, which can be called from any CPU.
	 * Changing the TSC frequency at arbitrary points in time
	 * requires a recomputation of local variables related to
	 * the TSC for each VCPU.  We must flag these local variables
	 * to be updated and be sure the update takes place with the
	 * new frequency before any guests proceed.
	 *
	 * Unfortunately, the combination of hotplug CPU and frequency
	 * change creates an intractable locking scenario; the order
	 * of when these callouts happen is undefined with respect to
	 * CPU hotplug, and they can race with each other.  As such,
	 * merely setting per_cpu(cpu_tsc_khz) = X during a hotadd is
	 * undefined; you can actually have a CPU frequency change take
	 * place in between the computation of X and the setting of the
	 * variable.  To protect against this problem, all updates of
	 * the per_cpu tsc_khz variable are done in an interrupt
	 * protected IPI, and all callers wishing to update the value
	 * must wait for a synchronous IPI to complete (which is trivial
	 * if the caller is on the CPU already).  This establishes the
	 * necessary total order on variable updates.
	 *
	 * Note that because a guest time update may take place
	 * anytime after the setting of the VCPU's request bit, the
	 * correct TSC value must be set before the request.  However,
	 * to ensure the update actually makes it to any guest which
	 * starts running in hardware virtualization between the set
	 * and the acquisition of the spinlock, we must also ping the
	 * CPU after setting the request bit.
	 *
	 */

	if (val == CPUFREQ_PRECHANGE && freq->old > freq->new)
		return 0;
	if (val == CPUFREQ_POSTCHANGE && freq->old < freq->new)
		return 0;

	smp_call_function_single(freq->cpu, tsc_khz_changed, freq, 1);

	mutex_lock(&kvm_lock);
	list_for_each_entry(kvm, &vm_list, vm_list) {
		kvm_for_each_vcpu(i, vcpu, kvm) {
			if (vcpu->cpu != freq->cpu)
				continue;
			kvm_make_request(KVM_REQ_CLOCK_UPDATE, vcpu);
			if (vcpu->cpu != raw_smp_processor_id())
				send_ipi = 1;
		}
	}
	mutex_unlock(&kvm_lock);

	if (freq->old < freq->new && send_ipi) {
		/*
		 * We upscale the frequency.  Must make the guest
		 * doesn't see old kvmclock values while running with
		 * the new frequency, otherwise we risk the guest sees
		 * time go backwards.
		 *
		 * In case we update the frequency for another cpu
		 * (which might be in guest context) send an interrupt
		 * to kick the cpu out of guest context.  Next time
		 * guest context is entered kvmclock will be updated,
		 * so the guest will not see stale values.
		 */
		smp_call_function_single(freq->cpu, tsc_khz_changed, freq, 1);
	}
	return 0;
}

static struct notifier_block kvmclock_cpufreq_notifier_block = {
	.notifier_call  = kvmclock_cpufreq_notifier
};

static int kvmclock_cpu_online(unsigned int cpu)
{
	tsc_khz_changed(NULL);
	return 0;
}

static void kvm_timer_init(void)
{
	max_tsc_khz = tsc_khz;

	if (!boot_cpu_has(X86_FEATURE_CONSTANT_TSC)) {
#ifdef CONFIG_CPU_FREQ
		struct cpufreq_policy policy;
		int cpu;

		memset(&policy, 0, sizeof(policy));
		cpu = get_cpu();
		cpufreq_get_policy(&policy, cpu);
		if (policy.cpuinfo.max_freq)
			max_tsc_khz = policy.cpuinfo.max_freq;
		put_cpu();
#endif
		cpufreq_register_notifier(&kvmclock_cpufreq_notifier_block,
					  CPUFREQ_TRANSITION_NOTIFIER);
	}
	pr_debug("kvm: max_tsc_khz = %ld\n", max_tsc_khz);

	cpuhp_setup_state(CPUHP_AP_X86_KVM_CLK_ONLINE, "x86/kvm/clk:online",
			  kvmclock_cpu_online, kvmclock_cpu_down_prep);
}

DEFINE_PER_CPU(struct kvm_vcpu *, current_vcpu);
EXPORT_PER_CPU_SYMBOL_GPL(current_vcpu);

int kvm_is_in_guest(void)
{
	return __this_cpu_read(current_vcpu) != NULL;
}

static int kvm_is_user_mode(void)
{
	int user_mode = 3;

	if (__this_cpu_read(current_vcpu))
		user_mode = kvm_x86_ops->get_cpl(__this_cpu_read(current_vcpu));

	return user_mode != 0;
}

static unsigned long kvm_get_guest_ip(void)
{
	unsigned long ip = 0;

	if (__this_cpu_read(current_vcpu))
		ip = kvm_rip_read(__this_cpu_read(current_vcpu));

	return ip;
}

static struct perf_guest_info_callbacks kvm_guest_cbs = {
	.is_in_guest		= kvm_is_in_guest,
	.is_user_mode		= kvm_is_user_mode,
	.get_guest_ip		= kvm_get_guest_ip,
};

static void kvm_set_mmio_spte_mask(void)
{
	u64 mask;
	int maxphyaddr = boot_cpu_data.x86_phys_bits;

	/*
	 * Set the reserved bits and the present bit of an paging-structure
	 * entry to generate page fault with PFER.RSV = 1.
	 */

	/*
	 * Mask the uppermost physical address bit, which would be reserved as
	 * long as the supported physical address width is less than 52.
	 */
	mask = 1ull << 51;

	/* Set the present bit. */
	mask |= 1ull;

#ifdef CONFIG_X86_64
	/*
	 * If reserved bit is not supported, clear the present bit to disable
	 * mmio page fault.
	 */
	if (maxphyaddr == 52)
		mask &= ~1ull;
#endif

	kvm_mmu_set_mmio_spte_mask(mask, mask);
}

#ifdef CONFIG_X86_64
static void pvclock_gtod_update_fn(struct work_struct *work)
{
	struct kvm *kvm;

	struct kvm_vcpu *vcpu;
	int i;

	mutex_lock(&kvm_lock);
	list_for_each_entry(kvm, &vm_list, vm_list)
		kvm_for_each_vcpu(i, vcpu, kvm)
			kvm_make_request(KVM_REQ_MASTERCLOCK_UPDATE, vcpu);
	atomic_set(&kvm_guest_has_master_clock, 0);
	mutex_unlock(&kvm_lock);
}

static DECLARE_WORK(pvclock_gtod_work, pvclock_gtod_update_fn);

/*
 * Notification about pvclock gtod data update.
 */
static int pvclock_gtod_notify(struct notifier_block *nb, unsigned long unused,
			       void *priv)
{
	struct pvclock_gtod_data *gtod = &pvclock_gtod_data;
	struct timekeeper *tk = priv;

	update_pvclock_gtod(tk);

	/* disable master clock if host does not trust, or does not
	 * use, TSC based clocksource.
	 */
	if (!gtod_is_based_on_tsc(gtod->clock.vclock_mode) &&
	    atomic_read(&kvm_guest_has_master_clock) != 0)
		queue_work(system_long_wq, &pvclock_gtod_work);

	return 0;
}

static struct notifier_block pvclock_gtod_notifier = {
	.notifier_call = pvclock_gtod_notify,
};
#endif

int kvm_arch_init(void *opaque)
{
	int r;
	struct kvm_x86_ops *ops = opaque;

	if (kvm_x86_ops) {
		printk(KERN_ERR "kvm: already loaded the other module\n");
		r = -EEXIST;
		goto out;
	}

	if (!ops->cpu_has_kvm_support()) {
		printk(KERN_ERR "kvm: no hardware support\n");
		r = -EOPNOTSUPP;
		goto out;
	}
	if (ops->disabled_by_bios()) {
		printk(KERN_ERR "kvm: disabled by bios\n");
		r = -EOPNOTSUPP;
		goto out;
	}

	/*
	 * KVM explicitly assumes that the guest has an FPU and
	 * FXSAVE/FXRSTOR. For example, the KVM_GET_FPU explicitly casts the
	 * vCPU's FPU state as a fxregs_state struct.
	 */
	if (!boot_cpu_has(X86_FEATURE_FPU) || !boot_cpu_has(X86_FEATURE_FXSR)) {
		printk(KERN_ERR "kvm: inadequate fpu\n");
		r = -EOPNOTSUPP;
		goto out;
	}

	r = -ENOMEM;
	x86_fpu_cache = kmem_cache_create("x86_fpu", sizeof(struct fpu),
					  __alignof__(struct fpu), SLAB_ACCOUNT,
					  NULL);
	if (!x86_fpu_cache) {
		printk(KERN_ERR "kvm: failed to allocate cache for x86 fpu\n");
		goto out;
	}

	shared_msrs = alloc_percpu(struct kvm_shared_msrs);
	if (!shared_msrs) {
		printk(KERN_ERR "kvm: failed to allocate percpu kvm_shared_msrs\n");
		goto out_free_x86_fpu_cache;
	}

	r = kvm_mmu_module_init();
	if (r)
		goto out_free_percpu;

	kvm_set_mmio_spte_mask();

	kvm_x86_ops = ops;

	kvm_mmu_set_mask_ptes(PT_USER_MASK, PT_ACCESSED_MASK,
			PT_DIRTY_MASK, PT64_NX_MASK, 0,
			PT_PRESENT_MASK, 0, sme_me_mask);
	kvm_timer_init();

	perf_register_guest_info_callbacks(&kvm_guest_cbs);

	if (boot_cpu_has(X86_FEATURE_XSAVE))
		host_xcr0 = xgetbv(XCR_XFEATURE_ENABLED_MASK);

	kvm_lapic_init();
#ifdef CONFIG_X86_64
	pvclock_gtod_register_notifier(&pvclock_gtod_notifier);

	if (hypervisor_is_type(X86_HYPER_MS_HYPERV))
		set_hv_tscchange_cb(kvm_hyperv_tsc_notifier);
#endif

	return 0;

out_free_percpu:
	free_percpu(shared_msrs);
out_free_x86_fpu_cache:
	kmem_cache_destroy(x86_fpu_cache);
out:
	return r;
}

void kvm_arch_exit(void)
{
#ifdef CONFIG_X86_64
	if (hypervisor_is_type(X86_HYPER_MS_HYPERV))
		clear_hv_tscchange_cb();
#endif
	kvm_lapic_exit();
	perf_unregister_guest_info_callbacks(&kvm_guest_cbs);

	if (!boot_cpu_has(X86_FEATURE_CONSTANT_TSC))
		cpufreq_unregister_notifier(&kvmclock_cpufreq_notifier_block,
					    CPUFREQ_TRANSITION_NOTIFIER);
	cpuhp_remove_state_nocalls(CPUHP_AP_X86_KVM_CLK_ONLINE);
#ifdef CONFIG_X86_64
	pvclock_gtod_unregister_notifier(&pvclock_gtod_notifier);
#endif
	kvm_x86_ops = NULL;
	kvm_mmu_module_exit();
	free_percpu(shared_msrs);
	kmem_cache_destroy(x86_fpu_cache);
}

int kvm_vcpu_halt(struct kvm_vcpu *vcpu)
{
	++vcpu->stat.halt_exits;
	if (lapic_in_kernel(vcpu)) {
		vcpu->arch.mp_state = KVM_MP_STATE_HALTED;
		return 1;
	} else {
		vcpu->run->exit_reason = KVM_EXIT_HLT;
		return 0;
	}
}
EXPORT_SYMBOL_GPL(kvm_vcpu_halt);

int kvm_emulate_halt(struct kvm_vcpu *vcpu)
{
	int ret = kvm_skip_emulated_instruction(vcpu);
	/*
	 * TODO: we might be squashing a GUESTDBG_SINGLESTEP-triggered
	 * KVM_EXIT_DEBUG here.
	 */
	return kvm_vcpu_halt(vcpu) && ret;
}
EXPORT_SYMBOL_GPL(kvm_emulate_halt);

#ifdef CONFIG_X86_64
static int kvm_pv_clock_pairing(struct kvm_vcpu *vcpu, gpa_t paddr,
			        unsigned long clock_type)
{
	struct kvm_clock_pairing clock_pairing;
	struct timespec64 ts;
	u64 cycle;
	int ret;

	if (clock_type != KVM_CLOCK_PAIRING_WALLCLOCK)
		return -KVM_EOPNOTSUPP;

	if (kvm_get_walltime_and_clockread(&ts, &cycle) == false)
		return -KVM_EOPNOTSUPP;

	clock_pairing.sec = ts.tv_sec;
	clock_pairing.nsec = ts.tv_nsec;
	clock_pairing.tsc = kvm_read_l1_tsc(vcpu, cycle);
	clock_pairing.flags = 0;
	memset(&clock_pairing.pad, 0, sizeof(clock_pairing.pad));

	ret = 0;
	if (kvm_write_guest(vcpu->kvm, paddr, &clock_pairing,
			    sizeof(struct kvm_clock_pairing)))
		ret = -KVM_EFAULT;

	return ret;
}
#endif

/*
 * kvm_pv_kick_cpu_op:  Kick a vcpu.
 *
 * @apicid - apicid of vcpu to be kicked.
 */
static void kvm_pv_kick_cpu_op(struct kvm *kvm, unsigned long flags, int apicid)
{
	struct kvm_lapic_irq lapic_irq;

	lapic_irq.shorthand = 0;
	lapic_irq.dest_mode = 0;
	lapic_irq.level = 0;
	lapic_irq.dest_id = apicid;
	lapic_irq.msi_redir_hint = false;

	lapic_irq.delivery_mode = APIC_DM_REMRD;
	kvm_irq_delivery_to_apic(kvm, NULL, &lapic_irq, NULL);
}

void kvm_vcpu_deactivate_apicv(struct kvm_vcpu *vcpu)
{
	vcpu->arch.apicv_active = false;
	kvm_x86_ops->refresh_apicv_exec_ctrl(vcpu);
}

int kvm_emulate_hypercall(struct kvm_vcpu *vcpu)
{
	unsigned long nr, a0, a1, a2, a3, ret;
	int op_64_bit;

	if (kvm_hv_hypercall_enabled(vcpu->kvm))
		return kvm_hv_hypercall(vcpu);

	nr = kvm_register_read(vcpu, VCPU_REGS_RAX);
	a0 = kvm_register_read(vcpu, VCPU_REGS_RBX);
	a1 = kvm_register_read(vcpu, VCPU_REGS_RCX);
	a2 = kvm_register_read(vcpu, VCPU_REGS_RDX);
	a3 = kvm_register_read(vcpu, VCPU_REGS_RSI);

	trace_kvm_hypercall(nr, a0, a1, a2, a3);

	op_64_bit = is_64_bit_mode(vcpu);
	if (!op_64_bit) {
		nr &= 0xFFFFFFFF;
		a0 &= 0xFFFFFFFF;
		a1 &= 0xFFFFFFFF;
		a2 &= 0xFFFFFFFF;
		a3 &= 0xFFFFFFFF;
	}

	if (kvm_x86_ops->get_cpl(vcpu) != 0) {
		ret = -KVM_EPERM;
		goto out;
	}

	switch (nr) {
	case KVM_HC_VAPIC_POLL_IRQ:
		ret = 0;
		break;
	case KVM_HC_KICK_CPU:
		kvm_pv_kick_cpu_op(vcpu->kvm, a0, a1);
		ret = 0;
		break;
#ifdef CONFIG_X86_64
	case KVM_HC_CLOCK_PAIRING:
		ret = kvm_pv_clock_pairing(vcpu, a0, a1);
		break;
#endif
	case KVM_HC_SEND_IPI:
		ret = kvm_pv_send_ipi(vcpu->kvm, a0, a1, a2, a3, op_64_bit);
		break;
	default:
		ret = -KVM_ENOSYS;
		break;
	}
out:
	if (!op_64_bit)
		ret = (u32)ret;
	kvm_register_write(vcpu, VCPU_REGS_RAX, ret);

	++vcpu->stat.hypercalls;
	return kvm_skip_emulated_instruction(vcpu);
}
EXPORT_SYMBOL_GPL(kvm_emulate_hypercall);

static int emulator_fix_hypercall(struct x86_emulate_ctxt *ctxt)
{
	struct kvm_vcpu *vcpu = emul_to_vcpu(ctxt);
	char instruction[3];
	unsigned long rip = kvm_rip_read(vcpu);

	kvm_x86_ops->patch_hypercall(vcpu, instruction);

	return emulator_write_emulated(ctxt, rip, instruction, 3,
		&ctxt->exception);
}

static int dm_request_for_irq_injection(struct kvm_vcpu *vcpu)
{
	return vcpu->run->request_interrupt_window &&
		likely(!pic_in_kernel(vcpu->kvm));
}

static void post_kvm_run_save(struct kvm_vcpu *vcpu)
{
	struct kvm_run *kvm_run = vcpu->run;

	kvm_run->if_flag = (kvm_get_rflags(vcpu) & X86_EFLAGS_IF) != 0;
	kvm_run->flags = is_smm(vcpu) ? KVM_RUN_X86_SMM : 0;
	kvm_run->cr8 = kvm_get_cr8(vcpu);
	kvm_run->apic_base = kvm_get_apic_base(vcpu);
	kvm_run->ready_for_interrupt_injection =
		pic_in_kernel(vcpu->kvm) ||
		kvm_vcpu_ready_for_interrupt_injection(vcpu);
}

static void update_cr8_intercept(struct kvm_vcpu *vcpu)
{
	int max_irr, tpr;

	if (!kvm_x86_ops->update_cr8_intercept)
		return;

	if (!lapic_in_kernel(vcpu))
		return;

	if (vcpu->arch.apicv_active)
		return;

	if (!vcpu->arch.apic->vapic_addr)
		max_irr = kvm_lapic_find_highest_irr(vcpu);
	else
		max_irr = -1;

	if (max_irr != -1)
		max_irr >>= 4;

	tpr = kvm_lapic_get_cr8(vcpu);

	kvm_x86_ops->update_cr8_intercept(vcpu, tpr, max_irr);
}

static int inject_pending_event(struct kvm_vcpu *vcpu, bool req_int_win)
{
	int r;

	/* try to reinject previous events if any */

	if (vcpu->arch.exception.injected)
		kvm_x86_ops->queue_exception(vcpu);
	/*
	 * Do not inject an NMI or interrupt if there is a pending
	 * exception.  Exceptions and interrupts are recognized at
	 * instruction boundaries, i.e. the start of an instruction.
	 * Trap-like exceptions, e.g. #DB, have higher priority than
	 * NMIs and interrupts, i.e. traps are recognized before an
	 * NMI/interrupt that's pending on the same instruction.
	 * Fault-like exceptions, e.g. #GP and #PF, are the lowest
	 * priority, but are only generated (pended) during instruction
	 * execution, i.e. a pending fault-like exception means the
	 * fault occurred on the *previous* instruction and must be
	 * serviced prior to recognizing any new events in order to
	 * fully complete the previous instruction.
	 */
	else if (!vcpu->arch.exception.pending) {
		if (vcpu->arch.nmi_injected)
			kvm_x86_ops->set_nmi(vcpu);
		else if (vcpu->arch.interrupt.injected)
			kvm_x86_ops->set_irq(vcpu);
	}

	/*
	 * Call check_nested_events() even if we reinjected a previous event
	 * in order for caller to determine if it should require immediate-exit
	 * from L2 to L1 due to pending L1 events which require exit
	 * from L2 to L1.
	 */
	if (is_guest_mode(vcpu) && kvm_x86_ops->check_nested_events) {
		r = kvm_x86_ops->check_nested_events(vcpu, req_int_win);
		if (r != 0)
			return r;
	}

	/* try to inject new event if pending */
	if (vcpu->arch.exception.pending) {
		trace_kvm_inj_exception(vcpu->arch.exception.nr,
					vcpu->arch.exception.has_error_code,
					vcpu->arch.exception.error_code);

		WARN_ON_ONCE(vcpu->arch.exception.injected);
		vcpu->arch.exception.pending = false;
		vcpu->arch.exception.injected = true;

		if (exception_type(vcpu->arch.exception.nr) == EXCPT_FAULT)
			__kvm_set_rflags(vcpu, kvm_get_rflags(vcpu) |
					     X86_EFLAGS_RF);

		if (vcpu->arch.exception.nr == DB_VECTOR) {
			/*
			 * This code assumes that nSVM doesn't use
			 * check_nested_events(). If it does, the
			 * DR6/DR7 changes should happen before L1
			 * gets a #VMEXIT for an intercepted #DB in
			 * L2.  (Under VMX, on the other hand, the
			 * DR6/DR7 changes should not happen in the
			 * event of a VM-exit to L1 for an intercepted
			 * #DB in L2.)
			 */
			kvm_deliver_exception_payload(vcpu);
			if (vcpu->arch.dr7 & DR7_GD) {
				vcpu->arch.dr7 &= ~DR7_GD;
				kvm_update_dr7(vcpu);
			}
		}

		kvm_x86_ops->queue_exception(vcpu);
	}

	/* Don't consider new event if we re-injected an event */
	if (kvm_event_needs_reinjection(vcpu))
		return 0;

	if (vcpu->arch.smi_pending && !is_smm(vcpu) &&
	    kvm_x86_ops->smi_allowed(vcpu)) {
		vcpu->arch.smi_pending = false;
		++vcpu->arch.smi_count;
		enter_smm(vcpu);
	} else if (vcpu->arch.nmi_pending && kvm_x86_ops->nmi_allowed(vcpu)) {
		--vcpu->arch.nmi_pending;
		vcpu->arch.nmi_injected = true;
		kvm_x86_ops->set_nmi(vcpu);
	} else if (kvm_cpu_has_injectable_intr(vcpu)) {
		/*
		 * Because interrupts can be injected asynchronously, we are
		 * calling check_nested_events again here to avoid a race condition.
		 * See https://lkml.org/lkml/2014/7/2/60 for discussion about this
		 * proposal and current concerns.  Perhaps we should be setting
		 * KVM_REQ_EVENT only on certain events and not unconditionally?
		 */
		if (is_guest_mode(vcpu) && kvm_x86_ops->check_nested_events) {
			r = kvm_x86_ops->check_nested_events(vcpu, req_int_win);
			if (r != 0)
				return r;
		}
		if (kvm_x86_ops->interrupt_allowed(vcpu)) {
			kvm_queue_interrupt(vcpu, kvm_cpu_get_interrupt(vcpu),
					    false);
			kvm_x86_ops->set_irq(vcpu);
		}
	}

	return 0;
}

static void process_nmi(struct kvm_vcpu *vcpu)
{
	unsigned limit = 2;

	/*
	 * x86 is limited to one NMI running, and one NMI pending after it.
	 * If an NMI is already in progress, limit further NMIs to just one.
	 * Otherwise, allow two (and we'll inject the first one immediately).
	 */
	if (kvm_x86_ops->get_nmi_mask(vcpu) || vcpu->arch.nmi_injected)
		limit = 1;

	vcpu->arch.nmi_pending += atomic_xchg(&vcpu->arch.nmi_queued, 0);
	vcpu->arch.nmi_pending = min(vcpu->arch.nmi_pending, limit);
	kvm_make_request(KVM_REQ_EVENT, vcpu);
}

static u32 enter_smm_get_segment_flags(struct kvm_segment *seg)
{
	u32 flags = 0;
	flags |= seg->g       << 23;
	flags |= seg->db      << 22;
	flags |= seg->l       << 21;
	flags |= seg->avl     << 20;
	flags |= seg->present << 15;
	flags |= seg->dpl     << 13;
	flags |= seg->s       << 12;
	flags |= seg->type    << 8;
	return flags;
}

static void enter_smm_save_seg_32(struct kvm_vcpu *vcpu, char *buf, int n)
{
	struct kvm_segment seg;
	int offset;

	kvm_get_segment(vcpu, &seg, n);
	put_smstate(u32, buf, 0x7fa8 + n * 4, seg.selector);

	if (n < 3)
		offset = 0x7f84 + n * 12;
	else
		offset = 0x7f2c + (n - 3) * 12;

	put_smstate(u32, buf, offset + 8, seg.base);
	put_smstate(u32, buf, offset + 4, seg.limit);
	put_smstate(u32, buf, offset, enter_smm_get_segment_flags(&seg));
}

#ifdef CONFIG_X86_64
static void enter_smm_save_seg_64(struct kvm_vcpu *vcpu, char *buf, int n)
{
	struct kvm_segment seg;
	int offset;
	u16 flags;

	kvm_get_segment(vcpu, &seg, n);
	offset = 0x7e00 + n * 16;

	flags = enter_smm_get_segment_flags(&seg) >> 8;
	put_smstate(u16, buf, offset, seg.selector);
	put_smstate(u16, buf, offset + 2, flags);
	put_smstate(u32, buf, offset + 4, seg.limit);
	put_smstate(u64, buf, offset + 8, seg.base);
}
#endif

static void enter_smm_save_state_32(struct kvm_vcpu *vcpu, char *buf)
{
	struct desc_ptr dt;
	struct kvm_segment seg;
	unsigned long val;
	int i;

	put_smstate(u32, buf, 0x7ffc, kvm_read_cr0(vcpu));
	put_smstate(u32, buf, 0x7ff8, kvm_read_cr3(vcpu));
	put_smstate(u32, buf, 0x7ff4, kvm_get_rflags(vcpu));
	put_smstate(u32, buf, 0x7ff0, kvm_rip_read(vcpu));

	for (i = 0; i < 8; i++)
		put_smstate(u32, buf, 0x7fd0 + i * 4, kvm_register_read(vcpu, i));

	kvm_get_dr(vcpu, 6, &val);
	put_smstate(u32, buf, 0x7fcc, (u32)val);
	kvm_get_dr(vcpu, 7, &val);
	put_smstate(u32, buf, 0x7fc8, (u32)val);

	kvm_get_segment(vcpu, &seg, VCPU_SREG_TR);
	put_smstate(u32, buf, 0x7fc4, seg.selector);
	put_smstate(u32, buf, 0x7f64, seg.base);
	put_smstate(u32, buf, 0x7f60, seg.limit);
	put_smstate(u32, buf, 0x7f5c, enter_smm_get_segment_flags(&seg));

	kvm_get_segment(vcpu, &seg, VCPU_SREG_LDTR);
	put_smstate(u32, buf, 0x7fc0, seg.selector);
	put_smstate(u32, buf, 0x7f80, seg.base);
	put_smstate(u32, buf, 0x7f7c, seg.limit);
	put_smstate(u32, buf, 0x7f78, enter_smm_get_segment_flags(&seg));

	kvm_x86_ops->get_gdt(vcpu, &dt);
	put_smstate(u32, buf, 0x7f74, dt.address);
	put_smstate(u32, buf, 0x7f70, dt.size);

	kvm_x86_ops->get_idt(vcpu, &dt);
	put_smstate(u32, buf, 0x7f58, dt.address);
	put_smstate(u32, buf, 0x7f54, dt.size);

	for (i = 0; i < 6; i++)
		enter_smm_save_seg_32(vcpu, buf, i);

	put_smstate(u32, buf, 0x7f14, kvm_read_cr4(vcpu));

	/* revision id */
	put_smstate(u32, buf, 0x7efc, 0x00020000);
	put_smstate(u32, buf, 0x7ef8, vcpu->arch.smbase);
}

static void enter_smm_save_state_64(struct kvm_vcpu *vcpu, char *buf)
{
#ifdef CONFIG_X86_64
	struct desc_ptr dt;
	struct kvm_segment seg;
	unsigned long val;
	int i;

	for (i = 0; i < 16; i++)
		put_smstate(u64, buf, 0x7ff8 - i * 8, kvm_register_read(vcpu, i));

	put_smstate(u64, buf, 0x7f78, kvm_rip_read(vcpu));
	put_smstate(u32, buf, 0x7f70, kvm_get_rflags(vcpu));

	kvm_get_dr(vcpu, 6, &val);
	put_smstate(u64, buf, 0x7f68, val);
	kvm_get_dr(vcpu, 7, &val);
	put_smstate(u64, buf, 0x7f60, val);

	put_smstate(u64, buf, 0x7f58, kvm_read_cr0(vcpu));
	put_smstate(u64, buf, 0x7f50, kvm_read_cr3(vcpu));
	put_smstate(u64, buf, 0x7f48, kvm_read_cr4(vcpu));

	put_smstate(u32, buf, 0x7f00, vcpu->arch.smbase);

	/* revision id */
	put_smstate(u32, buf, 0x7efc, 0x00020064);

	put_smstate(u64, buf, 0x7ed0, vcpu->arch.efer);

	kvm_get_segment(vcpu, &seg, VCPU_SREG_TR);
	put_smstate(u16, buf, 0x7e90, seg.selector);
	put_smstate(u16, buf, 0x7e92, enter_smm_get_segment_flags(&seg) >> 8);
	put_smstate(u32, buf, 0x7e94, seg.limit);
	put_smstate(u64, buf, 0x7e98, seg.base);

	kvm_x86_ops->get_idt(vcpu, &dt);
	put_smstate(u32, buf, 0x7e84, dt.size);
	put_smstate(u64, buf, 0x7e88, dt.address);

	kvm_get_segment(vcpu, &seg, VCPU_SREG_LDTR);
	put_smstate(u16, buf, 0x7e70, seg.selector);
	put_smstate(u16, buf, 0x7e72, enter_smm_get_segment_flags(&seg) >> 8);
	put_smstate(u32, buf, 0x7e74, seg.limit);
	put_smstate(u64, buf, 0x7e78, seg.base);

	kvm_x86_ops->get_gdt(vcpu, &dt);
	put_smstate(u32, buf, 0x7e64, dt.size);
	put_smstate(u64, buf, 0x7e68, dt.address);

	for (i = 0; i < 6; i++)
		enter_smm_save_seg_64(vcpu, buf, i);
#else
	WARN_ON_ONCE(1);
#endif
}

static void enter_smm(struct kvm_vcpu *vcpu)
{
	struct kvm_segment cs, ds;
	struct desc_ptr dt;
	char buf[512];
	u32 cr0;

	trace_kvm_enter_smm(vcpu->vcpu_id, vcpu->arch.smbase, true);
	memset(buf, 0, 512);
	if (guest_cpuid_has(vcpu, X86_FEATURE_LM))
		enter_smm_save_state_64(vcpu, buf);
	else
		enter_smm_save_state_32(vcpu, buf);

	/*
	 * Give pre_enter_smm() a chance to make ISA-specific changes to the
	 * vCPU state (e.g. leave guest mode) after we've saved the state into
	 * the SMM state-save area.
	 */
	kvm_x86_ops->pre_enter_smm(vcpu, buf);

	vcpu->arch.hflags |= HF_SMM_MASK;
	kvm_vcpu_write_guest(vcpu, vcpu->arch.smbase + 0xfe00, buf, sizeof(buf));

	if (kvm_x86_ops->get_nmi_mask(vcpu))
		vcpu->arch.hflags |= HF_SMM_INSIDE_NMI_MASK;
	else
		kvm_x86_ops->set_nmi_mask(vcpu, true);

	kvm_set_rflags(vcpu, X86_EFLAGS_FIXED);
	kvm_rip_write(vcpu, 0x8000);

	cr0 = vcpu->arch.cr0 & ~(X86_CR0_PE | X86_CR0_EM | X86_CR0_TS | X86_CR0_PG);
	kvm_x86_ops->set_cr0(vcpu, cr0);
	vcpu->arch.cr0 = cr0;

	kvm_x86_ops->set_cr4(vcpu, 0);

	/* Undocumented: IDT limit is set to zero on entry to SMM.  */
	dt.address = dt.size = 0;
	kvm_x86_ops->set_idt(vcpu, &dt);

	__kvm_set_dr(vcpu, 7, DR7_FIXED_1);

	cs.selector = (vcpu->arch.smbase >> 4) & 0xffff;
	cs.base = vcpu->arch.smbase;

	ds.selector = 0;
	ds.base = 0;

	cs.limit    = ds.limit = 0xffffffff;
	cs.type     = ds.type = 0x3;
	cs.dpl      = ds.dpl = 0;
	cs.db       = ds.db = 0;
	cs.s        = ds.s = 1;
	cs.l        = ds.l = 0;
	cs.g        = ds.g = 1;
	cs.avl      = ds.avl = 0;
	cs.present  = ds.present = 1;
	cs.unusable = ds.unusable = 0;
	cs.padding  = ds.padding = 0;

	kvm_set_segment(vcpu, &cs, VCPU_SREG_CS);
	kvm_set_segment(vcpu, &ds, VCPU_SREG_DS);
	kvm_set_segment(vcpu, &ds, VCPU_SREG_ES);
	kvm_set_segment(vcpu, &ds, VCPU_SREG_FS);
	kvm_set_segment(vcpu, &ds, VCPU_SREG_GS);
	kvm_set_segment(vcpu, &ds, VCPU_SREG_SS);

	if (guest_cpuid_has(vcpu, X86_FEATURE_LM))
		kvm_x86_ops->set_efer(vcpu, 0);

	kvm_update_cpuid(vcpu);
	kvm_mmu_reset_context(vcpu);
}

static void process_smi(struct kvm_vcpu *vcpu)
{
	vcpu->arch.smi_pending = true;
	kvm_make_request(KVM_REQ_EVENT, vcpu);
}

void kvm_make_scan_ioapic_request(struct kvm *kvm)
{
	kvm_make_all_cpus_request(kvm, KVM_REQ_SCAN_IOAPIC);
}

static void vcpu_scan_ioapic(struct kvm_vcpu *vcpu)
{
	if (!kvm_apic_present(vcpu))
		return;

	bitmap_zero(vcpu->arch.ioapic_handled_vectors, 256);

	if (irqchip_split(vcpu->kvm))
		kvm_scan_ioapic_routes(vcpu, vcpu->arch.ioapic_handled_vectors);
	else {
		if (vcpu->arch.apicv_active)
			kvm_x86_ops->sync_pir_to_irr(vcpu);
		if (ioapic_in_kernel(vcpu->kvm))
			kvm_ioapic_scan_entry(vcpu, vcpu->arch.ioapic_handled_vectors);
	}

	if (is_guest_mode(vcpu))
		vcpu->arch.load_eoi_exitmap_pending = true;
	else
		kvm_make_request(KVM_REQ_LOAD_EOI_EXITMAP, vcpu);
}

static void vcpu_load_eoi_exitmap(struct kvm_vcpu *vcpu)
{
	u64 eoi_exit_bitmap[4];

	if (!kvm_apic_hw_enabled(vcpu->arch.apic))
		return;

	bitmap_or((ulong *)eoi_exit_bitmap, vcpu->arch.ioapic_handled_vectors,
		  vcpu_to_synic(vcpu)->vec_bitmap, 256);
	kvm_x86_ops->load_eoi_exitmap(vcpu, eoi_exit_bitmap);
}

int kvm_arch_mmu_notifier_invalidate_range(struct kvm *kvm,
		unsigned long start, unsigned long end,
		bool blockable)
{
	unsigned long apic_address;

	/*
	 * The physical address of apic access page is stored in the VMCS.
	 * Update it when it becomes invalid.
	 */
	apic_address = gfn_to_hva(kvm, APIC_DEFAULT_PHYS_BASE >> PAGE_SHIFT);
	if (start <= apic_address && apic_address < end)
		kvm_make_all_cpus_request(kvm, KVM_REQ_APIC_PAGE_RELOAD);

	return 0;
}

void kvm_vcpu_reload_apic_access_page(struct kvm_vcpu *vcpu)
{
	struct page *page = NULL;

	if (!lapic_in_kernel(vcpu))
		return;

	if (!kvm_x86_ops->set_apic_access_page_addr)
		return;

	page = gfn_to_page(vcpu->kvm, APIC_DEFAULT_PHYS_BASE >> PAGE_SHIFT);
	if (is_error_page(page))
		return;
	kvm_x86_ops->set_apic_access_page_addr(vcpu, page_to_phys(page));

	/*
	 * Do not pin apic access page in memory, the MMU notifier
	 * will call us again if it is migrated or swapped out.
	 */
	put_page(page);
}
EXPORT_SYMBOL_GPL(kvm_vcpu_reload_apic_access_page);

void __kvm_request_immediate_exit(struct kvm_vcpu *vcpu)
{
	smp_send_reschedule(vcpu->cpu);
}
EXPORT_SYMBOL_GPL(__kvm_request_immediate_exit);

/*
 * Returns 1 to let vcpu_run() continue the guest execution loop without
 * exiting to the userspace.  Otherwise, the value will be returned to the
 * userspace.
 */
static int vcpu_enter_guest(struct kvm_vcpu *vcpu)
{
	int r;
	bool req_int_win =
		dm_request_for_irq_injection(vcpu) &&
		kvm_cpu_accept_dm_intr(vcpu);

	bool req_immediate_exit = false;

	if (kvm_request_pending(vcpu)) {
		if (kvm_check_request(KVM_REQ_GET_VMCS12_PAGES, vcpu))
			kvm_x86_ops->get_vmcs12_pages(vcpu);
		if (kvm_check_request(KVM_REQ_MMU_RELOAD, vcpu))
			kvm_mmu_unload(vcpu);
		if (kvm_check_request(KVM_REQ_MIGRATE_TIMER, vcpu))
			__kvm_migrate_timers(vcpu);
		if (kvm_check_request(KVM_REQ_MASTERCLOCK_UPDATE, vcpu))
			kvm_gen_update_masterclock(vcpu->kvm);
		if (kvm_check_request(KVM_REQ_GLOBAL_CLOCK_UPDATE, vcpu))
			kvm_gen_kvmclock_update(vcpu);
		if (kvm_check_request(KVM_REQ_CLOCK_UPDATE, vcpu)) {
			r = kvm_guest_time_update(vcpu);
			if (unlikely(r))
				goto out;
		}
		if (kvm_check_request(KVM_REQ_MMU_SYNC, vcpu))
			kvm_mmu_sync_roots(vcpu);
		if (kvm_check_request(KVM_REQ_LOAD_CR3, vcpu))
			kvm_mmu_load_cr3(vcpu);
		if (kvm_check_request(KVM_REQ_TLB_FLUSH, vcpu))
			kvm_vcpu_flush_tlb(vcpu, true);
		if (kvm_check_request(KVM_REQ_REPORT_TPR_ACCESS, vcpu)) {
			vcpu->run->exit_reason = KVM_EXIT_TPR_ACCESS;
			r = 0;
			goto out;
		}
		if (kvm_check_request(KVM_REQ_TRIPLE_FAULT, vcpu)) {
			vcpu->run->exit_reason = KVM_EXIT_SHUTDOWN;
			vcpu->mmio_needed = 0;
			r = 0;
			goto out;
		}
		if (kvm_check_request(KVM_REQ_APF_HALT, vcpu)) {
			/* Page is swapped out. Do synthetic halt */
			vcpu->arch.apf.halted = true;
			r = 1;
			goto out;
		}
		if (kvm_check_request(KVM_REQ_STEAL_UPDATE, vcpu))
			record_steal_time(vcpu);
		if (kvm_check_request(KVM_REQ_SMI, vcpu))
			process_smi(vcpu);
		if (kvm_check_request(KVM_REQ_NMI, vcpu))
			process_nmi(vcpu);
		if (kvm_check_request(KVM_REQ_PMU, vcpu))
			kvm_pmu_handle_event(vcpu);
		if (kvm_check_request(KVM_REQ_PMI, vcpu))
			kvm_pmu_deliver_pmi(vcpu);
		if (kvm_check_request(KVM_REQ_IOAPIC_EOI_EXIT, vcpu)) {
			BUG_ON(vcpu->arch.pending_ioapic_eoi > 255);
			if (test_bit(vcpu->arch.pending_ioapic_eoi,
				     vcpu->arch.ioapic_handled_vectors)) {
				vcpu->run->exit_reason = KVM_EXIT_IOAPIC_EOI;
				vcpu->run->eoi.vector =
						vcpu->arch.pending_ioapic_eoi;
				r = 0;
				goto out;
			}
		}
		if (kvm_check_request(KVM_REQ_SCAN_IOAPIC, vcpu))
			vcpu_scan_ioapic(vcpu);
		if (kvm_check_request(KVM_REQ_LOAD_EOI_EXITMAP, vcpu))
			vcpu_load_eoi_exitmap(vcpu);
		if (kvm_check_request(KVM_REQ_APIC_PAGE_RELOAD, vcpu))
			kvm_vcpu_reload_apic_access_page(vcpu);
		if (kvm_check_request(KVM_REQ_HV_CRASH, vcpu)) {
			vcpu->run->exit_reason = KVM_EXIT_SYSTEM_EVENT;
			vcpu->run->system_event.type = KVM_SYSTEM_EVENT_CRASH;
			r = 0;
			goto out;
		}
		if (kvm_check_request(KVM_REQ_HV_RESET, vcpu)) {
			vcpu->run->exit_reason = KVM_EXIT_SYSTEM_EVENT;
			vcpu->run->system_event.type = KVM_SYSTEM_EVENT_RESET;
			r = 0;
			goto out;
		}
		if (kvm_check_request(KVM_REQ_HV_EXIT, vcpu)) {
			vcpu->run->exit_reason = KVM_EXIT_HYPERV;
			vcpu->run->hyperv = vcpu->arch.hyperv.exit;
			r = 0;
			goto out;
		}

		/*
		 * KVM_REQ_HV_STIMER has to be processed after
		 * KVM_REQ_CLOCK_UPDATE, because Hyper-V SynIC timers
		 * depend on the guest clock being up-to-date
		 */
		if (kvm_check_request(KVM_REQ_HV_STIMER, vcpu))
			kvm_hv_process_stimers(vcpu);
	}

	if (kvm_check_request(KVM_REQ_EVENT, vcpu) || req_int_win) {
		++vcpu->stat.req_event;
		kvm_apic_accept_events(vcpu);
		if (vcpu->arch.mp_state == KVM_MP_STATE_INIT_RECEIVED) {
			r = 1;
			goto out;
		}

		if (inject_pending_event(vcpu, req_int_win) != 0)
			req_immediate_exit = true;
		else {
			/* Enable SMI/NMI/IRQ window open exits if needed.
			 *
			 * SMIs have three cases:
			 * 1) They can be nested, and then there is nothing to
			 *    do here because RSM will cause a vmexit anyway.
			 * 2) There is an ISA-specific reason why SMI cannot be
			 *    injected, and the moment when this changes can be
			 *    intercepted.
			 * 3) Or the SMI can be pending because
			 *    inject_pending_event has completed the injection
			 *    of an IRQ or NMI from the previous vmexit, and
			 *    then we request an immediate exit to inject the
			 *    SMI.
			 */
			if (vcpu->arch.smi_pending && !is_smm(vcpu))
				if (!kvm_x86_ops->enable_smi_window(vcpu))
					req_immediate_exit = true;
			if (vcpu->arch.nmi_pending)
				kvm_x86_ops->enable_nmi_window(vcpu);
			if (kvm_cpu_has_injectable_intr(vcpu) || req_int_win)
				kvm_x86_ops->enable_irq_window(vcpu);
			WARN_ON(vcpu->arch.exception.pending);
		}

		if (kvm_lapic_enabled(vcpu)) {
			update_cr8_intercept(vcpu);
			kvm_lapic_sync_to_vapic(vcpu);
		}
	}

	r = kvm_mmu_reload(vcpu);
	if (unlikely(r)) {
		goto cancel_injection;
	}

	preempt_disable();

	kvm_x86_ops->prepare_guest_switch(vcpu);

	/*
	 * Disable IRQs before setting IN_GUEST_MODE.  Posted interrupt
	 * IPI are then delayed after guest entry, which ensures that they
	 * result in virtual interrupt delivery.
	 */
	local_irq_disable();
	vcpu->mode = IN_GUEST_MODE;

	srcu_read_unlock(&vcpu->kvm->srcu, vcpu->srcu_idx);

	/*
	 * 1) We should set ->mode before checking ->requests.  Please see
	 * the comment in kvm_vcpu_exiting_guest_mode().
	 *
	 * 2) For APICv, we should set ->mode before checking PID.ON. This
	 * pairs with the memory barrier implicit in pi_test_and_set_on
	 * (see vmx_deliver_posted_interrupt).
	 *
	 * 3) This also orders the write to mode from any reads to the page
	 * tables done while the VCPU is running.  Please see the comment
	 * in kvm_flush_remote_tlbs.
	 */
	smp_mb__after_srcu_read_unlock();

	/*
	 * This handles the case where a posted interrupt was
	 * notified with kvm_vcpu_kick.
	 */
	if (kvm_lapic_enabled(vcpu) && vcpu->arch.apicv_active)
		kvm_x86_ops->sync_pir_to_irr(vcpu);

	if (vcpu->mode == EXITING_GUEST_MODE || kvm_request_pending(vcpu)
	    || need_resched() || signal_pending(current)) {
		vcpu->mode = OUTSIDE_GUEST_MODE;
		smp_wmb();
		local_irq_enable();
		preempt_enable();
		vcpu->srcu_idx = srcu_read_lock(&vcpu->kvm->srcu);
		r = 1;
		goto cancel_injection;
	}

	kvm_load_guest_xcr0(vcpu);

	if (req_immediate_exit) {
		kvm_make_request(KVM_REQ_EVENT, vcpu);
		kvm_x86_ops->request_immediate_exit(vcpu);
	}

	trace_kvm_entry(vcpu->vcpu_id);
	if (lapic_timer_advance_ns)
		wait_lapic_expire(vcpu);
	guest_enter_irqoff();

	if (unlikely(vcpu->arch.switch_db_regs)) {
		set_debugreg(0, 7);
		set_debugreg(vcpu->arch.eff_db[0], 0);
		set_debugreg(vcpu->arch.eff_db[1], 1);
		set_debugreg(vcpu->arch.eff_db[2], 2);
		set_debugreg(vcpu->arch.eff_db[3], 3);
		set_debugreg(vcpu->arch.dr6, 6);
		vcpu->arch.switch_db_regs &= ~KVM_DEBUGREG_RELOAD;
	}

	kvm_x86_ops->run(vcpu);

	/*
	 * Do this here before restoring debug registers on the host.  And
	 * since we do this before handling the vmexit, a DR access vmexit
	 * can (a) read the correct value of the debug registers, (b) set
	 * KVM_DEBUGREG_WONT_EXIT again.
	 */
	if (unlikely(vcpu->arch.switch_db_regs & KVM_DEBUGREG_WONT_EXIT)) {
		WARN_ON(vcpu->guest_debug & KVM_GUESTDBG_USE_HW_BP);
		kvm_x86_ops->sync_dirty_debug_regs(vcpu);
		kvm_update_dr0123(vcpu);
		kvm_update_dr6(vcpu);
		kvm_update_dr7(vcpu);
		vcpu->arch.switch_db_regs &= ~KVM_DEBUGREG_RELOAD;
	}

	/*
	 * If the guest has used debug registers, at least dr7
	 * will be disabled while returning to the host.
	 * If we don't have active breakpoints in the host, we don't
	 * care about the messed up debug address registers. But if
	 * we have some of them active, restore the old state.
	 */
	if (hw_breakpoint_active())
		hw_breakpoint_restore();

	vcpu->arch.last_guest_tsc = kvm_read_l1_tsc(vcpu, rdtsc());

	vcpu->mode = OUTSIDE_GUEST_MODE;
	smp_wmb();

	kvm_put_guest_xcr0(vcpu);

	kvm_before_interrupt(vcpu);
	kvm_x86_ops->handle_external_intr(vcpu);
	kvm_after_interrupt(vcpu);

	++vcpu->stat.exits;

	guest_exit_irqoff();

	local_irq_enable();
	preempt_enable();

	vcpu->srcu_idx = srcu_read_lock(&vcpu->kvm->srcu);

	/*
	 * Profile KVM exit RIPs:
	 */
	if (unlikely(prof_on == KVM_PROFILING)) {
		unsigned long rip = kvm_rip_read(vcpu);
		profile_hit(KVM_PROFILING, (void *)rip);
	}

	if (unlikely(vcpu->arch.tsc_always_catchup))
		kvm_make_request(KVM_REQ_CLOCK_UPDATE, vcpu);

	if (vcpu->arch.apic_attention)
		kvm_lapic_sync_from_vapic(vcpu);

	vcpu->arch.gpa_available = false;
	r = kvm_x86_ops->handle_exit(vcpu);
	return r;

cancel_injection:
	kvm_x86_ops->cancel_injection(vcpu);
	if (unlikely(vcpu->arch.apic_attention))
		kvm_lapic_sync_from_vapic(vcpu);
out:
	return r;
}

static inline int vcpu_block(struct kvm *kvm, struct kvm_vcpu *vcpu)
{
	if (!kvm_arch_vcpu_runnable(vcpu) &&
	    (!kvm_x86_ops->pre_block || kvm_x86_ops->pre_block(vcpu) == 0)) {
		srcu_read_unlock(&kvm->srcu, vcpu->srcu_idx);
		kvm_vcpu_block(vcpu);
		vcpu->srcu_idx = srcu_read_lock(&kvm->srcu);

		if (kvm_x86_ops->post_block)
			kvm_x86_ops->post_block(vcpu);

		if (!kvm_check_request(KVM_REQ_UNHALT, vcpu))
			return 1;
	}

	kvm_apic_accept_events(vcpu);
	switch(vcpu->arch.mp_state) {
	case KVM_MP_STATE_HALTED:
		vcpu->arch.pv.pv_unhalted = false;
		vcpu->arch.mp_state =
			KVM_MP_STATE_RUNNABLE;
		/* fall through */
	case KVM_MP_STATE_RUNNABLE:
		vcpu->arch.apf.halted = false;
		break;
	case KVM_MP_STATE_INIT_RECEIVED:
		break;
	default:
		return -EINTR;
		break;
	}
	return 1;
}

static inline bool kvm_vcpu_running(struct kvm_vcpu *vcpu)
{
	if (is_guest_mode(vcpu) && kvm_x86_ops->check_nested_events)
		kvm_x86_ops->check_nested_events(vcpu, false);

	return (vcpu->arch.mp_state == KVM_MP_STATE_RUNNABLE &&
		!vcpu->arch.apf.halted);
}

static int vcpu_run(struct kvm_vcpu *vcpu)
{
	int r;
	struct kvm *kvm = vcpu->kvm;

	vcpu->srcu_idx = srcu_read_lock(&kvm->srcu);
	vcpu->arch.l1tf_flush_l1d = true;

	for (;;) {
		if (kvm_vcpu_running(vcpu)) {
			r = vcpu_enter_guest(vcpu);
		} else {
			r = vcpu_block(kvm, vcpu);
		}

		if (r <= 0)
			break;

		kvm_clear_request(KVM_REQ_PENDING_TIMER, vcpu);
		if (kvm_cpu_has_pending_timer(vcpu))
			kvm_inject_pending_timer_irqs(vcpu);

		if (dm_request_for_irq_injection(vcpu) &&
			kvm_vcpu_ready_for_interrupt_injection(vcpu)) {
			r = 0;
			vcpu->run->exit_reason = KVM_EXIT_IRQ_WINDOW_OPEN;
			++vcpu->stat.request_irq_exits;
			break;
		}

		kvm_check_async_pf_completion(vcpu);

		if (signal_pending(current)) {
			r = -EINTR;
			vcpu->run->exit_reason = KVM_EXIT_INTR;
			++vcpu->stat.signal_exits;
			break;
		}
		if (need_resched()) {
			srcu_read_unlock(&kvm->srcu, vcpu->srcu_idx);
			cond_resched();
			vcpu->srcu_idx = srcu_read_lock(&kvm->srcu);
		}
	}

	srcu_read_unlock(&kvm->srcu, vcpu->srcu_idx);

	return r;
}

static inline int complete_emulated_io(struct kvm_vcpu *vcpu)
{
	int r;
	vcpu->srcu_idx = srcu_read_lock(&vcpu->kvm->srcu);
	r = kvm_emulate_instruction(vcpu, EMULTYPE_NO_DECODE);
	srcu_read_unlock(&vcpu->kvm->srcu, vcpu->srcu_idx);
	if (r != EMULATE_DONE)
		return 0;
	return 1;
}

static int complete_emulated_pio(struct kvm_vcpu *vcpu)
{
	BUG_ON(!vcpu->arch.pio.count);

	return complete_emulated_io(vcpu);
}

/*
 * Implements the following, as a state machine:
 *
 * read:
 *   for each fragment
 *     for each mmio piece in the fragment
 *       write gpa, len
 *       exit
 *       copy data
 *   execute insn
 *
 * write:
 *   for each fragment
 *     for each mmio piece in the fragment
 *       write gpa, len
 *       copy data
 *       exit
 */
static int complete_emulated_mmio(struct kvm_vcpu *vcpu)
{
	struct kvm_run *run = vcpu->run;
	struct kvm_mmio_fragment *frag;
	unsigned len;

	BUG_ON(!vcpu->mmio_needed);

	/* Complete previous fragment */
	frag = &vcpu->mmio_fragments[vcpu->mmio_cur_fragment];
	len = min(8u, frag->len);
	if (!vcpu->mmio_is_write)
		memcpy(frag->data, run->mmio.data, len);

	if (frag->len <= 8) {
		/* Switch to the next fragment. */
		frag++;
		vcpu->mmio_cur_fragment++;
	} else {
		/* Go forward to the next mmio piece. */
		frag->data += len;
		frag->gpa += len;
		frag->len -= len;
	}

	if (vcpu->mmio_cur_fragment >= vcpu->mmio_nr_fragments) {
		vcpu->mmio_needed = 0;

		/* FIXME: return into emulator if single-stepping.  */
		if (vcpu->mmio_is_write)
			return 1;
		vcpu->mmio_read_completed = 1;
		return complete_emulated_io(vcpu);
	}

	run->exit_reason = KVM_EXIT_MMIO;
	run->mmio.phys_addr = frag->gpa;
	if (vcpu->mmio_is_write)
		memcpy(run->mmio.data, frag->data, min(8u, frag->len));
	run->mmio.len = min(8u, frag->len);
	run->mmio.is_write = vcpu->mmio_is_write;
	vcpu->arch.complete_userspace_io = complete_emulated_mmio;
	return 0;
}

/* Swap (qemu) user FPU context for the guest FPU context. */
static void kvm_load_guest_fpu(struct kvm_vcpu *vcpu)
{
	preempt_disable();
	copy_fpregs_to_fpstate(&current->thread.fpu);
	/* PKRU is separately restored in kvm_x86_ops->run.  */
	__copy_kernel_to_fpregs(&vcpu->arch.guest_fpu->state,
				~XFEATURE_MASK_PKRU);
	preempt_enable();
	trace_kvm_fpu(1);
}

/* When vcpu_run ends, restore user space FPU context. */
static void kvm_put_guest_fpu(struct kvm_vcpu *vcpu)
{
	preempt_disable();
	copy_fpregs_to_fpstate(vcpu->arch.guest_fpu);
	copy_kernel_to_fpregs(&current->thread.fpu.state);
	preempt_enable();
	++vcpu->stat.fpu_reload;
	trace_kvm_fpu(0);
}

int kvm_arch_vcpu_ioctl_run(struct kvm_vcpu *vcpu, struct kvm_run *kvm_run)
{
	int r;

	vcpu_load(vcpu);
	kvm_sigset_activate(vcpu);
	kvm_load_guest_fpu(vcpu);

	if (unlikely(vcpu->arch.mp_state == KVM_MP_STATE_UNINITIALIZED)) {
		if (kvm_run->immediate_exit) {
			r = -EINTR;
			goto out;
		}
		kvm_vcpu_block(vcpu);
		kvm_apic_accept_events(vcpu);
		kvm_clear_request(KVM_REQ_UNHALT, vcpu);
		r = -EAGAIN;
		if (signal_pending(current)) {
			r = -EINTR;
			vcpu->run->exit_reason = KVM_EXIT_INTR;
			++vcpu->stat.signal_exits;
		}
		goto out;
	}

	if (vcpu->run->kvm_valid_regs & ~KVM_SYNC_X86_VALID_FIELDS) {
		r = -EINVAL;
		goto out;
	}

	if (vcpu->run->kvm_dirty_regs) {
		r = sync_regs(vcpu);
		if (r != 0)
			goto out;
	}

	/* re-sync apic's tpr */
	if (!lapic_in_kernel(vcpu)) {
		if (kvm_set_cr8(vcpu, kvm_run->cr8) != 0) {
			r = -EINVAL;
			goto out;
		}
	}

	if (unlikely(vcpu->arch.complete_userspace_io)) {
		int (*cui)(struct kvm_vcpu *) = vcpu->arch.complete_userspace_io;
		vcpu->arch.complete_userspace_io = NULL;
		r = cui(vcpu);
		if (r <= 0)
			goto out;
	} else
		WARN_ON(vcpu->arch.pio.count || vcpu->mmio_needed);

	if (kvm_run->immediate_exit)
		r = -EINTR;
	else
		r = vcpu_run(vcpu);

out:
	kvm_put_guest_fpu(vcpu);
	if (vcpu->run->kvm_valid_regs)
		store_regs(vcpu);
	post_kvm_run_save(vcpu);
	kvm_sigset_deactivate(vcpu);

	vcpu_put(vcpu);
	return r;
}

static void __get_regs(struct kvm_vcpu *vcpu, struct kvm_regs *regs)
{
	if (vcpu->arch.emulate_regs_need_sync_to_vcpu) {
		/*
		 * We are here if userspace calls get_regs() in the middle of
		 * instruction emulation. Registers state needs to be copied
		 * back from emulation context to vcpu. Userspace shouldn't do
		 * that usually, but some bad designed PV devices (vmware
		 * backdoor interface) need this to work
		 */
		emulator_writeback_register_cache(&vcpu->arch.emulate_ctxt);
		vcpu->arch.emulate_regs_need_sync_to_vcpu = false;
	}
	regs->rax = kvm_register_read(vcpu, VCPU_REGS_RAX);
	regs->rbx = kvm_register_read(vcpu, VCPU_REGS_RBX);
	regs->rcx = kvm_register_read(vcpu, VCPU_REGS_RCX);
	regs->rdx = kvm_register_read(vcpu, VCPU_REGS_RDX);
	regs->rsi = kvm_register_read(vcpu, VCPU_REGS_RSI);
	regs->rdi = kvm_register_read(vcpu, VCPU_REGS_RDI);
	regs->rsp = kvm_register_read(vcpu, VCPU_REGS_RSP);
	regs->rbp = kvm_register_read(vcpu, VCPU_REGS_RBP);
#ifdef CONFIG_X86_64
	regs->r8 = kvm_register_read(vcpu, VCPU_REGS_R8);
	regs->r9 = kvm_register_read(vcpu, VCPU_REGS_R9);
	regs->r10 = kvm_register_read(vcpu, VCPU_REGS_R10);
	regs->r11 = kvm_register_read(vcpu, VCPU_REGS_R11);
	regs->r12 = kvm_register_read(vcpu, VCPU_REGS_R12);
	regs->r13 = kvm_register_read(vcpu, VCPU_REGS_R13);
	regs->r14 = kvm_register_read(vcpu, VCPU_REGS_R14);
	regs->r15 = kvm_register_read(vcpu, VCPU_REGS_R15);
#endif

	regs->rip = kvm_rip_read(vcpu);
	regs->rflags = kvm_get_rflags(vcpu);
}

int kvm_arch_vcpu_ioctl_get_regs(struct kvm_vcpu *vcpu, struct kvm_regs *regs)
{
	vcpu_load(vcpu);
	__get_regs(vcpu, regs);
	vcpu_put(vcpu);
	return 0;
}

static void __set_regs(struct kvm_vcpu *vcpu, struct kvm_regs *regs)
{
	vcpu->arch.emulate_regs_need_sync_from_vcpu = true;
	vcpu->arch.emulate_regs_need_sync_to_vcpu = false;

	kvm_register_write(vcpu, VCPU_REGS_RAX, regs->rax);
	kvm_register_write(vcpu, VCPU_REGS_RBX, regs->rbx);
	kvm_register_write(vcpu, VCPU_REGS_RCX, regs->rcx);
	kvm_register_write(vcpu, VCPU_REGS_RDX, regs->rdx);
	kvm_register_write(vcpu, VCPU_REGS_RSI, regs->rsi);
	kvm_register_write(vcpu, VCPU_REGS_RDI, regs->rdi);
	kvm_register_write(vcpu, VCPU_REGS_RSP, regs->rsp);
	kvm_register_write(vcpu, VCPU_REGS_RBP, regs->rbp);
#ifdef CONFIG_X86_64
	kvm_register_write(vcpu, VCPU_REGS_R8, regs->r8);
	kvm_register_write(vcpu, VCPU_REGS_R9, regs->r9);
	kvm_register_write(vcpu, VCPU_REGS_R10, regs->r10);
	kvm_register_write(vcpu, VCPU_REGS_R11, regs->r11);
	kvm_register_write(vcpu, VCPU_REGS_R12, regs->r12);
	kvm_register_write(vcpu, VCPU_REGS_R13, regs->r13);
	kvm_register_write(vcpu, VCPU_REGS_R14, regs->r14);
	kvm_register_write(vcpu, VCPU_REGS_R15, regs->r15);
#endif

	kvm_rip_write(vcpu, regs->rip);
	kvm_set_rflags(vcpu, regs->rflags | X86_EFLAGS_FIXED);

	vcpu->arch.exception.pending = false;

	kvm_make_request(KVM_REQ_EVENT, vcpu);
}

int kvm_arch_vcpu_ioctl_set_regs(struct kvm_vcpu *vcpu, struct kvm_regs *regs)
{
	vcpu_load(vcpu);
	__set_regs(vcpu, regs);
	vcpu_put(vcpu);
	return 0;
}

void kvm_get_cs_db_l_bits(struct kvm_vcpu *vcpu, int *db, int *l)
{
	struct kvm_segment cs;

	kvm_get_segment(vcpu, &cs, VCPU_SREG_CS);
	*db = cs.db;
	*l = cs.l;
}
EXPORT_SYMBOL_GPL(kvm_get_cs_db_l_bits);

static void __get_sregs(struct kvm_vcpu *vcpu, struct kvm_sregs *sregs)
{
	struct desc_ptr dt;

	kvm_get_segment(vcpu, &sregs->cs, VCPU_SREG_CS);
	kvm_get_segment(vcpu, &sregs->ds, VCPU_SREG_DS);
	kvm_get_segment(vcpu, &sregs->es, VCPU_SREG_ES);
	kvm_get_segment(vcpu, &sregs->fs, VCPU_SREG_FS);
	kvm_get_segment(vcpu, &sregs->gs, VCPU_SREG_GS);
	kvm_get_segment(vcpu, &sregs->ss, VCPU_SREG_SS);

	kvm_get_segment(vcpu, &sregs->tr, VCPU_SREG_TR);
	kvm_get_segment(vcpu, &sregs->ldt, VCPU_SREG_LDTR);

	kvm_x86_ops->get_idt(vcpu, &dt);
	sregs->idt.limit = dt.size;
	sregs->idt.base = dt.address;
	kvm_x86_ops->get_gdt(vcpu, &dt);
	sregs->gdt.limit = dt.size;
	sregs->gdt.base = dt.address;

	sregs->cr0 = kvm_read_cr0(vcpu);
	sregs->cr2 = vcpu->arch.cr2;
	sregs->cr3 = kvm_read_cr3(vcpu);
	sregs->cr4 = kvm_read_cr4(vcpu);
	sregs->cr8 = kvm_get_cr8(vcpu);
	sregs->efer = vcpu->arch.efer;
	sregs->apic_base = kvm_get_apic_base(vcpu);

	memset(sregs->interrupt_bitmap, 0, sizeof(sregs->interrupt_bitmap));

	if (vcpu->arch.interrupt.injected && !vcpu->arch.interrupt.soft)
		set_bit(vcpu->arch.interrupt.nr,
			(unsigned long *)sregs->interrupt_bitmap);
}

int kvm_arch_vcpu_ioctl_get_sregs(struct kvm_vcpu *vcpu,
				  struct kvm_sregs *sregs)
{
	vcpu_load(vcpu);
	__get_sregs(vcpu, sregs);
	vcpu_put(vcpu);
	return 0;
}

int kvm_arch_vcpu_ioctl_get_mpstate(struct kvm_vcpu *vcpu,
				    struct kvm_mp_state *mp_state)
{
	vcpu_load(vcpu);

	kvm_apic_accept_events(vcpu);
	if (vcpu->arch.mp_state == KVM_MP_STATE_HALTED &&
					vcpu->arch.pv.pv_unhalted)
		mp_state->mp_state = KVM_MP_STATE_RUNNABLE;
	else
		mp_state->mp_state = vcpu->arch.mp_state;

	vcpu_put(vcpu);
	return 0;
}

int kvm_arch_vcpu_ioctl_set_mpstate(struct kvm_vcpu *vcpu,
				    struct kvm_mp_state *mp_state)
{
	int ret = -EINVAL;

	vcpu_load(vcpu);

	if (!lapic_in_kernel(vcpu) &&
	    mp_state->mp_state != KVM_MP_STATE_RUNNABLE)
		goto out;

	/* INITs are latched while in SMM */
	if ((is_smm(vcpu) || vcpu->arch.smi_pending) &&
	    (mp_state->mp_state == KVM_MP_STATE_SIPI_RECEIVED ||
	     mp_state->mp_state == KVM_MP_STATE_INIT_RECEIVED))
		goto out;

	if (mp_state->mp_state == KVM_MP_STATE_SIPI_RECEIVED) {
		vcpu->arch.mp_state = KVM_MP_STATE_INIT_RECEIVED;
		set_bit(KVM_APIC_SIPI, &vcpu->arch.apic->pending_events);
	} else
		vcpu->arch.mp_state = mp_state->mp_state;
	kvm_make_request(KVM_REQ_EVENT, vcpu);

	ret = 0;
out:
	vcpu_put(vcpu);
	return ret;
}

int kvm_task_switch(struct kvm_vcpu *vcpu, u16 tss_selector, int idt_index,
		    int reason, bool has_error_code, u32 error_code)
{
	struct x86_emulate_ctxt *ctxt = &vcpu->arch.emulate_ctxt;
	int ret;

	init_emulate_ctxt(vcpu);

	ret = emulator_task_switch(ctxt, tss_selector, idt_index, reason,
				   has_error_code, error_code);

	if (ret)
		return EMULATE_FAIL;

	kvm_rip_write(vcpu, ctxt->eip);
	kvm_set_rflags(vcpu, ctxt->eflags);
	kvm_make_request(KVM_REQ_EVENT, vcpu);
	return EMULATE_DONE;
}
EXPORT_SYMBOL_GPL(kvm_task_switch);

static int kvm_valid_sregs(struct kvm_vcpu *vcpu, struct kvm_sregs *sregs)
{
	if (!guest_cpuid_has(vcpu, X86_FEATURE_XSAVE) &&
			(sregs->cr4 & X86_CR4_OSXSAVE))
		return  -EINVAL;

	if ((sregs->efer & EFER_LME) && (sregs->cr0 & X86_CR0_PG)) {
		/*
		 * When EFER.LME and CR0.PG are set, the processor is in
		 * 64-bit mode (though maybe in a 32-bit code segment).
		 * CR4.PAE and EFER.LMA must be set.
		 */
		if (!(sregs->cr4 & X86_CR4_PAE)
		    || !(sregs->efer & EFER_LMA))
			return -EINVAL;
	} else {
		/*
		 * Not in 64-bit mode: EFER.LMA is clear and the code
		 * segment cannot be 64-bit.
		 */
		if (sregs->efer & EFER_LMA || sregs->cs.l)
			return -EINVAL;
	}

	return 0;
}

static int __set_sregs(struct kvm_vcpu *vcpu, struct kvm_sregs *sregs)
{
	struct msr_data apic_base_msr;
	int mmu_reset_needed = 0;
	int cpuid_update_needed = 0;
	int pending_vec, max_bits, idx;
	struct desc_ptr dt;
	int ret = -EINVAL;

	if (kvm_valid_sregs(vcpu, sregs))
		goto out;

	apic_base_msr.data = sregs->apic_base;
	apic_base_msr.host_initiated = true;
	if (kvm_set_apic_base(vcpu, &apic_base_msr))
		goto out;

	dt.size = sregs->idt.limit;
	dt.address = sregs->idt.base;
	kvm_x86_ops->set_idt(vcpu, &dt);
	dt.size = sregs->gdt.limit;
	dt.address = sregs->gdt.base;
	kvm_x86_ops->set_gdt(vcpu, &dt);

	vcpu->arch.cr2 = sregs->cr2;
	mmu_reset_needed |= kvm_read_cr3(vcpu) != sregs->cr3;
	vcpu->arch.cr3 = sregs->cr3;
	__set_bit(VCPU_EXREG_CR3, (ulong *)&vcpu->arch.regs_avail);

	kvm_set_cr8(vcpu, sregs->cr8);

	mmu_reset_needed |= vcpu->arch.efer != sregs->efer;
	kvm_x86_ops->set_efer(vcpu, sregs->efer);

	mmu_reset_needed |= kvm_read_cr0(vcpu) != sregs->cr0;
	kvm_x86_ops->set_cr0(vcpu, sregs->cr0);
	vcpu->arch.cr0 = sregs->cr0;

	mmu_reset_needed |= kvm_read_cr4(vcpu) != sregs->cr4;
	cpuid_update_needed |= ((kvm_read_cr4(vcpu) ^ sregs->cr4) &
				(X86_CR4_OSXSAVE | X86_CR4_PKE));
	kvm_x86_ops->set_cr4(vcpu, sregs->cr4);
	if (cpuid_update_needed)
		kvm_update_cpuid(vcpu);

	idx = srcu_read_lock(&vcpu->kvm->srcu);
	if (!is_long_mode(vcpu) && is_pae(vcpu) && is_paging(vcpu)) {
		load_pdptrs(vcpu, vcpu->arch.walk_mmu, kvm_read_cr3(vcpu));
		mmu_reset_needed = 1;
	}
	srcu_read_unlock(&vcpu->kvm->srcu, idx);

	if (mmu_reset_needed)
		kvm_mmu_reset_context(vcpu);

	max_bits = KVM_NR_INTERRUPTS;
	pending_vec = find_first_bit(
		(const unsigned long *)sregs->interrupt_bitmap, max_bits);
	if (pending_vec < max_bits) {
		kvm_queue_interrupt(vcpu, pending_vec, false);
		pr_debug("Set back pending irq %d\n", pending_vec);
	}

	kvm_set_segment(vcpu, &sregs->cs, VCPU_SREG_CS);
	kvm_set_segment(vcpu, &sregs->ds, VCPU_SREG_DS);
	kvm_set_segment(vcpu, &sregs->es, VCPU_SREG_ES);
	kvm_set_segment(vcpu, &sregs->fs, VCPU_SREG_FS);
	kvm_set_segment(vcpu, &sregs->gs, VCPU_SREG_GS);
	kvm_set_segment(vcpu, &sregs->ss, VCPU_SREG_SS);

	kvm_set_segment(vcpu, &sregs->tr, VCPU_SREG_TR);
	kvm_set_segment(vcpu, &sregs->ldt, VCPU_SREG_LDTR);

	update_cr8_intercept(vcpu);

	/* Older userspace won't unhalt the vcpu on reset. */
	if (kvm_vcpu_is_bsp(vcpu) && kvm_rip_read(vcpu) == 0xfff0 &&
	    sregs->cs.selector == 0xf000 && sregs->cs.base == 0xffff0000 &&
	    !is_protmode(vcpu))
		vcpu->arch.mp_state = KVM_MP_STATE_RUNNABLE;

	kvm_make_request(KVM_REQ_EVENT, vcpu);

	ret = 0;
out:
	return ret;
}

int kvm_arch_vcpu_ioctl_set_sregs(struct kvm_vcpu *vcpu,
				  struct kvm_sregs *sregs)
{
	int ret;

	vcpu_load(vcpu);
	ret = __set_sregs(vcpu, sregs);
	vcpu_put(vcpu);
	return ret;
}

int kvm_arch_vcpu_ioctl_set_guest_debug(struct kvm_vcpu *vcpu,
					struct kvm_guest_debug *dbg)
{
	unsigned long rflags;
	int i, r;

	vcpu_load(vcpu);

	if (dbg->control & (KVM_GUESTDBG_INJECT_DB | KVM_GUESTDBG_INJECT_BP)) {
		r = -EBUSY;
		if (vcpu->arch.exception.pending)
			goto out;
		if (dbg->control & KVM_GUESTDBG_INJECT_DB)
			kvm_queue_exception(vcpu, DB_VECTOR);
		else
			kvm_queue_exception(vcpu, BP_VECTOR);
	}

	/*
	 * Read rflags as long as potentially injected trace flags are still
	 * filtered out.
	 */
	rflags = kvm_get_rflags(vcpu);

	vcpu->guest_debug = dbg->control;
	if (!(vcpu->guest_debug & KVM_GUESTDBG_ENABLE))
		vcpu->guest_debug = 0;

	if (vcpu->guest_debug & KVM_GUESTDBG_USE_HW_BP) {
		for (i = 0; i < KVM_NR_DB_REGS; ++i)
			vcpu->arch.eff_db[i] = dbg->arch.debugreg[i];
		vcpu->arch.guest_debug_dr7 = dbg->arch.debugreg[7];
	} else {
		for (i = 0; i < KVM_NR_DB_REGS; i++)
			vcpu->arch.eff_db[i] = vcpu->arch.db[i];
	}
	kvm_update_dr7(vcpu);

	if (vcpu->guest_debug & KVM_GUESTDBG_SINGLESTEP)
		vcpu->arch.singlestep_rip = kvm_rip_read(vcpu) +
			get_segment_base(vcpu, VCPU_SREG_CS);

	/*
	 * Trigger an rflags update that will inject or remove the trace
	 * flags.
	 */
	kvm_set_rflags(vcpu, rflags);

	kvm_x86_ops->update_bp_intercept(vcpu);

	r = 0;

out:
	vcpu_put(vcpu);
	return r;
}

/*
 * Translate a guest virtual address to a guest physical address.
 */
int kvm_arch_vcpu_ioctl_translate(struct kvm_vcpu *vcpu,
				    struct kvm_translation *tr)
{
	unsigned long vaddr = tr->linear_address;
	gpa_t gpa;
	int idx;

	vcpu_load(vcpu);

	idx = srcu_read_lock(&vcpu->kvm->srcu);
	gpa = kvm_mmu_gva_to_gpa_system(vcpu, vaddr, NULL);
	srcu_read_unlock(&vcpu->kvm->srcu, idx);
	tr->physical_address = gpa;
	tr->valid = gpa != UNMAPPED_GVA;
	tr->writeable = 1;
	tr->usermode = 0;

	vcpu_put(vcpu);
	return 0;
}

int kvm_arch_vcpu_ioctl_get_fpu(struct kvm_vcpu *vcpu, struct kvm_fpu *fpu)
{
	struct fxregs_state *fxsave;

	vcpu_load(vcpu);

	fxsave = &vcpu->arch.guest_fpu->state.fxsave;
	memcpy(fpu->fpr, fxsave->st_space, 128);
	fpu->fcw = fxsave->cwd;
	fpu->fsw = fxsave->swd;
	fpu->ftwx = fxsave->twd;
	fpu->last_opcode = fxsave->fop;
	fpu->last_ip = fxsave->rip;
	fpu->last_dp = fxsave->rdp;
	memcpy(fpu->xmm, fxsave->xmm_space, sizeof(fxsave->xmm_space));

	vcpu_put(vcpu);
	return 0;
}

int kvm_arch_vcpu_ioctl_set_fpu(struct kvm_vcpu *vcpu, struct kvm_fpu *fpu)
{
	struct fxregs_state *fxsave;

	vcpu_load(vcpu);

	fxsave = &vcpu->arch.guest_fpu->state.fxsave;

	memcpy(fxsave->st_space, fpu->fpr, 128);
	fxsave->cwd = fpu->fcw;
	fxsave->swd = fpu->fsw;
	fxsave->twd = fpu->ftwx;
	fxsave->fop = fpu->last_opcode;
	fxsave->rip = fpu->last_ip;
	fxsave->rdp = fpu->last_dp;
	memcpy(fxsave->xmm_space, fpu->xmm, sizeof(fxsave->xmm_space));

	vcpu_put(vcpu);
	return 0;
}

static void store_regs(struct kvm_vcpu *vcpu)
{
	BUILD_BUG_ON(sizeof(struct kvm_sync_regs) > SYNC_REGS_SIZE_BYTES);

	if (vcpu->run->kvm_valid_regs & KVM_SYNC_X86_REGS)
		__get_regs(vcpu, &vcpu->run->s.regs.regs);

	if (vcpu->run->kvm_valid_regs & KVM_SYNC_X86_SREGS)
		__get_sregs(vcpu, &vcpu->run->s.regs.sregs);

	if (vcpu->run->kvm_valid_regs & KVM_SYNC_X86_EVENTS)
		kvm_vcpu_ioctl_x86_get_vcpu_events(
				vcpu, &vcpu->run->s.regs.events);
}

static int sync_regs(struct kvm_vcpu *vcpu)
{
	if (vcpu->run->kvm_dirty_regs & ~KVM_SYNC_X86_VALID_FIELDS)
		return -EINVAL;

	if (vcpu->run->kvm_dirty_regs & KVM_SYNC_X86_REGS) {
		__set_regs(vcpu, &vcpu->run->s.regs.regs);
		vcpu->run->kvm_dirty_regs &= ~KVM_SYNC_X86_REGS;
	}
	if (vcpu->run->kvm_dirty_regs & KVM_SYNC_X86_SREGS) {
		if (__set_sregs(vcpu, &vcpu->run->s.regs.sregs))
			return -EINVAL;
		vcpu->run->kvm_dirty_regs &= ~KVM_SYNC_X86_SREGS;
	}
	if (vcpu->run->kvm_dirty_regs & KVM_SYNC_X86_EVENTS) {
		if (kvm_vcpu_ioctl_x86_set_vcpu_events(
				vcpu, &vcpu->run->s.regs.events))
			return -EINVAL;
		vcpu->run->kvm_dirty_regs &= ~KVM_SYNC_X86_EVENTS;
	}

	return 0;
}

static void fx_init(struct kvm_vcpu *vcpu)
{
	fpstate_init(&vcpu->arch.guest_fpu->state);
	if (boot_cpu_has(X86_FEATURE_XSAVES))
		vcpu->arch.guest_fpu->state.xsave.header.xcomp_bv =
			host_xcr0 | XSTATE_COMPACTION_ENABLED;

	/*
	 * Ensure guest xcr0 is valid for loading
	 */
	vcpu->arch.xcr0 = XFEATURE_MASK_FP;

	vcpu->arch.cr0 |= X86_CR0_ET;
}

void kvm_arch_vcpu_free(struct kvm_vcpu *vcpu)
{
	void *wbinvd_dirty_mask = vcpu->arch.wbinvd_dirty_mask;

	kvmclock_reset(vcpu);

	kvm_x86_ops->vcpu_free(vcpu);
	free_cpumask_var(wbinvd_dirty_mask);
}

struct kvm_vcpu *kvm_arch_vcpu_create(struct kvm *kvm,
						unsigned int id)
{
	struct kvm_vcpu *vcpu;

	if (kvm_check_tsc_unstable() && atomic_read(&kvm->online_vcpus) != 0)
		printk_once(KERN_WARNING
		"kvm: SMP vm created on host with unstable TSC; "
		"guest TSC will not be reliable\n");

	vcpu = kvm_x86_ops->vcpu_create(kvm, id);

	return vcpu;
}

int kvm_arch_vcpu_setup(struct kvm_vcpu *vcpu)
{
	vcpu->arch.arch_capabilities = kvm_get_arch_capabilities();
	vcpu->arch.msr_platform_info = MSR_PLATFORM_INFO_CPUID_FAULT;
	kvm_vcpu_mtrr_init(vcpu);
	vcpu_load(vcpu);
	kvm_vcpu_reset(vcpu, false);
	kvm_init_mmu(vcpu, false);
	vcpu_put(vcpu);
	return 0;
}

void kvm_arch_vcpu_postcreate(struct kvm_vcpu *vcpu)
{
	struct msr_data msr;
	struct kvm *kvm = vcpu->kvm;

	kvm_hv_vcpu_postcreate(vcpu);

	if (mutex_lock_killable(&vcpu->mutex))
		return;
	vcpu_load(vcpu);
	msr.data = 0x0;
	msr.index = MSR_IA32_TSC;
	msr.host_initiated = true;
	kvm_write_tsc(vcpu, &msr);
	vcpu_put(vcpu);

	/* poll control enabled by default */
	vcpu->arch.msr_kvm_poll_control = 1;

	mutex_unlock(&vcpu->mutex);

	if (!kvmclock_periodic_sync)
		return;

	schedule_delayed_work(&kvm->arch.kvmclock_sync_work,
					KVMCLOCK_SYNC_PERIOD);
}

void kvm_arch_vcpu_destroy(struct kvm_vcpu *vcpu)
{
	vcpu->arch.apf.msr_val = 0;

	vcpu_load(vcpu);
	kvm_mmu_unload(vcpu);
	vcpu_put(vcpu);

	kvm_x86_ops->vcpu_free(vcpu);
}

void kvm_vcpu_reset(struct kvm_vcpu *vcpu, bool init_event)
{
	kvm_lapic_reset(vcpu, init_event);

	vcpu->arch.hflags = 0;

	vcpu->arch.smi_pending = 0;
	vcpu->arch.smi_count = 0;
	atomic_set(&vcpu->arch.nmi_queued, 0);
	vcpu->arch.nmi_pending = 0;
	vcpu->arch.nmi_injected = false;
	kvm_clear_interrupt_queue(vcpu);
	kvm_clear_exception_queue(vcpu);
	vcpu->arch.exception.pending = false;

	memset(vcpu->arch.db, 0, sizeof(vcpu->arch.db));
	kvm_update_dr0123(vcpu);
	vcpu->arch.dr6 = DR6_INIT;
	kvm_update_dr6(vcpu);
	vcpu->arch.dr7 = DR7_FIXED_1;
	kvm_update_dr7(vcpu);

	vcpu->arch.cr2 = 0;

	kvm_make_request(KVM_REQ_EVENT, vcpu);
	vcpu->arch.apf.msr_val = 0;
	vcpu->arch.st.msr_val = 0;

	kvmclock_reset(vcpu);

	kvm_clear_async_pf_completion_queue(vcpu);
	kvm_async_pf_hash_reset(vcpu);
	vcpu->arch.apf.halted = false;

	if (kvm_mpx_supported()) {
		void *mpx_state_buffer;

		/*
		 * To avoid have the INIT path from kvm_apic_has_events() that be
		 * called with loaded FPU and does not let userspace fix the state.
		 */
		if (init_event)
			kvm_put_guest_fpu(vcpu);
		mpx_state_buffer = get_xsave_addr(&vcpu->arch.guest_fpu->state.xsave,
					XFEATURE_MASK_BNDREGS);
		if (mpx_state_buffer)
			memset(mpx_state_buffer, 0, sizeof(struct mpx_bndreg_state));
		mpx_state_buffer = get_xsave_addr(&vcpu->arch.guest_fpu->state.xsave,
					XFEATURE_MASK_BNDCSR);
		if (mpx_state_buffer)
			memset(mpx_state_buffer, 0, sizeof(struct mpx_bndcsr));
		if (init_event)
			kvm_load_guest_fpu(vcpu);
	}

	if (!init_event) {
		kvm_pmu_reset(vcpu);
		vcpu->arch.smbase = 0x30000;

		vcpu->arch.msr_misc_features_enables = 0;

		vcpu->arch.xcr0 = XFEATURE_MASK_FP;
	}

	memset(vcpu->arch.regs, 0, sizeof(vcpu->arch.regs));
	vcpu->arch.regs_avail = ~0;
	vcpu->arch.regs_dirty = ~0;

	vcpu->arch.ia32_xss = 0;

	kvm_x86_ops->vcpu_reset(vcpu, init_event);
}

void kvm_vcpu_deliver_sipi_vector(struct kvm_vcpu *vcpu, u8 vector)
{
	struct kvm_segment cs;

	kvm_get_segment(vcpu, &cs, VCPU_SREG_CS);
	cs.selector = vector << 8;
	cs.base = vector << 12;
	kvm_set_segment(vcpu, &cs, VCPU_SREG_CS);
	kvm_rip_write(vcpu, 0);
}

int kvm_arch_hardware_enable(void)
{
	struct kvm *kvm;
	struct kvm_vcpu *vcpu;
	int i;
	int ret;
	u64 local_tsc;
	u64 max_tsc = 0;
	bool stable, backwards_tsc = false;

	kvm_shared_msr_cpu_online();
	ret = kvm_x86_ops->hardware_enable();
	if (ret != 0)
		return ret;

	local_tsc = rdtsc();
	stable = !kvm_check_tsc_unstable();
	list_for_each_entry(kvm, &vm_list, vm_list) {
		kvm_for_each_vcpu(i, vcpu, kvm) {
			if (!stable && vcpu->cpu == smp_processor_id())
				kvm_make_request(KVM_REQ_CLOCK_UPDATE, vcpu);
			if (stable && vcpu->arch.last_host_tsc > local_tsc) {
				backwards_tsc = true;
				if (vcpu->arch.last_host_tsc > max_tsc)
					max_tsc = vcpu->arch.last_host_tsc;
			}
		}
	}

	/*
	 * Sometimes, even reliable TSCs go backwards.  This happens on
	 * platforms that reset TSC during suspend or hibernate actions, but
	 * maintain synchronization.  We must compensate.  Fortunately, we can
	 * detect that condition here, which happens early in CPU bringup,
	 * before any KVM threads can be running.  Unfortunately, we can't
	 * bring the TSCs fully up to date with real time, as we aren't yet far
	 * enough into CPU bringup that we know how much real time has actually
	 * elapsed; our helper function, ktime_get_boot_ns() will be using boot
	 * variables that haven't been updated yet.
	 *
	 * So we simply find the maximum observed TSC above, then record the
	 * adjustment to TSC in each VCPU.  When the VCPU later gets loaded,
	 * the adjustment will be applied.  Note that we accumulate
	 * adjustments, in case multiple suspend cycles happen before some VCPU
	 * gets a chance to run again.  In the event that no KVM threads get a
	 * chance to run, we will miss the entire elapsed period, as we'll have
	 * reset last_host_tsc, so VCPUs will not have the TSC adjusted and may
	 * loose cycle time.  This isn't too big a deal, since the loss will be
	 * uniform across all VCPUs (not to mention the scenario is extremely
	 * unlikely). It is possible that a second hibernate recovery happens
	 * much faster than a first, causing the observed TSC here to be
	 * smaller; this would require additional padding adjustment, which is
	 * why we set last_host_tsc to the local tsc observed here.
	 *
	 * N.B. - this code below runs only on platforms with reliable TSC,
	 * as that is the only way backwards_tsc is set above.  Also note
	 * that this runs for ALL vcpus, which is not a bug; all VCPUs should
	 * have the same delta_cyc adjustment applied if backwards_tsc
	 * is detected.  Note further, this adjustment is only done once,
	 * as we reset last_host_tsc on all VCPUs to stop this from being
	 * called multiple times (one for each physical CPU bringup).
	 *
	 * Platforms with unreliable TSCs don't have to deal with this, they
	 * will be compensated by the logic in vcpu_load, which sets the TSC to
	 * catchup mode.  This will catchup all VCPUs to real time, but cannot
	 * guarantee that they stay in perfect synchronization.
	 */
	if (backwards_tsc) {
		u64 delta_cyc = max_tsc - local_tsc;
		list_for_each_entry(kvm, &vm_list, vm_list) {
			kvm->arch.backwards_tsc_observed = true;
			kvm_for_each_vcpu(i, vcpu, kvm) {
				vcpu->arch.tsc_offset_adjustment += delta_cyc;
				vcpu->arch.last_host_tsc = local_tsc;
				kvm_make_request(KVM_REQ_MASTERCLOCK_UPDATE, vcpu);
			}

			/*
			 * We have to disable TSC offset matching.. if you were
			 * booting a VM while issuing an S4 host suspend....
			 * you may have some problem.  Solving this issue is
			 * left as an exercise to the reader.
			 */
			kvm->arch.last_tsc_nsec = 0;
			kvm->arch.last_tsc_write = 0;
		}

	}
	return 0;
}

void kvm_arch_hardware_disable(void)
{
	kvm_x86_ops->hardware_disable();
	drop_user_return_notifiers();
}

int kvm_arch_hardware_setup(void)
{
	int r;

	r = kvm_x86_ops->hardware_setup();
	if (r != 0)
		return r;

	if (kvm_has_tsc_control) {
		/*
		 * Make sure the user can only configure tsc_khz values that
		 * fit into a signed integer.
		 * A min value is not calculated because it will always
		 * be 1 on all machines.
		 */
		u64 max = min(0x7fffffffULL,
			      __scale_tsc(kvm_max_tsc_scaling_ratio, tsc_khz));
		kvm_max_guest_tsc_khz = max;

		kvm_default_tsc_scaling_ratio = 1ULL << kvm_tsc_scaling_ratio_frac_bits;
	}

	kvm_init_msr_list();
	return 0;
}

void kvm_arch_hardware_unsetup(void)
{
	kvm_x86_ops->hardware_unsetup();
}

void kvm_arch_check_processor_compat(void *rtn)
{
	kvm_x86_ops->check_processor_compatibility(rtn);
}

bool kvm_vcpu_is_reset_bsp(struct kvm_vcpu *vcpu)
{
	return vcpu->kvm->arch.bsp_vcpu_id == vcpu->vcpu_id;
}
EXPORT_SYMBOL_GPL(kvm_vcpu_is_reset_bsp);

bool kvm_vcpu_is_bsp(struct kvm_vcpu *vcpu)
{
	return (vcpu->arch.apic_base & MSR_IA32_APICBASE_BSP) != 0;
}

struct static_key kvm_no_apic_vcpu __read_mostly;
EXPORT_SYMBOL_GPL(kvm_no_apic_vcpu);

int kvm_arch_vcpu_init(struct kvm_vcpu *vcpu)
{
	struct page *page;
	int r;

	vcpu->arch.apicv_active = kvm_x86_ops->get_enable_apicv(vcpu);
	vcpu->arch.emulate_ctxt.ops = &emulate_ops;
	if (!irqchip_in_kernel(vcpu->kvm) || kvm_vcpu_is_reset_bsp(vcpu))
		vcpu->arch.mp_state = KVM_MP_STATE_RUNNABLE;
	else
		vcpu->arch.mp_state = KVM_MP_STATE_UNINITIALIZED;

	page = alloc_page(GFP_KERNEL | __GFP_ZERO);
	if (!page) {
		r = -ENOMEM;
		goto fail;
	}
	vcpu->arch.pio_data = page_address(page);

	kvm_set_tsc_khz(vcpu, max_tsc_khz);

	r = kvm_mmu_create(vcpu);
	if (r < 0)
		goto fail_free_pio_data;

	if (irqchip_in_kernel(vcpu->kvm)) {
		r = kvm_create_lapic(vcpu);
		if (r < 0)
			goto fail_mmu_destroy;
	} else
		static_key_slow_inc(&kvm_no_apic_vcpu);

	vcpu->arch.mce_banks = kzalloc(KVM_MAX_MCE_BANKS * sizeof(u64) * 4,
				       GFP_KERNEL);
	if (!vcpu->arch.mce_banks) {
		r = -ENOMEM;
		goto fail_free_lapic;
	}
	vcpu->arch.mcg_cap = KVM_MAX_MCE_BANKS;

	if (!zalloc_cpumask_var(&vcpu->arch.wbinvd_dirty_mask, GFP_KERNEL)) {
		r = -ENOMEM;
		goto fail_free_mce_banks;
	}

	fx_init(vcpu);

	vcpu->arch.guest_xstate_size = XSAVE_HDR_SIZE + XSAVE_HDR_OFFSET;

	vcpu->arch.maxphyaddr = cpuid_query_maxphyaddr(vcpu);

	vcpu->arch.pat = MSR_IA32_CR_PAT_DEFAULT;

	kvm_async_pf_hash_reset(vcpu);
	kvm_pmu_init(vcpu);

	vcpu->arch.pending_external_vector = -1;
	vcpu->arch.preempted_in_kernel = false;

	kvm_hv_vcpu_init(vcpu);

	return 0;

fail_free_mce_banks:
	kfree(vcpu->arch.mce_banks);
fail_free_lapic:
	kvm_free_lapic(vcpu);
fail_mmu_destroy:
	kvm_mmu_destroy(vcpu);
fail_free_pio_data:
	free_page((unsigned long)vcpu->arch.pio_data);
fail:
	return r;
}

void kvm_arch_vcpu_uninit(struct kvm_vcpu *vcpu)
{
	int idx;

	kvm_hv_vcpu_uninit(vcpu);
	kvm_pmu_destroy(vcpu);
	kfree(vcpu->arch.mce_banks);
	kvm_free_lapic(vcpu);
	idx = srcu_read_lock(&vcpu->kvm->srcu);
	kvm_mmu_destroy(vcpu);
	srcu_read_unlock(&vcpu->kvm->srcu, idx);
	free_page((unsigned long)vcpu->arch.pio_data);
	if (!lapic_in_kernel(vcpu))
		static_key_slow_dec(&kvm_no_apic_vcpu);
}

void kvm_arch_sched_in(struct kvm_vcpu *vcpu, int cpu)
{
	vcpu->arch.l1tf_flush_l1d = true;
	kvm_x86_ops->sched_in(vcpu, cpu);
}

int kvm_arch_init_vm(struct kvm *kvm, unsigned long type)
{
	if (type)
		return -EINVAL;

	INIT_HLIST_HEAD(&kvm->arch.mask_notifier_list);
	INIT_LIST_HEAD(&kvm->arch.active_mmu_pages);
	INIT_LIST_HEAD(&kvm->arch.lpage_disallowed_mmu_pages);
	INIT_LIST_HEAD(&kvm->arch.zapped_obsolete_pages);
	INIT_LIST_HEAD(&kvm->arch.assigned_dev_head);
	atomic_set(&kvm->arch.noncoherent_dma_count, 0);

	/* Reserve bit 0 of irq_sources_bitmap for userspace irq source */
	set_bit(KVM_USERSPACE_IRQ_SOURCE_ID, &kvm->arch.irq_sources_bitmap);
	/* Reserve bit 1 of irq_sources_bitmap for irqfd-resampler */
	set_bit(KVM_IRQFD_RESAMPLE_IRQ_SOURCE_ID,
		&kvm->arch.irq_sources_bitmap);

	raw_spin_lock_init(&kvm->arch.tsc_write_lock);
	mutex_init(&kvm->arch.apic_map_lock);
	spin_lock_init(&kvm->arch.pvclock_gtod_sync_lock);

	kvm->arch.kvmclock_offset = -ktime_get_boot_ns();
	pvclock_update_vm_gtod_copy(kvm);

	kvm->arch.guest_can_read_msr_platform_info = true;

	INIT_DELAYED_WORK(&kvm->arch.kvmclock_update_work, kvmclock_update_fn);
	INIT_DELAYED_WORK(&kvm->arch.kvmclock_sync_work, kvmclock_sync_fn);

	kvm_hv_init_vm(kvm);
	kvm_page_track_init(kvm);
	kvm_mmu_init_vm(kvm);

	if (kvm_x86_ops->vm_init)
		return kvm_x86_ops->vm_init(kvm);

	return 0;
}

int kvm_arch_post_init_vm(struct kvm *kvm)
{
	return kvm_mmu_post_init_vm(kvm);
}

static void kvm_unload_vcpu_mmu(struct kvm_vcpu *vcpu)
{
	vcpu_load(vcpu);
	kvm_mmu_unload(vcpu);
	vcpu_put(vcpu);
}

static void kvm_free_vcpus(struct kvm *kvm)
{
	unsigned int i;
	struct kvm_vcpu *vcpu;

	/*
	 * Unpin any mmu pages first.
	 */
	kvm_for_each_vcpu(i, vcpu, kvm) {
		kvm_clear_async_pf_completion_queue(vcpu);
		kvm_unload_vcpu_mmu(vcpu);
	}
	kvm_for_each_vcpu(i, vcpu, kvm)
		kvm_arch_vcpu_free(vcpu);

	mutex_lock(&kvm->lock);
	for (i = 0; i < atomic_read(&kvm->online_vcpus); i++)
		kvm->vcpus[i] = NULL;

	atomic_set(&kvm->online_vcpus, 0);
	mutex_unlock(&kvm->lock);
}

void kvm_arch_sync_events(struct kvm *kvm)
{
	cancel_delayed_work_sync(&kvm->arch.kvmclock_sync_work);
	cancel_delayed_work_sync(&kvm->arch.kvmclock_update_work);
	kvm_free_pit(kvm);
}

int __x86_set_memory_region(struct kvm *kvm, int id, gpa_t gpa, u32 size)
{
	int i, r;
	unsigned long hva;
	struct kvm_memslots *slots = kvm_memslots(kvm);
	struct kvm_memory_slot *slot, old;

	/* Called with kvm->slots_lock held.  */
	if (WARN_ON(id >= KVM_MEM_SLOTS_NUM))
		return -EINVAL;

	slot = id_to_memslot(slots, id);
	if (size) {
		if (slot->npages)
			return -EEXIST;

		/*
		 * MAP_SHARED to prevent internal slot pages from being moved
		 * by fork()/COW.
		 */
		hva = vm_mmap(NULL, 0, size, PROT_READ | PROT_WRITE,
			      MAP_SHARED | MAP_ANONYMOUS, 0);
		if (IS_ERR((void *)hva))
			return PTR_ERR((void *)hva);
	} else {
		if (!slot->npages)
			return 0;

		hva = 0;
	}

	old = *slot;
	for (i = 0; i < KVM_ADDRESS_SPACE_NUM; i++) {
		struct kvm_userspace_memory_region m;

		m.slot = id | (i << 16);
		m.flags = 0;
		m.guest_phys_addr = gpa;
		m.userspace_addr = hva;
		m.memory_size = size;
		r = __kvm_set_memory_region(kvm, &m);
		if (r < 0)
			return r;
	}

	if (!size)
		vm_munmap(old.userspace_addr, old.npages * PAGE_SIZE);

	return 0;
}
EXPORT_SYMBOL_GPL(__x86_set_memory_region);

int x86_set_memory_region(struct kvm *kvm, int id, gpa_t gpa, u32 size)
{
	int r;

	mutex_lock(&kvm->slots_lock);
	r = __x86_set_memory_region(kvm, id, gpa, size);
	mutex_unlock(&kvm->slots_lock);

	return r;
}
EXPORT_SYMBOL_GPL(x86_set_memory_region);

void kvm_arch_pre_destroy_vm(struct kvm *kvm)
{
	kvm_mmu_pre_destroy_vm(kvm);
}

void kvm_arch_destroy_vm(struct kvm *kvm)
{
	if (current->mm == kvm->mm) {
		/*
		 * Free memory regions allocated on behalf of userspace,
		 * unless the the memory map has changed due to process exit
		 * or fd copying.
		 */
		x86_set_memory_region(kvm, APIC_ACCESS_PAGE_PRIVATE_MEMSLOT, 0, 0);
		x86_set_memory_region(kvm, IDENTITY_PAGETABLE_PRIVATE_MEMSLOT, 0, 0);
		x86_set_memory_region(kvm, TSS_PRIVATE_MEMSLOT, 0, 0);
	}
	if (kvm_x86_ops->vm_destroy)
		kvm_x86_ops->vm_destroy(kvm);
	kvm_pic_destroy(kvm);
	kvm_ioapic_destroy(kvm);
	kvm_free_vcpus(kvm);
	kvfree(rcu_dereference_check(kvm->arch.apic_map, 1));
	kvm_mmu_uninit_vm(kvm);
	kvm_page_track_cleanup(kvm);
	kvm_hv_destroy_vm(kvm);
}

void kvm_arch_free_memslot(struct kvm *kvm, struct kvm_memory_slot *free,
			   struct kvm_memory_slot *dont)
{
	int i;

	for (i = 0; i < KVM_NR_PAGE_SIZES; ++i) {
		if (!dont || free->arch.rmap[i] != dont->arch.rmap[i]) {
			kvfree(free->arch.rmap[i]);
			free->arch.rmap[i] = NULL;
		}
		if (i == 0)
			continue;

		if (!dont || free->arch.lpage_info[i - 1] !=
			     dont->arch.lpage_info[i - 1]) {
			kvfree(free->arch.lpage_info[i - 1]);
			free->arch.lpage_info[i - 1] = NULL;
		}
	}

	kvm_page_track_free_memslot(free, dont);
}

int kvm_arch_create_memslot(struct kvm *kvm, struct kvm_memory_slot *slot,
			    unsigned long npages)
{
	int i;

	for (i = 0; i < KVM_NR_PAGE_SIZES; ++i) {
		struct kvm_lpage_info *linfo;
		unsigned long ugfn;
		int lpages;
		int level = i + 1;

		lpages = gfn_to_index(slot->base_gfn + npages - 1,
				      slot->base_gfn, level) + 1;

		slot->arch.rmap[i] =
			kvzalloc(lpages * sizeof(*slot->arch.rmap[i]), GFP_KERNEL);
		if (!slot->arch.rmap[i])
			goto out_free;
		if (i == 0)
			continue;

		linfo = kvzalloc(lpages * sizeof(*linfo), GFP_KERNEL);
		if (!linfo)
			goto out_free;

		slot->arch.lpage_info[i - 1] = linfo;

		if (slot->base_gfn & (KVM_PAGES_PER_HPAGE(level) - 1))
			linfo[0].disallow_lpage = 1;
		if ((slot->base_gfn + npages) & (KVM_PAGES_PER_HPAGE(level) - 1))
			linfo[lpages - 1].disallow_lpage = 1;
		ugfn = slot->userspace_addr >> PAGE_SHIFT;
		/*
		 * If the gfn and userspace address are not aligned wrt each
		 * other, or if explicitly asked to, disable large page
		 * support for this slot
		 */
		if ((slot->base_gfn ^ ugfn) & (KVM_PAGES_PER_HPAGE(level) - 1) ||
		    !kvm_largepages_enabled()) {
			unsigned long j;

			for (j = 0; j < lpages; ++j)
				linfo[j].disallow_lpage = 1;
		}
	}

	if (kvm_page_track_create_memslot(slot, npages))
		goto out_free;

	return 0;

out_free:
	for (i = 0; i < KVM_NR_PAGE_SIZES; ++i) {
		kvfree(slot->arch.rmap[i]);
		slot->arch.rmap[i] = NULL;
		if (i == 0)
			continue;

		kvfree(slot->arch.lpage_info[i - 1]);
		slot->arch.lpage_info[i - 1] = NULL;
	}
	return -ENOMEM;
}

void kvm_arch_memslots_updated(struct kvm *kvm, u64 gen)
{
	/*
	 * memslots->generation has been incremented.
	 * mmio generation may have reached its maximum value.
	 */
	kvm_mmu_invalidate_mmio_sptes(kvm, gen);
}

int kvm_arch_prepare_memory_region(struct kvm *kvm,
				struct kvm_memory_slot *memslot,
				const struct kvm_userspace_memory_region *mem,
				enum kvm_mr_change change)
{
	return 0;
}

static void kvm_mmu_slot_apply_flags(struct kvm *kvm,
				     struct kvm_memory_slot *new)
{
	/* Still write protect RO slot */
	if (new->flags & KVM_MEM_READONLY) {
		kvm_mmu_slot_remove_write_access(kvm, new);
		return;
	}

	/*
	 * Call kvm_x86_ops dirty logging hooks when they are valid.
	 *
	 * kvm_x86_ops->slot_disable_log_dirty is called when:
	 *
	 *  - KVM_MR_CREATE with dirty logging is disabled
	 *  - KVM_MR_FLAGS_ONLY with dirty logging is disabled in new flag
	 *
	 * The reason is, in case of PML, we need to set D-bit for any slots
	 * with dirty logging disabled in order to eliminate unnecessary GPA
	 * logging in PML buffer (and potential PML buffer full VMEXT). This
	 * guarantees leaving PML enabled during guest's lifetime won't have
	 * any additional overhead from PML when guest is running with dirty
	 * logging disabled for memory slots.
	 *
	 * kvm_x86_ops->slot_enable_log_dirty is called when switching new slot
	 * to dirty logging mode.
	 *
	 * If kvm_x86_ops dirty logging hooks are invalid, use write protect.
	 *
	 * In case of write protect:
	 *
	 * Write protect all pages for dirty logging.
	 *
	 * All the sptes including the large sptes which point to this
	 * slot are set to readonly. We can not create any new large
	 * spte on this slot until the end of the logging.
	 *
	 * See the comments in fast_page_fault().
	 */
	if (new->flags & KVM_MEM_LOG_DIRTY_PAGES) {
		if (kvm_x86_ops->slot_enable_log_dirty)
			kvm_x86_ops->slot_enable_log_dirty(kvm, new);
		else
			kvm_mmu_slot_remove_write_access(kvm, new);
	} else {
		if (kvm_x86_ops->slot_disable_log_dirty)
			kvm_x86_ops->slot_disable_log_dirty(kvm, new);
	}
}

void kvm_arch_commit_memory_region(struct kvm *kvm,
				const struct kvm_userspace_memory_region *mem,
				const struct kvm_memory_slot *old,
				const struct kvm_memory_slot *new,
				enum kvm_mr_change change)
{
	int nr_mmu_pages = 0;

	if (!kvm->arch.n_requested_mmu_pages)
		nr_mmu_pages = kvm_mmu_calculate_mmu_pages(kvm);

	if (nr_mmu_pages)
		kvm_mmu_change_mmu_pages(kvm, nr_mmu_pages);

	/*
	 * Dirty logging tracks sptes in 4k granularity, meaning that large
	 * sptes have to be split.  If live migration is successful, the guest
	 * in the source machine will be destroyed and large sptes will be
	 * created in the destination. However, if the guest continues to run
	 * in the source machine (for example if live migration fails), small
	 * sptes will remain around and cause bad performance.
	 *
	 * Scan sptes if dirty logging has been stopped, dropping those
	 * which can be collapsed into a single large-page spte.  Later
	 * page faults will create the large-page sptes.
	 */
	if ((change != KVM_MR_DELETE) &&
		(old->flags & KVM_MEM_LOG_DIRTY_PAGES) &&
		!(new->flags & KVM_MEM_LOG_DIRTY_PAGES))
		kvm_mmu_zap_collapsible_sptes(kvm, new);

	/*
	 * Set up write protection and/or dirty logging for the new slot.
	 *
	 * For KVM_MR_DELETE and KVM_MR_MOVE, the shadow pages of old slot have
	 * been zapped so no dirty logging staff is needed for old slot. For
	 * KVM_MR_FLAGS_ONLY, the old slot is essentially the same one as the
	 * new and it's also covered when dealing with the new slot.
	 *
	 * FIXME: const-ify all uses of struct kvm_memory_slot.
	 */
	if (change != KVM_MR_DELETE)
		kvm_mmu_slot_apply_flags(kvm, (struct kvm_memory_slot *) new);
}

void kvm_arch_flush_shadow_all(struct kvm *kvm)
{
	kvm_mmu_invalidate_zap_all_pages(kvm);
}

void kvm_arch_flush_shadow_memslot(struct kvm *kvm,
				   struct kvm_memory_slot *slot)
{
	kvm_page_track_flush_slot(kvm, slot);
}

static inline bool kvm_guest_apic_has_interrupt(struct kvm_vcpu *vcpu)
{
	return (is_guest_mode(vcpu) &&
			kvm_x86_ops->guest_apic_has_interrupt &&
			kvm_x86_ops->guest_apic_has_interrupt(vcpu));
}

static inline bool kvm_vcpu_has_events(struct kvm_vcpu *vcpu)
{
	if (!list_empty_careful(&vcpu->async_pf.done))
		return true;

	if (kvm_apic_has_events(vcpu))
		return true;

	if (vcpu->arch.pv.pv_unhalted)
		return true;

	if (vcpu->arch.exception.pending)
		return true;

	if (kvm_test_request(KVM_REQ_NMI, vcpu) ||
	    (vcpu->arch.nmi_pending &&
	     kvm_x86_ops->nmi_allowed(vcpu)))
		return true;

	if (kvm_test_request(KVM_REQ_SMI, vcpu) ||
	    (vcpu->arch.smi_pending && !is_smm(vcpu)))
		return true;

	if (kvm_arch_interrupt_allowed(vcpu) &&
	    (kvm_cpu_has_interrupt(vcpu) ||
	    kvm_guest_apic_has_interrupt(vcpu)))
		return true;

	if (kvm_hv_has_stimer_pending(vcpu))
		return true;

	return false;
}

int kvm_arch_vcpu_runnable(struct kvm_vcpu *vcpu)
{
	return kvm_vcpu_running(vcpu) || kvm_vcpu_has_events(vcpu);
}

bool kvm_arch_dy_runnable(struct kvm_vcpu *vcpu)
{
	if (READ_ONCE(vcpu->arch.pv.pv_unhalted))
		return true;

	if (kvm_test_request(KVM_REQ_NMI, vcpu) ||
		kvm_test_request(KVM_REQ_SMI, vcpu) ||
		 kvm_test_request(KVM_REQ_EVENT, vcpu))
		return true;

	if (vcpu->arch.apicv_active && kvm_x86_ops->dy_apicv_has_pending_interrupt(vcpu))
		return true;

	return false;
}

bool kvm_arch_vcpu_in_kernel(struct kvm_vcpu *vcpu)
{
	return vcpu->arch.preempted_in_kernel;
}

int kvm_arch_vcpu_should_kick(struct kvm_vcpu *vcpu)
{
	return kvm_vcpu_exiting_guest_mode(vcpu) == IN_GUEST_MODE;
}

int kvm_arch_interrupt_allowed(struct kvm_vcpu *vcpu)
{
	return kvm_x86_ops->interrupt_allowed(vcpu);
}

unsigned long kvm_get_linear_rip(struct kvm_vcpu *vcpu)
{
	if (is_64_bit_mode(vcpu))
		return kvm_rip_read(vcpu);
	return (u32)(get_segment_base(vcpu, VCPU_SREG_CS) +
		     kvm_rip_read(vcpu));
}
EXPORT_SYMBOL_GPL(kvm_get_linear_rip);

bool kvm_is_linear_rip(struct kvm_vcpu *vcpu, unsigned long linear_rip)
{
	return kvm_get_linear_rip(vcpu) == linear_rip;
}
EXPORT_SYMBOL_GPL(kvm_is_linear_rip);

unsigned long kvm_get_rflags(struct kvm_vcpu *vcpu)
{
	unsigned long rflags;

	rflags = kvm_x86_ops->get_rflags(vcpu);
	if (vcpu->guest_debug & KVM_GUESTDBG_SINGLESTEP)
		rflags &= ~X86_EFLAGS_TF;
	return rflags;
}
EXPORT_SYMBOL_GPL(kvm_get_rflags);

static void __kvm_set_rflags(struct kvm_vcpu *vcpu, unsigned long rflags)
{
	if (vcpu->guest_debug & KVM_GUESTDBG_SINGLESTEP &&
	    kvm_is_linear_rip(vcpu, vcpu->arch.singlestep_rip))
		rflags |= X86_EFLAGS_TF;
	kvm_x86_ops->set_rflags(vcpu, rflags);
}

void kvm_set_rflags(struct kvm_vcpu *vcpu, unsigned long rflags)
{
	__kvm_set_rflags(vcpu, rflags);
	kvm_make_request(KVM_REQ_EVENT, vcpu);
}
EXPORT_SYMBOL_GPL(kvm_set_rflags);

void kvm_arch_async_page_ready(struct kvm_vcpu *vcpu, struct kvm_async_pf *work)
{
	int r;

	if ((vcpu->arch.mmu->direct_map != work->arch.direct_map) ||
	      work->wakeup_all)
		return;

	r = kvm_mmu_reload(vcpu);
	if (unlikely(r))
		return;

	if (!vcpu->arch.mmu->direct_map &&
	      work->arch.cr3 != vcpu->arch.mmu->get_cr3(vcpu))
		return;

	vcpu->arch.mmu->page_fault(vcpu, work->gva, 0, true);
}

static inline u32 kvm_async_pf_hash_fn(gfn_t gfn)
{
	return hash_32(gfn & 0xffffffff, order_base_2(ASYNC_PF_PER_VCPU));
}

static inline u32 kvm_async_pf_next_probe(u32 key)
{
	return (key + 1) & (roundup_pow_of_two(ASYNC_PF_PER_VCPU) - 1);
}

static void kvm_add_async_pf_gfn(struct kvm_vcpu *vcpu, gfn_t gfn)
{
	u32 key = kvm_async_pf_hash_fn(gfn);

	while (vcpu->arch.apf.gfns[key] != ~0)
		key = kvm_async_pf_next_probe(key);

	vcpu->arch.apf.gfns[key] = gfn;
}

static u32 kvm_async_pf_gfn_slot(struct kvm_vcpu *vcpu, gfn_t gfn)
{
	int i;
	u32 key = kvm_async_pf_hash_fn(gfn);

	for (i = 0; i < roundup_pow_of_two(ASYNC_PF_PER_VCPU) &&
		     (vcpu->arch.apf.gfns[key] != gfn &&
		      vcpu->arch.apf.gfns[key] != ~0); i++)
		key = kvm_async_pf_next_probe(key);

	return key;
}

bool kvm_find_async_pf_gfn(struct kvm_vcpu *vcpu, gfn_t gfn)
{
	return vcpu->arch.apf.gfns[kvm_async_pf_gfn_slot(vcpu, gfn)] == gfn;
}

static void kvm_del_async_pf_gfn(struct kvm_vcpu *vcpu, gfn_t gfn)
{
	u32 i, j, k;

	i = j = kvm_async_pf_gfn_slot(vcpu, gfn);
	while (true) {
		vcpu->arch.apf.gfns[i] = ~0;
		do {
			j = kvm_async_pf_next_probe(j);
			if (vcpu->arch.apf.gfns[j] == ~0)
				return;
			k = kvm_async_pf_hash_fn(vcpu->arch.apf.gfns[j]);
			/*
			 * k lies cyclically in ]i,j]
			 * |    i.k.j |
			 * |....j i.k.| or  |.k..j i...|
			 */
		} while ((i <= j) ? (i < k && k <= j) : (i < k || k <= j));
		vcpu->arch.apf.gfns[i] = vcpu->arch.apf.gfns[j];
		i = j;
	}
}

static int apf_put_user(struct kvm_vcpu *vcpu, u32 val)
{

	return kvm_write_guest_cached(vcpu->kvm, &vcpu->arch.apf.data, &val,
				      sizeof(val));
}

static int apf_get_user(struct kvm_vcpu *vcpu, u32 *val)
{

	return kvm_read_guest_cached(vcpu->kvm, &vcpu->arch.apf.data, val,
				      sizeof(u32));
}

void kvm_arch_async_page_not_present(struct kvm_vcpu *vcpu,
				     struct kvm_async_pf *work)
{
	struct x86_exception fault;

	trace_kvm_async_pf_not_present(work->arch.token, work->gva);
	kvm_add_async_pf_gfn(vcpu, work->arch.gfn);

	if (!(vcpu->arch.apf.msr_val & KVM_ASYNC_PF_ENABLED) ||
	    (vcpu->arch.apf.send_user_only &&
	     kvm_x86_ops->get_cpl(vcpu) == 0))
		kvm_make_request(KVM_REQ_APF_HALT, vcpu);
	else if (!apf_put_user(vcpu, KVM_PV_REASON_PAGE_NOT_PRESENT)) {
		fault.vector = PF_VECTOR;
		fault.error_code_valid = true;
		fault.error_code = 0;
		fault.nested_page_fault = false;
		fault.address = work->arch.token;
		fault.async_page_fault = true;
		kvm_inject_page_fault(vcpu, &fault);
	}
}

void kvm_arch_async_page_present(struct kvm_vcpu *vcpu,
				 struct kvm_async_pf *work)
{
	struct x86_exception fault;
	u32 val;

	if (work->wakeup_all)
		work->arch.token = ~0; /* broadcast wakeup */
	else
		kvm_del_async_pf_gfn(vcpu, work->arch.gfn);
	trace_kvm_async_pf_ready(work->arch.token, work->gva);

	if (vcpu->arch.apf.msr_val & KVM_ASYNC_PF_ENABLED &&
	    !apf_get_user(vcpu, &val)) {
		if (val == KVM_PV_REASON_PAGE_NOT_PRESENT &&
		    vcpu->arch.exception.pending &&
		    vcpu->arch.exception.nr == PF_VECTOR &&
		    !apf_put_user(vcpu, 0)) {
			vcpu->arch.exception.injected = false;
			vcpu->arch.exception.pending = false;
			vcpu->arch.exception.nr = 0;
			vcpu->arch.exception.has_error_code = false;
			vcpu->arch.exception.error_code = 0;
			vcpu->arch.exception.has_payload = false;
			vcpu->arch.exception.payload = 0;
		} else if (!apf_put_user(vcpu, KVM_PV_REASON_PAGE_READY)) {
			fault.vector = PF_VECTOR;
			fault.error_code_valid = true;
			fault.error_code = 0;
			fault.nested_page_fault = false;
			fault.address = work->arch.token;
			fault.async_page_fault = true;
			kvm_inject_page_fault(vcpu, &fault);
		}
	}
	vcpu->arch.apf.halted = false;
	vcpu->arch.mp_state = KVM_MP_STATE_RUNNABLE;
}

bool kvm_arch_can_inject_async_page_present(struct kvm_vcpu *vcpu)
{
	if (!(vcpu->arch.apf.msr_val & KVM_ASYNC_PF_ENABLED))
		return true;
	else
		return kvm_can_do_async_pf(vcpu);
}

void kvm_arch_start_assignment(struct kvm *kvm)
{
	atomic_inc(&kvm->arch.assigned_device_count);
}
EXPORT_SYMBOL_GPL(kvm_arch_start_assignment);

void kvm_arch_end_assignment(struct kvm *kvm)
{
	atomic_dec(&kvm->arch.assigned_device_count);
}
EXPORT_SYMBOL_GPL(kvm_arch_end_assignment);

bool kvm_arch_has_assigned_device(struct kvm *kvm)
{
	return atomic_read(&kvm->arch.assigned_device_count);
}
EXPORT_SYMBOL_GPL(kvm_arch_has_assigned_device);

void kvm_arch_register_noncoherent_dma(struct kvm *kvm)
{
	atomic_inc(&kvm->arch.noncoherent_dma_count);
}
EXPORT_SYMBOL_GPL(kvm_arch_register_noncoherent_dma);

void kvm_arch_unregister_noncoherent_dma(struct kvm *kvm)
{
	atomic_dec(&kvm->arch.noncoherent_dma_count);
}
EXPORT_SYMBOL_GPL(kvm_arch_unregister_noncoherent_dma);

bool kvm_arch_has_noncoherent_dma(struct kvm *kvm)
{
	return atomic_read(&kvm->arch.noncoherent_dma_count);
}
EXPORT_SYMBOL_GPL(kvm_arch_has_noncoherent_dma);

bool kvm_arch_has_irq_bypass(void)
{
	return kvm_x86_ops->update_pi_irte != NULL;
}

int kvm_arch_irq_bypass_add_producer(struct irq_bypass_consumer *cons,
				      struct irq_bypass_producer *prod)
{
	struct kvm_kernel_irqfd *irqfd =
		container_of(cons, struct kvm_kernel_irqfd, consumer);

	irqfd->producer = prod;

	return kvm_x86_ops->update_pi_irte(irqfd->kvm,
					   prod->irq, irqfd->gsi, 1);
}

void kvm_arch_irq_bypass_del_producer(struct irq_bypass_consumer *cons,
				      struct irq_bypass_producer *prod)
{
	int ret;
	struct kvm_kernel_irqfd *irqfd =
		container_of(cons, struct kvm_kernel_irqfd, consumer);

	WARN_ON(irqfd->producer != prod);
	irqfd->producer = NULL;

	/*
	 * When producer of consumer is unregistered, we change back to
	 * remapped mode, so we can re-use the current implementation
	 * when the irq is masked/disabled or the consumer side (KVM
	 * int this case doesn't want to receive the interrupts.
	*/
	ret = kvm_x86_ops->update_pi_irte(irqfd->kvm, prod->irq, irqfd->gsi, 0);
	if (ret)
		printk(KERN_INFO "irq bypass consumer (token %p) unregistration"
		       " fails: %d\n", irqfd->consumer.token, ret);
}

int kvm_arch_update_irqfd_routing(struct kvm *kvm, unsigned int host_irq,
				   uint32_t guest_irq, bool set)
{
	if (!kvm_x86_ops->update_pi_irte)
		return -EINVAL;

	return kvm_x86_ops->update_pi_irte(kvm, host_irq, guest_irq, set);
}

bool kvm_vector_hashing_enabled(void)
{
	return vector_hashing;
}
EXPORT_SYMBOL_GPL(kvm_vector_hashing_enabled);

bool kvm_arch_no_poll(struct kvm_vcpu *vcpu)
{
	return (vcpu->arch.msr_kvm_poll_control & 1) == 0;
}
EXPORT_SYMBOL_GPL(kvm_arch_no_poll);

EXPORT_TRACEPOINT_SYMBOL_GPL(kvm_exit);
EXPORT_TRACEPOINT_SYMBOL_GPL(kvm_fast_mmio);
EXPORT_TRACEPOINT_SYMBOL_GPL(kvm_inj_virq);
EXPORT_TRACEPOINT_SYMBOL_GPL(kvm_page_fault);
EXPORT_TRACEPOINT_SYMBOL_GPL(kvm_msr);
EXPORT_TRACEPOINT_SYMBOL_GPL(kvm_cr);
EXPORT_TRACEPOINT_SYMBOL_GPL(kvm_nested_vmrun);
EXPORT_TRACEPOINT_SYMBOL_GPL(kvm_nested_vmexit);
EXPORT_TRACEPOINT_SYMBOL_GPL(kvm_nested_vmexit_inject);
EXPORT_TRACEPOINT_SYMBOL_GPL(kvm_nested_intr_vmexit);
EXPORT_TRACEPOINT_SYMBOL_GPL(kvm_invlpga);
EXPORT_TRACEPOINT_SYMBOL_GPL(kvm_skinit);
EXPORT_TRACEPOINT_SYMBOL_GPL(kvm_nested_intercepts);
EXPORT_TRACEPOINT_SYMBOL_GPL(kvm_write_tsc_offset);
EXPORT_TRACEPOINT_SYMBOL_GPL(kvm_ple_window);
EXPORT_TRACEPOINT_SYMBOL_GPL(kvm_pml_full);
EXPORT_TRACEPOINT_SYMBOL_GPL(kvm_pi_irte_update);
EXPORT_TRACEPOINT_SYMBOL_GPL(kvm_avic_unaccelerated_access);
EXPORT_TRACEPOINT_SYMBOL_GPL(kvm_avic_incomplete_ipi);<|MERGE_RESOLUTION|>--- conflicted
+++ resolved
@@ -696,12 +696,7 @@
 	}
 	for (i = 0; i < ARRAY_SIZE(pdpte); ++i) {
 		if ((pdpte[i] & PT_PRESENT_MASK) &&
-<<<<<<< HEAD
-		    (pdpte[i] &
-		     vcpu->arch.mmu->guest_rsvd_check.rsvd_bits_mask[0][2])) {
-=======
 		    (pdpte[i] & pdptr_rsvd_bits(vcpu))) {
->>>>>>> db189223
 			ret = 0;
 			goto out;
 		}
