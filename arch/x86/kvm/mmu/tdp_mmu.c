--- conflicted
+++ resolved
@@ -46,47 +46,6 @@
 	if (kvm_mmu_put_root(kvm, root))
 		kvm_tdp_mmu_free_root(kvm, root);
 }
-<<<<<<< HEAD
-
-static inline bool tdp_mmu_next_root_valid(struct kvm *kvm,
-					   struct kvm_mmu_page *root)
-{
-	lockdep_assert_held(&kvm->mmu_lock);
-
-	if (list_entry_is_head(root, &kvm->arch.tdp_mmu_roots, link))
-		return false;
-
-	kvm_mmu_get_root(kvm, root);
-	return true;
-
-}
-
-static inline struct kvm_mmu_page *tdp_mmu_next_root(struct kvm *kvm,
-						     struct kvm_mmu_page *root)
-{
-	struct kvm_mmu_page *next_root;
-
-	next_root = list_next_entry(root, link);
-	tdp_mmu_put_root(kvm, root);
-	return next_root;
-}
-
-/*
- * Note: this iterator gets and puts references to the roots it iterates over.
- * This makes it safe to release the MMU lock and yield within the loop, but
- * if exiting the loop early, the caller must drop the reference to the most
- * recent root. (Unless keeping a live reference is desirable.)
- */
-#define for_each_tdp_mmu_root_yield_safe(_kvm, _root)				\
-	for (_root = list_first_entry(&_kvm->arch.tdp_mmu_roots,	\
-				      typeof(*_root), link);		\
-	     tdp_mmu_next_root_valid(_kvm, _root);			\
-	     _root = tdp_mmu_next_root(_kvm, _root))
-
-#define for_each_tdp_mmu_root(_kvm, _root)				\
-	list_for_each_entry(_root, &_kvm->arch.tdp_mmu_roots, link)
-=======
->>>>>>> 7cea2a3c
 
 static inline bool tdp_mmu_next_root_valid(struct kvm *kvm,
 					   struct kvm_mmu_page *root)
@@ -1321,62 +1280,8 @@
 }
 
 /*
-<<<<<<< HEAD
- * Set the dirty status of all the SPTEs mapping GFNs in the memslot. This is
- * only used for PML, and so will involve setting the dirty bit on each SPTE.
- * Returns true if an SPTE has been changed and the TLBs need to be flushed.
- */
-static bool set_dirty_gfn_range(struct kvm *kvm, struct kvm_mmu_page *root,
-				gfn_t start, gfn_t end)
-{
-	struct tdp_iter iter;
-	u64 new_spte;
-	bool spte_set = false;
-
-	tdp_root_for_each_pte(iter, root, start, end) {
-		if (!is_shadow_present_pte(iter.old_spte))
-			continue;
-
-		new_spte = iter.old_spte | shadow_dirty_mask;
-
-		tdp_mmu_set_spte(kvm, &iter, new_spte);
-		spte_set = true;
-
-		tdp_mmu_iter_cond_resched(kvm, &iter);
-	}
-
-	return spte_set;
-}
-
-/*
- * Set the dirty status of all the SPTEs mapping GFNs in the memslot. This is
- * only used for PML, and so will involve setting the dirty bit on each SPTE.
- * Returns true if an SPTE has been changed and the TLBs need to be flushed.
- */
-bool kvm_tdp_mmu_slot_set_dirty(struct kvm *kvm, struct kvm_memory_slot *slot)
-{
-	struct kvm_mmu_page *root;
-	int root_as_id;
-	bool spte_set = false;
-
-	for_each_tdp_mmu_root_yield_safe(kvm, root) {
-		root_as_id = kvm_mmu_page_as_id(root);
-		if (root_as_id != slot->as_id)
-			continue;
-
-		spte_set |= set_dirty_gfn_range(kvm, root, slot->base_gfn,
-				slot->base_gfn + slot->npages);
-	}
-	return spte_set;
-}
-
-/*
- * Clear non-leaf entries (and free associated page tables) which could
- * be replaced by large mappings, for GFNs within the slot.
-=======
  * Clear leaf entries which could be replaced by large mappings, for
  * GFNs within the slot.
->>>>>>> 7cea2a3c
  */
 static void zap_collapsible_spte_range(struct kvm *kvm,
 				       struct kvm_mmu_page *root,
@@ -1431,12 +1336,7 @@
 		if (root_as_id != slot->as_id)
 			continue;
 
-<<<<<<< HEAD
-		zap_collapsible_spte_range(kvm, root, slot->base_gfn,
-					   slot->base_gfn + slot->npages);
-=======
 		zap_collapsible_spte_range(kvm, root, slot);
->>>>>>> 7cea2a3c
 	}
 }
 
@@ -1506,11 +1406,8 @@
 	int leaf = -1;
 
 	*root_level = vcpu->arch.mmu->shadow_root_level;
-<<<<<<< HEAD
-=======
 
 	rcu_read_lock();
->>>>>>> 7cea2a3c
 
 	tdp_mmu_for_each_pte(iter, mmu, gfn, gfn + 1) {
 		leaf = iter.level;
