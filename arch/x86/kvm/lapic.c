--- conflicted
+++ resolved
@@ -906,14 +906,8 @@
 		if (irq->dest_id > map->max_apic_id) {
 			*bitmap = 0;
 		} else {
-<<<<<<< HEAD
-			u32 offset = array_index_nospec(irq->dest_id,
-				map->max_apic_id + 1);
-			*dst = &map->phys_map[offset];
-=======
 			u32 dest_id = array_index_nospec(irq->dest_id, map->max_apic_id + 1);
 			*dst = &map->phys_map[dest_id];
->>>>>>> e6fedb88
 			*bitmap = 1;
 		}
 		return true;
