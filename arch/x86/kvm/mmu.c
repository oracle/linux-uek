--- conflicted
+++ resolved
@@ -5835,10 +5835,9 @@
 		 * the guest, and the guest page table is using 4K page size
 		 * mapping if the indirect sp has level = 1.
 		 */
-<<<<<<< HEAD
-		if (sp->role.direct &&
-			!kvm_is_reserved_pfn(pfn) &&
-			PageTransCompoundMap(pfn_to_page(pfn))) {
+		if (sp->role.direct && !kvm_is_reserved_pfn(pfn) &&
+		    !kvm_is_zone_device_pfn(pfn) &&
+		    PageTransCompoundMap(pfn_to_page(pfn))) {
 			pte_list_remove(rmap_head, sptep);
 
 			if (kvm_available_flush_tlb_with_range())
@@ -5847,13 +5846,6 @@
 			else
 				need_tlb_flush = 1;
 
-=======
-		if (sp->role.direct && !kvm_is_reserved_pfn(pfn) &&
-		    !kvm_is_zone_device_pfn(pfn) &&
-		    PageTransCompoundMap(pfn_to_page(pfn))) {
-			drop_spte(kvm, sptep);
-			need_tlb_flush = 1;
->>>>>>> fbc5fe7a
 			goto restart;
 		}
 	}
