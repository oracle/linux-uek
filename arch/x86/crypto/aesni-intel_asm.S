/* SPDX-License-Identifier: GPL-2.0-or-later */
/*
 * Implement AES algorithm in Intel AES-NI instructions.
 *
 * The white paper of AES-NI instructions can be downloaded from:
 *   http://softwarecommunity.intel.com/isn/downloads/intelavx/AES-Instructions-Set_WP.pdf
 *
 * Copyright (C) 2008, Intel Corp.
 *    Author: Huang Ying <ying.huang@intel.com>
 *            Vinodh Gopal <vinodh.gopal@intel.com>
 *            Kahraman Akdemir
 *
 * Added RFC4106 AES-GCM support for 128-bit keys under the AEAD
 * interface for 64-bit kernels.
 *    Authors: Erdinc Ozturk (erdinc.ozturk@intel.com)
 *             Aidan O'Mahony (aidan.o.mahony@intel.com)
 *             Adrian Hoban <adrian.hoban@intel.com>
 *             James Guilford (james.guilford@intel.com)
 *             Gabriele Paoloni <gabriele.paoloni@intel.com>
 *             Tadeusz Struk (tadeusz.struk@intel.com)
 *             Wajdi Feghali (wajdi.k.feghali@intel.com)
 *    Copyright (c) 2010, Intel Corporation.
 *
 * Ported x86_64 version to x86:
 *    Author: Mathias Krause <minipli@googlemail.com>
 */

#include <linux/linkage.h>
#include <asm/inst.h>
#include <asm/frame.h>
#include <asm/nospec-branch.h>

/*
 * The following macros are used to move an (un)aligned 16 byte value to/from
 * an XMM register.  This can done for either FP or integer values, for FP use
 * movaps (move aligned packed single) or integer use movdqa (move double quad
 * aligned).  It doesn't make a performance difference which instruction is used
 * since Nehalem (original Core i7) was released.  However, the movaps is a byte
 * shorter, so that is the one we'll use for now. (same for unaligned).
 */
#define MOVADQ	movaps
#define MOVUDQ	movups

#ifdef __x86_64__

# constants in mergeable sections, linker can reorder and merge
.section	.rodata.cst16.gf128mul_x_ble_mask, "aM", @progbits, 16
.align 16
.Lgf128mul_x_ble_mask:
	.octa 0x00000000000000010000000000000087
.section	.rodata.cst16.POLY, "aM", @progbits, 16
.align 16
POLY:   .octa 0xC2000000000000000000000000000001
.section	.rodata.cst16.TWOONE, "aM", @progbits, 16
.align 16
TWOONE: .octa 0x00000001000000000000000000000001

.section	.rodata.cst16.SHUF_MASK, "aM", @progbits, 16
.align 16
SHUF_MASK:  .octa 0x000102030405060708090A0B0C0D0E0F
.section	.rodata.cst16.MASK1, "aM", @progbits, 16
.align 16
MASK1:      .octa 0x0000000000000000ffffffffffffffff
.section	.rodata.cst16.MASK2, "aM", @progbits, 16
.align 16
MASK2:      .octa 0xffffffffffffffff0000000000000000
.section	.rodata.cst16.ONE, "aM", @progbits, 16
.align 16
ONE:        .octa 0x00000000000000000000000000000001
.section	.rodata.cst16.F_MIN_MASK, "aM", @progbits, 16
.align 16
F_MIN_MASK: .octa 0xf1f2f3f4f5f6f7f8f9fafbfcfdfeff0
.section	.rodata.cst16.dec, "aM", @progbits, 16
.align 16
dec:        .octa 0x1
.section	.rodata.cst16.enc, "aM", @progbits, 16
.align 16
enc:        .octa 0x2

# order of these constants should not change.
# more specifically, ALL_F should follow SHIFT_MASK,
# and zero should follow ALL_F
.section	.rodata, "a", @progbits
.align 16
SHIFT_MASK: .octa 0x0f0e0d0c0b0a09080706050403020100
ALL_F:      .octa 0xffffffffffffffffffffffffffffffff
            .octa 0x00000000000000000000000000000000

.text


#define	STACK_OFFSET    8*3

#define AadHash 16*0
#define AadLen 16*1
#define InLen (16*1)+8
#define PBlockEncKey 16*2
#define OrigIV 16*3
#define CurCount 16*4
#define PBlockLen 16*5
#define	HashKey		16*6	// store HashKey <<1 mod poly here
#define	HashKey_2	16*7	// store HashKey^2 <<1 mod poly here
#define	HashKey_3	16*8	// store HashKey^3 <<1 mod poly here
#define	HashKey_4	16*9	// store HashKey^4 <<1 mod poly here
#define	HashKey_k	16*10	// store XOR of High 64 bits and Low 64
				// bits of  HashKey <<1 mod poly here
				//(for Karatsuba purposes)
#define	HashKey_2_k	16*11	// store XOR of High 64 bits and Low 64
				// bits of  HashKey^2 <<1 mod poly here
				// (for Karatsuba purposes)
#define	HashKey_3_k	16*12	// store XOR of High 64 bits and Low 64
				// bits of  HashKey^3 <<1 mod poly here
				// (for Karatsuba purposes)
#define	HashKey_4_k	16*13	// store XOR of High 64 bits and Low 64
				// bits of  HashKey^4 <<1 mod poly here
				// (for Karatsuba purposes)

#define arg1 rdi
#define arg2 rsi
#define arg3 rdx
#define arg4 rcx
#define arg5 r8
#define arg6 r9
#define arg7 STACK_OFFSET+8(%rsp)
#define arg8 STACK_OFFSET+16(%rsp)
#define arg9 STACK_OFFSET+24(%rsp)
#define arg10 STACK_OFFSET+32(%rsp)
#define arg11 STACK_OFFSET+40(%rsp)
#define keysize 2*15*16(%arg1)
#endif


#define STATE1	%xmm0
#define STATE2	%xmm4
#define STATE3	%xmm5
#define STATE4	%xmm6
#define STATE	STATE1
#define IN1	%xmm1
#define IN2	%xmm7
#define IN3	%xmm8
#define IN4	%xmm9
#define IN	IN1
#define KEY	%xmm2
#define IV	%xmm3

#define BSWAP_MASK %xmm10
#define CTR	%xmm11
#define INC	%xmm12

#define GF128MUL_MASK %xmm10

#ifdef __x86_64__
#define AREG	%rax
#define KEYP	%rdi
#define OUTP	%rsi
#define UKEYP	OUTP
#define INP	%rdx
#define LEN	%rcx
#define IVP	%r8
#define KLEN	%r9d
#define T1	%r10
#define TKEYP	T1
#define T2	%r11
#define TCTR_LOW T2
#else
#define AREG	%eax
#define KEYP	%edi
#define OUTP	AREG
#define UKEYP	OUTP
#define INP	%edx
#define LEN	%esi
#define IVP	%ebp
#define KLEN	%ebx
#define T1	%ecx
#define TKEYP	T1
#endif

.macro FUNC_SAVE
	push	%r12
	push	%r13
	push	%r14
#
# states of %xmm registers %xmm6:%xmm15 not saved
# all %xmm registers are clobbered
#
.endm


.macro FUNC_RESTORE
	pop	%r14
	pop	%r13
	pop	%r12
.endm

# Precompute hashkeys.
# Input: Hash subkey.
# Output: HashKeys stored in gcm_context_data.  Only needs to be called
# once per key.
# clobbers r12, and tmp xmm registers.
.macro PRECOMPUTE SUBKEY TMP1 TMP2 TMP3 TMP4 TMP5 TMP6 TMP7
	mov	\SUBKEY, %r12
	movdqu	(%r12), \TMP3
	movdqa	SHUF_MASK(%rip), \TMP2
	PSHUFB_XMM \TMP2, \TMP3

	# precompute HashKey<<1 mod poly from the HashKey (required for GHASH)

	movdqa	\TMP3, \TMP2
	psllq	$1, \TMP3
	psrlq	$63, \TMP2
	movdqa	\TMP2, \TMP1
	pslldq	$8, \TMP2
	psrldq	$8, \TMP1
	por	\TMP2, \TMP3

	# reduce HashKey<<1

	pshufd	$0x24, \TMP1, \TMP2
	pcmpeqd TWOONE(%rip), \TMP2
	pand	POLY(%rip), \TMP2
	pxor	\TMP2, \TMP3
	movdqu	\TMP3, HashKey(%arg2)

	movdqa	   \TMP3, \TMP5
	pshufd	   $78, \TMP3, \TMP1
	pxor	   \TMP3, \TMP1
	movdqu	   \TMP1, HashKey_k(%arg2)

	GHASH_MUL  \TMP5, \TMP3, \TMP1, \TMP2, \TMP4, \TMP6, \TMP7
# TMP5 = HashKey^2<<1 (mod poly)
	movdqu	   \TMP5, HashKey_2(%arg2)
# HashKey_2 = HashKey^2<<1 (mod poly)
	pshufd	   $78, \TMP5, \TMP1
	pxor	   \TMP5, \TMP1
	movdqu	   \TMP1, HashKey_2_k(%arg2)

	GHASH_MUL  \TMP5, \TMP3, \TMP1, \TMP2, \TMP4, \TMP6, \TMP7
# TMP5 = HashKey^3<<1 (mod poly)
	movdqu	   \TMP5, HashKey_3(%arg2)
	pshufd	   $78, \TMP5, \TMP1
	pxor	   \TMP5, \TMP1
	movdqu	   \TMP1, HashKey_3_k(%arg2)

	GHASH_MUL  \TMP5, \TMP3, \TMP1, \TMP2, \TMP4, \TMP6, \TMP7
# TMP5 = HashKey^3<<1 (mod poly)
	movdqu	   \TMP5, HashKey_4(%arg2)
	pshufd	   $78, \TMP5, \TMP1
	pxor	   \TMP5, \TMP1
	movdqu	   \TMP1, HashKey_4_k(%arg2)
.endm

# GCM_INIT initializes a gcm_context struct to prepare for encoding/decoding.
# Clobbers rax, r10-r13 and xmm0-xmm6, %xmm13
.macro GCM_INIT Iv SUBKEY AAD AADLEN
	mov \AADLEN, %r11
	mov %r11, AadLen(%arg2) # ctx_data.aad_length = aad_length
	xor %r11d, %r11d
	mov %r11, InLen(%arg2) # ctx_data.in_length = 0
	mov %r11, PBlockLen(%arg2) # ctx_data.partial_block_length = 0
	mov %r11, PBlockEncKey(%arg2) # ctx_data.partial_block_enc_key = 0
	mov \Iv, %rax
	movdqu (%rax), %xmm0
	movdqu %xmm0, OrigIV(%arg2) # ctx_data.orig_IV = iv

	movdqa  SHUF_MASK(%rip), %xmm2
	PSHUFB_XMM %xmm2, %xmm0
	movdqu %xmm0, CurCount(%arg2) # ctx_data.current_counter = iv

	PRECOMPUTE \SUBKEY, %xmm1, %xmm2, %xmm3, %xmm4, %xmm5, %xmm6, %xmm7
	movdqu HashKey(%arg2), %xmm13

	CALC_AAD_HASH %xmm13, \AAD, \AADLEN, %xmm0, %xmm1, %xmm2, %xmm3, \
	%xmm4, %xmm5, %xmm6
.endm

# GCM_ENC_DEC Encodes/Decodes given data. Assumes that the passed gcm_context
# struct has been initialized by GCM_INIT.
# Requires the input data be at least 1 byte long because of READ_PARTIAL_BLOCK
# Clobbers rax, r10-r13, and xmm0-xmm15
.macro GCM_ENC_DEC operation
	movdqu AadHash(%arg2), %xmm8
	movdqu HashKey(%arg2), %xmm13
	add %arg5, InLen(%arg2)

	xor %r11d, %r11d # initialise the data pointer offset as zero
	PARTIAL_BLOCK %arg3 %arg4 %arg5 %r11 %xmm8 \operation

	sub %r11, %arg5		# sub partial block data used
	mov %arg5, %r13		# save the number of bytes

	and $-16, %r13		# %r13 = %r13 - (%r13 mod 16)
	mov %r13, %r12
	# Encrypt/Decrypt first few blocks

	and	$(3<<4), %r12
	jz	_initial_num_blocks_is_0_\@
	cmp	$(2<<4), %r12
	jb	_initial_num_blocks_is_1_\@
	je	_initial_num_blocks_is_2_\@
_initial_num_blocks_is_3_\@:
	INITIAL_BLOCKS_ENC_DEC	%xmm9, %xmm10, %xmm13, %xmm11, %xmm12, %xmm0, \
%xmm1, %xmm2, %xmm3, %xmm4, %xmm8, %xmm5, %xmm6, 5, 678, \operation
	sub	$48, %r13
	jmp	_initial_blocks_\@
_initial_num_blocks_is_2_\@:
	INITIAL_BLOCKS_ENC_DEC	%xmm9, %xmm10, %xmm13, %xmm11, %xmm12, %xmm0, \
%xmm1, %xmm2, %xmm3, %xmm4, %xmm8, %xmm5, %xmm6, 6, 78, \operation
	sub	$32, %r13
	jmp	_initial_blocks_\@
_initial_num_blocks_is_1_\@:
	INITIAL_BLOCKS_ENC_DEC	%xmm9, %xmm10, %xmm13, %xmm11, %xmm12, %xmm0, \
%xmm1, %xmm2, %xmm3, %xmm4, %xmm8, %xmm5, %xmm6, 7, 8, \operation
	sub	$16, %r13
	jmp	_initial_blocks_\@
_initial_num_blocks_is_0_\@:
	INITIAL_BLOCKS_ENC_DEC	%xmm9, %xmm10, %xmm13, %xmm11, %xmm12, %xmm0, \
%xmm1, %xmm2, %xmm3, %xmm4, %xmm8, %xmm5, %xmm6, 8, 0, \operation
_initial_blocks_\@:

	# Main loop - Encrypt/Decrypt remaining blocks

	test	%r13, %r13
	je	_zero_cipher_left_\@
	sub	$64, %r13
	je	_four_cipher_left_\@
_crypt_by_4_\@:
	GHASH_4_ENCRYPT_4_PARALLEL_\operation	%xmm9, %xmm10, %xmm11, %xmm12, \
	%xmm13, %xmm14, %xmm0, %xmm1, %xmm2, %xmm3, %xmm4, %xmm5, %xmm6, \
	%xmm7, %xmm8, enc
	add	$64, %r11
	sub	$64, %r13
	jne	_crypt_by_4_\@
_four_cipher_left_\@:
	GHASH_LAST_4	%xmm9, %xmm10, %xmm11, %xmm12, %xmm13, %xmm14, \
%xmm15, %xmm1, %xmm2, %xmm3, %xmm4, %xmm8
_zero_cipher_left_\@:
	movdqu %xmm8, AadHash(%arg2)
	movdqu %xmm0, CurCount(%arg2)

	mov	%arg5, %r13
	and	$15, %r13			# %r13 = arg5 (mod 16)
	je	_multiple_of_16_bytes_\@

	mov %r13, PBlockLen(%arg2)

	# Handle the last <16 Byte block separately
	paddd ONE(%rip), %xmm0                # INCR CNT to get Yn
	movdqu %xmm0, CurCount(%arg2)
	movdqa SHUF_MASK(%rip), %xmm10
	PSHUFB_XMM %xmm10, %xmm0

	ENCRYPT_SINGLE_BLOCK	%xmm0, %xmm1        # Encrypt(K, Yn)
	movdqu %xmm0, PBlockEncKey(%arg2)

	cmp	$16, %arg5
	jge _large_enough_update_\@

	lea (%arg4,%r11,1), %r10
	mov %r13, %r12
	READ_PARTIAL_BLOCK %r10 %r12 %xmm2 %xmm1
	jmp _data_read_\@

_large_enough_update_\@:
	sub	$16, %r11
	add	%r13, %r11

	# receive the last <16 Byte block
	movdqu	(%arg4, %r11, 1), %xmm1

	sub	%r13, %r11
	add	$16, %r11

	lea	SHIFT_MASK+16(%rip), %r12
	# adjust the shuffle mask pointer to be able to shift 16-r13 bytes
	# (r13 is the number of bytes in plaintext mod 16)
	sub	%r13, %r12
	# get the appropriate shuffle mask
	movdqu	(%r12), %xmm2
	# shift right 16-r13 bytes
	PSHUFB_XMM  %xmm2, %xmm1

_data_read_\@:
	lea ALL_F+16(%rip), %r12
	sub %r13, %r12

.ifc \operation, dec
	movdqa  %xmm1, %xmm2
.endif
	pxor	%xmm1, %xmm0            # XOR Encrypt(K, Yn)
	movdqu	(%r12), %xmm1
	# get the appropriate mask to mask out top 16-r13 bytes of xmm0
	pand	%xmm1, %xmm0            # mask out top 16-r13 bytes of xmm0
.ifc \operation, dec
	pand    %xmm1, %xmm2
	movdqa SHUF_MASK(%rip), %xmm10
	PSHUFB_XMM %xmm10 ,%xmm2

	pxor %xmm2, %xmm8
.else
	movdqa SHUF_MASK(%rip), %xmm10
	PSHUFB_XMM %xmm10,%xmm0

	pxor	%xmm0, %xmm8
.endif

	movdqu %xmm8, AadHash(%arg2)
.ifc \operation, enc
	# GHASH computation for the last <16 byte block
	movdqa SHUF_MASK(%rip), %xmm10
	# shuffle xmm0 back to output as ciphertext
	PSHUFB_XMM %xmm10, %xmm0
.endif

	# Output %r13 bytes
	MOVQ_R64_XMM %xmm0, %rax
	cmp $8, %r13
	jle _less_than_8_bytes_left_\@
	mov %rax, (%arg3 , %r11, 1)
	add $8, %r11
	psrldq $8, %xmm0
	MOVQ_R64_XMM %xmm0, %rax
	sub $8, %r13
_less_than_8_bytes_left_\@:
	mov %al,  (%arg3, %r11, 1)
	add $1, %r11
	shr $8, %rax
	sub $1, %r13
	jne _less_than_8_bytes_left_\@
_multiple_of_16_bytes_\@:
.endm

# GCM_COMPLETE Finishes update of tag of last partial block
# Output: Authorization Tag (AUTH_TAG)
# Clobbers rax, r10-r12, and xmm0, xmm1, xmm5-xmm15
.macro GCM_COMPLETE AUTHTAG AUTHTAGLEN
	movdqu AadHash(%arg2), %xmm8
	movdqu HashKey(%arg2), %xmm13

	mov PBlockLen(%arg2), %r12

	test %r12, %r12
	je _partial_done\@

	GHASH_MUL %xmm8, %xmm13, %xmm9, %xmm10, %xmm11, %xmm5, %xmm6

_partial_done\@:
	mov AadLen(%arg2), %r12  # %r13 = aadLen (number of bytes)
	shl	$3, %r12		  # convert into number of bits
	movd	%r12d, %xmm15		  # len(A) in %xmm15
	mov InLen(%arg2), %r12
	shl     $3, %r12                  # len(C) in bits (*128)
	MOVQ_R64_XMM    %r12, %xmm1

	pslldq	$8, %xmm15		  # %xmm15 = len(A)||0x0000000000000000
	pxor	%xmm1, %xmm15		  # %xmm15 = len(A)||len(C)
	pxor	%xmm15, %xmm8
	GHASH_MUL	%xmm8, %xmm13, %xmm9, %xmm10, %xmm11, %xmm5, %xmm6
	# final GHASH computation
	movdqa SHUF_MASK(%rip), %xmm10
	PSHUFB_XMM %xmm10, %xmm8

	movdqu OrigIV(%arg2), %xmm0       # %xmm0 = Y0
	ENCRYPT_SINGLE_BLOCK	%xmm0,  %xmm1	  # E(K, Y0)
	pxor	%xmm8, %xmm0
_return_T_\@:
	mov	\AUTHTAG, %r10                     # %r10 = authTag
	mov	\AUTHTAGLEN, %r11                    # %r11 = auth_tag_len
	cmp	$16, %r11
	je	_T_16_\@
	cmp	$8, %r11
	jl	_T_4_\@
_T_8_\@:
	MOVQ_R64_XMM	%xmm0, %rax
	mov	%rax, (%r10)
	add	$8, %r10
	sub	$8, %r11
	psrldq	$8, %xmm0
	test	%r11, %r11
	je	_return_T_done_\@
_T_4_\@:
	movd	%xmm0, %eax
	mov	%eax, (%r10)
	add	$4, %r10
	sub	$4, %r11
	psrldq	$4, %xmm0
	test	%r11, %r11
	je	_return_T_done_\@
_T_123_\@:
	movd	%xmm0, %eax
	cmp	$2, %r11
	jl	_T_1_\@
	mov	%ax, (%r10)
	cmp	$2, %r11
	je	_return_T_done_\@
	add	$2, %r10
	sar	$16, %eax
_T_1_\@:
	mov	%al, (%r10)
	jmp	_return_T_done_\@
_T_16_\@:
	movdqu	%xmm0, (%r10)
_return_T_done_\@:
.endm

#ifdef __x86_64__
/* GHASH_MUL MACRO to implement: Data*HashKey mod (128,127,126,121,0)
*
*
* Input: A and B (128-bits each, bit-reflected)
* Output: C = A*B*x mod poly, (i.e. >>1 )
* To compute GH = GH*HashKey mod poly, give HK = HashKey<<1 mod poly as input
* GH = GH * HK * x mod poly which is equivalent to GH*HashKey mod poly.
*
*/
.macro GHASH_MUL GH HK TMP1 TMP2 TMP3 TMP4 TMP5
	movdqa	  \GH, \TMP1
	pshufd	  $78, \GH, \TMP2
	pshufd	  $78, \HK, \TMP3
	pxor	  \GH, \TMP2            # TMP2 = a1+a0
	pxor	  \HK, \TMP3            # TMP3 = b1+b0
	PCLMULQDQ 0x11, \HK, \TMP1     # TMP1 = a1*b1
	PCLMULQDQ 0x00, \HK, \GH       # GH = a0*b0
	PCLMULQDQ 0x00, \TMP3, \TMP2   # TMP2 = (a0+a1)*(b1+b0)
	pxor	  \GH, \TMP2
	pxor	  \TMP1, \TMP2          # TMP2 = (a0*b0)+(a1*b0)
	movdqa	  \TMP2, \TMP3
	pslldq	  $8, \TMP3             # left shift TMP3 2 DWs
	psrldq	  $8, \TMP2             # right shift TMP2 2 DWs
	pxor	  \TMP3, \GH
	pxor	  \TMP2, \TMP1          # TMP2:GH holds the result of GH*HK

        # first phase of the reduction

	movdqa    \GH, \TMP2
	movdqa    \GH, \TMP3
	movdqa    \GH, \TMP4            # copy GH into TMP2,TMP3 and TMP4
					# in in order to perform
					# independent shifts
	pslld     $31, \TMP2            # packed right shift <<31
	pslld     $30, \TMP3            # packed right shift <<30
	pslld     $25, \TMP4            # packed right shift <<25
	pxor      \TMP3, \TMP2          # xor the shifted versions
	pxor      \TMP4, \TMP2
	movdqa    \TMP2, \TMP5
	psrldq    $4, \TMP5             # right shift TMP5 1 DW
	pslldq    $12, \TMP2            # left shift TMP2 3 DWs
	pxor      \TMP2, \GH

        # second phase of the reduction

	movdqa    \GH,\TMP2             # copy GH into TMP2,TMP3 and TMP4
					# in in order to perform
					# independent shifts
	movdqa    \GH,\TMP3
	movdqa    \GH,\TMP4
	psrld     $1,\TMP2              # packed left shift >>1
	psrld     $2,\TMP3              # packed left shift >>2
	psrld     $7,\TMP4              # packed left shift >>7
	pxor      \TMP3,\TMP2		# xor the shifted versions
	pxor      \TMP4,\TMP2
	pxor      \TMP5, \TMP2
	pxor      \TMP2, \GH
	pxor      \TMP1, \GH            # result is in TMP1
.endm

# Reads DLEN bytes starting at DPTR and stores in XMMDst
# where 0 < DLEN < 16
# Clobbers %rax, DLEN and XMM1
.macro READ_PARTIAL_BLOCK DPTR DLEN XMM1 XMMDst
        cmp $8, \DLEN
        jl _read_lt8_\@
        mov (\DPTR), %rax
        MOVQ_R64_XMM %rax, \XMMDst
        sub $8, \DLEN
        jz _done_read_partial_block_\@
	xor %eax, %eax
_read_next_byte_\@:
        shl $8, %rax
        mov 7(\DPTR, \DLEN, 1), %al
        dec \DLEN
        jnz _read_next_byte_\@
        MOVQ_R64_XMM %rax, \XMM1
	pslldq $8, \XMM1
        por \XMM1, \XMMDst
	jmp _done_read_partial_block_\@
_read_lt8_\@:
	xor %eax, %eax
_read_next_byte_lt8_\@:
        shl $8, %rax
        mov -1(\DPTR, \DLEN, 1), %al
        dec \DLEN
        jnz _read_next_byte_lt8_\@
        MOVQ_R64_XMM %rax, \XMMDst
_done_read_partial_block_\@:
.endm

# CALC_AAD_HASH: Calculates the hash of the data which will not be encrypted.
# clobbers r10-11, xmm14
.macro CALC_AAD_HASH HASHKEY AAD AADLEN TMP1 TMP2 TMP3 TMP4 TMP5 \
	TMP6 TMP7
	MOVADQ	   SHUF_MASK(%rip), %xmm14
	mov	   \AAD, %r10		# %r10 = AAD
	mov	   \AADLEN, %r11		# %r11 = aadLen
	pxor	   \TMP7, \TMP7
	pxor	   \TMP6, \TMP6

	cmp	   $16, %r11
	jl	   _get_AAD_rest\@
_get_AAD_blocks\@:
	movdqu	   (%r10), \TMP7
	PSHUFB_XMM   %xmm14, \TMP7 # byte-reflect the AAD data
	pxor	   \TMP7, \TMP6
	GHASH_MUL  \TMP6, \HASHKEY, \TMP1, \TMP2, \TMP3, \TMP4, \TMP5
	add	   $16, %r10
	sub	   $16, %r11
	cmp	   $16, %r11
	jge	   _get_AAD_blocks\@

	movdqu	   \TMP6, \TMP7

	/* read the last <16B of AAD */
_get_AAD_rest\@:
	test	   %r11, %r11
	je	   _get_AAD_done\@

	READ_PARTIAL_BLOCK %r10, %r11, \TMP1, \TMP7
	PSHUFB_XMM   %xmm14, \TMP7 # byte-reflect the AAD data
	pxor	   \TMP6, \TMP7
	GHASH_MUL  \TMP7, \HASHKEY, \TMP1, \TMP2, \TMP3, \TMP4, \TMP5
	movdqu \TMP7, \TMP6

_get_AAD_done\@:
	movdqu \TMP6, AadHash(%arg2)
.endm

# PARTIAL_BLOCK: Handles encryption/decryption and the tag partial blocks
# between update calls.
# Requires the input data be at least 1 byte long due to READ_PARTIAL_BLOCK
# Outputs encrypted bytes, and updates hash and partial info in gcm_data_context
# Clobbers rax, r10, r12, r13, xmm0-6, xmm9-13
.macro PARTIAL_BLOCK CYPH_PLAIN_OUT PLAIN_CYPH_IN PLAIN_CYPH_LEN DATA_OFFSET \
	AAD_HASH operation
	mov 	PBlockLen(%arg2), %r13
	test	%r13, %r13
	je	_partial_block_done_\@	# Leave Macro if no partial blocks
	# Read in input data without over reading
	cmp	$16, \PLAIN_CYPH_LEN
	jl	_fewer_than_16_bytes_\@
	movups	(\PLAIN_CYPH_IN), %xmm1	# If more than 16 bytes, just fill xmm
	jmp	_data_read_\@

_fewer_than_16_bytes_\@:
	lea	(\PLAIN_CYPH_IN, \DATA_OFFSET, 1), %r10
	mov	\PLAIN_CYPH_LEN, %r12
	READ_PARTIAL_BLOCK %r10 %r12 %xmm0 %xmm1

	mov PBlockLen(%arg2), %r13

_data_read_\@:				# Finished reading in data

	movdqu	PBlockEncKey(%arg2), %xmm9
	movdqu	HashKey(%arg2), %xmm13

	lea	SHIFT_MASK(%rip), %r12

	# adjust the shuffle mask pointer to be able to shift r13 bytes
	# r16-r13 is the number of bytes in plaintext mod 16)
	add	%r13, %r12
	movdqu	(%r12), %xmm2		# get the appropriate shuffle mask
	PSHUFB_XMM %xmm2, %xmm9		# shift right r13 bytes

.ifc \operation, dec
	movdqa	%xmm1, %xmm3
	pxor	%xmm1, %xmm9		# Cyphertext XOR E(K, Yn)

	mov	\PLAIN_CYPH_LEN, %r10
	add	%r13, %r10
	# Set r10 to be the amount of data left in CYPH_PLAIN_IN after filling
	sub	$16, %r10
	# Determine if if partial block is not being filled and
	# shift mask accordingly
	jge	_no_extra_mask_1_\@
	sub	%r10, %r12
_no_extra_mask_1_\@:

	movdqu	ALL_F-SHIFT_MASK(%r12), %xmm1
	# get the appropriate mask to mask out bottom r13 bytes of xmm9
	pand	%xmm1, %xmm9		# mask out bottom r13 bytes of xmm9

	pand	%xmm1, %xmm3
	movdqa	SHUF_MASK(%rip), %xmm10
	PSHUFB_XMM	%xmm10, %xmm3
	PSHUFB_XMM	%xmm2, %xmm3
	pxor	%xmm3, \AAD_HASH

	test	%r10, %r10
	jl	_partial_incomplete_1_\@

	# GHASH computation for the last <16 Byte block
	GHASH_MUL \AAD_HASH, %xmm13, %xmm0, %xmm10, %xmm11, %xmm5, %xmm6
	xor	%eax, %eax

	mov	%rax, PBlockLen(%arg2)
	jmp	_dec_done_\@
_partial_incomplete_1_\@:
	add	\PLAIN_CYPH_LEN, PBlockLen(%arg2)
_dec_done_\@:
	movdqu	\AAD_HASH, AadHash(%arg2)
.else
	pxor	%xmm1, %xmm9			# Plaintext XOR E(K, Yn)

	mov	\PLAIN_CYPH_LEN, %r10
	add	%r13, %r10
	# Set r10 to be the amount of data left in CYPH_PLAIN_IN after filling
	sub	$16, %r10
	# Determine if if partial block is not being filled and
	# shift mask accordingly
	jge	_no_extra_mask_2_\@
	sub	%r10, %r12
_no_extra_mask_2_\@:

	movdqu	ALL_F-SHIFT_MASK(%r12), %xmm1
	# get the appropriate mask to mask out bottom r13 bytes of xmm9
	pand	%xmm1, %xmm9

	movdqa	SHUF_MASK(%rip), %xmm1
	PSHUFB_XMM %xmm1, %xmm9
	PSHUFB_XMM %xmm2, %xmm9
	pxor	%xmm9, \AAD_HASH

	test	%r10, %r10
	jl	_partial_incomplete_2_\@

	# GHASH computation for the last <16 Byte block
	GHASH_MUL \AAD_HASH, %xmm13, %xmm0, %xmm10, %xmm11, %xmm5, %xmm6
	xor	%eax, %eax

	mov	%rax, PBlockLen(%arg2)
	jmp	_encode_done_\@
_partial_incomplete_2_\@:
	add	\PLAIN_CYPH_LEN, PBlockLen(%arg2)
_encode_done_\@:
	movdqu	\AAD_HASH, AadHash(%arg2)

	movdqa	SHUF_MASK(%rip), %xmm10
	# shuffle xmm9 back to output as ciphertext
	PSHUFB_XMM	%xmm10, %xmm9
	PSHUFB_XMM	%xmm2, %xmm9
.endif
	# output encrypted Bytes
	test	%r10, %r10
	jl	_partial_fill_\@
	mov	%r13, %r12
	mov	$16, %r13
	# Set r13 to be the number of bytes to write out
	sub	%r12, %r13
	jmp	_count_set_\@
_partial_fill_\@:
	mov	\PLAIN_CYPH_LEN, %r13
_count_set_\@:
	movdqa	%xmm9, %xmm0
	MOVQ_R64_XMM	%xmm0, %rax
	cmp	$8, %r13
	jle	_less_than_8_bytes_left_\@

	mov	%rax, (\CYPH_PLAIN_OUT, \DATA_OFFSET, 1)
	add	$8, \DATA_OFFSET
	psrldq	$8, %xmm0
	MOVQ_R64_XMM	%xmm0, %rax
	sub	$8, %r13
_less_than_8_bytes_left_\@:
	movb	%al, (\CYPH_PLAIN_OUT, \DATA_OFFSET, 1)
	add	$1, \DATA_OFFSET
	shr	$8, %rax
	sub	$1, %r13
	jne	_less_than_8_bytes_left_\@
_partial_block_done_\@:
.endm # PARTIAL_BLOCK

/*
* if a = number of total plaintext bytes
* b = floor(a/16)
* num_initial_blocks = b mod 4
* encrypt the initial num_initial_blocks blocks and apply ghash on
* the ciphertext
* %r10, %r11, %r12, %rax, %xmm5, %xmm6, %xmm7, %xmm8, %xmm9 registers
* are clobbered
* arg1, %arg2, %arg3 are used as a pointer only, not modified
*/


.macro INITIAL_BLOCKS_ENC_DEC TMP1 TMP2 TMP3 TMP4 TMP5 XMM0 XMM1 \
	XMM2 XMM3 XMM4 XMMDst TMP6 TMP7 i i_seq operation
	MOVADQ		SHUF_MASK(%rip), %xmm14

	movdqu AadHash(%arg2), %xmm\i		    # XMM0 = Y0

	# start AES for num_initial_blocks blocks

	movdqu CurCount(%arg2), \XMM0                # XMM0 = Y0

.if (\i == 5) || (\i == 6) || (\i == 7)

	MOVADQ		ONE(%RIP),\TMP1
	MOVADQ		0(%arg1),\TMP2
.irpc index, \i_seq
	paddd		\TMP1, \XMM0                 # INCR Y0
.ifc \operation, dec
        movdqa     \XMM0, %xmm\index
.else
	MOVADQ		\XMM0, %xmm\index
.endif
	PSHUFB_XMM	%xmm14, %xmm\index      # perform a 16 byte swap
	pxor		\TMP2, %xmm\index
.endr
	lea	0x10(%arg1),%r10
	mov	keysize,%eax
	shr	$2,%eax				# 128->4, 192->6, 256->8
	add	$5,%eax			      # 128->9, 192->11, 256->13

aes_loop_initial_\@:
	MOVADQ	(%r10),\TMP1
.irpc	index, \i_seq
	AESENC	\TMP1, %xmm\index
.endr
	add	$16,%r10
	sub	$1,%eax
	jnz	aes_loop_initial_\@

	MOVADQ	(%r10), \TMP1
.irpc index, \i_seq
	AESENCLAST \TMP1, %xmm\index         # Last Round
.endr
.irpc index, \i_seq
	movdqu	   (%arg4 , %r11, 1), \TMP1
	pxor	   \TMP1, %xmm\index
	movdqu	   %xmm\index, (%arg3 , %r11, 1)
	# write back plaintext/ciphertext for num_initial_blocks
	add	   $16, %r11

.ifc \operation, dec
	movdqa     \TMP1, %xmm\index
.endif
	PSHUFB_XMM	   %xmm14, %xmm\index

		# prepare plaintext/ciphertext for GHASH computation
.endr
.endif

        # apply GHASH on num_initial_blocks blocks

.if \i == 5
        pxor       %xmm5, %xmm6
	GHASH_MUL  %xmm6, \TMP3, \TMP1, \TMP2, \TMP4, \TMP5, \XMM1
        pxor       %xmm6, %xmm7
	GHASH_MUL  %xmm7, \TMP3, \TMP1, \TMP2, \TMP4, \TMP5, \XMM1
        pxor       %xmm7, %xmm8
	GHASH_MUL  %xmm8, \TMP3, \TMP1, \TMP2, \TMP4, \TMP5, \XMM1
.elseif \i == 6
        pxor       %xmm6, %xmm7
	GHASH_MUL  %xmm7, \TMP3, \TMP1, \TMP2, \TMP4, \TMP5, \XMM1
        pxor       %xmm7, %xmm8
	GHASH_MUL  %xmm8, \TMP3, \TMP1, \TMP2, \TMP4, \TMP5, \XMM1
.elseif \i == 7
        pxor       %xmm7, %xmm8
	GHASH_MUL  %xmm8, \TMP3, \TMP1, \TMP2, \TMP4, \TMP5, \XMM1
.endif
	cmp	   $64, %r13
	jl	_initial_blocks_done\@
	# no need for precomputed values
/*
*
* Precomputations for HashKey parallel with encryption of first 4 blocks.
* Haskey_i_k holds XORed values of the low and high parts of the Haskey_i
*/
	MOVADQ	   ONE(%RIP),\TMP1
	paddd	   \TMP1, \XMM0              # INCR Y0
	MOVADQ	   \XMM0, \XMM1
	PSHUFB_XMM  %xmm14, \XMM1        # perform a 16 byte swap

	paddd	   \TMP1, \XMM0              # INCR Y0
	MOVADQ	   \XMM0, \XMM2
	PSHUFB_XMM  %xmm14, \XMM2        # perform a 16 byte swap

	paddd	   \TMP1, \XMM0              # INCR Y0
	MOVADQ	   \XMM0, \XMM3
	PSHUFB_XMM %xmm14, \XMM3        # perform a 16 byte swap

	paddd	   \TMP1, \XMM0              # INCR Y0
	MOVADQ	   \XMM0, \XMM4
	PSHUFB_XMM %xmm14, \XMM4        # perform a 16 byte swap

	MOVADQ	   0(%arg1),\TMP1
	pxor	   \TMP1, \XMM1
	pxor	   \TMP1, \XMM2
	pxor	   \TMP1, \XMM3
	pxor	   \TMP1, \XMM4
.irpc index, 1234 # do 4 rounds
	movaps 0x10*\index(%arg1), \TMP1
	AESENC	   \TMP1, \XMM1
	AESENC	   \TMP1, \XMM2
	AESENC	   \TMP1, \XMM3
	AESENC	   \TMP1, \XMM4
.endr
.irpc index, 56789 # do next 5 rounds
	movaps 0x10*\index(%arg1), \TMP1
	AESENC	   \TMP1, \XMM1
	AESENC	   \TMP1, \XMM2
	AESENC	   \TMP1, \XMM3
	AESENC	   \TMP1, \XMM4
.endr
	lea	   0xa0(%arg1),%r10
	mov	   keysize,%eax
	shr	   $2,%eax			# 128->4, 192->6, 256->8
	sub	   $4,%eax			# 128->0, 192->2, 256->4
	jz	   aes_loop_pre_done\@

aes_loop_pre_\@:
	MOVADQ	   (%r10),\TMP2
.irpc	index, 1234
	AESENC	   \TMP2, %xmm\index
.endr
	add	   $16,%r10
	sub	   $1,%eax
	jnz	   aes_loop_pre_\@

aes_loop_pre_done\@:
	MOVADQ	   (%r10), \TMP2
	AESENCLAST \TMP2, \XMM1
	AESENCLAST \TMP2, \XMM2
	AESENCLAST \TMP2, \XMM3
	AESENCLAST \TMP2, \XMM4
	movdqu	   16*0(%arg4 , %r11 , 1), \TMP1
	pxor	   \TMP1, \XMM1
.ifc \operation, dec
	movdqu     \XMM1, 16*0(%arg3 , %r11 , 1)
	movdqa     \TMP1, \XMM1
.endif
	movdqu	   16*1(%arg4 , %r11 , 1), \TMP1
	pxor	   \TMP1, \XMM2
.ifc \operation, dec
	movdqu     \XMM2, 16*1(%arg3 , %r11 , 1)
	movdqa     \TMP1, \XMM2
.endif
	movdqu	   16*2(%arg4 , %r11 , 1), \TMP1
	pxor	   \TMP1, \XMM3
.ifc \operation, dec
	movdqu     \XMM3, 16*2(%arg3 , %r11 , 1)
	movdqa     \TMP1, \XMM3
.endif
	movdqu	   16*3(%arg4 , %r11 , 1), \TMP1
	pxor	   \TMP1, \XMM4
.ifc \operation, dec
	movdqu     \XMM4, 16*3(%arg3 , %r11 , 1)
	movdqa     \TMP1, \XMM4
.else
	movdqu     \XMM1, 16*0(%arg3 , %r11 , 1)
	movdqu     \XMM2, 16*1(%arg3 , %r11 , 1)
	movdqu     \XMM3, 16*2(%arg3 , %r11 , 1)
	movdqu     \XMM4, 16*3(%arg3 , %r11 , 1)
.endif

	add	   $64, %r11
	PSHUFB_XMM %xmm14, \XMM1 # perform a 16 byte swap
	pxor	   \XMMDst, \XMM1
# combine GHASHed value with the corresponding ciphertext
	PSHUFB_XMM %xmm14, \XMM2 # perform a 16 byte swap
	PSHUFB_XMM %xmm14, \XMM3 # perform a 16 byte swap
	PSHUFB_XMM %xmm14, \XMM4 # perform a 16 byte swap

_initial_blocks_done\@:

.endm

/*
* encrypt 4 blocks at a time
* ghash the 4 previously encrypted ciphertext blocks
* arg1, %arg3, %arg4 are used as pointers only, not modified
* %r11 is the data offset value
*/
.macro GHASH_4_ENCRYPT_4_PARALLEL_enc TMP1 TMP2 TMP3 TMP4 TMP5 \
TMP6 XMM0 XMM1 XMM2 XMM3 XMM4 XMM5 XMM6 XMM7 XMM8 operation

	movdqa	  \XMM1, \XMM5
	movdqa	  \XMM2, \XMM6
	movdqa	  \XMM3, \XMM7
	movdqa	  \XMM4, \XMM8

        movdqa    SHUF_MASK(%rip), %xmm15
        # multiply TMP5 * HashKey using karatsuba

	movdqa	  \XMM5, \TMP4
	pshufd	  $78, \XMM5, \TMP6
	pxor	  \XMM5, \TMP6
	paddd     ONE(%rip), \XMM0		# INCR CNT
	movdqu	  HashKey_4(%arg2), \TMP5
	PCLMULQDQ 0x11, \TMP5, \TMP4           # TMP4 = a1*b1
	movdqa    \XMM0, \XMM1
	paddd     ONE(%rip), \XMM0		# INCR CNT
	movdqa    \XMM0, \XMM2
	paddd     ONE(%rip), \XMM0		# INCR CNT
	movdqa    \XMM0, \XMM3
	paddd     ONE(%rip), \XMM0		# INCR CNT
	movdqa    \XMM0, \XMM4
	PSHUFB_XMM %xmm15, \XMM1	# perform a 16 byte swap
	PCLMULQDQ 0x00, \TMP5, \XMM5           # XMM5 = a0*b0
	PSHUFB_XMM %xmm15, \XMM2	# perform a 16 byte swap
	PSHUFB_XMM %xmm15, \XMM3	# perform a 16 byte swap
	PSHUFB_XMM %xmm15, \XMM4	# perform a 16 byte swap

	pxor	  (%arg1), \XMM1
	pxor	  (%arg1), \XMM2
	pxor	  (%arg1), \XMM3
	pxor	  (%arg1), \XMM4
	movdqu	  HashKey_4_k(%arg2), \TMP5
	PCLMULQDQ 0x00, \TMP5, \TMP6           # TMP6 = (a1+a0)*(b1+b0)
	movaps 0x10(%arg1), \TMP1
	AESENC	  \TMP1, \XMM1              # Round 1
	AESENC	  \TMP1, \XMM2
	AESENC	  \TMP1, \XMM3
	AESENC	  \TMP1, \XMM4
	movaps 0x20(%arg1), \TMP1
	AESENC	  \TMP1, \XMM1              # Round 2
	AESENC	  \TMP1, \XMM2
	AESENC	  \TMP1, \XMM3
	AESENC	  \TMP1, \XMM4
	movdqa	  \XMM6, \TMP1
	pshufd	  $78, \XMM6, \TMP2
	pxor	  \XMM6, \TMP2
	movdqu	  HashKey_3(%arg2), \TMP5
	PCLMULQDQ 0x11, \TMP5, \TMP1           # TMP1 = a1 * b1
	movaps 0x30(%arg1), \TMP3
	AESENC    \TMP3, \XMM1              # Round 3
	AESENC    \TMP3, \XMM2
	AESENC    \TMP3, \XMM3
	AESENC    \TMP3, \XMM4
	PCLMULQDQ 0x00, \TMP5, \XMM6           # XMM6 = a0*b0
	movaps 0x40(%arg1), \TMP3
	AESENC	  \TMP3, \XMM1              # Round 4
	AESENC	  \TMP3, \XMM2
	AESENC	  \TMP3, \XMM3
	AESENC	  \TMP3, \XMM4
	movdqu	  HashKey_3_k(%arg2), \TMP5
	PCLMULQDQ 0x00, \TMP5, \TMP2           # TMP2 = (a1+a0)*(b1+b0)
	movaps 0x50(%arg1), \TMP3
	AESENC	  \TMP3, \XMM1              # Round 5
	AESENC	  \TMP3, \XMM2
	AESENC	  \TMP3, \XMM3
	AESENC	  \TMP3, \XMM4
	pxor	  \TMP1, \TMP4
# accumulate the results in TMP4:XMM5, TMP6 holds the middle part
	pxor	  \XMM6, \XMM5
	pxor	  \TMP2, \TMP6
	movdqa	  \XMM7, \TMP1
	pshufd	  $78, \XMM7, \TMP2
	pxor	  \XMM7, \TMP2
	movdqu	  HashKey_2(%arg2), \TMP5

        # Multiply TMP5 * HashKey using karatsuba

	PCLMULQDQ 0x11, \TMP5, \TMP1           # TMP1 = a1*b1
	movaps 0x60(%arg1), \TMP3
	AESENC	  \TMP3, \XMM1              # Round 6
	AESENC	  \TMP3, \XMM2
	AESENC	  \TMP3, \XMM3
	AESENC	  \TMP3, \XMM4
	PCLMULQDQ 0x00, \TMP5, \XMM7           # XMM7 = a0*b0
	movaps 0x70(%arg1), \TMP3
	AESENC	  \TMP3, \XMM1             # Round 7
	AESENC	  \TMP3, \XMM2
	AESENC	  \TMP3, \XMM3
	AESENC	  \TMP3, \XMM4
	movdqu	  HashKey_2_k(%arg2), \TMP5
	PCLMULQDQ 0x00, \TMP5, \TMP2           # TMP2 = (a1+a0)*(b1+b0)
	movaps 0x80(%arg1), \TMP3
	AESENC	  \TMP3, \XMM1             # Round 8
	AESENC	  \TMP3, \XMM2
	AESENC	  \TMP3, \XMM3
	AESENC	  \TMP3, \XMM4
	pxor	  \TMP1, \TMP4
# accumulate the results in TMP4:XMM5, TMP6 holds the middle part
	pxor	  \XMM7, \XMM5
	pxor	  \TMP2, \TMP6

        # Multiply XMM8 * HashKey
        # XMM8 and TMP5 hold the values for the two operands

	movdqa	  \XMM8, \TMP1
	pshufd	  $78, \XMM8, \TMP2
	pxor	  \XMM8, \TMP2
	movdqu	  HashKey(%arg2), \TMP5
	PCLMULQDQ 0x11, \TMP5, \TMP1          # TMP1 = a1*b1
	movaps 0x90(%arg1), \TMP3
	AESENC	  \TMP3, \XMM1            # Round 9
	AESENC	  \TMP3, \XMM2
	AESENC	  \TMP3, \XMM3
	AESENC	  \TMP3, \XMM4
	PCLMULQDQ 0x00, \TMP5, \XMM8          # XMM8 = a0*b0
	lea	  0xa0(%arg1),%r10
	mov	  keysize,%eax
	shr	  $2,%eax			# 128->4, 192->6, 256->8
	sub	  $4,%eax			# 128->0, 192->2, 256->4
	jz	  aes_loop_par_enc_done\@

aes_loop_par_enc\@:
	MOVADQ	  (%r10),\TMP3
.irpc	index, 1234
	AESENC	  \TMP3, %xmm\index
.endr
	add	  $16,%r10
	sub	  $1,%eax
	jnz	  aes_loop_par_enc\@

aes_loop_par_enc_done\@:
	MOVADQ	  (%r10), \TMP3
	AESENCLAST \TMP3, \XMM1           # Round 10
	AESENCLAST \TMP3, \XMM2
	AESENCLAST \TMP3, \XMM3
	AESENCLAST \TMP3, \XMM4
	movdqu    HashKey_k(%arg2), \TMP5
	PCLMULQDQ 0x00, \TMP5, \TMP2          # TMP2 = (a1+a0)*(b1+b0)
	movdqu	  (%arg4,%r11,1), \TMP3
	pxor	  \TMP3, \XMM1                 # Ciphertext/Plaintext XOR EK
	movdqu	  16(%arg4,%r11,1), \TMP3
	pxor	  \TMP3, \XMM2                 # Ciphertext/Plaintext XOR EK
	movdqu	  32(%arg4,%r11,1), \TMP3
	pxor	  \TMP3, \XMM3                 # Ciphertext/Plaintext XOR EK
	movdqu	  48(%arg4,%r11,1), \TMP3
	pxor	  \TMP3, \XMM4                 # Ciphertext/Plaintext XOR EK
        movdqu    \XMM1, (%arg3,%r11,1)        # Write to the ciphertext buffer
        movdqu    \XMM2, 16(%arg3,%r11,1)      # Write to the ciphertext buffer
        movdqu    \XMM3, 32(%arg3,%r11,1)      # Write to the ciphertext buffer
        movdqu    \XMM4, 48(%arg3,%r11,1)      # Write to the ciphertext buffer
	PSHUFB_XMM %xmm15, \XMM1        # perform a 16 byte swap
	PSHUFB_XMM %xmm15, \XMM2	# perform a 16 byte swap
	PSHUFB_XMM %xmm15, \XMM3	# perform a 16 byte swap
	PSHUFB_XMM %xmm15, \XMM4	# perform a 16 byte swap

	pxor	  \TMP4, \TMP1
	pxor	  \XMM8, \XMM5
	pxor	  \TMP6, \TMP2
	pxor	  \TMP1, \TMP2
	pxor	  \XMM5, \TMP2
	movdqa	  \TMP2, \TMP3
	pslldq	  $8, \TMP3                    # left shift TMP3 2 DWs
	psrldq	  $8, \TMP2                    # right shift TMP2 2 DWs
	pxor	  \TMP3, \XMM5
	pxor	  \TMP2, \TMP1	  # accumulate the results in TMP1:XMM5

        # first phase of reduction

	movdqa    \XMM5, \TMP2
	movdqa    \XMM5, \TMP3
	movdqa    \XMM5, \TMP4
# move XMM5 into TMP2, TMP3, TMP4 in order to perform shifts independently
	pslld     $31, \TMP2                   # packed right shift << 31
	pslld     $30, \TMP3                   # packed right shift << 30
	pslld     $25, \TMP4                   # packed right shift << 25
	pxor      \TMP3, \TMP2	               # xor the shifted versions
	pxor      \TMP4, \TMP2
	movdqa    \TMP2, \TMP5
	psrldq    $4, \TMP5                    # right shift T5 1 DW
	pslldq    $12, \TMP2                   # left shift T2 3 DWs
	pxor      \TMP2, \XMM5

        # second phase of reduction

	movdqa    \XMM5,\TMP2 # make 3 copies of XMM5 into TMP2, TMP3, TMP4
	movdqa    \XMM5,\TMP3
	movdqa    \XMM5,\TMP4
	psrld     $1, \TMP2                    # packed left shift >>1
	psrld     $2, \TMP3                    # packed left shift >>2
	psrld     $7, \TMP4                    # packed left shift >>7
	pxor      \TMP3,\TMP2		       # xor the shifted versions
	pxor      \TMP4,\TMP2
	pxor      \TMP5, \TMP2
	pxor      \TMP2, \XMM5
	pxor      \TMP1, \XMM5                 # result is in TMP1

	pxor	  \XMM5, \XMM1
.endm

/*
* decrypt 4 blocks at a time
* ghash the 4 previously decrypted ciphertext blocks
* arg1, %arg3, %arg4 are used as pointers only, not modified
* %r11 is the data offset value
*/
.macro GHASH_4_ENCRYPT_4_PARALLEL_dec TMP1 TMP2 TMP3 TMP4 TMP5 \
TMP6 XMM0 XMM1 XMM2 XMM3 XMM4 XMM5 XMM6 XMM7 XMM8 operation

	movdqa	  \XMM1, \XMM5
	movdqa	  \XMM2, \XMM6
	movdqa	  \XMM3, \XMM7
	movdqa	  \XMM4, \XMM8

        movdqa    SHUF_MASK(%rip), %xmm15
        # multiply TMP5 * HashKey using karatsuba

	movdqa	  \XMM5, \TMP4
	pshufd	  $78, \XMM5, \TMP6
	pxor	  \XMM5, \TMP6
	paddd     ONE(%rip), \XMM0		# INCR CNT
	movdqu	  HashKey_4(%arg2), \TMP5
	PCLMULQDQ 0x11, \TMP5, \TMP4           # TMP4 = a1*b1
	movdqa    \XMM0, \XMM1
	paddd     ONE(%rip), \XMM0		# INCR CNT
	movdqa    \XMM0, \XMM2
	paddd     ONE(%rip), \XMM0		# INCR CNT
	movdqa    \XMM0, \XMM3
	paddd     ONE(%rip), \XMM0		# INCR CNT
	movdqa    \XMM0, \XMM4
	PSHUFB_XMM %xmm15, \XMM1	# perform a 16 byte swap
	PCLMULQDQ 0x00, \TMP5, \XMM5           # XMM5 = a0*b0
	PSHUFB_XMM %xmm15, \XMM2	# perform a 16 byte swap
	PSHUFB_XMM %xmm15, \XMM3	# perform a 16 byte swap
	PSHUFB_XMM %xmm15, \XMM4	# perform a 16 byte swap

	pxor	  (%arg1), \XMM1
	pxor	  (%arg1), \XMM2
	pxor	  (%arg1), \XMM3
	pxor	  (%arg1), \XMM4
	movdqu	  HashKey_4_k(%arg2), \TMP5
	PCLMULQDQ 0x00, \TMP5, \TMP6           # TMP6 = (a1+a0)*(b1+b0)
	movaps 0x10(%arg1), \TMP1
	AESENC	  \TMP1, \XMM1              # Round 1
	AESENC	  \TMP1, \XMM2
	AESENC	  \TMP1, \XMM3
	AESENC	  \TMP1, \XMM4
	movaps 0x20(%arg1), \TMP1
	AESENC	  \TMP1, \XMM1              # Round 2
	AESENC	  \TMP1, \XMM2
	AESENC	  \TMP1, \XMM3
	AESENC	  \TMP1, \XMM4
	movdqa	  \XMM6, \TMP1
	pshufd	  $78, \XMM6, \TMP2
	pxor	  \XMM6, \TMP2
	movdqu	  HashKey_3(%arg2), \TMP5
	PCLMULQDQ 0x11, \TMP5, \TMP1           # TMP1 = a1 * b1
	movaps 0x30(%arg1), \TMP3
	AESENC    \TMP3, \XMM1              # Round 3
	AESENC    \TMP3, \XMM2
	AESENC    \TMP3, \XMM3
	AESENC    \TMP3, \XMM4
	PCLMULQDQ 0x00, \TMP5, \XMM6           # XMM6 = a0*b0
	movaps 0x40(%arg1), \TMP3
	AESENC	  \TMP3, \XMM1              # Round 4
	AESENC	  \TMP3, \XMM2
	AESENC	  \TMP3, \XMM3
	AESENC	  \TMP3, \XMM4
	movdqu	  HashKey_3_k(%arg2), \TMP5
	PCLMULQDQ 0x00, \TMP5, \TMP2           # TMP2 = (a1+a0)*(b1+b0)
	movaps 0x50(%arg1), \TMP3
	AESENC	  \TMP3, \XMM1              # Round 5
	AESENC	  \TMP3, \XMM2
	AESENC	  \TMP3, \XMM3
	AESENC	  \TMP3, \XMM4
	pxor	  \TMP1, \TMP4
# accumulate the results in TMP4:XMM5, TMP6 holds the middle part
	pxor	  \XMM6, \XMM5
	pxor	  \TMP2, \TMP6
	movdqa	  \XMM7, \TMP1
	pshufd	  $78, \XMM7, \TMP2
	pxor	  \XMM7, \TMP2
	movdqu	  HashKey_2(%arg2), \TMP5

        # Multiply TMP5 * HashKey using karatsuba

	PCLMULQDQ 0x11, \TMP5, \TMP1           # TMP1 = a1*b1
	movaps 0x60(%arg1), \TMP3
	AESENC	  \TMP3, \XMM1              # Round 6
	AESENC	  \TMP3, \XMM2
	AESENC	  \TMP3, \XMM3
	AESENC	  \TMP3, \XMM4
	PCLMULQDQ 0x00, \TMP5, \XMM7           # XMM7 = a0*b0
	movaps 0x70(%arg1), \TMP3
	AESENC	  \TMP3, \XMM1             # Round 7
	AESENC	  \TMP3, \XMM2
	AESENC	  \TMP3, \XMM3
	AESENC	  \TMP3, \XMM4
	movdqu	  HashKey_2_k(%arg2), \TMP5
	PCLMULQDQ 0x00, \TMP5, \TMP2           # TMP2 = (a1+a0)*(b1+b0)
	movaps 0x80(%arg1), \TMP3
	AESENC	  \TMP3, \XMM1             # Round 8
	AESENC	  \TMP3, \XMM2
	AESENC	  \TMP3, \XMM3
	AESENC	  \TMP3, \XMM4
	pxor	  \TMP1, \TMP4
# accumulate the results in TMP4:XMM5, TMP6 holds the middle part
	pxor	  \XMM7, \XMM5
	pxor	  \TMP2, \TMP6

        # Multiply XMM8 * HashKey
        # XMM8 and TMP5 hold the values for the two operands

	movdqa	  \XMM8, \TMP1
	pshufd	  $78, \XMM8, \TMP2
	pxor	  \XMM8, \TMP2
	movdqu	  HashKey(%arg2), \TMP5
	PCLMULQDQ 0x11, \TMP5, \TMP1          # TMP1 = a1*b1
	movaps 0x90(%arg1), \TMP3
	AESENC	  \TMP3, \XMM1            # Round 9
	AESENC	  \TMP3, \XMM2
	AESENC	  \TMP3, \XMM3
	AESENC	  \TMP3, \XMM4
	PCLMULQDQ 0x00, \TMP5, \XMM8          # XMM8 = a0*b0
	lea	  0xa0(%arg1),%r10
	mov	  keysize,%eax
	shr	  $2,%eax		        # 128->4, 192->6, 256->8
	sub	  $4,%eax			# 128->0, 192->2, 256->4
	jz	  aes_loop_par_dec_done\@

aes_loop_par_dec\@:
	MOVADQ	  (%r10),\TMP3
.irpc	index, 1234
	AESENC	  \TMP3, %xmm\index
.endr
	add	  $16,%r10
	sub	  $1,%eax
	jnz	  aes_loop_par_dec\@

aes_loop_par_dec_done\@:
	MOVADQ	  (%r10), \TMP3
	AESENCLAST \TMP3, \XMM1           # last round
	AESENCLAST \TMP3, \XMM2
	AESENCLAST \TMP3, \XMM3
	AESENCLAST \TMP3, \XMM4
	movdqu    HashKey_k(%arg2), \TMP5
	PCLMULQDQ 0x00, \TMP5, \TMP2          # TMP2 = (a1+a0)*(b1+b0)
	movdqu	  (%arg4,%r11,1), \TMP3
	pxor	  \TMP3, \XMM1                 # Ciphertext/Plaintext XOR EK
	movdqu	  \XMM1, (%arg3,%r11,1)        # Write to plaintext buffer
	movdqa    \TMP3, \XMM1
	movdqu	  16(%arg4,%r11,1), \TMP3
	pxor	  \TMP3, \XMM2                 # Ciphertext/Plaintext XOR EK
	movdqu	  \XMM2, 16(%arg3,%r11,1)      # Write to plaintext buffer
	movdqa    \TMP3, \XMM2
	movdqu	  32(%arg4,%r11,1), \TMP3
	pxor	  \TMP3, \XMM3                 # Ciphertext/Plaintext XOR EK
	movdqu	  \XMM3, 32(%arg3,%r11,1)      # Write to plaintext buffer
	movdqa    \TMP3, \XMM3
	movdqu	  48(%arg4,%r11,1), \TMP3
	pxor	  \TMP3, \XMM4                 # Ciphertext/Plaintext XOR EK
	movdqu	  \XMM4, 48(%arg3,%r11,1)      # Write to plaintext buffer
	movdqa    \TMP3, \XMM4
	PSHUFB_XMM %xmm15, \XMM1        # perform a 16 byte swap
	PSHUFB_XMM %xmm15, \XMM2	# perform a 16 byte swap
	PSHUFB_XMM %xmm15, \XMM3	# perform a 16 byte swap
	PSHUFB_XMM %xmm15, \XMM4	# perform a 16 byte swap

	pxor	  \TMP4, \TMP1
	pxor	  \XMM8, \XMM5
	pxor	  \TMP6, \TMP2
	pxor	  \TMP1, \TMP2
	pxor	  \XMM5, \TMP2
	movdqa	  \TMP2, \TMP3
	pslldq	  $8, \TMP3                    # left shift TMP3 2 DWs
	psrldq	  $8, \TMP2                    # right shift TMP2 2 DWs
	pxor	  \TMP3, \XMM5
	pxor	  \TMP2, \TMP1	  # accumulate the results in TMP1:XMM5

        # first phase of reduction

	movdqa    \XMM5, \TMP2
	movdqa    \XMM5, \TMP3
	movdqa    \XMM5, \TMP4
# move XMM5 into TMP2, TMP3, TMP4 in order to perform shifts independently
	pslld     $31, \TMP2                   # packed right shift << 31
	pslld     $30, \TMP3                   # packed right shift << 30
	pslld     $25, \TMP4                   # packed right shift << 25
	pxor      \TMP3, \TMP2	               # xor the shifted versions
	pxor      \TMP4, \TMP2
	movdqa    \TMP2, \TMP5
	psrldq    $4, \TMP5                    # right shift T5 1 DW
	pslldq    $12, \TMP2                   # left shift T2 3 DWs
	pxor      \TMP2, \XMM5

        # second phase of reduction

	movdqa    \XMM5,\TMP2 # make 3 copies of XMM5 into TMP2, TMP3, TMP4
	movdqa    \XMM5,\TMP3
	movdqa    \XMM5,\TMP4
	psrld     $1, \TMP2                    # packed left shift >>1
	psrld     $2, \TMP3                    # packed left shift >>2
	psrld     $7, \TMP4                    # packed left shift >>7
	pxor      \TMP3,\TMP2		       # xor the shifted versions
	pxor      \TMP4,\TMP2
	pxor      \TMP5, \TMP2
	pxor      \TMP2, \XMM5
	pxor      \TMP1, \XMM5                 # result is in TMP1

	pxor	  \XMM5, \XMM1
.endm

/* GHASH the last 4 ciphertext blocks. */
.macro	GHASH_LAST_4 TMP1 TMP2 TMP3 TMP4 TMP5 TMP6 \
TMP7 XMM1 XMM2 XMM3 XMM4 XMMDst

        # Multiply TMP6 * HashKey (using Karatsuba)

	movdqa	  \XMM1, \TMP6
	pshufd	  $78, \XMM1, \TMP2
	pxor	  \XMM1, \TMP2
	movdqu	  HashKey_4(%arg2), \TMP5
	PCLMULQDQ 0x11, \TMP5, \TMP6       # TMP6 = a1*b1
	PCLMULQDQ 0x00, \TMP5, \XMM1       # XMM1 = a0*b0
	movdqu	  HashKey_4_k(%arg2), \TMP4
	PCLMULQDQ 0x00, \TMP4, \TMP2       # TMP2 = (a1+a0)*(b1+b0)
	movdqa	  \XMM1, \XMMDst
	movdqa	  \TMP2, \XMM1              # result in TMP6, XMMDst, XMM1

        # Multiply TMP1 * HashKey (using Karatsuba)

	movdqa	  \XMM2, \TMP1
	pshufd	  $78, \XMM2, \TMP2
	pxor	  \XMM2, \TMP2
	movdqu	  HashKey_3(%arg2), \TMP5
	PCLMULQDQ 0x11, \TMP5, \TMP1       # TMP1 = a1*b1
	PCLMULQDQ 0x00, \TMP5, \XMM2       # XMM2 = a0*b0
	movdqu	  HashKey_3_k(%arg2), \TMP4
	PCLMULQDQ 0x00, \TMP4, \TMP2       # TMP2 = (a1+a0)*(b1+b0)
	pxor	  \TMP1, \TMP6
	pxor	  \XMM2, \XMMDst
	pxor	  \TMP2, \XMM1
# results accumulated in TMP6, XMMDst, XMM1

        # Multiply TMP1 * HashKey (using Karatsuba)

	movdqa	  \XMM3, \TMP1
	pshufd	  $78, \XMM3, \TMP2
	pxor	  \XMM3, \TMP2
	movdqu	  HashKey_2(%arg2), \TMP5
	PCLMULQDQ 0x11, \TMP5, \TMP1       # TMP1 = a1*b1
	PCLMULQDQ 0x00, \TMP5, \XMM3       # XMM3 = a0*b0
	movdqu	  HashKey_2_k(%arg2), \TMP4
	PCLMULQDQ 0x00, \TMP4, \TMP2       # TMP2 = (a1+a0)*(b1+b0)
	pxor	  \TMP1, \TMP6
	pxor	  \XMM3, \XMMDst
	pxor	  \TMP2, \XMM1   # results accumulated in TMP6, XMMDst, XMM1

        # Multiply TMP1 * HashKey (using Karatsuba)
	movdqa	  \XMM4, \TMP1
	pshufd	  $78, \XMM4, \TMP2
	pxor	  \XMM4, \TMP2
	movdqu	  HashKey(%arg2), \TMP5
	PCLMULQDQ 0x11, \TMP5, \TMP1	    # TMP1 = a1*b1
	PCLMULQDQ 0x00, \TMP5, \XMM4       # XMM4 = a0*b0
	movdqu	  HashKey_k(%arg2), \TMP4
	PCLMULQDQ 0x00, \TMP4, \TMP2       # TMP2 = (a1+a0)*(b1+b0)
	pxor	  \TMP1, \TMP6
	pxor	  \XMM4, \XMMDst
	pxor	  \XMM1, \TMP2
	pxor	  \TMP6, \TMP2
	pxor	  \XMMDst, \TMP2
	# middle section of the temp results combined as in karatsuba algorithm
	movdqa	  \TMP2, \TMP4
	pslldq	  $8, \TMP4                 # left shift TMP4 2 DWs
	psrldq	  $8, \TMP2                 # right shift TMP2 2 DWs
	pxor	  \TMP4, \XMMDst
	pxor	  \TMP2, \TMP6
# TMP6:XMMDst holds the result of the accumulated carry-less multiplications
	# first phase of the reduction
	movdqa    \XMMDst, \TMP2
	movdqa    \XMMDst, \TMP3
	movdqa    \XMMDst, \TMP4
# move XMMDst into TMP2, TMP3, TMP4 in order to perform 3 shifts independently
	pslld     $31, \TMP2                # packed right shifting << 31
	pslld     $30, \TMP3                # packed right shifting << 30
	pslld     $25, \TMP4                # packed right shifting << 25
	pxor      \TMP3, \TMP2              # xor the shifted versions
	pxor      \TMP4, \TMP2
	movdqa    \TMP2, \TMP7
	psrldq    $4, \TMP7                 # right shift TMP7 1 DW
	pslldq    $12, \TMP2                # left shift TMP2 3 DWs
	pxor      \TMP2, \XMMDst

        # second phase of the reduction
	movdqa    \XMMDst, \TMP2
	# make 3 copies of XMMDst for doing 3 shift operations
	movdqa    \XMMDst, \TMP3
	movdqa    \XMMDst, \TMP4
	psrld     $1, \TMP2                 # packed left shift >> 1
	psrld     $2, \TMP3                 # packed left shift >> 2
	psrld     $7, \TMP4                 # packed left shift >> 7
	pxor      \TMP3, \TMP2              # xor the shifted versions
	pxor      \TMP4, \TMP2
	pxor      \TMP7, \TMP2
	pxor      \TMP2, \XMMDst
	pxor      \TMP6, \XMMDst            # reduced result is in XMMDst
.endm


/* Encryption of a single block
* uses eax & r10
*/

.macro ENCRYPT_SINGLE_BLOCK XMM0 TMP1

	pxor		(%arg1), \XMM0
	mov		keysize,%eax
	shr		$2,%eax			# 128->4, 192->6, 256->8
	add		$5,%eax			# 128->9, 192->11, 256->13
	lea		16(%arg1), %r10	  # get first expanded key address

_esb_loop_\@:
	MOVADQ		(%r10),\TMP1
	AESENC		\TMP1,\XMM0
	add		$16,%r10
	sub		$1,%eax
	jnz		_esb_loop_\@

	MOVADQ		(%r10),\TMP1
	AESENCLAST	\TMP1,\XMM0
.endm
/*****************************************************************************
* void aesni_gcm_dec(void *aes_ctx,    // AES Key schedule. Starts on a 16 byte boundary.
*                   struct gcm_context_data *data
*                                      // Context data
*                   u8 *out,           // Plaintext output. Encrypt in-place is allowed.
*                   const u8 *in,      // Ciphertext input
*                   u64 plaintext_len, // Length of data in bytes for decryption.
*                   u8 *iv,            // Pre-counter block j0: 4 byte salt (from Security Association)
*                                      // concatenated with 8 byte Initialisation Vector (from IPSec ESP Payload)
*                                      // concatenated with 0x00000001. 16-byte aligned pointer.
*                   u8 *hash_subkey,   // H, the Hash sub key input. Data starts on a 16-byte boundary.
*                   const u8 *aad,     // Additional Authentication Data (AAD)
*                   u64 aad_len,       // Length of AAD in bytes. With RFC4106 this is going to be 8 or 12 bytes
*                   u8  *auth_tag,     // Authenticated Tag output. The driver will compare this to the
*                                      // given authentication tag and only return the plaintext if they match.
*                   u64 auth_tag_len); // Authenticated Tag Length in bytes. Valid values are 16
*                                      // (most likely), 12 or 8.
*
* Assumptions:
*
* keys:
*       keys are pre-expanded and aligned to 16 bytes. we are using the first
*       set of 11 keys in the data structure void *aes_ctx
*
* iv:
*       0                   1                   2                   3
*       0 1 2 3 4 5 6 7 8 9 0 1 2 3 4 5 6 7 8 9 0 1 2 3 4 5 6 7 8 9 0 1
*       +-+-+-+-+-+-+-+-+-+-+-+-+-+-+-+-+-+-+-+-+-+-+-+-+-+-+-+-+-+-+-+-+
*       |                             Salt  (From the SA)               |
*       +-+-+-+-+-+-+-+-+-+-+-+-+-+-+-+-+-+-+-+-+-+-+-+-+-+-+-+-+-+-+-+-+
*       |                     Initialization Vector                     |
*       |         (This is the sequence number from IPSec header)       |
*       +-+-+-+-+-+-+-+-+-+-+-+-+-+-+-+-+-+-+-+-+-+-+-+-+-+-+-+-+-+-+-+-+
*       |                              0x1                              |
*       +-+-+-+-+-+-+-+-+-+-+-+-+-+-+-+-+-+-+-+-+-+-+-+-+-+-+-+-+-+-+-+-+
*
*
*
* AAD:
*       AAD padded to 128 bits with 0
*       for example, assume AAD is a u32 vector
*
*       if AAD is 8 bytes:
*       AAD[3] = {A0, A1};
*       padded AAD in xmm register = {A1 A0 0 0}
*
*       0                   1                   2                   3
*       0 1 2 3 4 5 6 7 8 9 0 1 2 3 4 5 6 7 8 9 0 1 2 3 4 5 6 7 8 9 0 1
*       +-+-+-+-+-+-+-+-+-+-+-+-+-+-+-+-+-+-+-+-+-+-+-+-+-+-+-+-+-+-+-+-+
*       |                               SPI (A1)                        |
*       +-+-+-+-+-+-+-+-+-+-+-+-+-+-+-+-+-+-+-+-+-+-+-+-+-+-+-+-+-+-+-+-+
*       |                     32-bit Sequence Number (A0)               |
*       +-+-+-+-+-+-+-+-+-+-+-+-+-+-+-+-+-+-+-+-+-+-+-+-+-+-+-+-+-+-+-+-+
*       |                              0x0                              |
*       +-+-+-+-+-+-+-+-+-+-+-+-+-+-+-+-+-+-+-+-+-+-+-+-+-+-+-+-+-+-+-+-+
*
*                                       AAD Format with 32-bit Sequence Number
*
*       if AAD is 12 bytes:
*       AAD[3] = {A0, A1, A2};
*       padded AAD in xmm register = {A2 A1 A0 0}
*
*       0                   1                   2                   3
*       0 1 2 3 4 5 6 7 8 9 0 1 2 3 4 5 6 7 8 9 0 1 2 3 4 5 6 7 8 9 0 1
*       +-+-+-+-+-+-+-+-+-+-+-+-+-+-+-+-+-+-+-+-+-+-+-+-+-+-+-+-+-+-+-+-+
*       0 1 2 3 4 5 6 7 8 9 0 1 2 3 4 5 6 7 8 9 0 1 2 3 4 5 6 7 8 9 0 1
*       +-+-+-+-+-+-+-+-+-+-+-+-+-+-+-+-+-+-+-+-+-+-+-+-+-+-+-+-+-+-+-+-+
*       |                               SPI (A2)                        |
*       +-+-+-+-+-+-+-+-+-+-+-+-+-+-+-+-+-+-+-+-+-+-+-+-+-+-+-+-+-+-+-+-+
*       |                 64-bit Extended Sequence Number {A1,A0}       |
*       |                                                               |
*       +-+-+-+-+-+-+-+-+-+-+-+-+-+-+-+-+-+-+-+-+-+-+-+-+-+-+-+-+-+-+-+-+
*       |                              0x0                              |
*       +-+-+-+-+-+-+-+-+-+-+-+-+-+-+-+-+-+-+-+-+-+-+-+-+-+-+-+-+-+-+-+-+
*
*                        AAD Format with 64-bit Extended Sequence Number
*
* poly = x^128 + x^127 + x^126 + x^121 + 1
*
*****************************************************************************/
ENTRY(aesni_gcm_dec)
	FUNC_SAVE

	GCM_INIT %arg6, arg7, arg8, arg9
	GCM_ENC_DEC dec
	GCM_COMPLETE arg10, arg11
	FUNC_RESTORE
	ret
ENDPROC(aesni_gcm_dec)


/*****************************************************************************
* void aesni_gcm_enc(void *aes_ctx,      // AES Key schedule. Starts on a 16 byte boundary.
*                    struct gcm_context_data *data
*                                        // Context data
*                    u8 *out,            // Ciphertext output. Encrypt in-place is allowed.
*                    const u8 *in,       // Plaintext input
*                    u64 plaintext_len,  // Length of data in bytes for encryption.
*                    u8 *iv,             // Pre-counter block j0: 4 byte salt (from Security Association)
*                                        // concatenated with 8 byte Initialisation Vector (from IPSec ESP Payload)
*                                        // concatenated with 0x00000001. 16-byte aligned pointer.
*                    u8 *hash_subkey,    // H, the Hash sub key input. Data starts on a 16-byte boundary.
*                    const u8 *aad,      // Additional Authentication Data (AAD)
*                    u64 aad_len,        // Length of AAD in bytes. With RFC4106 this is going to be 8 or 12 bytes
*                    u8 *auth_tag,       // Authenticated Tag output.
*                    u64 auth_tag_len);  // Authenticated Tag Length in bytes. Valid values are 16 (most likely),
*                                        // 12 or 8.
*
* Assumptions:
*
* keys:
*       keys are pre-expanded and aligned to 16 bytes. we are using the
*       first set of 11 keys in the data structure void *aes_ctx
*
*
* iv:
*       0                   1                   2                   3
*       0 1 2 3 4 5 6 7 8 9 0 1 2 3 4 5 6 7 8 9 0 1 2 3 4 5 6 7 8 9 0 1
*       +-+-+-+-+-+-+-+-+-+-+-+-+-+-+-+-+-+-+-+-+-+-+-+-+-+-+-+-+-+-+-+-+
*       |                             Salt  (From the SA)               |
*       +-+-+-+-+-+-+-+-+-+-+-+-+-+-+-+-+-+-+-+-+-+-+-+-+-+-+-+-+-+-+-+-+
*       |                     Initialization Vector                     |
*       |         (This is the sequence number from IPSec header)       |
*       +-+-+-+-+-+-+-+-+-+-+-+-+-+-+-+-+-+-+-+-+-+-+-+-+-+-+-+-+-+-+-+-+
*       |                              0x1                              |
*       +-+-+-+-+-+-+-+-+-+-+-+-+-+-+-+-+-+-+-+-+-+-+-+-+-+-+-+-+-+-+-+-+
*
*
*
* AAD:
*       AAD padded to 128 bits with 0
*       for example, assume AAD is a u32 vector
*
*       if AAD is 8 bytes:
*       AAD[3] = {A0, A1};
*       padded AAD in xmm register = {A1 A0 0 0}
*
*       0                   1                   2                   3
*       0 1 2 3 4 5 6 7 8 9 0 1 2 3 4 5 6 7 8 9 0 1 2 3 4 5 6 7 8 9 0 1
*       +-+-+-+-+-+-+-+-+-+-+-+-+-+-+-+-+-+-+-+-+-+-+-+-+-+-+-+-+-+-+-+-+
*       |                               SPI (A1)                        |
*       +-+-+-+-+-+-+-+-+-+-+-+-+-+-+-+-+-+-+-+-+-+-+-+-+-+-+-+-+-+-+-+-+
*       |                     32-bit Sequence Number (A0)               |
*       +-+-+-+-+-+-+-+-+-+-+-+-+-+-+-+-+-+-+-+-+-+-+-+-+-+-+-+-+-+-+-+-+
*       |                              0x0                              |
*       +-+-+-+-+-+-+-+-+-+-+-+-+-+-+-+-+-+-+-+-+-+-+-+-+-+-+-+-+-+-+-+-+
*
*                                 AAD Format with 32-bit Sequence Number
*
*       if AAD is 12 bytes:
*       AAD[3] = {A0, A1, A2};
*       padded AAD in xmm register = {A2 A1 A0 0}
*
*       0                   1                   2                   3
*       0 1 2 3 4 5 6 7 8 9 0 1 2 3 4 5 6 7 8 9 0 1 2 3 4 5 6 7 8 9 0 1
*       +-+-+-+-+-+-+-+-+-+-+-+-+-+-+-+-+-+-+-+-+-+-+-+-+-+-+-+-+-+-+-+-+
*       |                               SPI (A2)                        |
*       +-+-+-+-+-+-+-+-+-+-+-+-+-+-+-+-+-+-+-+-+-+-+-+-+-+-+-+-+-+-+-+-+
*       |                 64-bit Extended Sequence Number {A1,A0}       |
*       |                                                               |
*       +-+-+-+-+-+-+-+-+-+-+-+-+-+-+-+-+-+-+-+-+-+-+-+-+-+-+-+-+-+-+-+-+
*       |                              0x0                              |
*       +-+-+-+-+-+-+-+-+-+-+-+-+-+-+-+-+-+-+-+-+-+-+-+-+-+-+-+-+-+-+-+-+
*
*                         AAD Format with 64-bit Extended Sequence Number
*
* poly = x^128 + x^127 + x^126 + x^121 + 1
***************************************************************************/
ENTRY(aesni_gcm_enc)
	FUNC_SAVE

	GCM_INIT %arg6, arg7, arg8, arg9
	GCM_ENC_DEC enc

	GCM_COMPLETE arg10, arg11
	FUNC_RESTORE
	ret
ENDPROC(aesni_gcm_enc)

/*****************************************************************************
* void aesni_gcm_init(void *aes_ctx,      // AES Key schedule. Starts on a 16 byte boundary.
*                     struct gcm_context_data *data,
*                                         // context data
*                     u8 *iv,             // Pre-counter block j0: 4 byte salt (from Security Association)
*                                         // concatenated with 8 byte Initialisation Vector (from IPSec ESP Payload)
*                                         // concatenated with 0x00000001. 16-byte aligned pointer.
*                     u8 *hash_subkey,    // H, the Hash sub key input. Data starts on a 16-byte boundary.
*                     const u8 *aad,      // Additional Authentication Data (AAD)
*                     u64 aad_len)        // Length of AAD in bytes.
*/
ENTRY(aesni_gcm_init)
	FUNC_SAVE
	GCM_INIT %arg3, %arg4,%arg5, %arg6
	FUNC_RESTORE
	ret
ENDPROC(aesni_gcm_init)

/*****************************************************************************
* void aesni_gcm_enc_update(void *aes_ctx,      // AES Key schedule. Starts on a 16 byte boundary.
*                    struct gcm_context_data *data,
*                                        // context data
*                    u8 *out,            // Ciphertext output. Encrypt in-place is allowed.
*                    const u8 *in,       // Plaintext input
*                    u64 plaintext_len,  // Length of data in bytes for encryption.
*/
ENTRY(aesni_gcm_enc_update)
	FUNC_SAVE
	GCM_ENC_DEC enc
	FUNC_RESTORE
	ret
ENDPROC(aesni_gcm_enc_update)

/*****************************************************************************
* void aesni_gcm_dec_update(void *aes_ctx,      // AES Key schedule. Starts on a 16 byte boundary.
*                    struct gcm_context_data *data,
*                                        // context data
*                    u8 *out,            // Ciphertext output. Encrypt in-place is allowed.
*                    const u8 *in,       // Plaintext input
*                    u64 plaintext_len,  // Length of data in bytes for encryption.
*/
ENTRY(aesni_gcm_dec_update)
	FUNC_SAVE
	GCM_ENC_DEC dec
	FUNC_RESTORE
	ret
ENDPROC(aesni_gcm_dec_update)

/*****************************************************************************
* void aesni_gcm_finalize(void *aes_ctx,      // AES Key schedule. Starts on a 16 byte boundary.
*                    struct gcm_context_data *data,
*                                        // context data
*                    u8 *auth_tag,       // Authenticated Tag output.
*                    u64 auth_tag_len);  // Authenticated Tag Length in bytes. Valid values are 16 (most likely),
*                                        // 12 or 8.
*/
ENTRY(aesni_gcm_finalize)
	FUNC_SAVE
	GCM_COMPLETE %arg3 %arg4
	FUNC_RESTORE
	ret
ENDPROC(aesni_gcm_finalize)

#endif


.align 4
_key_expansion_128:
_key_expansion_256a:
	pshufd $0b11111111, %xmm1, %xmm1
	shufps $0b00010000, %xmm0, %xmm4
	pxor %xmm4, %xmm0
	shufps $0b10001100, %xmm0, %xmm4
	pxor %xmm4, %xmm0
	pxor %xmm1, %xmm0
	movaps %xmm0, (TKEYP)
	add $0x10, TKEYP
	ret
ENDPROC(_key_expansion_128)
ENDPROC(_key_expansion_256a)

.align 4
_key_expansion_192a:
	pshufd $0b01010101, %xmm1, %xmm1
	shufps $0b00010000, %xmm0, %xmm4
	pxor %xmm4, %xmm0
	shufps $0b10001100, %xmm0, %xmm4
	pxor %xmm4, %xmm0
	pxor %xmm1, %xmm0

	movaps %xmm2, %xmm5
	movaps %xmm2, %xmm6
	pslldq $4, %xmm5
	pshufd $0b11111111, %xmm0, %xmm3
	pxor %xmm3, %xmm2
	pxor %xmm5, %xmm2

	movaps %xmm0, %xmm1
	shufps $0b01000100, %xmm0, %xmm6
	movaps %xmm6, (TKEYP)
	shufps $0b01001110, %xmm2, %xmm1
	movaps %xmm1, 0x10(TKEYP)
	add $0x20, TKEYP
	ret
ENDPROC(_key_expansion_192a)

.align 4
_key_expansion_192b:
	pshufd $0b01010101, %xmm1, %xmm1
	shufps $0b00010000, %xmm0, %xmm4
	pxor %xmm4, %xmm0
	shufps $0b10001100, %xmm0, %xmm4
	pxor %xmm4, %xmm0
	pxor %xmm1, %xmm0

	movaps %xmm2, %xmm5
	pslldq $4, %xmm5
	pshufd $0b11111111, %xmm0, %xmm3
	pxor %xmm3, %xmm2
	pxor %xmm5, %xmm2

	movaps %xmm0, (TKEYP)
	add $0x10, TKEYP
	ret
ENDPROC(_key_expansion_192b)

.align 4
_key_expansion_256b:
	pshufd $0b10101010, %xmm1, %xmm1
	shufps $0b00010000, %xmm2, %xmm4
	pxor %xmm4, %xmm2
	shufps $0b10001100, %xmm2, %xmm4
	pxor %xmm4, %xmm2
	pxor %xmm1, %xmm2
	movaps %xmm2, (TKEYP)
	add $0x10, TKEYP
	ret
ENDPROC(_key_expansion_256b)

/*
 * int aesni_set_key(struct crypto_aes_ctx *ctx, const u8 *in_key,
 *                   unsigned int key_len)
 */
ENTRY(aesni_set_key)
	FRAME_BEGIN
#ifndef __x86_64__
	pushl KEYP
	movl (FRAME_OFFSET+8)(%esp), KEYP	# ctx
	movl (FRAME_OFFSET+12)(%esp), UKEYP	# in_key
	movl (FRAME_OFFSET+16)(%esp), %edx	# key_len
#endif
	movups (UKEYP), %xmm0		# user key (first 16 bytes)
	movaps %xmm0, (KEYP)
	lea 0x10(KEYP), TKEYP		# key addr
	movl %edx, 480(KEYP)
	pxor %xmm4, %xmm4		# xmm4 is assumed 0 in _key_expansion_x
	cmp $24, %dl
	jb .Lenc_key128
	je .Lenc_key192
	movups 0x10(UKEYP), %xmm2	# other user key
	movaps %xmm2, (TKEYP)
	add $0x10, TKEYP
	AESKEYGENASSIST 0x1 %xmm2 %xmm1		# round 1
	call _key_expansion_256a
	AESKEYGENASSIST 0x1 %xmm0 %xmm1
	call _key_expansion_256b
	AESKEYGENASSIST 0x2 %xmm2 %xmm1		# round 2
	call _key_expansion_256a
	AESKEYGENASSIST 0x2 %xmm0 %xmm1
	call _key_expansion_256b
	AESKEYGENASSIST 0x4 %xmm2 %xmm1		# round 3
	call _key_expansion_256a
	AESKEYGENASSIST 0x4 %xmm0 %xmm1
	call _key_expansion_256b
	AESKEYGENASSIST 0x8 %xmm2 %xmm1		# round 4
	call _key_expansion_256a
	AESKEYGENASSIST 0x8 %xmm0 %xmm1
	call _key_expansion_256b
	AESKEYGENASSIST 0x10 %xmm2 %xmm1	# round 5
	call _key_expansion_256a
	AESKEYGENASSIST 0x10 %xmm0 %xmm1
	call _key_expansion_256b
	AESKEYGENASSIST 0x20 %xmm2 %xmm1	# round 6
	call _key_expansion_256a
	AESKEYGENASSIST 0x20 %xmm0 %xmm1
	call _key_expansion_256b
	AESKEYGENASSIST 0x40 %xmm2 %xmm1	# round 7
	call _key_expansion_256a
	jmp .Ldec_key
.Lenc_key192:
	movq 0x10(UKEYP), %xmm2		# other user key
	AESKEYGENASSIST 0x1 %xmm2 %xmm1		# round 1
	call _key_expansion_192a
	AESKEYGENASSIST 0x2 %xmm2 %xmm1		# round 2
	call _key_expansion_192b
	AESKEYGENASSIST 0x4 %xmm2 %xmm1		# round 3
	call _key_expansion_192a
	AESKEYGENASSIST 0x8 %xmm2 %xmm1		# round 4
	call _key_expansion_192b
	AESKEYGENASSIST 0x10 %xmm2 %xmm1	# round 5
	call _key_expansion_192a
	AESKEYGENASSIST 0x20 %xmm2 %xmm1	# round 6
	call _key_expansion_192b
	AESKEYGENASSIST 0x40 %xmm2 %xmm1	# round 7
	call _key_expansion_192a
	AESKEYGENASSIST 0x80 %xmm2 %xmm1	# round 8
	call _key_expansion_192b
	jmp .Ldec_key
.Lenc_key128:
	AESKEYGENASSIST 0x1 %xmm0 %xmm1		# round 1
	call _key_expansion_128
	AESKEYGENASSIST 0x2 %xmm0 %xmm1		# round 2
	call _key_expansion_128
	AESKEYGENASSIST 0x4 %xmm0 %xmm1		# round 3
	call _key_expansion_128
	AESKEYGENASSIST 0x8 %xmm0 %xmm1		# round 4
	call _key_expansion_128
	AESKEYGENASSIST 0x10 %xmm0 %xmm1	# round 5
	call _key_expansion_128
	AESKEYGENASSIST 0x20 %xmm0 %xmm1	# round 6
	call _key_expansion_128
	AESKEYGENASSIST 0x40 %xmm0 %xmm1	# round 7
	call _key_expansion_128
	AESKEYGENASSIST 0x80 %xmm0 %xmm1	# round 8
	call _key_expansion_128
	AESKEYGENASSIST 0x1b %xmm0 %xmm1	# round 9
	call _key_expansion_128
	AESKEYGENASSIST 0x36 %xmm0 %xmm1	# round 10
	call _key_expansion_128
.Ldec_key:
	sub $0x10, TKEYP
	movaps (KEYP), %xmm0
	movaps (TKEYP), %xmm1
	movaps %xmm0, 240(TKEYP)
	movaps %xmm1, 240(KEYP)
	add $0x10, KEYP
	lea 240-16(TKEYP), UKEYP
.align 4
.Ldec_key_loop:
	movaps (KEYP), %xmm0
	AESIMC %xmm0 %xmm1
	movaps %xmm1, (UKEYP)
	add $0x10, KEYP
	sub $0x10, UKEYP
	cmp TKEYP, KEYP
	jb .Ldec_key_loop
	xor AREG, AREG
#ifndef __x86_64__
	popl KEYP
#endif
	FRAME_END
	ret
ENDPROC(aesni_set_key)

/*
 * void aesni_enc(const void *ctx, u8 *dst, const u8 *src)
 */
ENTRY(aesni_enc)
	FRAME_BEGIN
#ifndef __x86_64__
	pushl KEYP
	pushl KLEN
	movl (FRAME_OFFSET+12)(%esp), KEYP	# ctx
	movl (FRAME_OFFSET+16)(%esp), OUTP	# dst
	movl (FRAME_OFFSET+20)(%esp), INP	# src
#endif
	movl 480(KEYP), KLEN		# key length
	movups (INP), STATE		# input
	call _aesni_enc1
	movups STATE, (OUTP)		# output
#ifndef __x86_64__
	popl KLEN
	popl KEYP
#endif
	FRAME_END
	ret
ENDPROC(aesni_enc)

/*
 * _aesni_enc1:		internal ABI
 * input:
 *	KEYP:		key struct pointer
 *	KLEN:		round count
 *	STATE:		initial state (input)
 * output:
 *	STATE:		finial state (output)
 * changed:
 *	KEY
 *	TKEYP (T1)
 */
.align 4
_aesni_enc1:
	movaps (KEYP), KEY		# key
	mov KEYP, TKEYP
	pxor KEY, STATE		# round 0
	add $0x30, TKEYP
	cmp $24, KLEN
	jb .Lenc128
	lea 0x20(TKEYP), TKEYP
	je .Lenc192
	add $0x20, TKEYP
	movaps -0x60(TKEYP), KEY
	AESENC KEY STATE
	movaps -0x50(TKEYP), KEY
	AESENC KEY STATE
.align 4
.Lenc192:
	movaps -0x40(TKEYP), KEY
	AESENC KEY STATE
	movaps -0x30(TKEYP), KEY
	AESENC KEY STATE
.align 4
.Lenc128:
	movaps -0x20(TKEYP), KEY
	AESENC KEY STATE
	movaps -0x10(TKEYP), KEY
	AESENC KEY STATE
	movaps (TKEYP), KEY
	AESENC KEY STATE
	movaps 0x10(TKEYP), KEY
	AESENC KEY STATE
	movaps 0x20(TKEYP), KEY
	AESENC KEY STATE
	movaps 0x30(TKEYP), KEY
	AESENC KEY STATE
	movaps 0x40(TKEYP), KEY
	AESENC KEY STATE
	movaps 0x50(TKEYP), KEY
	AESENC KEY STATE
	movaps 0x60(TKEYP), KEY
	AESENC KEY STATE
	movaps 0x70(TKEYP), KEY
	AESENCLAST KEY STATE
	ret
ENDPROC(_aesni_enc1)

/*
 * _aesni_enc4:	internal ABI
 * input:
 *	KEYP:		key struct pointer
 *	KLEN:		round count
 *	STATE1:		initial state (input)
 *	STATE2
 *	STATE3
 *	STATE4
 * output:
 *	STATE1:		finial state (output)
 *	STATE2
 *	STATE3
 *	STATE4
 * changed:
 *	KEY
 *	TKEYP (T1)
 */
.align 4
_aesni_enc4:
	movaps (KEYP), KEY		# key
	mov KEYP, TKEYP
	pxor KEY, STATE1		# round 0
	pxor KEY, STATE2
	pxor KEY, STATE3
	pxor KEY, STATE4
	add $0x30, TKEYP
	cmp $24, KLEN
	jb .L4enc128
	lea 0x20(TKEYP), TKEYP
	je .L4enc192
	add $0x20, TKEYP
	movaps -0x60(TKEYP), KEY
	AESENC KEY STATE1
	AESENC KEY STATE2
	AESENC KEY STATE3
	AESENC KEY STATE4
	movaps -0x50(TKEYP), KEY
	AESENC KEY STATE1
	AESENC KEY STATE2
	AESENC KEY STATE3
	AESENC KEY STATE4
#.align 4
.L4enc192:
	movaps -0x40(TKEYP), KEY
	AESENC KEY STATE1
	AESENC KEY STATE2
	AESENC KEY STATE3
	AESENC KEY STATE4
	movaps -0x30(TKEYP), KEY
	AESENC KEY STATE1
	AESENC KEY STATE2
	AESENC KEY STATE3
	AESENC KEY STATE4
#.align 4
.L4enc128:
	movaps -0x20(TKEYP), KEY
	AESENC KEY STATE1
	AESENC KEY STATE2
	AESENC KEY STATE3
	AESENC KEY STATE4
	movaps -0x10(TKEYP), KEY
	AESENC KEY STATE1
	AESENC KEY STATE2
	AESENC KEY STATE3
	AESENC KEY STATE4
	movaps (TKEYP), KEY
	AESENC KEY STATE1
	AESENC KEY STATE2
	AESENC KEY STATE3
	AESENC KEY STATE4
	movaps 0x10(TKEYP), KEY
	AESENC KEY STATE1
	AESENC KEY STATE2
	AESENC KEY STATE3
	AESENC KEY STATE4
	movaps 0x20(TKEYP), KEY
	AESENC KEY STATE1
	AESENC KEY STATE2
	AESENC KEY STATE3
	AESENC KEY STATE4
	movaps 0x30(TKEYP), KEY
	AESENC KEY STATE1
	AESENC KEY STATE2
	AESENC KEY STATE3
	AESENC KEY STATE4
	movaps 0x40(TKEYP), KEY
	AESENC KEY STATE1
	AESENC KEY STATE2
	AESENC KEY STATE3
	AESENC KEY STATE4
	movaps 0x50(TKEYP), KEY
	AESENC KEY STATE1
	AESENC KEY STATE2
	AESENC KEY STATE3
	AESENC KEY STATE4
	movaps 0x60(TKEYP), KEY
	AESENC KEY STATE1
	AESENC KEY STATE2
	AESENC KEY STATE3
	AESENC KEY STATE4
	movaps 0x70(TKEYP), KEY
	AESENCLAST KEY STATE1		# last round
	AESENCLAST KEY STATE2
	AESENCLAST KEY STATE3
	AESENCLAST KEY STATE4
	ret
ENDPROC(_aesni_enc4)

/*
 * void aesni_dec (const void *ctx, u8 *dst, const u8 *src)
 */
ENTRY(aesni_dec)
	FRAME_BEGIN
#ifndef __x86_64__
	pushl KEYP
	pushl KLEN
	movl (FRAME_OFFSET+12)(%esp), KEYP	# ctx
	movl (FRAME_OFFSET+16)(%esp), OUTP	# dst
	movl (FRAME_OFFSET+20)(%esp), INP	# src
#endif
	mov 480(KEYP), KLEN		# key length
	add $240, KEYP
	movups (INP), STATE		# input
	call _aesni_dec1
	movups STATE, (OUTP)		#output
#ifndef __x86_64__
	popl KLEN
	popl KEYP
#endif
	FRAME_END
	ret
ENDPROC(aesni_dec)

/*
 * _aesni_dec1:		internal ABI
 * input:
 *	KEYP:		key struct pointer
 *	KLEN:		key length
 *	STATE:		initial state (input)
 * output:
 *	STATE:		finial state (output)
 * changed:
 *	KEY
 *	TKEYP (T1)
 */
.align 4
_aesni_dec1:
	movaps (KEYP), KEY		# key
	mov KEYP, TKEYP
	pxor KEY, STATE		# round 0
	add $0x30, TKEYP
	cmp $24, KLEN
	jb .Ldec128
	lea 0x20(TKEYP), TKEYP
	je .Ldec192
	add $0x20, TKEYP
	movaps -0x60(TKEYP), KEY
	AESDEC KEY STATE
	movaps -0x50(TKEYP), KEY
	AESDEC KEY STATE
.align 4
.Ldec192:
	movaps -0x40(TKEYP), KEY
	AESDEC KEY STATE
	movaps -0x30(TKEYP), KEY
	AESDEC KEY STATE
.align 4
.Ldec128:
	movaps -0x20(TKEYP), KEY
	AESDEC KEY STATE
	movaps -0x10(TKEYP), KEY
	AESDEC KEY STATE
	movaps (TKEYP), KEY
	AESDEC KEY STATE
	movaps 0x10(TKEYP), KEY
	AESDEC KEY STATE
	movaps 0x20(TKEYP), KEY
	AESDEC KEY STATE
	movaps 0x30(TKEYP), KEY
	AESDEC KEY STATE
	movaps 0x40(TKEYP), KEY
	AESDEC KEY STATE
	movaps 0x50(TKEYP), KEY
	AESDEC KEY STATE
	movaps 0x60(TKEYP), KEY
	AESDEC KEY STATE
	movaps 0x70(TKEYP), KEY
	AESDECLAST KEY STATE
	ret
ENDPROC(_aesni_dec1)

/*
 * _aesni_dec4:	internal ABI
 * input:
 *	KEYP:		key struct pointer
 *	KLEN:		key length
 *	STATE1:		initial state (input)
 *	STATE2
 *	STATE3
 *	STATE4
 * output:
 *	STATE1:		finial state (output)
 *	STATE2
 *	STATE3
 *	STATE4
 * changed:
 *	KEY
 *	TKEYP (T1)
 */
.align 4
_aesni_dec4:
	movaps (KEYP), KEY		# key
	mov KEYP, TKEYP
	pxor KEY, STATE1		# round 0
	pxor KEY, STATE2
	pxor KEY, STATE3
	pxor KEY, STATE4
	add $0x30, TKEYP
	cmp $24, KLEN
	jb .L4dec128
	lea 0x20(TKEYP), TKEYP
	je .L4dec192
	add $0x20, TKEYP
	movaps -0x60(TKEYP), KEY
	AESDEC KEY STATE1
	AESDEC KEY STATE2
	AESDEC KEY STATE3
	AESDEC KEY STATE4
	movaps -0x50(TKEYP), KEY
	AESDEC KEY STATE1
	AESDEC KEY STATE2
	AESDEC KEY STATE3
	AESDEC KEY STATE4
.align 4
.L4dec192:
	movaps -0x40(TKEYP), KEY
	AESDEC KEY STATE1
	AESDEC KEY STATE2
	AESDEC KEY STATE3
	AESDEC KEY STATE4
	movaps -0x30(TKEYP), KEY
	AESDEC KEY STATE1
	AESDEC KEY STATE2
	AESDEC KEY STATE3
	AESDEC KEY STATE4
.align 4
.L4dec128:
	movaps -0x20(TKEYP), KEY
	AESDEC KEY STATE1
	AESDEC KEY STATE2
	AESDEC KEY STATE3
	AESDEC KEY STATE4
	movaps -0x10(TKEYP), KEY
	AESDEC KEY STATE1
	AESDEC KEY STATE2
	AESDEC KEY STATE3
	AESDEC KEY STATE4
	movaps (TKEYP), KEY
	AESDEC KEY STATE1
	AESDEC KEY STATE2
	AESDEC KEY STATE3
	AESDEC KEY STATE4
	movaps 0x10(TKEYP), KEY
	AESDEC KEY STATE1
	AESDEC KEY STATE2
	AESDEC KEY STATE3
	AESDEC KEY STATE4
	movaps 0x20(TKEYP), KEY
	AESDEC KEY STATE1
	AESDEC KEY STATE2
	AESDEC KEY STATE3
	AESDEC KEY STATE4
	movaps 0x30(TKEYP), KEY
	AESDEC KEY STATE1
	AESDEC KEY STATE2
	AESDEC KEY STATE3
	AESDEC KEY STATE4
	movaps 0x40(TKEYP), KEY
	AESDEC KEY STATE1
	AESDEC KEY STATE2
	AESDEC KEY STATE3
	AESDEC KEY STATE4
	movaps 0x50(TKEYP), KEY
	AESDEC KEY STATE1
	AESDEC KEY STATE2
	AESDEC KEY STATE3
	AESDEC KEY STATE4
	movaps 0x60(TKEYP), KEY
	AESDEC KEY STATE1
	AESDEC KEY STATE2
	AESDEC KEY STATE3
	AESDEC KEY STATE4
	movaps 0x70(TKEYP), KEY
	AESDECLAST KEY STATE1		# last round
	AESDECLAST KEY STATE2
	AESDECLAST KEY STATE3
	AESDECLAST KEY STATE4
	ret
ENDPROC(_aesni_dec4)

/*
 * void aesni_ecb_enc(struct crypto_aes_ctx *ctx, const u8 *dst, u8 *src,
 *		      size_t len)
 */
ENTRY(aesni_ecb_enc)
	FRAME_BEGIN
#ifndef __x86_64__
	pushl LEN
	pushl KEYP
	pushl KLEN
	movl (FRAME_OFFSET+16)(%esp), KEYP	# ctx
	movl (FRAME_OFFSET+20)(%esp), OUTP	# dst
	movl (FRAME_OFFSET+24)(%esp), INP	# src
	movl (FRAME_OFFSET+28)(%esp), LEN	# len
#endif
	test LEN, LEN		# check length
	jz .Lecb_enc_ret
	mov 480(KEYP), KLEN
	cmp $16, LEN
	jb .Lecb_enc_ret
	cmp $64, LEN
	jb .Lecb_enc_loop1
.align 4
.Lecb_enc_loop4:
	movups (INP), STATE1
	movups 0x10(INP), STATE2
	movups 0x20(INP), STATE3
	movups 0x30(INP), STATE4
	call _aesni_enc4
	movups STATE1, (OUTP)
	movups STATE2, 0x10(OUTP)
	movups STATE3, 0x20(OUTP)
	movups STATE4, 0x30(OUTP)
	sub $64, LEN
	add $64, INP
	add $64, OUTP
	cmp $64, LEN
	jge .Lecb_enc_loop4
	cmp $16, LEN
	jb .Lecb_enc_ret
.align 4
.Lecb_enc_loop1:
	movups (INP), STATE1
	call _aesni_enc1
	movups STATE1, (OUTP)
	sub $16, LEN
	add $16, INP
	add $16, OUTP
	cmp $16, LEN
	jge .Lecb_enc_loop1
.Lecb_enc_ret:
#ifndef __x86_64__
	popl KLEN
	popl KEYP
	popl LEN
#endif
	FRAME_END
	ret
ENDPROC(aesni_ecb_enc)

/*
 * void aesni_ecb_dec(struct crypto_aes_ctx *ctx, const u8 *dst, u8 *src,
 *		      size_t len);
 */
ENTRY(aesni_ecb_dec)
	FRAME_BEGIN
#ifndef __x86_64__
	pushl LEN
	pushl KEYP
	pushl KLEN
	movl (FRAME_OFFSET+16)(%esp), KEYP	# ctx
	movl (FRAME_OFFSET+20)(%esp), OUTP	# dst
	movl (FRAME_OFFSET+24)(%esp), INP	# src
	movl (FRAME_OFFSET+28)(%esp), LEN	# len
#endif
	test LEN, LEN
	jz .Lecb_dec_ret
	mov 480(KEYP), KLEN
	add $240, KEYP
	cmp $16, LEN
	jb .Lecb_dec_ret
	cmp $64, LEN
	jb .Lecb_dec_loop1
.align 4
.Lecb_dec_loop4:
	movups (INP), STATE1
	movups 0x10(INP), STATE2
	movups 0x20(INP), STATE3
	movups 0x30(INP), STATE4
	call _aesni_dec4
	movups STATE1, (OUTP)
	movups STATE2, 0x10(OUTP)
	movups STATE3, 0x20(OUTP)
	movups STATE4, 0x30(OUTP)
	sub $64, LEN
	add $64, INP
	add $64, OUTP
	cmp $64, LEN
	jge .Lecb_dec_loop4
	cmp $16, LEN
	jb .Lecb_dec_ret
.align 4
.Lecb_dec_loop1:
	movups (INP), STATE1
	call _aesni_dec1
	movups STATE1, (OUTP)
	sub $16, LEN
	add $16, INP
	add $16, OUTP
	cmp $16, LEN
	jge .Lecb_dec_loop1
.Lecb_dec_ret:
#ifndef __x86_64__
	popl KLEN
	popl KEYP
	popl LEN
#endif
	FRAME_END
	ret
ENDPROC(aesni_ecb_dec)

/*
 * void aesni_cbc_enc(struct crypto_aes_ctx *ctx, const u8 *dst, u8 *src,
 *		      size_t len, u8 *iv)
 */
ENTRY(aesni_cbc_enc)
	FRAME_BEGIN
#ifndef __x86_64__
	pushl IVP
	pushl LEN
	pushl KEYP
	pushl KLEN
	movl (FRAME_OFFSET+20)(%esp), KEYP	# ctx
	movl (FRAME_OFFSET+24)(%esp), OUTP	# dst
	movl (FRAME_OFFSET+28)(%esp), INP	# src
	movl (FRAME_OFFSET+32)(%esp), LEN	# len
	movl (FRAME_OFFSET+36)(%esp), IVP	# iv
#endif
	cmp $16, LEN
	jb .Lcbc_enc_ret
	mov 480(KEYP), KLEN
	movups (IVP), STATE	# load iv as initial state
.align 4
.Lcbc_enc_loop:
	movups (INP), IN	# load input
	pxor IN, STATE
	call _aesni_enc1
	movups STATE, (OUTP)	# store output
	sub $16, LEN
	add $16, INP
	add $16, OUTP
	cmp $16, LEN
	jge .Lcbc_enc_loop
	movups STATE, (IVP)
.Lcbc_enc_ret:
#ifndef __x86_64__
	popl KLEN
	popl KEYP
	popl LEN
	popl IVP
#endif
	FRAME_END
	ret
ENDPROC(aesni_cbc_enc)

/*
 * void aesni_cbc_dec(struct crypto_aes_ctx *ctx, const u8 *dst, u8 *src,
 *		      size_t len, u8 *iv)
 */
ENTRY(aesni_cbc_dec)
	FRAME_BEGIN
#ifndef __x86_64__
	pushl IVP
	pushl LEN
	pushl KEYP
	pushl KLEN
	movl (FRAME_OFFSET+20)(%esp), KEYP	# ctx
	movl (FRAME_OFFSET+24)(%esp), OUTP	# dst
	movl (FRAME_OFFSET+28)(%esp), INP	# src
	movl (FRAME_OFFSET+32)(%esp), LEN	# len
	movl (FRAME_OFFSET+36)(%esp), IVP	# iv
#endif
	cmp $16, LEN
	jb .Lcbc_dec_just_ret
	mov 480(KEYP), KLEN
	add $240, KEYP
	movups (IVP), IV
	cmp $64, LEN
	jb .Lcbc_dec_loop1
.align 4
.Lcbc_dec_loop4:
	movups (INP), IN1
	movaps IN1, STATE1
	movups 0x10(INP), IN2
	movaps IN2, STATE2
#ifdef __x86_64__
	movups 0x20(INP), IN3
	movaps IN3, STATE3
	movups 0x30(INP), IN4
	movaps IN4, STATE4
#else
	movups 0x20(INP), IN1
	movaps IN1, STATE3
	movups 0x30(INP), IN2
	movaps IN2, STATE4
#endif
	call _aesni_dec4
	pxor IV, STATE1
#ifdef __x86_64__
	pxor IN1, STATE2
	pxor IN2, STATE3
	pxor IN3, STATE4
	movaps IN4, IV
#else
	pxor IN1, STATE4
	movaps IN2, IV
	movups (INP), IN1
	pxor IN1, STATE2
	movups 0x10(INP), IN2
	pxor IN2, STATE3
#endif
	movups STATE1, (OUTP)
	movups STATE2, 0x10(OUTP)
	movups STATE3, 0x20(OUTP)
	movups STATE4, 0x30(OUTP)
	sub $64, LEN
	add $64, INP
	add $64, OUTP
	cmp $64, LEN
	jge .Lcbc_dec_loop4
	cmp $16, LEN
	jb .Lcbc_dec_ret
.align 4
.Lcbc_dec_loop1:
	movups (INP), IN
	movaps IN, STATE
	call _aesni_dec1
	pxor IV, STATE
	movups STATE, (OUTP)
	movaps IN, IV
	sub $16, LEN
	add $16, INP
	add $16, OUTP
	cmp $16, LEN
	jge .Lcbc_dec_loop1
.Lcbc_dec_ret:
	movups IV, (IVP)
.Lcbc_dec_just_ret:
#ifndef __x86_64__
	popl KLEN
	popl KEYP
	popl LEN
	popl IVP
#endif
	FRAME_END
	ret
ENDPROC(aesni_cbc_dec)

#ifdef __x86_64__
.pushsection .rodata
.align 16
.Lbswap_mask:
	.byte 15, 14, 13, 12, 11, 10, 9, 8, 7, 6, 5, 4, 3, 2, 1, 0
.popsection

/*
 * _aesni_inc_init:	internal ABI
 *	setup registers used by _aesni_inc
 * input:
 *	IV
 * output:
 *	CTR:	== IV, in little endian
 *	TCTR_LOW: == lower qword of CTR
 *	INC:	== 1, in little endian
 *	BSWAP_MASK == endian swapping mask
 */
.align 4
_aesni_inc_init:
	movaps .Lbswap_mask, BSWAP_MASK
	movaps IV, CTR
	PSHUFB_XMM BSWAP_MASK CTR
	mov $1, TCTR_LOW
	MOVQ_R64_XMM TCTR_LOW INC
	MOVQ_R64_XMM CTR TCTR_LOW
	ret
ENDPROC(_aesni_inc_init)

/*
 * _aesni_inc:		internal ABI
 *	Increase IV by 1, IV is in big endian
 * input:
 *	IV
 *	CTR:	== IV, in little endian
 *	TCTR_LOW: == lower qword of CTR
 *	INC:	== 1, in little endian
 *	BSWAP_MASK == endian swapping mask
 * output:
 *	IV:	Increase by 1
 * changed:
 *	CTR:	== output IV, in little endian
 *	TCTR_LOW: == lower qword of CTR
 */
.align 4
_aesni_inc:
	paddq INC, CTR
	add $1, TCTR_LOW
	jnc .Linc_low
	pslldq $8, INC
	paddq INC, CTR
	psrldq $8, INC
.Linc_low:
	movaps CTR, IV
	PSHUFB_XMM BSWAP_MASK IV
	ret
ENDPROC(_aesni_inc)

/*
 * void aesni_ctr_enc(struct crypto_aes_ctx *ctx, const u8 *dst, u8 *src,
 *		      size_t len, u8 *iv)
 */
ENTRY(aesni_ctr_enc)
	FRAME_BEGIN
	cmp $16, LEN
	jb .Lctr_enc_just_ret
	mov 480(KEYP), KLEN
	movups (IVP), IV
	call _aesni_inc_init
	cmp $64, LEN
	jb .Lctr_enc_loop1
.align 4
.Lctr_enc_loop4:
	movaps IV, STATE1
	call _aesni_inc
	movups (INP), IN1
	movaps IV, STATE2
	call _aesni_inc
	movups 0x10(INP), IN2
	movaps IV, STATE3
	call _aesni_inc
	movups 0x20(INP), IN3
	movaps IV, STATE4
	call _aesni_inc
	movups 0x30(INP), IN4
	call _aesni_enc4
	pxor IN1, STATE1
	movups STATE1, (OUTP)
	pxor IN2, STATE2
	movups STATE2, 0x10(OUTP)
	pxor IN3, STATE3
	movups STATE3, 0x20(OUTP)
	pxor IN4, STATE4
	movups STATE4, 0x30(OUTP)
	sub $64, LEN
	add $64, INP
	add $64, OUTP
	cmp $64, LEN
	jge .Lctr_enc_loop4
	cmp $16, LEN
	jb .Lctr_enc_ret
.align 4
.Lctr_enc_loop1:
	movaps IV, STATE
	call _aesni_inc
	movups (INP), IN
	call _aesni_enc1
	pxor IN, STATE
	movups STATE, (OUTP)
	sub $16, LEN
	add $16, INP
	add $16, OUTP
	cmp $16, LEN
	jge .Lctr_enc_loop1
.Lctr_enc_ret:
	movups IV, (IVP)
.Lctr_enc_just_ret:
	FRAME_END
	ret
ENDPROC(aesni_ctr_enc)

/*
 * _aesni_gf128mul_x_ble:		internal ABI
 *	Multiply in GF(2^128) for XTS IVs
 * input:
 *	IV:	current IV
 *	GF128MUL_MASK == mask with 0x87 and 0x01
 * output:
 *	IV:	next IV
 * changed:
 *	CTR:	== temporary value
 */
#define _aesni_gf128mul_x_ble() \
	pshufd $0x13, IV, CTR; \
	paddq IV, IV; \
	psrad $31, CTR; \
	pand GF128MUL_MASK, CTR; \
	pxor CTR, IV;

/*
 * void aesni_xts_encrypt(const struct crypto_aes_ctx *ctx, u8 *dst,
 *			  const u8 *src, unsigned int len, le128 *iv)
 */
ENTRY(aesni_xts_encrypt)
	FRAME_BEGIN

	movdqa .Lgf128mul_x_ble_mask, GF128MUL_MASK
	movups (IVP), IV

	mov 480(KEYP), KLEN

.Lxts_enc_loop4:
	movdqa IV, STATE1
	movdqu 0x00(INP), INC
	pxor INC, STATE1
	movdqu IV, 0x00(OUTP)

	_aesni_gf128mul_x_ble()
	movdqa IV, STATE2
	movdqu 0x10(INP), INC
	pxor INC, STATE2
	movdqu IV, 0x10(OUTP)

	_aesni_gf128mul_x_ble()
	movdqa IV, STATE3
	movdqu 0x20(INP), INC
	pxor INC, STATE3
	movdqu IV, 0x20(OUTP)

	_aesni_gf128mul_x_ble()
	movdqa IV, STATE4
	movdqu 0x30(INP), INC
	pxor INC, STATE4
	movdqu IV, 0x30(OUTP)

<<<<<<< HEAD
	CALL_NOSPEC r11
=======
	call _aesni_enc4
>>>>>>> a65e7886

	movdqu 0x00(OUTP), INC
	pxor INC, STATE1
	movdqu STATE1, 0x00(OUTP)

	movdqu 0x10(OUTP), INC
	pxor INC, STATE2
	movdqu STATE2, 0x10(OUTP)

	movdqu 0x20(OUTP), INC
	pxor INC, STATE3
	movdqu STATE3, 0x20(OUTP)

	movdqu 0x30(OUTP), INC
	pxor INC, STATE4
	movdqu STATE4, 0x30(OUTP)

	_aesni_gf128mul_x_ble()

	add $64, INP
	add $64, OUTP
	sub $64, LEN
	ja .Lxts_enc_loop4

	movups IV, (IVP)

<<<<<<< HEAD
	CALL_NOSPEC r11
=======
	FRAME_END
	ret
ENDPROC(aesni_xts_encrypt)

/*
 * void aesni_xts_decrypt(const struct crypto_aes_ctx *ctx, u8 *dst,
 *			  const u8 *src, unsigned int len, le128 *iv)
 */
ENTRY(aesni_xts_decrypt)
	FRAME_BEGIN

	movdqa .Lgf128mul_x_ble_mask, GF128MUL_MASK
	movups (IVP), IV

	mov 480(KEYP), KLEN
	add $240, KEYP
>>>>>>> a65e7886

.Lxts_dec_loop4:
	movdqa IV, STATE1
	movdqu 0x00(INP), INC
	pxor INC, STATE1
	movdqu IV, 0x00(OUTP)

	_aesni_gf128mul_x_ble()
	movdqa IV, STATE2
	movdqu 0x10(INP), INC
	pxor INC, STATE2
	movdqu IV, 0x10(OUTP)

	_aesni_gf128mul_x_ble()
	movdqa IV, STATE3
	movdqu 0x20(INP), INC
	pxor INC, STATE3
	movdqu IV, 0x20(OUTP)

	_aesni_gf128mul_x_ble()
	movdqa IV, STATE4
	movdqu 0x30(INP), INC
	pxor INC, STATE4
	movdqu IV, 0x30(OUTP)

	call _aesni_dec4

	movdqu 0x00(OUTP), INC
	pxor INC, STATE1
	movdqu STATE1, 0x00(OUTP)

	movdqu 0x10(OUTP), INC
	pxor INC, STATE2
	movdqu STATE2, 0x10(OUTP)

	movdqu 0x20(OUTP), INC
	pxor INC, STATE3
	movdqu STATE3, 0x20(OUTP)

	movdqu 0x30(OUTP), INC
	pxor INC, STATE4
	movdqu STATE4, 0x30(OUTP)

	_aesni_gf128mul_x_ble()

	add $64, INP
	add $64, OUTP
	sub $64, LEN
	ja .Lxts_dec_loop4

	movups IV, (IVP)

	FRAME_END
	ret
ENDPROC(aesni_xts_decrypt)

#endif<|MERGE_RESOLUTION|>--- conflicted
+++ resolved
@@ -2761,11 +2761,7 @@
 	pxor INC, STATE4
 	movdqu IV, 0x30(OUTP)
 
-<<<<<<< HEAD
-	CALL_NOSPEC r11
-=======
 	call _aesni_enc4
->>>>>>> a65e7886
 
 	movdqu 0x00(OUTP), INC
 	pxor INC, STATE1
@@ -2792,9 +2788,6 @@
 
 	movups IV, (IVP)
 
-<<<<<<< HEAD
-	CALL_NOSPEC r11
-=======
 	FRAME_END
 	ret
 ENDPROC(aesni_xts_encrypt)
@@ -2811,7 +2804,6 @@
 
 	mov 480(KEYP), KLEN
 	add $240, KEYP
->>>>>>> a65e7886
 
 .Lxts_dec_loop4:
 	movdqa IV, STATE1
