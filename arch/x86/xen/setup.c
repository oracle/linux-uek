--- conflicted
+++ resolved
@@ -829,11 +829,8 @@
 	addr = xen_e820_map[0].addr;
 	size = xen_e820_map[0].size;
 	while (i < xen_e820_map_entries) {
-<<<<<<< HEAD
-=======
 		bool discard = false;
 
->>>>>>> fbb11414
 		chunk_size = size;
 		type = xen_e820_map[i].type;
 
@@ -851,12 +848,8 @@
 				discard = true;
 		}
 
-<<<<<<< HEAD
-		xen_align_and_add_e820_region(addr, chunk_size, type);
-=======
 		if (!discard)
 			xen_align_and_add_e820_region(addr, chunk_size, type);
->>>>>>> fbb11414
 
 		addr += chunk_size;
 		size -= chunk_size;
