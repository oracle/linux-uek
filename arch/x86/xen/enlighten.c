/*
 * Core of Xen paravirt_ops implementation.
 *
 * This file contains the xen_paravirt_ops structure itself, and the
 * implementations for:
 * - privileged instructions
 * - interrupt flags
 * - segment operations
 * - booting and setup
 *
 * Jeremy Fitzhardinge <jeremy@xensource.com>, XenSource Inc, 2007
 */

#include <linux/cpu.h>
#include <linux/kernel.h>
#include <linux/init.h>
#include <linux/smp.h>
#include <linux/preempt.h>
#include <linux/hardirq.h>
#include <linux/percpu.h>
#include <linux/delay.h>
#include <linux/start_kernel.h>
#include <linux/sched.h>
#include <linux/kprobes.h>
#include <linux/bootmem.h>
#include <linux/export.h>
#include <linux/mm.h>
#include <linux/page-flags.h>
#include <linux/highmem.h>
#include <linux/console.h>
#include <linux/pci.h>
#include <linux/gfp.h>
#include <linux/memblock.h>
#include <linux/edd.h>

#ifdef CONFIG_KEXEC
#include <linux/kexec.h>
#endif

#include <xen/xen.h>
#include <xen/events.h>
#include <xen/interface/xen.h>
#include <xen/interface/version.h>
#include <xen/interface/physdev.h>
#include <xen/interface/vcpu.h>
#include <xen/interface/memory.h>
#include <xen/interface/nmi.h>
#include <xen/interface/xen-mca.h>
#include <xen/features.h>
#include <xen/page.h>
#include <xen/hvm.h>
#include <xen/hvc-console.h>
#include <xen/acpi.h>

#include <asm/paravirt.h>
#include <asm/apic.h>
#include <asm/page.h>
#include <asm/xen/pci.h>
#include <asm/xen/hypercall.h>
#include <asm/xen/hypervisor.h>
#include <asm/xen/cpuid.h>
#include <asm/fixmap.h>
#include <asm/processor.h>
#include <asm/proto.h>
#include <asm/msr-index.h>
#include <asm/traps.h>
#include <asm/setup.h>
#include <asm/desc.h>
#include <asm/pgalloc.h>
#include <asm/pgtable.h>
#include <asm/tlbflush.h>
#include <asm/reboot.h>
#include <asm/stackprotector.h>
#include <asm/hypervisor.h>
#include <asm/mach_traps.h>
#include <asm/mwait.h>
#include <asm/pci_x86.h>
#include <asm/pat.h>
#include <asm/cpu.h>

#ifdef CONFIG_ACPI
#include <linux/acpi.h>
#include <asm/acpi.h>
#include <acpi/pdc_intel.h>
#include <acpi/processor.h>
#include <xen/interface/platform.h>
#endif

#include "xen-ops.h"
#include "mmu.h"
#include "smp.h"
#include "multicalls.h"
#include "pmu.h"

EXPORT_SYMBOL_GPL(hypercall_page);

/*
 * Pointer to the xen_vcpu_info structure or
 * &HYPERVISOR_shared_info->vcpu_info[cpu]. See xen_hvm_init_shared_info
 * and xen_vcpu_setup for details. By default it points to share_info->vcpu_info
 * but if the hypervisor supports VCPUOP_register_vcpu_info then it can point
 * to xen_vcpu_info. The pointer is used in __xen_evtchn_do_upcall to
 * acknowledge pending events.
 * Also more subtly it is used by the patched version of irq enable/disable
 * e.g. xen_irq_enable_direct and xen_iret in PV mode.
 *
 * The desire to be able to do those mask/unmask operations as a single
 * instruction by using the per-cpu offset held in %gs is the real reason
 * vcpu info is in a per-cpu pointer and the original reason for this
 * hypercall.
 *
 */
DEFINE_PER_CPU(struct vcpu_info *, xen_vcpu);

/*
 * Per CPU pages used if hypervisor supports VCPUOP_register_vcpu_info
 * hypercall. This can be used both in PV and PVHVM mode. The structure
 * overrides the default per_cpu(xen_vcpu, cpu) value.
 */
DEFINE_PER_CPU(struct vcpu_info, xen_vcpu_info);

/* Linux <-> Xen vCPU id mapping */
DEFINE_PER_CPU(uint32_t, xen_vcpu_id);
EXPORT_PER_CPU_SYMBOL(xen_vcpu_id);

enum xen_domain_type xen_domain_type = XEN_NATIVE;
EXPORT_SYMBOL_GPL(xen_domain_type);

unsigned long *machine_to_phys_mapping = (void *)MACH2PHYS_VIRT_START;
EXPORT_SYMBOL(machine_to_phys_mapping);
unsigned long  machine_to_phys_nr;
EXPORT_SYMBOL(machine_to_phys_nr);

struct start_info *xen_start_info;
EXPORT_SYMBOL_GPL(xen_start_info);

struct shared_info xen_dummy_shared_info;

void *xen_initial_gdt;

RESERVE_BRK(shared_info_page_brk, PAGE_SIZE);
__read_mostly int xen_have_vector_callback;
EXPORT_SYMBOL_GPL(xen_have_vector_callback);

/*
 * Point at some empty memory to start with. We map the real shared_info
 * page as soon as fixmap is up and running.
 */
struct shared_info *HYPERVISOR_shared_info = &xen_dummy_shared_info;

/*
 * Flag to determine whether vcpu info placement is available on all
 * VCPUs.  We assume it is to start with, and then set it to zero on
 * the first failure.  This is because it can succeed on some VCPUs
 * and not others, since it can involve hypervisor memory allocation,
 * or because the guest failed to guarantee all the appropriate
 * constraints on all VCPUs (ie buffer can't cross a page boundary).
 *
 * Note that any particular CPU may be using a placed vcpu structure,
 * but we can only optimise if the all are.
 *
 * 0: not available, 1: available
 */
static int have_vcpu_info_placement = 1;

struct tls_descs {
	struct desc_struct desc[3];
};

/*
 * Updating the 3 TLS descriptors in the GDT on every task switch is
 * surprisingly expensive so we avoid updating them if they haven't
 * changed.  Since Xen writes different descriptors than the one
 * passed in the update_descriptor hypercall we keep shadow copies to
 * compare against.
 */
static DEFINE_PER_CPU(struct tls_descs, shadow_tls_desc);

static void clamp_max_cpus(void)
{
#ifdef CONFIG_SMP
	if (setup_max_cpus > MAX_VIRT_CPUS)
		setup_max_cpus = MAX_VIRT_CPUS;
#endif
}

void xen_vcpu_setup(int cpu)
{
	struct vcpu_register_vcpu_info info;
	int err;
	struct vcpu_info *vcpup;

	BUG_ON(HYPERVISOR_shared_info == &xen_dummy_shared_info);

	/*
	 * This path is called twice on PVHVM - first during bootup via
	 * smp_init -> xen_hvm_cpu_notify, and then if the VCPU is being
	 * hotplugged: cpu_up -> xen_hvm_cpu_notify.
	 * As we can only do the VCPUOP_register_vcpu_info once lets
	 * not over-write its result.
	 *
	 * For PV it is called during restore (xen_vcpu_restore) and bootup
	 * (xen_setup_vcpu_info_placement). The hotplug mechanism does not
	 * use this function.
	 */
	if (xen_hvm_domain()) {
		if (per_cpu(xen_vcpu, cpu) == &per_cpu(xen_vcpu_info, cpu))
			return;
	}
	if (xen_vcpu_nr(cpu) < MAX_VIRT_CPUS)
		per_cpu(xen_vcpu, cpu) =
			&HYPERVISOR_shared_info->vcpu_info[xen_vcpu_nr(cpu)];

	if (!have_vcpu_info_placement) {
		if (cpu >= MAX_VIRT_CPUS)
			clamp_max_cpus();
		return;
	}

	vcpup = &per_cpu(xen_vcpu_info, cpu);
	info.mfn = arbitrary_virt_to_mfn(vcpup);
	info.offset = offset_in_page(vcpup);

	/* Check to see if the hypervisor will put the vcpu_info
	   structure where we want it, which allows direct access via
	   a percpu-variable.
	   N.B. This hypercall can _only_ be called once per CPU. Subsequent
	   calls will error out with -EINVAL. This is due to the fact that
	   hypervisor has no unregister variant and this hypercall does not
	   allow to over-write info.mfn and info.offset.
	 */
	err = HYPERVISOR_vcpu_op(VCPUOP_register_vcpu_info, xen_vcpu_nr(cpu),
				 &info);

	if (err) {
		printk(KERN_DEBUG "register_vcpu_info failed: err=%d\n", err);
		have_vcpu_info_placement = 0;
		clamp_max_cpus();
	} else {
		/* This cpu is using the registered vcpu info, even if
		   later ones fail to. */
		per_cpu(xen_vcpu, cpu) = vcpup;
	}
}

/*
 * On restore, set the vcpu placement up again.
 * If it fails, then we're in a bad state, since
 * we can't back out from using it...
 */
void xen_vcpu_restore(void)
{
	int cpu;
	bool vcpuops = true;
	const struct cpumask *mask;

	mask = xen_pv_domain() ? cpu_possible_mask : cpu_online_mask;

	/* Only Xen 4.5 and higher supports this. */
	if (HYPERVISOR_vcpu_op(VCPUOP_is_up, smp_processor_id(), NULL) == -ENOSYS)
		vcpuops = false;

	for_each_cpu(cpu, mask) {
		bool other_cpu = (cpu != smp_processor_id());
		bool is_up = false;

		if (vcpuops)
			is_up = HYPERVISOR_vcpu_op(VCPUOP_is_up, xen_vcpu_nr(cpu), NULL);

		if (vcpuops && other_cpu && is_up &&
		    HYPERVISOR_vcpu_op(VCPUOP_down, xen_vcpu_nr(cpu), NULL))
			BUG();

		xen_setup_runstate_info(cpu);

		if (have_vcpu_info_placement)
			xen_vcpu_setup(cpu);

		if (vcpuops && other_cpu && is_up &&
		    HYPERVISOR_vcpu_op(VCPUOP_up, xen_vcpu_nr(cpu), NULL))
			BUG();
	}
}

static void __init xen_banner(void)
{
	unsigned version = HYPERVISOR_xen_version(XENVER_version, NULL);
	struct xen_extraversion extra;
	HYPERVISOR_xen_version(XENVER_extraversion, &extra);

	pr_info("Booting paravirtualized kernel %son %s\n",
		xen_feature(XENFEAT_auto_translated_physmap) ?
			"with PVH extensions " : "", pv_info.name);
	printk(KERN_INFO "Xen version: %d.%d%s%s\n",
	       version >> 16, version & 0xffff, extra.extraversion,
	       xen_feature(XENFEAT_mmu_pt_update_preserve_ad) ? " (preserve-AD)" : "");
}

/*
 * On x86 whenever VMAs are setup, the 'is_ISA_range quirk' (which we
 * re-implement below) is used to figure whether to ignore the
 * requested PAT type and always use WB (see 'reserve_memtype').
 *
 * The combination of MTRR (UC) and PAT (UC or WB) for the ISA region ends
 * up with the same value - UC.
 *
 * However on Xen, due to XSA 154 we enforce that mappings to _ANY_ MMIO
 * range MUST have the same the same cachability mapping - and in this case
 * we enforce UC for everything.
 *
 * The effective result of the function below is for 'reserver_memtype'
 * to ignore the result from 'x86_platform.is_untracked_pat_range' quirk.
 */
static bool xen_ignore(u64 s, u64 e)
{
	return false;
}

/* Check if running on Xen version (major, minor) or later */
bool
xen_running_on_version_or_later(unsigned int major, unsigned int minor)
{
	unsigned int version;

	if (!xen_domain())
		return false;

	version = HYPERVISOR_xen_version(XENVER_version, NULL);
	if ((((version >> 16) == major) && ((version & 0xffff) >= minor)) ||
		((version >> 16) > major))
		return true;
	return false;
}

#define CPUID_THERM_POWER_LEAF 6
#define APERFMPERF_PRESENT 0

static __read_mostly unsigned int cpuid_leaf1_edx_mask = ~0;
static __read_mostly unsigned int cpuid_leaf1_ecx_mask = ~0;

static __read_mostly unsigned int cpuid_leaf1_ecx_set_mask;
static __read_mostly unsigned int cpuid_leaf5_ecx_val;
static __read_mostly unsigned int cpuid_leaf5_edx_val;

static void xen_cpuid(unsigned int *ax, unsigned int *bx,
		      unsigned int *cx, unsigned int *dx)
{
	unsigned maskebx = ~0;
	unsigned maskecx = ~0;
	unsigned maskedx = ~0;
	unsigned setecx = 0;
	/*
	 * Mask out inconvenient features, to try and disable as many
	 * unsupported kernel subsystems as possible.
	 */
	switch (*ax) {
	case 1:
		maskecx = cpuid_leaf1_ecx_mask;
		setecx = cpuid_leaf1_ecx_set_mask;
		maskedx = cpuid_leaf1_edx_mask;
		break;

	case CPUID_MWAIT_LEAF:
		/* Synthesize the values.. */
		*ax = 0;
		*bx = 0;
		*cx = cpuid_leaf5_ecx_val;
		*dx = cpuid_leaf5_edx_val;
		return;

	case CPUID_THERM_POWER_LEAF:
		/* Disabling APERFMPERF for kernel usage */
		maskecx = ~(1 << APERFMPERF_PRESENT);
		break;

	case 0xb:
		/* Suppress extended topology stuff */
		maskebx = 0;
		break;
	}

	asm(XEN_EMULATE_PREFIX "cpuid"
		: "=a" (*ax),
		  "=b" (*bx),
		  "=c" (*cx),
		  "=d" (*dx)
		: "0" (*ax), "2" (*cx));

	*bx &= maskebx;
	*cx &= maskecx;
	*cx |= setecx;
	*dx &= maskedx;

}

static bool __init xen_check_mwait(void)
{
#ifdef CONFIG_ACPI
	struct xen_platform_op op = {
		.cmd			= XENPF_set_processor_pminfo,
		.u.set_pminfo.id	= -1,
		.u.set_pminfo.type	= XEN_PM_PDC,
	};
	uint32_t buf[3];
	unsigned int ax, bx, cx, dx;
	unsigned int mwait_mask;

	/* We need to determine whether it is OK to expose the MWAIT
	 * capability to the kernel to harvest deeper than C3 states from ACPI
	 * _CST using the processor_harvest_xen.c module. For this to work, we
	 * need to gather the MWAIT_LEAF values (which the cstate.c code
	 * checks against). The hypervisor won't expose the MWAIT flag because
	 * it would break backwards compatibility; so we will find out directly
	 * from the hardware and hypercall.
	 */
	if (!xen_initial_domain())
		return false;

	/*
	 * When running under platform earlier than Xen4.2, do not expose
	 * mwait, to avoid the risk of loading native acpi pad driver
	 */
	if (!xen_running_on_version_or_later(4, 2))
		return false;

	ax = 1;
	cx = 0;

	native_cpuid(&ax, &bx, &cx, &dx);

	mwait_mask = (1 << (X86_FEATURE_EST % 32)) |
		     (1 << (X86_FEATURE_MWAIT % 32));

	if ((cx & mwait_mask) != mwait_mask)
		return false;

	/* We need to emulate the MWAIT_LEAF and for that we need both
	 * ecx and edx. The hypercall provides only partial information.
	 */

	ax = CPUID_MWAIT_LEAF;
	bx = 0;
	cx = 0;
	dx = 0;

	native_cpuid(&ax, &bx, &cx, &dx);

	/* Ask the Hypervisor whether to clear ACPI_PDC_C_C2C3_FFH. If so,
	 * don't expose MWAIT_LEAF and let ACPI pick the IOPORT version of C3.
	 */
	buf[0] = ACPI_PDC_REVISION_ID;
	buf[1] = 1;
	buf[2] = (ACPI_PDC_C_CAPABILITY_SMP | ACPI_PDC_EST_CAPABILITY_SWSMP);

	set_xen_guest_handle(op.u.set_pminfo.pdc, buf);

	if ((HYPERVISOR_platform_op(&op) == 0) &&
	    (buf[2] & (ACPI_PDC_C_C1_FFH | ACPI_PDC_C_C2C3_FFH))) {
		cpuid_leaf5_ecx_val = cx;
		cpuid_leaf5_edx_val = dx;
	}
	return true;
#else
	return false;
#endif
}
static void __init xen_init_cpuid_mask(void)
{
	unsigned int ax, bx, cx, dx;
	unsigned int xsave_mask;

	cpuid_leaf1_edx_mask =
		~((1 << X86_FEATURE_MTRR) |  /* disable MTRR */
		  (1 << X86_FEATURE_ACC));   /* thermal monitoring */

	if (!xen_initial_domain())
		cpuid_leaf1_edx_mask &=
			~((1 << X86_FEATURE_ACPI));  /* disable ACPI */

	cpuid_leaf1_ecx_mask &= ~(1 << (X86_FEATURE_X2APIC % 32));

	ax = 1;
	cx = 0;
	cpuid(1, &ax, &bx, &cx, &dx);

	xsave_mask =
		(1 << (X86_FEATURE_XSAVE % 32)) |
		(1 << (X86_FEATURE_OSXSAVE % 32));

	/* Xen will set CR4.OSXSAVE if supported and not disabled by force */
	if ((cx & xsave_mask) != xsave_mask)
		cpuid_leaf1_ecx_mask &= ~xsave_mask; /* disable XSAVE & OSXSAVE */
	if (xen_check_mwait())
		cpuid_leaf1_ecx_set_mask = (1 << (X86_FEATURE_MWAIT % 32));
}

static void xen_set_debugreg(int reg, unsigned long val)
{
	HYPERVISOR_set_debugreg(reg, val);
}

static unsigned long xen_get_debugreg(int reg)
{
	return HYPERVISOR_get_debugreg(reg);
}

static void xen_end_context_switch(struct task_struct *next)
{
	xen_mc_flush();
	paravirt_end_context_switch(next);
}

static unsigned long xen_store_tr(void)
{
	return 0;
}

/*
 * Set the page permissions for a particular virtual address.  If the
 * address is a vmalloc mapping (or other non-linear mapping), then
 * find the linear mapping of the page and also set its protections to
 * match.
 */
static void set_aliased_prot(void *v, pgprot_t prot)
{
	int level;
	pte_t *ptep;
	pte_t pte;
	unsigned long pfn;
	struct page *page;
	unsigned char dummy;

	ptep = lookup_address((unsigned long)v, &level);
	BUG_ON(ptep == NULL);

	pfn = pte_pfn(*ptep);
	page = pfn_to_page(pfn);

	pte = pfn_pte(pfn, prot);

	/*
	 * Careful: update_va_mapping() will fail if the virtual address
	 * we're poking isn't populated in the page tables.  We don't
	 * need to worry about the direct map (that's always in the page
	 * tables), but we need to be careful about vmap space.  In
	 * particular, the top level page table can lazily propagate
	 * entries between processes, so if we've switched mms since we
	 * vmapped the target in the first place, we might not have the
	 * top-level page table entry populated.
	 *
	 * We disable preemption because we want the same mm active when
	 * we probe the target and when we issue the hypercall.  We'll
	 * have the same nominal mm, but if we're a kernel thread, lazy
	 * mm dropping could change our pgd.
	 *
	 * Out of an abundance of caution, this uses __get_user() to fault
	 * in the target address just in case there's some obscure case
	 * in which the target address isn't readable.
	 */

	preempt_disable();

<<<<<<< HEAD
	pagefault_disable();	/* Avoid warnings due to being atomic. */
	__get_user(dummy, (unsigned char __user __force *)v);
	pagefault_enable();
=======
	probe_kernel_read(&dummy, v, 1);
>>>>>>> 7ed7c355

	if (HYPERVISOR_update_va_mapping((unsigned long)v, pte, 0))
		BUG();

	if (!PageHighMem(page)) {
		void *av = __va(PFN_PHYS(pfn));

		if (av != v)
			if (HYPERVISOR_update_va_mapping((unsigned long)av, pte, 0))
				BUG();
	} else
		kmap_flush_unused();

	preempt_enable();
}

static void xen_alloc_ldt(struct desc_struct *ldt, unsigned entries)
{
	const unsigned entries_per_page = PAGE_SIZE / LDT_ENTRY_SIZE;
	int i;

	/*
	 * We need to mark the all aliases of the LDT pages RO.  We
	 * don't need to call vm_flush_aliases(), though, since that's
	 * only responsible for flushing aliases out the TLBs, not the
	 * page tables, and Xen will flush the TLB for us if needed.
	 *
	 * To avoid confusing future readers: none of this is necessary
	 * to load the LDT.  The hypervisor only checks this when the
	 * LDT is faulted in due to subsequent descriptor access.
	 */

	for(i = 0; i < entries; i += entries_per_page)
		set_aliased_prot(ldt + i, PAGE_KERNEL_RO);
}

static void xen_free_ldt(struct desc_struct *ldt, unsigned entries)
{
	const unsigned entries_per_page = PAGE_SIZE / LDT_ENTRY_SIZE;
	int i;

	for(i = 0; i < entries; i += entries_per_page)
		set_aliased_prot(ldt + i, PAGE_KERNEL);
}

static void xen_set_ldt(const void *addr, unsigned entries)
{
	struct mmuext_op *op;
	struct multicall_space mcs = xen_mc_entry(sizeof(*op));

	trace_xen_cpu_set_ldt(addr, entries);

	op = mcs.args;
	op->cmd = MMUEXT_SET_LDT;
	op->arg1.linear_addr = (unsigned long)addr;
	op->arg2.nr_ents = entries;

	MULTI_mmuext_op(mcs.mc, op, 1, NULL, DOMID_SELF);

	xen_mc_issue(PARAVIRT_LAZY_CPU);
}

static void xen_load_gdt(const struct desc_ptr *dtr)
{
	unsigned long va = dtr->address;
	unsigned int size = dtr->size + 1;
	unsigned pages = DIV_ROUND_UP(size, PAGE_SIZE);
	unsigned long frames[pages];
	int f;

	/*
	 * A GDT can be up to 64k in size, which corresponds to 8192
	 * 8-byte entries, or 16 4k pages..
	 */

	BUG_ON(size > 65536);
	BUG_ON(va & ~PAGE_MASK);

	for (f = 0; va < dtr->address + size; va += PAGE_SIZE, f++) {
		int level;
		pte_t *ptep;
		unsigned long pfn, mfn;
		void *virt;

		/*
		 * The GDT is per-cpu and is in the percpu data area.
		 * That can be virtually mapped, so we need to do a
		 * page-walk to get the underlying MFN for the
		 * hypercall.  The page can also be in the kernel's
		 * linear range, so we need to RO that mapping too.
		 */
		ptep = lookup_address(va, &level);
		BUG_ON(ptep == NULL);

		pfn = pte_pfn(*ptep);
		mfn = pfn_to_mfn(pfn);
		virt = __va(PFN_PHYS(pfn));

		frames[f] = mfn;

		make_lowmem_page_readonly((void *)va);
		make_lowmem_page_readonly(virt);
	}

	if (HYPERVISOR_set_gdt(frames, size / sizeof(struct desc_struct)))
		BUG();
}

/*
 * load_gdt for early boot, when the gdt is only mapped once
 */
static void __init xen_load_gdt_boot(const struct desc_ptr *dtr)
{
	unsigned long va = dtr->address;
	unsigned int size = dtr->size + 1;
	unsigned pages = DIV_ROUND_UP(size, PAGE_SIZE);
	unsigned long frames[pages];
	int f;

	/*
	 * A GDT can be up to 64k in size, which corresponds to 8192
	 * 8-byte entries, or 16 4k pages..
	 */

	BUG_ON(size > 65536);
	BUG_ON(va & ~PAGE_MASK);

	for (f = 0; va < dtr->address + size; va += PAGE_SIZE, f++) {
		pte_t pte;
		unsigned long pfn, mfn;

		pfn = virt_to_pfn(va);
		mfn = pfn_to_mfn(pfn);

		pte = pfn_pte(pfn, PAGE_KERNEL_RO);

		if (HYPERVISOR_update_va_mapping((unsigned long)va, pte, 0))
			BUG();

		frames[f] = mfn;
	}

	if (HYPERVISOR_set_gdt(frames, size / sizeof(struct desc_struct)))
		BUG();
}

static inline bool desc_equal(const struct desc_struct *d1,
			      const struct desc_struct *d2)
{
	return d1->a == d2->a && d1->b == d2->b;
}

static void load_TLS_descriptor(struct thread_struct *t,
				unsigned int cpu, unsigned int i)
{
	struct desc_struct *shadow = &per_cpu(shadow_tls_desc, cpu).desc[i];
	struct desc_struct *gdt;
	xmaddr_t maddr;
	struct multicall_space mc;

	if (desc_equal(shadow, &t->tls_array[i]))
		return;

	*shadow = t->tls_array[i];

	gdt = get_cpu_gdt_table(cpu);
	maddr = arbitrary_virt_to_machine(&gdt[GDT_ENTRY_TLS_MIN+i]);
	mc = __xen_mc_entry(0);

	MULTI_update_descriptor(mc.mc, maddr.maddr, t->tls_array[i]);
}

static void xen_load_tls(struct thread_struct *t, unsigned int cpu)
{
	/*
	 * XXX sleazy hack: If we're being called in a lazy-cpu zone
	 * and lazy gs handling is enabled, it means we're in a
	 * context switch, and %gs has just been saved.  This means we
	 * can zero it out to prevent faults on exit from the
	 * hypervisor if the next process has no %gs.  Either way, it
	 * has been saved, and the new value will get loaded properly.
	 * This will go away as soon as Xen has been modified to not
	 * save/restore %gs for normal hypercalls.
	 *
	 * On x86_64, this hack is not used for %gs, because gs points
	 * to KERNEL_GS_BASE (and uses it for PDA references), so we
	 * must not zero %gs on x86_64
	 *
	 * For x86_64, we need to zero %fs, otherwise we may get an
	 * exception between the new %fs descriptor being loaded and
	 * %fs being effectively cleared at __switch_to().
	 */
	if (paravirt_get_lazy_mode() == PARAVIRT_LAZY_CPU) {
#ifdef CONFIG_X86_32
		lazy_load_gs(0);
#else
		loadsegment(fs, 0);
#endif
	}

	xen_mc_batch();

	load_TLS_descriptor(t, cpu, 0);
	load_TLS_descriptor(t, cpu, 1);
	load_TLS_descriptor(t, cpu, 2);

	xen_mc_issue(PARAVIRT_LAZY_CPU);
}

#ifdef CONFIG_X86_64
static void xen_load_gs_index(unsigned int idx)
{
	if (HYPERVISOR_set_segment_base(SEGBASE_GS_USER_SEL, idx))
		BUG();
}
#endif

static void xen_write_ldt_entry(struct desc_struct *dt, int entrynum,
				const void *ptr)
{
	xmaddr_t mach_lp = arbitrary_virt_to_machine(&dt[entrynum]);
	u64 entry = *(u64 *)ptr;

	trace_xen_cpu_write_ldt_entry(dt, entrynum, entry);

	preempt_disable();

	xen_mc_flush();
	if (HYPERVISOR_update_descriptor(mach_lp.maddr, entry))
		BUG();

	preempt_enable();
}

static int cvt_gate_to_trap(int vector, const gate_desc *val,
			    struct trap_info *info)
{
	unsigned long addr;

	if (val->type != GATE_TRAP && val->type != GATE_INTERRUPT)
		return 0;

	info->vector = vector;

	addr = gate_offset(*val);
#ifdef CONFIG_X86_64
	/*
	 * Look for known traps using IST, and substitute them
	 * appropriately.  The debugger ones are the only ones we care
	 * about.  Xen will handle faults like double_fault,
	 * so we should never see them.  Warn if
	 * there's an unexpected IST-using fault handler.
	 */
	if (addr == (unsigned long)debug)
		addr = (unsigned long)xen_debug;
	else if (addr == (unsigned long)int3)
		addr = (unsigned long)xen_int3;
	else if (addr == (unsigned long)stack_segment)
		addr = (unsigned long)xen_stack_segment;
	else if (addr == (unsigned long)double_fault) {
		/* Don't need to handle these */
		return 0;
#ifdef CONFIG_X86_MCE
	} else if (addr == (unsigned long)machine_check) {
		/*
		 * when xen hypervisor inject vMCE to guest,
		 * use native mce handler to handle it
		 */
		;
#endif
	} else if (addr == (unsigned long)nmi)
		/*
		 * Use the native version as well.
		 */
		;
	else {
		/* Some other trap using IST? */
		if (WARN_ON(val->ist != 0))
			return 0;
	}
#endif	/* CONFIG_X86_64 */
	info->address = addr;

	info->cs = gate_segment(*val);
	info->flags = val->dpl;
	/* interrupt gates clear IF */
	if (val->type == GATE_INTERRUPT)
		info->flags |= 1 << 2;

	return 1;
}

/* Locations of each CPU's IDT */
static DEFINE_PER_CPU(struct desc_ptr, idt_desc);

/* Set an IDT entry.  If the entry is part of the current IDT, then
   also update Xen. */
static void xen_write_idt_entry(gate_desc *dt, int entrynum, const gate_desc *g)
{
	unsigned long p = (unsigned long)&dt[entrynum];
	unsigned long start, end;

	trace_xen_cpu_write_idt_entry(dt, entrynum, g);

	preempt_disable();

	start = __this_cpu_read(idt_desc.address);
	end = start + __this_cpu_read(idt_desc.size) + 1;

	xen_mc_flush();

	native_write_idt_entry(dt, entrynum, g);

	if (p >= start && (p + 8) <= end) {
		struct trap_info info[2];

		info[1].address = 0;

		if (cvt_gate_to_trap(entrynum, g, &info[0]))
			if (HYPERVISOR_set_trap_table(info))
				BUG();
	}

	preempt_enable();
}

static void xen_convert_trap_info(const struct desc_ptr *desc,
				  struct trap_info *traps)
{
	unsigned in, out, count;

	count = (desc->size+1) / sizeof(gate_desc);
	BUG_ON(count > 256);

	for (in = out = 0; in < count; in++) {
		gate_desc *entry = (gate_desc*)(desc->address) + in;

		if (cvt_gate_to_trap(in, entry, &traps[out]))
			out++;
	}
	traps[out].address = 0;
}

void xen_copy_trap_info(struct trap_info *traps)
{
	const struct desc_ptr *desc = this_cpu_ptr(&idt_desc);

	xen_convert_trap_info(desc, traps);
}

/* Load a new IDT into Xen.  In principle this can be per-CPU, so we
   hold a spinlock to protect the static traps[] array (static because
   it avoids allocation, and saves stack space). */
static void xen_load_idt(const struct desc_ptr *desc)
{
	static DEFINE_SPINLOCK(lock);
	static struct trap_info traps[257];

	trace_xen_cpu_load_idt(desc);

	spin_lock(&lock);

	memcpy(this_cpu_ptr(&idt_desc), desc, sizeof(idt_desc));

	xen_convert_trap_info(desc, traps);

	xen_mc_flush();
	if (HYPERVISOR_set_trap_table(traps))
		BUG();

	spin_unlock(&lock);
}

/* Write a GDT descriptor entry.  Ignore LDT descriptors, since
   they're handled differently. */
static void xen_write_gdt_entry(struct desc_struct *dt, int entry,
				const void *desc, int type)
{
	trace_xen_cpu_write_gdt_entry(dt, entry, desc, type);

	preempt_disable();

	switch (type) {
	case DESC_LDT:
	case DESC_TSS:
		/* ignore */
		break;

	default: {
		xmaddr_t maddr = arbitrary_virt_to_machine(&dt[entry]);

		xen_mc_flush();
		if (HYPERVISOR_update_descriptor(maddr.maddr, *(u64 *)desc))
			BUG();
	}

	}

	preempt_enable();
}

/*
 * Version of write_gdt_entry for use at early boot-time needed to
 * update an entry as simply as possible.
 */
static void __init xen_write_gdt_entry_boot(struct desc_struct *dt, int entry,
					    const void *desc, int type)
{
	trace_xen_cpu_write_gdt_entry(dt, entry, desc, type);

	switch (type) {
	case DESC_LDT:
	case DESC_TSS:
		/* ignore */
		break;

	default: {
		xmaddr_t maddr = virt_to_machine(&dt[entry]);

		if (HYPERVISOR_update_descriptor(maddr.maddr, *(u64 *)desc))
			dt[entry] = *(struct desc_struct *)desc;
	}

	}
}

static void xen_load_sp0(struct tss_struct *tss,
			 struct thread_struct *thread)
{
	struct multicall_space mcs;

	mcs = xen_mc_entry(0);
	MULTI_stack_switch(mcs.mc, __KERNEL_DS, thread->sp0);
	xen_mc_issue(PARAVIRT_LAZY_CPU);
	tss->x86_tss.sp0 = thread->sp0;
}

void xen_set_iopl_mask(unsigned mask)
{
	struct physdev_set_iopl set_iopl;

	/* Force the change at ring 0. */
	set_iopl.iopl = (mask == 0) ? 1 : (mask >> 12) & 3;
	HYPERVISOR_physdev_op(PHYSDEVOP_set_iopl, &set_iopl);
}

static void xen_io_delay(void)
{
}

static void xen_clts(void)
{
	struct multicall_space mcs;

	mcs = xen_mc_entry(0);

	MULTI_fpu_taskswitch(mcs.mc, 0);

	xen_mc_issue(PARAVIRT_LAZY_CPU);
}

static DEFINE_PER_CPU(unsigned long, xen_cr0_value);

static unsigned long xen_read_cr0(void)
{
	unsigned long cr0 = this_cpu_read(xen_cr0_value);

	if (unlikely(cr0 == 0)) {
		cr0 = native_read_cr0();
		this_cpu_write(xen_cr0_value, cr0);
	}

	return cr0;
}

static void xen_write_cr0(unsigned long cr0)
{
	struct multicall_space mcs;

	this_cpu_write(xen_cr0_value, cr0);

	/* Only pay attention to cr0.TS; everything else is
	   ignored. */
	mcs = xen_mc_entry(0);

	MULTI_fpu_taskswitch(mcs.mc, (cr0 & X86_CR0_TS) != 0);

	xen_mc_issue(PARAVIRT_LAZY_CPU);
}

static void xen_write_cr4(unsigned long cr4)
{
	cr4 &= ~(X86_CR4_PGE | X86_CR4_PSE | X86_CR4_PCE);

	native_write_cr4(cr4);
}
#ifdef CONFIG_X86_64
static inline unsigned long xen_read_cr8(void)
{
	return 0;
}
static inline void xen_write_cr8(unsigned long val)
{
	BUG_ON(val);
}
#endif

static u64 xen_read_msr_safe(unsigned int msr, int *err)
{
	u64 val;

	if (pmu_msr_read(msr, &val, err))
		return val;

	val = native_read_msr_safe(msr, err);
	switch (msr) {
	case MSR_IA32_APICBASE:
#ifdef CONFIG_X86_X2APIC
		if (!(cpuid_ecx(1) & (1 << (X86_FEATURE_X2APIC & 31))))
#endif
			val &= ~X2APIC_ENABLE;
		break;
	}
	return val;
}

static int xen_write_msr_safe(unsigned int msr, unsigned low, unsigned high)
{
	int ret;

	ret = 0;

	switch (msr) {
#ifdef CONFIG_X86_64
		unsigned which;
		u64 base;

	case MSR_FS_BASE:		which = SEGBASE_FS; goto set;
	case MSR_KERNEL_GS_BASE:	which = SEGBASE_GS_USER; goto set;
	case MSR_GS_BASE:		which = SEGBASE_GS_KERNEL; goto set;

	set:
		base = ((u64)high << 32) | low;
		if (HYPERVISOR_set_segment_base(which, base) != 0)
			ret = -EIO;
		break;
#endif

	case MSR_STAR:
	case MSR_CSTAR:
	case MSR_LSTAR:
	case MSR_SYSCALL_MASK:
	case MSR_IA32_SYSENTER_CS:
	case MSR_IA32_SYSENTER_ESP:
	case MSR_IA32_SYSENTER_EIP:
		/* Fast syscall setup is all done in hypercalls, so
		   these are all ignored.  Stub them out here to stop
		   Xen console noise. */
		break;

	default:
		if (!pmu_msr_write(msr, low, high, &ret))
			ret = native_write_msr_safe(msr, low, high);
	}

	return ret;
}

void xen_setup_shared_info(void)
{
	if (!xen_feature(XENFEAT_auto_translated_physmap)) {
		set_fixmap(FIX_PARAVIRT_BOOTMAP,
			   xen_start_info->shared_info);

		HYPERVISOR_shared_info =
			(struct shared_info *)fix_to_virt(FIX_PARAVIRT_BOOTMAP);
	} else
		HYPERVISOR_shared_info =
			(struct shared_info *)__va(xen_start_info->shared_info);

#ifndef CONFIG_SMP
	/* In UP this is as good a place as any to set up shared info */
	xen_setup_vcpu_info_placement();
#endif

	xen_setup_mfn_list_list();
}

/* This is called once we have the cpu_possible_mask */
void xen_setup_vcpu_info_placement(void)
{
	int cpu;

	for_each_possible_cpu(cpu) {
		/* Set up direct vCPU id mapping for PV guests. */
		per_cpu(xen_vcpu_id, cpu) = cpu;
		xen_vcpu_setup(cpu);
	}

	/* xen_vcpu_setup managed to place the vcpu_info within the
	 * percpu area for all cpus, so make use of it. Note that for
	 * PVH we want to use native IRQ mechanism. */
	if (have_vcpu_info_placement && !xen_pvh_domain()) {
		pv_irq_ops.save_fl = __PV_IS_CALLEE_SAVE(xen_save_fl_direct);
		pv_irq_ops.restore_fl = __PV_IS_CALLEE_SAVE(xen_restore_fl_direct);
		pv_irq_ops.irq_disable = __PV_IS_CALLEE_SAVE(xen_irq_disable_direct);
		pv_irq_ops.irq_enable = __PV_IS_CALLEE_SAVE(xen_irq_enable_direct);
		pv_mmu_ops.read_cr2 = xen_read_cr2_direct;
	}
}

static unsigned xen_patch(u8 type, u16 clobbers, void *insnbuf,
			  unsigned long addr, unsigned len)
{
	char *start, *end, *reloc;
	unsigned ret;

	start = end = reloc = NULL;

#define SITE(op, x)							\
	case PARAVIRT_PATCH(op.x):					\
	if (have_vcpu_info_placement) {					\
		start = (char *)xen_##x##_direct;			\
		end = xen_##x##_direct_end;				\
		reloc = xen_##x##_direct_reloc;				\
	}								\
	goto patch_site

	switch (type) {
		SITE(pv_irq_ops, irq_enable);
		SITE(pv_irq_ops, irq_disable);
		SITE(pv_irq_ops, save_fl);
		SITE(pv_irq_ops, restore_fl);
#undef SITE

	patch_site:
		if (start == NULL || (end-start) > len)
			goto default_patch;

		ret = paravirt_patch_insns(insnbuf, len, start, end);

		/* Note: because reloc is assigned from something that
		   appears to be an array, gcc assumes it's non-null,
		   but doesn't know its relationship with start and
		   end. */
		if (reloc > start && reloc < end) {
			int reloc_off = reloc - start;
			long *relocp = (long *)(insnbuf + reloc_off);
			long delta = start - (char *)addr;

			*relocp += delta;
		}
		break;

	default_patch:
	default:
		ret = paravirt_patch_default(type, clobbers, insnbuf,
					     addr, len);
		break;
	}

	return ret;
}

static const struct pv_info xen_info __initconst = {
	.paravirt_enabled = 1,
	.shared_kernel_pmd = 0,

#ifdef CONFIG_X86_64
	.extra_user_64bit_cs = FLAT_USER_CS64,
#endif
	.features = 0,
	.name = "Xen",
};

static const struct pv_init_ops xen_init_ops __initconst = {
	.patch = xen_patch,
};

static const struct pv_cpu_ops xen_cpu_ops __initconst = {
	.cpuid = xen_cpuid,

	.set_debugreg = xen_set_debugreg,
	.get_debugreg = xen_get_debugreg,

	.clts = xen_clts,

	.read_cr0 = xen_read_cr0,
	.write_cr0 = xen_write_cr0,

	.read_cr4 = native_read_cr4,
	.read_cr4_safe = native_read_cr4_safe,
	.write_cr4 = xen_write_cr4,

#ifdef CONFIG_X86_64
	.read_cr8 = xen_read_cr8,
	.write_cr8 = xen_write_cr8,
#endif

	.wbinvd = native_wbinvd,

	.read_msr = xen_read_msr_safe,
	.write_msr = xen_write_msr_safe,

	.read_tsc = native_read_tsc,
	.read_pmc = xen_read_pmc,

	.read_tscp = native_read_tscp,

	.iret = xen_iret,
	.irq_enable_sysexit = xen_sysexit,
#ifdef CONFIG_X86_64
	.usergs_sysret32 = xen_sysret32,
	.usergs_sysret64 = xen_sysret64,
#endif

	.load_tr_desc = paravirt_nop,
	.set_ldt = xen_set_ldt,
	.load_gdt = xen_load_gdt,
	.load_idt = xen_load_idt,
	.load_tls = xen_load_tls,
#ifdef CONFIG_X86_64
	.load_gs_index = xen_load_gs_index,
#endif

	.alloc_ldt = xen_alloc_ldt,
	.free_ldt = xen_free_ldt,

	.store_idt = native_store_idt,
	.store_tr = xen_store_tr,

	.write_ldt_entry = xen_write_ldt_entry,
	.write_gdt_entry = xen_write_gdt_entry,
	.write_idt_entry = xen_write_idt_entry,
	.load_sp0 = xen_load_sp0,

	.set_iopl_mask = xen_set_iopl_mask,
	.io_delay = xen_io_delay,

	/* Xen takes care of %gs when switching to usermode for us */
	.swapgs = paravirt_nop,

	.start_context_switch = paravirt_start_context_switch,
	.end_context_switch = xen_end_context_switch,
};

static const struct pv_apic_ops xen_apic_ops __initconst = {
#ifdef CONFIG_X86_LOCAL_APIC
	.startup_ipi_hook = paravirt_nop,
#endif
};

static void xen_reboot(int reason)
{
	struct sched_shutdown r = { .reason = reason };
	int cpu;

	for_each_online_cpu(cpu)
		xen_pmu_finish(cpu);

	if (HYPERVISOR_sched_op(SCHEDOP_shutdown, &r))
		BUG();
}

static void xen_restart(char *msg)
{
	xen_reboot(SHUTDOWN_reboot);
}

static void xen_emergency_restart(void)
{
	xen_reboot(SHUTDOWN_reboot);
}

static void xen_machine_halt(void)
{
	xen_reboot(SHUTDOWN_poweroff);
}

static void xen_machine_power_off(void)
{
	if (pm_power_off)
		pm_power_off();
	xen_reboot(SHUTDOWN_poweroff);
}

static void xen_crash_shutdown(struct pt_regs *regs)
{
	xen_reboot(SHUTDOWN_crash);
}

static int
xen_panic_event(struct notifier_block *this, unsigned long event, void *ptr)
{
	xen_reboot(SHUTDOWN_crash);
	return NOTIFY_DONE;
}

static struct notifier_block xen_panic_block = {
	.notifier_call= xen_panic_event,
	.priority = INT_MIN
};

int xen_panic_handler_init(void)
{
	atomic_notifier_chain_register(&panic_notifier_list, &xen_panic_block);
	return 0;
}

static const struct machine_ops xen_machine_ops __initconst = {
	.restart = xen_restart,
	.halt = xen_machine_halt,
	.power_off = xen_machine_power_off,
	.shutdown = xen_machine_halt,
	.crash_shutdown = xen_crash_shutdown,
	.emergency_restart = xen_emergency_restart,
};

static unsigned char xen_get_nmi_reason(void)
{
	unsigned char reason = 0;

	/* Construct a value which looks like it came from port 0x61. */
	if (test_bit(_XEN_NMIREASON_io_error,
		     &HYPERVISOR_shared_info->arch.nmi_reason))
		reason |= NMI_REASON_IOCHK;
	if (test_bit(_XEN_NMIREASON_pci_serr,
		     &HYPERVISOR_shared_info->arch.nmi_reason))
		reason |= NMI_REASON_SERR;

	return reason;
}

static void __init xen_boot_params_init_edd(void)
{
#if IS_ENABLED(CONFIG_EDD)
	struct xen_platform_op op;
	struct edd_info *edd_info;
	u32 *mbr_signature;
	unsigned nr;
	int ret;

	edd_info = boot_params.eddbuf;
	mbr_signature = boot_params.edd_mbr_sig_buffer;

	op.cmd = XENPF_firmware_info;

	op.u.firmware_info.type = XEN_FW_DISK_INFO;
	for (nr = 0; nr < EDDMAXNR; nr++) {
		struct edd_info *info = edd_info + nr;

		op.u.firmware_info.index = nr;
		info->params.length = sizeof(info->params);
		set_xen_guest_handle(op.u.firmware_info.u.disk_info.edd_params,
				     &info->params);
		ret = HYPERVISOR_platform_op(&op);
		if (ret)
			break;

#define C(x) info->x = op.u.firmware_info.u.disk_info.x
		C(device);
		C(version);
		C(interface_support);
		C(legacy_max_cylinder);
		C(legacy_max_head);
		C(legacy_sectors_per_track);
#undef C
	}
	boot_params.eddbuf_entries = nr;

	op.u.firmware_info.type = XEN_FW_DISK_MBR_SIGNATURE;
	for (nr = 0; nr < EDD_MBR_SIG_MAX; nr++) {
		op.u.firmware_info.index = nr;
		ret = HYPERVISOR_platform_op(&op);
		if (ret)
			break;
		mbr_signature[nr] = op.u.firmware_info.u.disk_mbr_signature.mbr_signature;
	}
	boot_params.edd_mbr_sig_buf_entries = nr;
#endif
}

/*
 * Set up the GDT and segment registers for -fstack-protector.  Until
 * we do this, we have to be careful not to call any stack-protected
 * function, which is most of the kernel.
 *
 * Note, that it is __ref because the only caller of this after init
 * is PVH which is not going to use xen_load_gdt_boot or other
 * __init functions.
 */
static void __ref xen_setup_gdt(int cpu)
{
	if (xen_feature(XENFEAT_auto_translated_physmap)) {
#ifdef CONFIG_X86_64
		unsigned long dummy;

		load_percpu_segment(cpu); /* We need to access per-cpu area */
		switch_to_new_gdt(cpu); /* GDT and GS set */

		/* We are switching of the Xen provided GDT to our HVM mode
		 * GDT. The new GDT has  __KERNEL_CS with CS.L = 1
		 * and we are jumping to reload it.
		 */
		asm volatile ("pushq %0\n"
			      "leaq 1f(%%rip),%0\n"
			      "pushq %0\n"
			      "lretq\n"
			      "1:\n"
			      : "=&r" (dummy) : "0" (__KERNEL_CS));

		/*
		 * While not needed, we also set the %es, %ds, and %fs
		 * to zero. We don't care about %ss as it is NULL.
		 * Strictly speaking this is not needed as Xen zeros those
		 * out (and also MSR_FS_BASE, MSR_GS_BASE, MSR_KERNEL_GS_BASE)
		 *
		 * Linux zeros them in cpu_init() and in secondary_startup_64
		 * (for BSP).
		 */
		loadsegment(es, 0);
		loadsegment(ds, 0);
		loadsegment(fs, 0);
#else
		/* PVH: TODO Implement. */
		BUG();
#endif
		return; /* PVH does not need any PV GDT ops. */
	}
	pv_cpu_ops.write_gdt_entry = xen_write_gdt_entry_boot;
	pv_cpu_ops.load_gdt = xen_load_gdt_boot;

	setup_stack_canary_segment(0);
	switch_to_new_gdt(0);

	pv_cpu_ops.write_gdt_entry = xen_write_gdt_entry;
	pv_cpu_ops.load_gdt = xen_load_gdt;
}

#ifdef CONFIG_XEN_PVH
/*
 * A PV guest starts with default flags that are not set for PVH, set them
 * here asap.
 */
static void xen_pvh_set_cr_flags(int cpu)
{

	/* Some of these are setup in 'secondary_startup_64'. The others:
	 * X86_CR0_TS, X86_CR0_PE, X86_CR0_ET are set by Xen for HVM guests
	 * (which PVH shared codepaths), while X86_CR0_PG is for PVH. */
	write_cr0(read_cr0() | X86_CR0_MP | X86_CR0_NE | X86_CR0_WP | X86_CR0_AM);

	if (!cpu)
		return;
	/*
	 * For BSP, PSE PGE are set in probe_page_size_mask(), for APs
	 * set them here. For all, OSFXSR OSXMMEXCPT are set in fpu_init.
	*/
	if (cpu_has_pse)
		cr4_set_bits_and_update_boot(X86_CR4_PSE);

	if (cpu_has_pge)
		cr4_set_bits_and_update_boot(X86_CR4_PGE);
}

/*
 * Note, that it is ref - because the only caller of this after init
 * is PVH which is not going to use xen_load_gdt_boot or other
 * __init functions.
 */
void __ref xen_pvh_secondary_vcpu_init(int cpu)
{
	xen_setup_gdt(cpu);
	xen_pvh_set_cr_flags(cpu);
}

static void __init xen_pvh_early_guest_init(void)
{
	if (!xen_feature(XENFEAT_auto_translated_physmap))
		return;

	if (!xen_feature(XENFEAT_hvm_callback_vector))
		return;

	xen_have_vector_callback = 1;

	xen_pvh_early_cpu_init(0, false);
	xen_pvh_set_cr_flags(0);

#ifdef CONFIG_X86_32
	BUG(); /* PVH: Implement proper support. */
#endif
}
#endif    /* CONFIG_XEN_PVH */

/* First C function to be called on Xen boot */
asmlinkage __visible void __init xen_start_kernel(void)
{
	struct physdev_set_iopl set_iopl;
	unsigned long initrd_start = 0;
	int rc;

	if (!xen_start_info)
		return;

	xen_domain_type = XEN_PV_DOMAIN;

	xen_setup_features();
#ifdef CONFIG_XEN_PVH
	xen_pvh_early_guest_init();
#endif
	xen_setup_machphys_mapping();

	/* Install Xen paravirt ops */
	pv_info = xen_info;
	if (xen_initial_domain())
		pv_info.features |= PV_SUPPORTED_RTC;
	pv_init_ops = xen_init_ops;
	pv_apic_ops = xen_apic_ops;
	if (!xen_pvh_domain()) {
		pv_cpu_ops = xen_cpu_ops;

		x86_platform.get_nmi_reason = xen_get_nmi_reason;
	}

	if (xen_feature(XENFEAT_auto_translated_physmap))
		x86_init.resources.memory_setup = xen_auto_xlated_memory_setup;
	else
		x86_init.resources.memory_setup = xen_memory_setup;
	x86_init.oem.arch_setup = xen_arch_setup;
	x86_init.oem.banner = xen_banner;

	xen_init_time_ops();

	/*
	 * Set up some pagetable state before starting to set any ptes.
	 */

	xen_init_mmu_ops();

	/* Prevent unwanted bits from being set in PTEs. */
	__supported_pte_mask &= ~_PAGE_GLOBAL;

	/*
	 * Prevent page tables from being allocated in highmem, even
	 * if CONFIG_HIGHPTE is enabled.
	 */
	__userpte_alloc_gfp &= ~__GFP_HIGHMEM;

	/* Work out if we support NX */
	x86_configure_nx();

	/* Get mfn list */
	xen_build_dynamic_phys_to_machine();

	/*
	 * Set up kernel GDT and segment registers, mainly so that
	 * -fstack-protector code can be executed.
	 */
	xen_setup_gdt(0);

	xen_init_irq_ops();
	xen_init_cpuid_mask();

#ifdef CONFIG_X86_LOCAL_APIC
	/*
	 * set up the basic apic ops.
	 */
	xen_init_apic();
#endif

	if (xen_feature(XENFEAT_mmu_pt_update_preserve_ad)) {
		pv_mmu_ops.ptep_modify_prot_start = xen_ptep_modify_prot_start;
		pv_mmu_ops.ptep_modify_prot_commit = xen_ptep_modify_prot_commit;
	}

	machine_ops = xen_machine_ops;

	/*
	 * The only reliable way to retain the initial address of the
	 * percpu gdt_page is to remember it here, so we can go and
	 * mark it RW later, when the initial percpu area is freed.
	 */
	xen_initial_gdt = &per_cpu(gdt_page, 0);

	xen_smp_init();

#ifdef CONFIG_ACPI_NUMA
	/*
	 * The pages we from Xen are not related to machine pages, so
	 * any NUMA information the kernel tries to get from ACPI will
	 * be meaningless.  Prevent it from trying.
	 */
	acpi_numa = -1;
#endif
	/* Don't do the full vcpu_info placement stuff until we have a
	   possible map and a non-dummy shared_info. */
	per_cpu(xen_vcpu, 0) = &HYPERVISOR_shared_info->vcpu_info[0];

	local_irq_disable();
	early_boot_irqs_disabled = true;

	xen_raw_console_write("mapping kernel into physical memory\n");
	xen_setup_kernel_pagetable((pgd_t *)xen_start_info->pt_base,
				   xen_start_info->nr_pages);
	xen_reserve_special_pages();

	/*
	 * Modify the cache mode translation tables to match Xen's PAT
	 * configuration.
	 */

	pat_init_cache_modes();

	/* keep using Xen gdt for now; no urgent need to change it */

#ifdef CONFIG_X86_32
	pv_info.kernel_rpl = 1;
	if (xen_feature(XENFEAT_supervisor_mode_kernel))
		pv_info.kernel_rpl = 0;
#else
	pv_info.kernel_rpl = 0;
#endif
	/* set the limit of our address space */
	xen_reserve_top();

	/* PVH: runs at default kernel iopl of 0 */
	if (!xen_pvh_domain()) {
		/*
		 * We used to do this in xen_arch_setup, but that is too late
		 * on AMD were early_cpu_init (run before ->arch_setup()) calls
		 * early_amd_init which pokes 0xcf8 port.
		 */
		set_iopl.iopl = 1;
		rc = HYPERVISOR_physdev_op(PHYSDEVOP_set_iopl, &set_iopl);
		if (rc != 0)
			xen_raw_printk("physdev_op failed %d\n", rc);
	}

#ifdef CONFIG_X86_32
	/* set up basic CPUID stuff */
	cpu_detect(&new_cpu_data);
	set_cpu_cap(&new_cpu_data, X86_FEATURE_FPU);
	new_cpu_data.wp_works_ok = 1;
	new_cpu_data.x86_capability[0] = cpuid_edx(1);
#endif

	if (xen_start_info->mod_start) {
	    if (xen_start_info->flags & SIF_MOD_START_PFN)
		initrd_start = PFN_PHYS(xen_start_info->mod_start);
	    else
		initrd_start = __pa(xen_start_info->mod_start);
	}

	/* Poke various useful things into boot_params */
	boot_params.hdr.type_of_loader = (9 << 4) | 0;
	boot_params.hdr.ramdisk_image = initrd_start;
	boot_params.hdr.ramdisk_size = xen_start_info->mod_len;
	boot_params.hdr.cmd_line_ptr = __pa(xen_start_info->cmd_line);

	if (!xen_initial_domain()) {
		add_preferred_console("xenboot", 0, NULL);
		add_preferred_console("tty", 0, NULL);
		add_preferred_console("hvc", 0, NULL);
		if (pci_xen)
			x86_init.pci.arch_init = pci_xen_init;
	} else {
		const struct dom0_vga_console_info *info =
			(void *)((char *)xen_start_info +
				 xen_start_info->console.dom0.info_off);
		struct xen_platform_op op = {
			.cmd = XENPF_firmware_info,
			.interface_version = XENPF_INTERFACE_VERSION,
			.u.firmware_info.type = XEN_FW_KBD_SHIFT_FLAGS,
		};

		xen_init_vga(info, xen_start_info->console.dom0.info_size);
		xen_start_info->console.domU.mfn = 0;
		xen_start_info->console.domU.evtchn = 0;

		if (HYPERVISOR_platform_op(&op) == 0)
			boot_params.kbd_status = op.u.firmware_info.u.kbd_shift_flags;

		/* Make sure ACS will be enabled */
		pci_request_acs();

		xen_acpi_sleep_register();

		/* Avoid searching for BIOS MP tables */
		x86_init.mpparse.find_smp_config = x86_init_noop;
		x86_init.mpparse.get_smp_config = x86_init_uint_noop;

		xen_boot_params_init_edd();

		x86_platform.is_untracked_pat_range = xen_ignore;
	}
#ifdef CONFIG_PCI
	/* PCI BIOS service won't work from a PV guest. */
	pci_probe &= ~PCI_PROBE_BIOS;
#endif
	xen_raw_console_write("about to get started...\n");

	/* Let's presume PV guests always boot on vCPU with id 0. */
	per_cpu(xen_vcpu_id, 0) = 0;

	xen_setup_runstate_info(0);

	xen_efi_init();

	/* Start the world */
#ifdef CONFIG_X86_32
	i386_start_kernel();
#else
	cr4_init_shadow(); /* 32b kernel does this in i386_start_kernel() */
	x86_64_start_reservations((char *)__pa_symbol(&boot_params));
#endif
}

void __ref xen_hvm_init_shared_info(void)
{
	int cpu;
	struct xen_add_to_physmap xatp;
	static struct shared_info *shared_info_page = 0;

	if (!shared_info_page)
		shared_info_page = (struct shared_info *)
			extend_brk(PAGE_SIZE, PAGE_SIZE);
	xatp.domid = DOMID_SELF;
	xatp.idx = 0;
	xatp.space = XENMAPSPACE_shared_info;
	xatp.gpfn = __pa(shared_info_page) >> PAGE_SHIFT;
	if (HYPERVISOR_memory_op(XENMEM_add_to_physmap, &xatp))
		BUG();

	HYPERVISOR_shared_info = (struct shared_info *)shared_info_page;

	/* xen_vcpu is a pointer to the vcpu_info struct in the shared_info
	 * page, we use it in the event channel upcall and in some pvclock
	 * related functions. We don't need the vcpu_info placement
	 * optimizations because we don't use any pv_mmu or pv_irq op on
	 * HVM.
	 * When xen_hvm_init_shared_info is run at boot time only vcpu 0 is
	 * online but xen_hvm_init_shared_info is run at resume time too and
	 * in that case multiple vcpus might be online. */
	for_each_online_cpu(cpu) {
		/* Leave it to be NULL. */
		if (cpu >= MAX_VIRT_CPUS && cpu <= NR_CPUS)
			per_cpu(xen_vcpu, cpu) = NULL; /* Triggers xen_vcpu_setup.*/
		per_cpu(xen_vcpu, cpu) = &HYPERVISOR_shared_info->vcpu_info[xen_vcpu_nr(cpu)];
	}
}

#ifdef CONFIG_XEN_PVHVM
static void __init init_hvm_pv_info(void)
{
	int major, minor;
	uint32_t eax, ebx, ecx, edx, pages, msr, base;
	u64 pfn;

	base = xen_cpuid_base();
	cpuid(base + 1, &eax, &ebx, &ecx, &edx);

	major = eax >> 16;
	minor = eax & 0xffff;
	printk(KERN_INFO "Xen version %d.%d.\n", major, minor);

	cpuid(base + 2, &pages, &msr, &ecx, &edx);

	pfn = __pa(hypercall_page);
	wrmsr_safe(msr, (u32)pfn, (u32)(pfn >> 32));

	xen_setup_features();

	cpuid(base + 4, &eax, &ebx, &ecx, &edx);
	if (eax & XEN_HVM_CPUID_VCPU_ID_PRESENT)
		this_cpu_write(xen_vcpu_id, ebx);
	else
		this_cpu_write(xen_vcpu_id, smp_processor_id());

	pv_info.name = "Xen HVM";

	xen_domain_type = XEN_HVM_DOMAIN;
}

static int xen_hvm_cpu_notify(struct notifier_block *self, unsigned long action,
			      void *hcpu)
{
	int cpu = (long)hcpu;
	switch (action) {
	case CPU_UP_PREPARE:
		if (cpu_acpi_id(cpu) != U32_MAX)
			per_cpu(xen_vcpu_id, cpu) = cpu_acpi_id(cpu);
		else
			per_cpu(xen_vcpu_id, cpu) = cpu;
		xen_vcpu_setup(cpu);
		if (xen_have_vector_callback) {
			if (xen_feature(XENFEAT_hvm_safe_pvclock))
				xen_setup_timer(cpu);
		}
		break;
	default:
		break;
	}
	return NOTIFY_OK;
}

static struct notifier_block xen_hvm_cpu_notifier = {
	.notifier_call	= xen_hvm_cpu_notify,
};

#ifdef CONFIG_KEXEC
static void xen_hvm_shutdown(void)
{
	native_machine_shutdown();
	if (kexec_in_progress)
		xen_reboot(SHUTDOWN_soft_reset);
}

static void xen_hvm_crash_shutdown(struct pt_regs *regs)
{
	native_machine_crash_shutdown(regs);
	xen_reboot(SHUTDOWN_soft_reset);
}
#endif

static void __init xen_hvm_guest_init(void)
{
	if (xen_pv_domain())
		return;

	init_hvm_pv_info();

	xen_hvm_init_shared_info();

	xen_panic_handler_init();

	if (xen_feature(XENFEAT_hvm_callback_vector))
		xen_have_vector_callback = 1;
	xen_hvm_smp_init();
	register_cpu_notifier(&xen_hvm_cpu_notifier);
	xen_unplug_emulated_devices();
	x86_init.irqs.intr_init = xen_init_IRQ;
	xen_hvm_init_time_ops();
	xen_hvm_init_mmu_ops();
#ifdef CONFIG_KEXEC
	machine_ops.shutdown = xen_hvm_shutdown;
	machine_ops.crash_shutdown = xen_hvm_crash_shutdown;
#endif
}
#endif

static bool xen_nopv = false;
static __init int xen_parse_nopv(char *arg)
{
       xen_nopv = true;
       return 0;
}
early_param("xen_nopv", xen_parse_nopv);

static uint32_t __init xen_platform(void)
{
	if (xen_nopv)
		return 0;

	return xen_cpuid_base();
}

bool xen_hvm_need_lapic(void)
{
	if (xen_nopv)
		return false;
	if (xen_pv_domain())
		return false;
	if (!xen_hvm_domain())
		return false;
	if (xen_feature(XENFEAT_hvm_pirqs) && xen_have_vector_callback)
		return false;
	return true;
}
EXPORT_SYMBOL_GPL(xen_hvm_need_lapic);

static void xen_set_cpu_features(struct cpuinfo_x86 *c)
{
	if (xen_pv_domain())
		clear_cpu_bug(c, X86_BUG_SYSRET_SS_ATTRS);
}

const struct hypervisor_x86 x86_hyper_xen = {
	.name			= "Xen",
	.detect			= xen_platform,
#ifdef CONFIG_XEN_PVHVM
	.init_platform		= xen_hvm_guest_init,
#endif
	.x2apic_available	= xen_x2apic_para_available,
	.set_cpu_features       = xen_set_cpu_features,
};
EXPORT_SYMBOL(x86_hyper_xen);

#ifdef CONFIG_HOTPLUG_CPU
void xen_arch_register_cpu(int num)
{
	arch_register_cpu(num);
}
EXPORT_SYMBOL(xen_arch_register_cpu);

void xen_arch_unregister_cpu(int num)
{
	arch_unregister_cpu(num);
}
EXPORT_SYMBOL(xen_arch_unregister_cpu);
#endif<|MERGE_RESOLUTION|>--- conflicted
+++ resolved
@@ -560,13 +560,7 @@
 
 	preempt_disable();
 
-<<<<<<< HEAD
-	pagefault_disable();	/* Avoid warnings due to being atomic. */
-	__get_user(dummy, (unsigned char __user __force *)v);
-	pagefault_enable();
-=======
 	probe_kernel_read(&dummy, v, 1);
->>>>>>> 7ed7c355
 
 	if (HYPERVISOR_update_va_mapping((unsigned long)v, pte, 0))
 		BUG();
