/*
 * Core of Xen paravirt_ops implementation.
 *
 * This file contains the xen_paravirt_ops structure itself, and the
 * implementations for:
 * - privileged instructions
 * - interrupt flags
 * - segment operations
 * - booting and setup
 *
 * Jeremy Fitzhardinge <jeremy@xensource.com>, XenSource Inc, 2007
 */

#include <linux/cpu.h>
#include <linux/kernel.h>
#include <linux/init.h>
#include <linux/smp.h>
#include <linux/preempt.h>
#include <linux/hardirq.h>
#include <linux/percpu.h>
#include <linux/delay.h>
#include <linux/start_kernel.h>
#include <linux/sched.h>
#include <linux/kprobes.h>
#include <linux/bootmem.h>
#include <linux/module.h>
#include <linux/mm.h>
#include <linux/page-flags.h>
#include <linux/highmem.h>
#include <linux/console.h>
#include <linux/pci.h>
#include <linux/gfp.h>
#include <linux/memblock.h>
#include <linux/kexec.h>
<<<<<<< HEAD
=======
#include <linux/edd.h>
>>>>>>> 1ad15244
#include <linux/syscore_ops.h>

#include <xen/xen.h>
#include <xen/events.h>
#include <xen/interface/xen.h>
#include <xen/interface/version.h>
#include <xen/interface/physdev.h>
#include <xen/interface/vcpu.h>
#include <xen/interface/memory.h>
#include <xen/interface/xen-mca.h>
#include <xen/features.h>
#include <xen/page.h>
#include <xen/hvm.h>
#include <xen/hvc-console.h>
#include <xen/acpi.h>

#include <asm/paravirt.h>
#include <asm/apic.h>
#include <asm/page.h>
#include <asm/xen/pci.h>
#include <asm/xen/hypercall.h>
#include <asm/xen/hypervisor.h>
#include <asm/fixmap.h>
#include <asm/processor.h>
#include <asm/proto.h>
#include <asm/msr-index.h>
#include <asm/traps.h>
#include <asm/setup.h>
#include <asm/desc.h>
#include <asm/pgalloc.h>
#include <asm/pgtable.h>
#include <asm/tlbflush.h>
#include <asm/reboot.h>
#include <asm/stackprotector.h>
#include <asm/hypervisor.h>
#include <asm/mwait.h>
#include <asm/pci_x86.h>
#include <asm/xen/kexec.h>

#ifdef CONFIG_ACPI
#include <asm/acpi.h>
#include <acpi/pdc_intel.h>
#include <acpi/processor.h>
#include <xen/interface/platform.h>
#endif


#include "xen-ops.h"
#include "mmu.h"
#include "smp.h"
#include "multicalls.h"

EXPORT_SYMBOL_GPL(hypercall_page);

/*
 * Pointer to the xen_vcpu_info structure or
 * &HYPERVISOR_shared_info->vcpu_info[cpu]. See xen_hvm_init_shared_info
 * and xen_vcpu_setup for details. By default it points to share_info->vcpu_info
 * but if the hypervisor supports VCPUOP_register_vcpu_info then it can point
 * to xen_vcpu_info. The pointer is used in __xen_evtchn_do_upcall to
 * acknowledge pending events.
 */
DEFINE_PER_CPU(struct vcpu_info *, xen_vcpu);

/*
 * Per CPU pages used if hypervisor supports VCPUOP_register_vcpu_info
 * hypercall. This can be used both in PV and PVHVM mode. The structure
 * overrides the default per_cpu(xen_vcpu, cpu) value.
 */
DEFINE_PER_CPU(struct vcpu_info, xen_vcpu_info);

enum xen_domain_type xen_domain_type = XEN_NATIVE;
EXPORT_SYMBOL_GPL(xen_domain_type);

unsigned long *machine_to_phys_mapping = (void *)MACH2PHYS_VIRT_START;
EXPORT_SYMBOL(machine_to_phys_mapping);
unsigned long  machine_to_phys_nr;
EXPORT_SYMBOL(machine_to_phys_nr);

struct start_info *xen_start_info;
EXPORT_SYMBOL_GPL(xen_start_info);

struct shared_info xen_dummy_shared_info;

void *xen_initial_gdt;

RESERVE_BRK(shared_info_page_brk, PAGE_SIZE);
__read_mostly int xen_have_vector_callback;
EXPORT_SYMBOL_GPL(xen_have_vector_callback);

/*
 * Point at some empty memory to start with. We map the real shared_info
 * page as soon as fixmap is up and running.
 */
struct shared_info *HYPERVISOR_shared_info = &xen_dummy_shared_info;

/*
 * Flag to determine whether vcpu info placement is available on all
 * VCPUs.  We assume it is to start with, and then set it to zero on
 * the first failure.  This is because it can succeed on some VCPUs
 * and not others, since it can involve hypervisor memory allocation,
 * or because the guest failed to guarantee all the appropriate
 * constraints on all VCPUs (ie buffer can't cross a page boundary).
 *
 * Note that any particular CPU may be using a placed vcpu structure,
 * but we can only optimise if the all are.
 *
 * 0: not available, 1: available
 */
static int have_vcpu_info_placement = 1;

struct tls_descs {
	struct desc_struct desc[3];
};

/*
 * Updating the 3 TLS descriptors in the GDT on every task switch is
 * surprisingly expensive so we avoid updating them if they haven't
 * changed.  Since Xen writes different descriptors than the one
 * passed in the update_descriptor hypercall we keep shadow copies to
 * compare against.
 */
static DEFINE_PER_CPU(struct tls_descs, shadow_tls_desc);

static void clamp_max_cpus(void)
{
#ifdef CONFIG_SMP
	if (setup_max_cpus > MAX_VIRT_CPUS)
		setup_max_cpus = MAX_VIRT_CPUS;
#endif
}

static void xen_vcpu_setup(int cpu)
{
	struct vcpu_register_vcpu_info info;
	int err;
	struct vcpu_info *vcpup;

	BUG_ON(HYPERVISOR_shared_info == &xen_dummy_shared_info);

	/*
	 * This path is called twice on PVHVM - first during bootup via
	 * smp_init -> xen_hvm_cpu_notify, and then if the VCPU is being
	 * hotplugged: cpu_up -> xen_hvm_cpu_notify.
	 * As we can only do the VCPUOP_register_vcpu_info once lets
	 * not over-write its result.
	 *
	 * For PV it is called during restore (xen_vcpu_restore) and bootup
	 * (xen_setup_vcpu_info_placement). The hotplug mechanism does not
	 * use this function.
	 */
	if (xen_hvm_domain()) {
		if (per_cpu(xen_vcpu, cpu) == &per_cpu(xen_vcpu_info, cpu))
			return;
	}
	if (cpu < MAX_VIRT_CPUS)
		per_cpu(xen_vcpu,cpu) = &HYPERVISOR_shared_info->vcpu_info[cpu];

	if (!have_vcpu_info_placement) {
		if (cpu >= MAX_VIRT_CPUS)
			clamp_max_cpus();
		return;
	}

	vcpup = &per_cpu(xen_vcpu_info, cpu);
	info.mfn = arbitrary_virt_to_mfn(vcpup);
	info.offset = offset_in_page(vcpup);

	/* Check to see if the hypervisor will put the vcpu_info
	   structure where we want it, which allows direct access via
	   a percpu-variable.
	   N.B. This hypercall can _only_ be called once per CPU. Subsequent
	   calls will error out with -EINVAL. This is due to the fact that
	   hypervisor has no unregister variant and this hypercall does not
	   allow to over-write info.mfn and info.offset.
	 */
	err = HYPERVISOR_vcpu_op(VCPUOP_register_vcpu_info, cpu, &info);

	if (err) {
		printk(KERN_DEBUG "register_vcpu_info failed: err=%d\n", err);
		have_vcpu_info_placement = 0;
		clamp_max_cpus();
	} else {
		/* This cpu is using the registered vcpu info, even if
		   later ones fail to. */
		per_cpu(xen_vcpu, cpu) = vcpup;
	}
}

/*
 * On restore, set the vcpu placement up again.
 * If it fails, then we're in a bad state, since
 * we can't back out from using it...
 */
void xen_vcpu_restore(void)
{
	int cpu;

	for_each_possible_cpu(cpu) {
		bool other_cpu = (cpu != smp_processor_id());
		bool is_up = HYPERVISOR_vcpu_op(VCPUOP_is_up, cpu, NULL);

		if (other_cpu && is_up &&
		    HYPERVISOR_vcpu_op(VCPUOP_down, cpu, NULL))
			BUG();

		xen_setup_runstate_info(cpu);

		if (have_vcpu_info_placement)
			xen_vcpu_setup(cpu);

		if (other_cpu && is_up &&
		    HYPERVISOR_vcpu_op(VCPUOP_up, cpu, NULL))
			BUG();
	}
}

static void __init xen_banner(void)
{
	unsigned version = HYPERVISOR_xen_version(XENVER_version, NULL);
	struct xen_extraversion extra;
	HYPERVISOR_xen_version(XENVER_extraversion, &extra);

	printk(KERN_INFO "Booting paravirtualized kernel on %s\n",
	       pv_info.name);
	printk(KERN_INFO "Xen version: %d.%d%s%s\n",
	       version >> 16, version & 0xffff, extra.extraversion,
	       xen_feature(XENFEAT_mmu_pt_update_preserve_ad) ? " (preserve-AD)" : "");
}
/* Check if running on Xen version (major, minor) or later */
bool
xen_running_on_version_or_later(unsigned int major, unsigned int minor)
{
	unsigned int version;

	if (!xen_domain())
		return false;

	version = HYPERVISOR_xen_version(XENVER_version, NULL);
	if ((((version >> 16) == major) && ((version & 0xffff) >= minor)) ||
		((version >> 16) > major))
		return true;
	return false;
}

#define CPUID_THERM_POWER_LEAF 6
#define APERFMPERF_PRESENT 0

static __read_mostly unsigned int cpuid_leaf1_edx_mask = ~0;
static __read_mostly unsigned int cpuid_leaf1_ecx_mask = ~0;

static __read_mostly unsigned int cpuid_leaf1_ecx_set_mask;
static __read_mostly unsigned int cpuid_leaf5_ecx_val;
static __read_mostly unsigned int cpuid_leaf5_edx_val;

static void xen_cpuid(unsigned int *ax, unsigned int *bx,
		      unsigned int *cx, unsigned int *dx)
{
	unsigned maskebx = ~0;
	unsigned maskecx = ~0;
	unsigned maskedx = ~0;
	unsigned setecx = 0;
	/*
	 * Mask out inconvenient features, to try and disable as many
	 * unsupported kernel subsystems as possible.
	 */
	switch (*ax) {
	case 1:
		maskecx = cpuid_leaf1_ecx_mask;
		setecx = cpuid_leaf1_ecx_set_mask;
		maskedx = cpuid_leaf1_edx_mask;
		break;

	case CPUID_MWAIT_LEAF:
		/* Synthesize the values.. */
		*ax = 0;
		*bx = 0;
		*cx = cpuid_leaf5_ecx_val;
		*dx = cpuid_leaf5_edx_val;
		return;

	case CPUID_THERM_POWER_LEAF:
		/* Disabling APERFMPERF for kernel usage */
		maskecx = ~(1 << APERFMPERF_PRESENT);
		break;

	case 0xb:
		/* Suppress extended topology stuff */
		maskebx = 0;
		break;
	}

	asm(XEN_EMULATE_PREFIX "cpuid"
		: "=a" (*ax),
		  "=b" (*bx),
		  "=c" (*cx),
		  "=d" (*dx)
		: "0" (*ax), "2" (*cx));

	*bx &= maskebx;
	*cx &= maskecx;
	*cx |= setecx;
	*dx &= maskedx;

}

static bool __init xen_check_mwait(void)
{
#ifdef CONFIG_ACPI
	struct xen_platform_op op = {
		.cmd			= XENPF_set_processor_pminfo,
		.u.set_pminfo.id	= -1,
		.u.set_pminfo.type	= XEN_PM_PDC,
	};
	uint32_t buf[3];
	unsigned int ax, bx, cx, dx;
	unsigned int mwait_mask;

	/* We need to determine whether it is OK to expose the MWAIT
	 * capability to the kernel to harvest deeper than C3 states from ACPI
	 * _CST using the processor_harvest_xen.c module. For this to work, we
	 * need to gather the MWAIT_LEAF values (which the cstate.c code
	 * checks against). The hypervisor won't expose the MWAIT flag because
	 * it would break backwards compatibility; so we will find out directly
	 * from the hardware and hypercall.
	 */
	if (!xen_initial_domain())
		return false;

	/*
	 * When running under platform earlier than Xen4.2, do not expose
	 * mwait, to avoid the risk of loading native acpi pad driver
	 */
	if (!xen_running_on_version_or_later(4, 2))
		return false;

	ax = 1;
	cx = 0;

	native_cpuid(&ax, &bx, &cx, &dx);

	mwait_mask = (1 << (X86_FEATURE_EST % 32)) |
		     (1 << (X86_FEATURE_MWAIT % 32));

	if ((cx & mwait_mask) != mwait_mask)
		return false;

	/* We need to emulate the MWAIT_LEAF and for that we need both
	 * ecx and edx. The hypercall provides only partial information.
	 */

	ax = CPUID_MWAIT_LEAF;
	bx = 0;
	cx = 0;
	dx = 0;

	native_cpuid(&ax, &bx, &cx, &dx);

	/* Ask the Hypervisor whether to clear ACPI_PDC_C_C2C3_FFH. If so,
	 * don't expose MWAIT_LEAF and let ACPI pick the IOPORT version of C3.
	 */
	buf[0] = ACPI_PDC_REVISION_ID;
	buf[1] = 1;
	buf[2] = (ACPI_PDC_C_CAPABILITY_SMP | ACPI_PDC_EST_CAPABILITY_SWSMP);

	set_xen_guest_handle(op.u.set_pminfo.pdc, buf);

	if ((HYPERVISOR_dom0_op(&op) == 0) &&
	    (buf[2] & (ACPI_PDC_C_C1_FFH | ACPI_PDC_C_C2C3_FFH))) {
		cpuid_leaf5_ecx_val = cx;
		cpuid_leaf5_edx_val = dx;
	}
	return true;
#else
	return false;
#endif
}
static void __init xen_init_cpuid_mask(void)
{
	unsigned int ax, bx, cx, dx;
	unsigned int xsave_mask;

	cpuid_leaf1_edx_mask =
		~((1 << X86_FEATURE_MTRR) |  /* disable MTRR */
		  (1 << X86_FEATURE_ACC));   /* thermal monitoring */

	if (!xen_initial_domain())
		cpuid_leaf1_edx_mask &=
			~((1 << X86_FEATURE_APIC) |  /* disable local APIC */
			  (1 << X86_FEATURE_ACPI));  /* disable ACPI */

	cpuid_leaf1_ecx_mask &= ~(1 << (X86_FEATURE_X2APIC % 32));

	ax = 1;
	cx = 0;
	xen_cpuid(&ax, &bx, &cx, &dx);

	xsave_mask =
		(1 << (X86_FEATURE_XSAVE % 32)) |
		(1 << (X86_FEATURE_OSXSAVE % 32));

	/* Xen will set CR4.OSXSAVE if supported and not disabled by force */
	if ((cx & xsave_mask) != xsave_mask)
		cpuid_leaf1_ecx_mask &= ~xsave_mask; /* disable XSAVE & OSXSAVE */
	if (xen_check_mwait())
		cpuid_leaf1_ecx_set_mask = (1 << (X86_FEATURE_MWAIT % 32));
}

static void xen_set_debugreg(int reg, unsigned long val)
{
	HYPERVISOR_set_debugreg(reg, val);
}

static unsigned long xen_get_debugreg(int reg)
{
	return HYPERVISOR_get_debugreg(reg);
}

static void xen_end_context_switch(struct task_struct *next)
{
	xen_mc_flush();
	paravirt_end_context_switch(next);
}

static unsigned long xen_store_tr(void)
{
	return 0;
}

/*
 * Set the page permissions for a particular virtual address.  If the
 * address is a vmalloc mapping (or other non-linear mapping), then
 * find the linear mapping of the page and also set its protections to
 * match.
 */
static void set_aliased_prot(void *v, pgprot_t prot)
{
	int level;
	pte_t *ptep;
	pte_t pte;
	unsigned long pfn;
	struct page *page;

	ptep = lookup_address((unsigned long)v, &level);
	BUG_ON(ptep == NULL);

	pfn = pte_pfn(*ptep);
	page = pfn_to_page(pfn);

	pte = pfn_pte(pfn, prot);

	if (HYPERVISOR_update_va_mapping((unsigned long)v, pte, 0))
		BUG();

	if (!PageHighMem(page)) {
		void *av = __va(PFN_PHYS(pfn));

		if (av != v)
			if (HYPERVISOR_update_va_mapping((unsigned long)av, pte, 0))
				BUG();
	} else
		kmap_flush_unused();
}

static void xen_alloc_ldt(struct desc_struct *ldt, unsigned entries)
{
	const unsigned entries_per_page = PAGE_SIZE / LDT_ENTRY_SIZE;
	int i;

	for(i = 0; i < entries; i += entries_per_page)
		set_aliased_prot(ldt + i, PAGE_KERNEL_RO);
}

static void xen_free_ldt(struct desc_struct *ldt, unsigned entries)
{
	const unsigned entries_per_page = PAGE_SIZE / LDT_ENTRY_SIZE;
	int i;

	for(i = 0; i < entries; i += entries_per_page)
		set_aliased_prot(ldt + i, PAGE_KERNEL);
}

static void xen_set_ldt(const void *addr, unsigned entries)
{
	struct mmuext_op *op;
	struct multicall_space mcs = xen_mc_entry(sizeof(*op));

	trace_xen_cpu_set_ldt(addr, entries);

	op = mcs.args;
	op->cmd = MMUEXT_SET_LDT;
	op->arg1.linear_addr = (unsigned long)addr;
	op->arg2.nr_ents = entries;

	MULTI_mmuext_op(mcs.mc, op, 1, NULL, DOMID_SELF);

	xen_mc_issue(PARAVIRT_LAZY_CPU);
}

static void xen_load_gdt(const struct desc_ptr *dtr)
{
	unsigned long va = dtr->address;
	unsigned int size = dtr->size + 1;
	unsigned pages = (size + PAGE_SIZE - 1) / PAGE_SIZE;
	unsigned long frames[pages];
	int f;

	/*
	 * A GDT can be up to 64k in size, which corresponds to 8192
	 * 8-byte entries, or 16 4k pages..
	 */

	BUG_ON(size > 65536);
	BUG_ON(va & ~PAGE_MASK);

	for (f = 0; va < dtr->address + size; va += PAGE_SIZE, f++) {
		int level;
		pte_t *ptep;
		unsigned long pfn, mfn;
		void *virt;

		/*
		 * The GDT is per-cpu and is in the percpu data area.
		 * That can be virtually mapped, so we need to do a
		 * page-walk to get the underlying MFN for the
		 * hypercall.  The page can also be in the kernel's
		 * linear range, so we need to RO that mapping too.
		 */
		ptep = lookup_address(va, &level);
		BUG_ON(ptep == NULL);

		pfn = pte_pfn(*ptep);
		mfn = pfn_to_mfn(pfn);
		virt = __va(PFN_PHYS(pfn));

		frames[f] = mfn;

		make_lowmem_page_readonly((void *)va);
		make_lowmem_page_readonly(virt);
	}

	if (HYPERVISOR_set_gdt(frames, size / sizeof(struct desc_struct)))
		BUG();
}

/*
 * load_gdt for early boot, when the gdt is only mapped once
 */
static void __init xen_load_gdt_boot(const struct desc_ptr *dtr)
{
	unsigned long va = dtr->address;
	unsigned int size = dtr->size + 1;
	unsigned pages = (size + PAGE_SIZE - 1) / PAGE_SIZE;
	unsigned long frames[pages];
	int f;

	/*
	 * A GDT can be up to 64k in size, which corresponds to 8192
	 * 8-byte entries, or 16 4k pages..
	 */

	BUG_ON(size > 65536);
	BUG_ON(va & ~PAGE_MASK);

	for (f = 0; va < dtr->address + size; va += PAGE_SIZE, f++) {
		pte_t pte;
		unsigned long pfn, mfn;

		pfn = virt_to_pfn(va);
		mfn = pfn_to_mfn(pfn);

		pte = pfn_pte(pfn, PAGE_KERNEL_RO);

		if (HYPERVISOR_update_va_mapping((unsigned long)va, pte, 0))
			BUG();

		frames[f] = mfn;
	}

	if (HYPERVISOR_set_gdt(frames, size / sizeof(struct desc_struct)))
		BUG();
}

static inline bool desc_equal(const struct desc_struct *d1,
			      const struct desc_struct *d2)
{
	return d1->a == d2->a && d1->b == d2->b;
}

static void load_TLS_descriptor(struct thread_struct *t,
				unsigned int cpu, unsigned int i)
{
	struct desc_struct *shadow = &per_cpu(shadow_tls_desc, cpu).desc[i];
	struct desc_struct *gdt;
	xmaddr_t maddr;
	struct multicall_space mc;

	if (desc_equal(shadow, &t->tls_array[i]))
		return;

	*shadow = t->tls_array[i];

	gdt = get_cpu_gdt_table(cpu);
	maddr = arbitrary_virt_to_machine(&gdt[GDT_ENTRY_TLS_MIN+i]);
	mc = __xen_mc_entry(0);

	MULTI_update_descriptor(mc.mc, maddr.maddr, t->tls_array[i]);
}

static void xen_load_tls(struct thread_struct *t, unsigned int cpu)
{
	/*
	 * XXX sleazy hack: If we're being called in a lazy-cpu zone
	 * and lazy gs handling is enabled, it means we're in a
	 * context switch, and %gs has just been saved.  This means we
	 * can zero it out to prevent faults on exit from the
	 * hypervisor if the next process has no %gs.  Either way, it
	 * has been saved, and the new value will get loaded properly.
	 * This will go away as soon as Xen has been modified to not
	 * save/restore %gs for normal hypercalls.
	 *
	 * On x86_64, this hack is not used for %gs, because gs points
	 * to KERNEL_GS_BASE (and uses it for PDA references), so we
	 * must not zero %gs on x86_64
	 *
	 * For x86_64, we need to zero %fs, otherwise we may get an
	 * exception between the new %fs descriptor being loaded and
	 * %fs being effectively cleared at __switch_to().
	 */
	if (paravirt_get_lazy_mode() == PARAVIRT_LAZY_CPU) {
#ifdef CONFIG_X86_32
		lazy_load_gs(0);
#else
		loadsegment(fs, 0);
#endif
	}

	xen_mc_batch();

	load_TLS_descriptor(t, cpu, 0);
	load_TLS_descriptor(t, cpu, 1);
	load_TLS_descriptor(t, cpu, 2);

	xen_mc_issue(PARAVIRT_LAZY_CPU);
}

#ifdef CONFIG_X86_64
static void xen_load_gs_index(unsigned int idx)
{
	if (HYPERVISOR_set_segment_base(SEGBASE_GS_USER_SEL, idx))
		BUG();
}
#endif

static void xen_write_ldt_entry(struct desc_struct *dt, int entrynum,
				const void *ptr)
{
	xmaddr_t mach_lp = arbitrary_virt_to_machine(&dt[entrynum]);
	u64 entry = *(u64 *)ptr;

	trace_xen_cpu_write_ldt_entry(dt, entrynum, entry);

	preempt_disable();

	xen_mc_flush();
	if (HYPERVISOR_update_descriptor(mach_lp.maddr, entry))
		BUG();

	preempt_enable();
}

static int cvt_gate_to_trap(int vector, const gate_desc *val,
			    struct trap_info *info)
{
	unsigned long addr;

	if (val->type != GATE_TRAP && val->type != GATE_INTERRUPT)
		return 0;

	info->vector = vector;

	addr = gate_offset(*val);
#ifdef CONFIG_X86_64
	/*
	 * Look for known traps using IST, and substitute them
	 * appropriately.  The debugger ones are the only ones we care
	 * about.  Xen will handle faults like double_fault,
	 * so we should never see them.  Warn if
	 * there's an unexpected IST-using fault handler.
	 */
	if (addr == (unsigned long)debug)
		addr = (unsigned long)xen_debug;
	else if (addr == (unsigned long)int3)
		addr = (unsigned long)xen_int3;
	else if (addr == (unsigned long)stack_segment)
		addr = (unsigned long)xen_stack_segment;
	else if (addr == (unsigned long)double_fault ||
		 addr == (unsigned long)nmi) {
		/* Don't need to handle these */
		return 0;
#ifdef CONFIG_X86_MCE
	} else if (addr == (unsigned long)machine_check) {
		/*
		 * when xen hypervisor inject vMCE to guest,
		 * use native mce handler to handle it
		 */
		;
#endif
	} else {
		/* Some other trap using IST? */
		if (WARN_ON(val->ist != 0))
			return 0;
	}
#endif	/* CONFIG_X86_64 */
	info->address = addr;

	info->cs = gate_segment(*val);
	info->flags = val->dpl;
	/* interrupt gates clear IF */
	if (val->type == GATE_INTERRUPT)
		info->flags |= 1 << 2;

	return 1;
}

/* Locations of each CPU's IDT */
static DEFINE_PER_CPU(struct desc_ptr, idt_desc);

/* Set an IDT entry.  If the entry is part of the current IDT, then
   also update Xen. */
static void xen_write_idt_entry(gate_desc *dt, int entrynum, const gate_desc *g)
{
	unsigned long p = (unsigned long)&dt[entrynum];
	unsigned long start, end;

	trace_xen_cpu_write_idt_entry(dt, entrynum, g);

	preempt_disable();

	start = __this_cpu_read(idt_desc.address);
	end = start + __this_cpu_read(idt_desc.size) + 1;

	xen_mc_flush();

	native_write_idt_entry(dt, entrynum, g);

	if (p >= start && (p + 8) <= end) {
		struct trap_info info[2];

		info[1].address = 0;

		if (cvt_gate_to_trap(entrynum, g, &info[0]))
			if (HYPERVISOR_set_trap_table(info))
				BUG();
	}

	preempt_enable();
}

static void xen_convert_trap_info(const struct desc_ptr *desc,
				  struct trap_info *traps)
{
	unsigned in, out, count;

	count = (desc->size+1) / sizeof(gate_desc);
	BUG_ON(count > 256);

	for (in = out = 0; in < count; in++) {
		gate_desc *entry = (gate_desc*)(desc->address) + in;

		if (cvt_gate_to_trap(in, entry, &traps[out]))
			out++;
	}
	traps[out].address = 0;
}

void xen_copy_trap_info(struct trap_info *traps)
{
	const struct desc_ptr *desc = &__get_cpu_var(idt_desc);

	xen_convert_trap_info(desc, traps);
}

/* Load a new IDT into Xen.  In principle this can be per-CPU, so we
   hold a spinlock to protect the static traps[] array (static because
   it avoids allocation, and saves stack space). */
static void xen_load_idt(const struct desc_ptr *desc)
{
	static DEFINE_SPINLOCK(lock);
	static struct trap_info traps[257];

	trace_xen_cpu_load_idt(desc);

	spin_lock(&lock);

	__get_cpu_var(idt_desc) = *desc;

	xen_convert_trap_info(desc, traps);

	xen_mc_flush();
	if (HYPERVISOR_set_trap_table(traps))
		BUG();

	spin_unlock(&lock);
}

/* Write a GDT descriptor entry.  Ignore LDT descriptors, since
   they're handled differently. */
static void xen_write_gdt_entry(struct desc_struct *dt, int entry,
				const void *desc, int type)
{
	trace_xen_cpu_write_gdt_entry(dt, entry, desc, type);

	preempt_disable();

	switch (type) {
	case DESC_LDT:
	case DESC_TSS:
		/* ignore */
		break;

	default: {
		xmaddr_t maddr = arbitrary_virt_to_machine(&dt[entry]);

		xen_mc_flush();
		if (HYPERVISOR_update_descriptor(maddr.maddr, *(u64 *)desc))
			BUG();
	}

	}

	preempt_enable();
}

/*
 * Version of write_gdt_entry for use at early boot-time needed to
 * update an entry as simply as possible.
 */
static void __init xen_write_gdt_entry_boot(struct desc_struct *dt, int entry,
					    const void *desc, int type)
{
	trace_xen_cpu_write_gdt_entry(dt, entry, desc, type);

	switch (type) {
	case DESC_LDT:
	case DESC_TSS:
		/* ignore */
		break;

	default: {
		xmaddr_t maddr = virt_to_machine(&dt[entry]);

		if (HYPERVISOR_update_descriptor(maddr.maddr, *(u64 *)desc))
			dt[entry] = *(struct desc_struct *)desc;
	}

	}
}

static void xen_load_sp0(struct tss_struct *tss,
			 struct thread_struct *thread)
{
	struct multicall_space mcs;

	mcs = xen_mc_entry(0);
	MULTI_stack_switch(mcs.mc, __KERNEL_DS, thread->sp0);
	xen_mc_issue(PARAVIRT_LAZY_CPU);
}

static void xen_set_iopl_mask(unsigned mask)
{
	struct physdev_set_iopl set_iopl;

	/* Force the change at ring 0. */
	set_iopl.iopl = (mask == 0) ? 1 : (mask >> 12) & 3;
	HYPERVISOR_physdev_op(PHYSDEVOP_set_iopl, &set_iopl);
}

static void xen_io_delay(void)
{
}

#ifdef CONFIG_X86_LOCAL_APIC
static unsigned long xen_set_apic_id(unsigned int x)
{
	WARN_ON(1);
	return x;
}
static unsigned int xen_get_apic_id(unsigned long x)
{
	return ((x)>>24) & 0xFFu;
}
static u32 xen_apic_read(u32 reg)
{
	struct xen_platform_op op = {
		.cmd = XENPF_get_cpuinfo,
		.interface_version = XENPF_INTERFACE_VERSION,
		.u.pcpu_info.xen_cpuid = 0,
	};
	int ret = 0;

	/* Shouldn't need this as APIC is turned off for PV, and we only
	 * get called on the bootup processor. But just in case. */
	if (!xen_initial_domain() || smp_processor_id())
		return 0;

	if (reg == APIC_LVR)
		return 0x10;

	if (reg != APIC_ID)
		return 0;

	ret = HYPERVISOR_dom0_op(&op);
	if (ret)
		return 0;

	return op.u.pcpu_info.apic_id << 24;
}

static void xen_apic_write(u32 reg, u32 val)
{
	/* Warn to see if there's any stray references */
	WARN_ON(1);
}

static u64 xen_apic_icr_read(void)
{
	return 0;
}

static void xen_apic_icr_write(u32 low, u32 id)
{
	/* Warn to see if there's any stray references */
	WARN_ON(1);
}

static void xen_apic_wait_icr_idle(void)
{
        return;
}

static u32 xen_safe_apic_wait_icr_idle(void)
{
        return 0;
}

static void set_xen_basic_apic_ops(void)
{
	apic->read = xen_apic_read;
	apic->write = xen_apic_write;
	apic->icr_read = xen_apic_icr_read;
	apic->icr_write = xen_apic_icr_write;
	apic->wait_icr_idle = xen_apic_wait_icr_idle;
	apic->safe_wait_icr_idle = xen_safe_apic_wait_icr_idle;
	apic->set_apic_id = xen_set_apic_id;
	apic->get_apic_id = xen_get_apic_id;

#ifdef CONFIG_SMP
	apic->send_IPI_allbutself = xen_send_IPI_allbutself;
	apic->send_IPI_mask_allbutself = xen_send_IPI_mask_allbutself;
	apic->send_IPI_mask = xen_send_IPI_mask;
	apic->send_IPI_all = xen_send_IPI_all;
	apic->send_IPI_self = xen_send_IPI_self;
#endif
}

#endif

static void xen_clts(void)
{
	struct multicall_space mcs;

	mcs = xen_mc_entry(0);

	MULTI_fpu_taskswitch(mcs.mc, 0);

	xen_mc_issue(PARAVIRT_LAZY_CPU);
}

static DEFINE_PER_CPU(unsigned long, xen_cr0_value);

static unsigned long xen_read_cr0(void)
{
	unsigned long cr0 = this_cpu_read(xen_cr0_value);

	if (unlikely(cr0 == 0)) {
		cr0 = native_read_cr0();
		this_cpu_write(xen_cr0_value, cr0);
	}

	return cr0;
}

static void xen_write_cr0(unsigned long cr0)
{
	struct multicall_space mcs;

	this_cpu_write(xen_cr0_value, cr0);

	/* Only pay attention to cr0.TS; everything else is
	   ignored. */
	mcs = xen_mc_entry(0);

	MULTI_fpu_taskswitch(mcs.mc, (cr0 & X86_CR0_TS) != 0);

	xen_mc_issue(PARAVIRT_LAZY_CPU);
}

static void xen_write_cr4(unsigned long cr4)
{
	cr4 &= ~X86_CR4_PGE;
	cr4 &= ~X86_CR4_PSE;

	native_write_cr4(cr4);
}
#ifdef CONFIG_X86_64
static inline unsigned long xen_read_cr8(void)
{
	return 0;
}
static inline void xen_write_cr8(unsigned long val)
{
	BUG_ON(val);
}
#endif
static int xen_write_msr_safe(unsigned int msr, unsigned low, unsigned high)
{
	int ret;

	ret = 0;

	switch (msr) {
#ifdef CONFIG_X86_64
		unsigned which;
		u64 base;

	case MSR_FS_BASE:		which = SEGBASE_FS; goto set;
	case MSR_KERNEL_GS_BASE:	which = SEGBASE_GS_USER; goto set;
	case MSR_GS_BASE:		which = SEGBASE_GS_KERNEL; goto set;

	set:
		base = ((u64)high << 32) | low;
		if (HYPERVISOR_set_segment_base(which, base) != 0)
			ret = -EIO;
		break;
#endif

	case MSR_STAR:
	case MSR_CSTAR:
	case MSR_LSTAR:
	case MSR_SYSCALL_MASK:
	case MSR_IA32_SYSENTER_CS:
	case MSR_IA32_SYSENTER_ESP:
	case MSR_IA32_SYSENTER_EIP:
		/* Fast syscall setup is all done in hypercalls, so
		   these are all ignored.  Stub them out here to stop
		   Xen console noise. */
		break;

	case MSR_IA32_CR_PAT:
		if (smp_processor_id() == 0)
			xen_set_pat(((u64)high << 32) | low);
		break;

	default:
		ret = native_write_msr_safe(msr, low, high);
	}

	return ret;
}

void xen_setup_shared_info(void)
{
	if (!xen_feature(XENFEAT_auto_translated_physmap)) {
		set_fixmap(FIX_PARAVIRT_BOOTMAP,
			   xen_start_info->shared_info);

		HYPERVISOR_shared_info =
			(struct shared_info *)fix_to_virt(FIX_PARAVIRT_BOOTMAP);
	} else
		HYPERVISOR_shared_info =
			(struct shared_info *)__va(xen_start_info->shared_info);

#ifndef CONFIG_SMP
	/* In UP this is as good a place as any to set up shared info */
	xen_setup_vcpu_info_placement();
#endif

	xen_setup_mfn_list_list();
}

/* This is called once we have the cpu_possible_map */
void xen_setup_vcpu_info_placement(void)
{
	int cpu;

	for_each_possible_cpu(cpu)
		xen_vcpu_setup(cpu);

	/* xen_vcpu_setup managed to place the vcpu_info within the
	   percpu area for all cpus, so make use of it */
	if (have_vcpu_info_placement) {
		pv_irq_ops.save_fl = __PV_IS_CALLEE_SAVE(xen_save_fl_direct);
		pv_irq_ops.restore_fl = __PV_IS_CALLEE_SAVE(xen_restore_fl_direct);
		pv_irq_ops.irq_disable = __PV_IS_CALLEE_SAVE(xen_irq_disable_direct);
		pv_irq_ops.irq_enable = __PV_IS_CALLEE_SAVE(xen_irq_enable_direct);
		pv_mmu_ops.read_cr2 = xen_read_cr2_direct;
	}
}

static unsigned xen_patch(u8 type, u16 clobbers, void *insnbuf,
			  unsigned long addr, unsigned len)
{
	char *start, *end, *reloc;
	unsigned ret;

	start = end = reloc = NULL;

#define SITE(op, x)							\
	case PARAVIRT_PATCH(op.x):					\
	if (have_vcpu_info_placement) {					\
		start = (char *)xen_##x##_direct;			\
		end = xen_##x##_direct_end;				\
		reloc = xen_##x##_direct_reloc;				\
	}								\
	goto patch_site

	switch (type) {
		SITE(pv_irq_ops, irq_enable);
		SITE(pv_irq_ops, irq_disable);
		SITE(pv_irq_ops, save_fl);
		SITE(pv_irq_ops, restore_fl);
#undef SITE

	patch_site:
		if (start == NULL || (end-start) > len)
			goto default_patch;

		ret = paravirt_patch_insns(insnbuf, len, start, end);

		/* Note: because reloc is assigned from something that
		   appears to be an array, gcc assumes it's non-null,
		   but doesn't know its relationship with start and
		   end. */
		if (reloc > start && reloc < end) {
			int reloc_off = reloc - start;
			long *relocp = (long *)(insnbuf + reloc_off);
			long delta = start - (char *)addr;

			*relocp += delta;
		}
		break;

	default_patch:
	default:
		ret = paravirt_patch_default(type, clobbers, insnbuf,
					     addr, len);
		break;
	}

	return ret;
}

static const struct pv_info xen_info __initconst = {
	.paravirt_enabled = 1,
	.shared_kernel_pmd = 0,

	.name = "Xen",
};

static const struct pv_init_ops xen_init_ops __initconst = {
	.patch = xen_patch,
};

static const struct pv_cpu_ops xen_cpu_ops __initconst = {
	.cpuid = xen_cpuid,

	.set_debugreg = xen_set_debugreg,
	.get_debugreg = xen_get_debugreg,

	.clts = xen_clts,

	.read_cr0 = xen_read_cr0,
	.write_cr0 = xen_write_cr0,

	.read_cr4 = native_read_cr4,
	.read_cr4_safe = native_read_cr4_safe,
	.write_cr4 = xen_write_cr4,

#ifdef CONFIG_X86_64
	.read_cr8 = xen_read_cr8,
	.write_cr8 = xen_write_cr8,
#endif

	.wbinvd = native_wbinvd,

	.read_msr = native_read_msr_safe,
	.rdmsr_regs = native_rdmsr_safe_regs,
	.write_msr = xen_write_msr_safe,
	.wrmsr_regs = native_wrmsr_safe_regs,

	.read_tsc = native_read_tsc,
	.read_pmc = native_read_pmc,

	.read_tscp = native_read_tscp,

	.iret = xen_iret,
	.irq_enable_sysexit = xen_sysexit,
#ifdef CONFIG_X86_64
	.usergs_sysret32 = xen_sysret32,
	.usergs_sysret64 = xen_sysret64,
#endif

	.load_tr_desc = paravirt_nop,
	.set_ldt = xen_set_ldt,
	.load_gdt = xen_load_gdt,
	.load_idt = xen_load_idt,
	.load_tls = xen_load_tls,
#ifdef CONFIG_X86_64
	.load_gs_index = xen_load_gs_index,
#endif

	.alloc_ldt = xen_alloc_ldt,
	.free_ldt = xen_free_ldt,

	.store_gdt = native_store_gdt,
	.store_idt = native_store_idt,
	.store_tr = xen_store_tr,

	.write_ldt_entry = xen_write_ldt_entry,
	.write_gdt_entry = xen_write_gdt_entry,
	.write_idt_entry = xen_write_idt_entry,
	.load_sp0 = xen_load_sp0,

	.set_iopl_mask = xen_set_iopl_mask,
	.io_delay = xen_io_delay,

	/* Xen takes care of %gs when switching to usermode for us */
	.swapgs = paravirt_nop,

	.start_context_switch = paravirt_start_context_switch,
	.end_context_switch = xen_end_context_switch,
};

static const struct pv_apic_ops xen_apic_ops __initconst = {
#ifdef CONFIG_X86_LOCAL_APIC
	.startup_ipi_hook = paravirt_nop,
#endif
};

static void xen_reboot(int reason)
{
	struct sched_shutdown r = { .reason = reason };

	if (HYPERVISOR_sched_op(SCHEDOP_shutdown, &r))
		BUG();
}

static void xen_restart(char *msg)
{
	xen_reboot(SHUTDOWN_reboot);
}

static void xen_emergency_restart(void)
{
	xen_reboot(SHUTDOWN_reboot);
}

static void xen_machine_halt(void)
{
	xen_reboot(SHUTDOWN_poweroff);
}

static void xen_machine_power_off(void)
{
	if (pm_power_off)
		pm_power_off();
	xen_reboot(SHUTDOWN_poweroff);
}

static void xen_crash_shutdown(struct pt_regs *regs)
{
#ifdef CONFIG_KEXEC
	if (kexec_crash_image) {
		crash_save_cpu(regs, safe_smp_processor_id());
		return;
	}
#endif
	xen_reboot(SHUTDOWN_crash);
}

static int
xen_panic_event(struct notifier_block *this, unsigned long event, void *ptr)
{
	xen_reboot(SHUTDOWN_crash);
	return NOTIFY_DONE;
}

static struct notifier_block xen_panic_block = {
	.notifier_call= xen_panic_event,
};

int xen_panic_handler_init(void)
{
	atomic_notifier_chain_register(&panic_notifier_list, &xen_panic_block);
	return 0;
}

static const struct machine_ops xen_machine_ops __initconst = {
	.restart = xen_restart,
	.halt = xen_machine_halt,
	.power_off = xen_machine_power_off,
	.shutdown = xen_machine_halt,
	.crash_shutdown = xen_crash_shutdown,
	.emergency_restart = xen_emergency_restart,
};

static void __init xen_boot_params_init_edd(void)
{
#ifdef CONFIG_EDD
	struct xen_platform_op op;
	struct edd_info *edd_info;
	u32 *mbr_signature;
	unsigned nr;
	int ret;

	edd_info = boot_params.eddbuf;
	mbr_signature = boot_params.edd_mbr_sig_buffer;

	op.cmd = XENPF_firmware_info;

	op.u.firmware_info.type = XEN_FW_DISK_INFO;
	for (nr = 0; nr < EDDMAXNR; nr++) {
		struct edd_info *info = edd_info + nr;

		op.u.firmware_info.index = nr;
		info->params.length = sizeof(info->params);
		set_xen_guest_handle(op.u.firmware_info.u.disk_info.edd_params,
				     &info->params);
		ret = HYPERVISOR_dom0_op(&op);
		if (ret)
			break;

#define C(x) info->x = op.u.firmware_info.u.disk_info.x
		C(device);
		C(version);
		C(interface_support);
		C(legacy_max_cylinder);
		C(legacy_max_head);
		C(legacy_sectors_per_track);
#undef C
	}
	boot_params.eddbuf_entries = nr;

	op.u.firmware_info.type = XEN_FW_DISK_MBR_SIGNATURE;
	for (nr = 0; nr < EDD_MBR_SIG_MAX; nr++) {
		op.u.firmware_info.index = nr;
		ret = HYPERVISOR_dom0_op(&op);
		if (ret)
			break;
		mbr_signature[nr] = op.u.firmware_info.u.disk_mbr_signature.mbr_signature;
	}
	boot_params.edd_mbr_sig_buf_entries = nr;
#endif
}

/*
 * Set up the GDT and segment registers for -fstack-protector.  Until
 * we do this, we have to be careful not to call any stack-protected
 * function, which is most of the kernel.
 */
static void __init xen_setup_stackprotector(void)
{
	pv_cpu_ops.write_gdt_entry = xen_write_gdt_entry_boot;
	pv_cpu_ops.load_gdt = xen_load_gdt_boot;

	setup_stack_canary_segment(0);
	switch_to_new_gdt(0);

	pv_cpu_ops.write_gdt_entry = xen_write_gdt_entry;
	pv_cpu_ops.load_gdt = xen_load_gdt;
}

/* First C function to be called on Xen boot */
asmlinkage void __init xen_start_kernel(void)
{
	struct physdev_set_iopl set_iopl;
	int rc;

	if (!xen_start_info)
		return;

	xen_domain_type = XEN_PV_DOMAIN;

	xen_setup_machphys_mapping();

	/* Install Xen paravirt ops */
	pv_info = xen_info;
	pv_init_ops = xen_init_ops;
	pv_cpu_ops = xen_cpu_ops;
	pv_apic_ops = xen_apic_ops;

	x86_init.resources.memory_setup = xen_memory_setup;
	x86_init.oem.arch_setup = xen_arch_setup;
	x86_init.oem.banner = xen_banner;

	xen_init_time_ops();

	/*
	 * Set up some pagetable state before starting to set any ptes.
	 */

	xen_init_mmu_ops();

#ifdef CONFIG_KEXEC
	xen_init_kexec_ops();
#endif

	/* Prevent unwanted bits from being set in PTEs. */
	__supported_pte_mask &= ~_PAGE_GLOBAL;
	if (!xen_initial_domain())
		__supported_pte_mask &= ~(_PAGE_PWT | _PAGE_PCD);

	__supported_pte_mask |= _PAGE_IOMAP;

	/*
	 * Prevent page tables from being allocated in highmem, even
	 * if CONFIG_HIGHPTE is enabled.
	 */
	__userpte_alloc_gfp &= ~__GFP_HIGHMEM;

	/* Work out if we support NX */
	x86_configure_nx();

	xen_setup_features();

	/* Get mfn list */
	if (!xen_feature(XENFEAT_auto_translated_physmap))
		xen_build_dynamic_phys_to_machine();

	/*
	 * Set up kernel GDT and segment registers, mainly so that
	 * -fstack-protector code can be executed.
	 */
	xen_setup_stackprotector();

	xen_init_irq_ops();
	xen_init_cpuid_mask();

#ifdef CONFIG_X86_LOCAL_APIC
	/*
	 * set up the basic apic ops.
	 */
	set_xen_basic_apic_ops();
#endif

	if (xen_feature(XENFEAT_mmu_pt_update_preserve_ad)) {
		pv_mmu_ops.ptep_modify_prot_start = xen_ptep_modify_prot_start;
		pv_mmu_ops.ptep_modify_prot_commit = xen_ptep_modify_prot_commit;
	}

	machine_ops = xen_machine_ops;

	/*
	 * The only reliable way to retain the initial address of the
	 * percpu gdt_page is to remember it here, so we can go and
	 * mark it RW later, when the initial percpu area is freed.
	 */
	xen_initial_gdt = &per_cpu(gdt_page, 0);

	xen_smp_init();

#ifdef CONFIG_ACPI_NUMA
	/*
	 * The pages we from Xen are not related to machine pages, so
	 * any NUMA information the kernel tries to get from ACPI will
	 * be meaningless.  Prevent it from trying.
	 */
	acpi_numa = -1;
#endif

	if (!xen_initial_domain())
		__supported_pte_mask &= ~(_PAGE_PWT | _PAGE_PCD);

	__supported_pte_mask |= _PAGE_IOMAP;
	/* Don't do the full vcpu_info placement stuff until we have a
	   possible map and a non-dummy shared_info. */
	per_cpu(xen_vcpu, 0) = &HYPERVISOR_shared_info->vcpu_info[0];

	local_irq_disable();
	early_boot_irqs_disabled = true;

	memblock_init();

	xen_raw_console_write("mapping kernel into physical memory\n");
	xen_setup_kernel_pagetable((pgd_t *)xen_start_info->pt_base, xen_start_info->nr_pages);

	/* Allocate and initialize top and mid mfn levels for p2m structure */
	xen_build_mfn_list_list();

	/* keep using Xen gdt for now; no urgent need to change it */

#ifdef CONFIG_X86_32
	pv_info.kernel_rpl = 1;
	if (xen_feature(XENFEAT_supervisor_mode_kernel))
		pv_info.kernel_rpl = 0;
#else
	pv_info.kernel_rpl = 0;
#endif
	/* set the limit of our address space */
	xen_reserve_top();

	/* We used to do this in xen_arch_setup, but that is too late on AMD
	 * were early_cpu_init (run before ->arch_setup()) calls early_amd_init
	 * which pokes 0xcf8 port.
	 */
	set_iopl.iopl = 1;
	rc = HYPERVISOR_physdev_op(PHYSDEVOP_set_iopl, &set_iopl);
	if (rc != 0)
		xen_raw_printk("physdev_op failed %d\n", rc);

#ifdef CONFIG_X86_32
	/* set up basic CPUID stuff */
	cpu_detect(&new_cpu_data);
	new_cpu_data.hard_math = 1;
	new_cpu_data.wp_works_ok = 1;
	new_cpu_data.x86_capability[0] = cpuid_edx(1);
#endif

	/* Poke various useful things into boot_params */
	boot_params.hdr.type_of_loader = (9 << 4) | 0;
	boot_params.hdr.ramdisk_image = xen_start_info->mod_start
		? __pa(xen_start_info->mod_start) : 0;
	boot_params.hdr.ramdisk_size = xen_start_info->mod_len;
	boot_params.hdr.cmd_line_ptr = __pa(xen_start_info->cmd_line);

	if (!xen_initial_domain()) {
		add_preferred_console("xenboot", 0, NULL);
		add_preferred_console("tty", 0, NULL);
		add_preferred_console("hvc", 0, NULL);
		if (pci_xen)
			x86_init.pci.arch_init = pci_xen_init;
	} else {
		const struct dom0_vga_console_info *info =
			(void *)((char *)xen_start_info +
				 xen_start_info->console.dom0.info_off);

		xen_init_vga(info, xen_start_info->console.dom0.info_size);
		xen_start_info->console.domU.mfn = 0;
		xen_start_info->console.domU.evtchn = 0;

		xen_init_apic();
		/* Make sure ACS will be enabled */
		pci_request_acs();
		
		xen_acpi_sleep_register();

<<<<<<< HEAD
=======
		xen_boot_params_init_edd();

>>>>>>> 1ad15244
		/* Avoid searching for BIOS MP tables */
		x86_init.mpparse.find_smp_config = x86_init_noop;
		x86_init.mpparse.get_smp_config = x86_init_uint_noop;
	}
#ifdef CONFIG_PCI
	/* PCI BIOS service won't work from a PV guest. */
	pci_probe &= ~PCI_PROBE_BIOS;
#endif
	xen_raw_console_write("about to get started...\n");

	xen_setup_runstate_info(0);

	/* Start the world */
#ifdef CONFIG_X86_32
	i386_start_kernel();
#else
	x86_64_start_reservations((char *)__pa_symbol(&boot_params));
#endif
}

void __ref xen_hvm_init_shared_info(void)
{
	int cpu;
	struct xen_add_to_physmap xatp;
	static struct shared_info *shared_info_page = 0;

	if (!shared_info_page)
		shared_info_page = (struct shared_info *)
			extend_brk(PAGE_SIZE, PAGE_SIZE);
	xatp.domid = DOMID_SELF;
	xatp.idx = 0;
	xatp.space = XENMAPSPACE_shared_info;
	xatp.gpfn = __pa(shared_info_page) >> PAGE_SHIFT;
	if (HYPERVISOR_memory_op(XENMEM_add_to_physmap, &xatp))
		BUG();

	HYPERVISOR_shared_info = (struct shared_info *)shared_info_page;

	/* xen_vcpu is a pointer to the vcpu_info struct in the shared_info
	 * page, we use it in the event channel upcall and in some pvclock
	 * related functions. We don't need the vcpu_info placement
	 * optimizations because we don't use any pv_mmu or pv_irq op on
	 * HVM.
	 * When xen_hvm_init_shared_info is run at boot time only vcpu 0 is
	 * online but xen_hvm_init_shared_info is run at resume time too and
	 * in that case multiple vcpus might be online. */
	for_each_online_cpu(cpu) {
		/* Leave it to be NULL. */
		if (cpu >= MAX_VIRT_CPUS)
			continue;
		per_cpu(xen_vcpu, cpu) = &HYPERVISOR_shared_info->vcpu_info[cpu];
	}
}

#ifdef CONFIG_XEN_PVHVM
static void __init init_hvm_pv_info(void)
{
	int major, minor;
	uint32_t eax, ebx, ecx, edx, pages, msr, base;
	u64 pfn;

	base = xen_cpuid_base();
	cpuid(base + 1, &eax, &ebx, &ecx, &edx);

	major = eax >> 16;
	minor = eax & 0xffff;
	printk(KERN_INFO "Xen version %d.%d.\n", major, minor);

	cpuid(base + 2, &pages, &msr, &ecx, &edx);

	pfn = __pa(hypercall_page);
	wrmsr_safe(msr, (u32)pfn, (u32)(pfn >> 32));

	xen_setup_features();

	pv_info.name = "Xen HVM";

	xen_domain_type = XEN_HVM_DOMAIN;
}

static int __cpuinit xen_hvm_cpu_notify(struct notifier_block *self,
				    unsigned long action, void *hcpu)
{
	int cpu = (long)hcpu;
	switch (action) {
	case CPU_UP_PREPARE:
		xen_vcpu_setup(cpu);
		if (xen_have_vector_callback) {
			xen_init_lock_cpu(cpu);
			if (xen_feature(XENFEAT_hvm_safe_pvclock))
				xen_setup_timer(cpu);
		}
		break;
	default:
		break;
	}
	return NOTIFY_OK;
}

static struct notifier_block xen_hvm_cpu_notifier __cpuinitdata = {
	.notifier_call	= xen_hvm_cpu_notify,
};

static void __init xen_hvm_guest_init(void)
{
	init_hvm_pv_info();

	xen_hvm_init_shared_info();

	if (xen_feature(XENFEAT_hvm_callback_vector))
		xen_have_vector_callback = 1;
	xen_hvm_smp_init();
	register_cpu_notifier(&xen_hvm_cpu_notifier);
	xen_unplug_emulated_devices();
	x86_init.irqs.intr_init = xen_init_IRQ;
	xen_hvm_init_time_ops();
	xen_hvm_init_mmu_ops();
}

static bool __init xen_hvm_platform(void)
{
	if (xen_pv_domain())
		return false;

	if (!xen_cpuid_base())
		return false;

	return true;
}

bool xen_hvm_need_lapic(void)
{
	if (xen_pv_domain())
		return false;
	if (!xen_hvm_domain())
		return false;
	if (xen_feature(XENFEAT_hvm_pirqs) && xen_have_vector_callback)
		return false;
	return true;
}
EXPORT_SYMBOL_GPL(xen_hvm_need_lapic);

const struct hypervisor_x86 x86_hyper_xen_hvm __refconst = {
	.name			= "Xen HVM",
	.detect			= xen_hvm_platform,
	.init_platform		= xen_hvm_guest_init,
};
EXPORT_SYMBOL(x86_hyper_xen_hvm);
#endif<|MERGE_RESOLUTION|>--- conflicted
+++ resolved
@@ -32,10 +32,7 @@
 #include <linux/gfp.h>
 #include <linux/memblock.h>
 #include <linux/kexec.h>
-<<<<<<< HEAD
-=======
 #include <linux/edd.h>
->>>>>>> 1ad15244
 #include <linux/syscore_ops.h>
 
 #include <xen/xen.h>
@@ -1593,11 +1590,8 @@
 		
 		xen_acpi_sleep_register();
 
-<<<<<<< HEAD
-=======
 		xen_boot_params_init_edd();
 
->>>>>>> 1ad15244
 		/* Avoid searching for BIOS MP tables */
 		x86_init.mpparse.find_smp_config = x86_init_noop;
 		x86_init.mpparse.get_smp_config = x86_init_uint_noop;
