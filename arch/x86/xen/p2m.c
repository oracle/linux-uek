/*
 * Xen leaves the responsibility for maintaining p2m mappings to the
 * guests themselves, but it must also access and update the p2m array
 * during suspend/resume when all the pages are reallocated.
 *
 * The logical flat p2m table is mapped to a linear kernel memory area.
 * For accesses by Xen a three-level tree linked via mfns only is set up to
 * allow the address space to be sparse.
 *
 *               Xen
 *                |
 *          p2m_top_mfn
 *              /   \
 * p2m_mid_mfn p2m_mid_mfn
 *         /           /
 *  p2m p2m p2m ...
 *
 * The p2m_mid_mfn pages are mapped by p2m_top_mfn_p.
 *
 * The p2m_top_mfn level is limited to 1 page, so the maximum representable
 * pseudo-physical address space is:
 *  P2M_TOP_PER_PAGE * P2M_MID_PER_PAGE * P2M_PER_PAGE pages
 *
 * P2M_PER_PAGE depends on the architecture, as a mfn is always
 * unsigned long (8 bytes on 64-bit, 4 bytes on 32), leading to
 * 512 and 1024 entries respectively.
 *
 * In short, these structures contain the Machine Frame Number (MFN) of the PFN.
 *
 * However not all entries are filled with MFNs. Specifically for all other
 * leaf entries, or for the top  root, or middle one, for which there is a void
 * entry, we assume it is  "missing". So (for example)
 *  pfn_to_mfn(0x90909090)=INVALID_P2M_ENTRY.
 * We have a dedicated page p2m_missing with all entries being
 * INVALID_P2M_ENTRY. This page may be referenced multiple times in the p2m
 * list/tree in case there are multiple areas with P2M_PER_PAGE invalid pfns.
 *
 * We also have the possibility of setting 1-1 mappings on certain regions, so
 * that:
 *  pfn_to_mfn(0xc0000)=0xc0000
 *
 * The benefit of this is, that we can assume for non-RAM regions (think
 * PCI BARs, or ACPI spaces), we can create mappings easily because we
 * get the PFN value to match the MFN.
 *
 * For this to work efficiently we have one new page p2m_identity. All entries
 * in p2m_identity are set to INVALID_P2M_ENTRY type (Xen toolstack only
 * recognizes that and MFNs, no other fancy value).
 *
 * On lookup we spot that the entry points to p2m_identity and return the
 * identity value instead of dereferencing and returning INVALID_P2M_ENTRY.
 * If the entry points to an allocated page, we just proceed as before and
 * return the PFN. If the PFN has IDENTITY_FRAME_BIT set we unmask that in
 * appropriate functions (pfn_to_mfn).
 *
 * The reason for having the IDENTITY_FRAME_BIT instead of just returning the
 * PFN is that we could find ourselves where pfn_to_mfn(pfn)==pfn for a
 * non-identity pfn. To protect ourselves against we elect to set (and get) the
 * IDENTITY_FRAME_BIT on all identity mapped PFNs.
 */

#include <linux/init.h>
#include <linux/module.h>
#include <linux/list.h>
#include <linux/hash.h>
#include <linux/sched.h>
#include <linux/seq_file.h>
#include <linux/bootmem.h>
#include <linux/slab.h>

#include <asm/cache.h>
#include <asm/setup.h>
#include <asm/uaccess.h>

#include <asm/xen/page.h>
#include <asm/xen/hypercall.h>
#include <asm/xen/hypervisor.h>
#include <xen/balloon.h>
#include <xen/grant_table.h>

#include "multicalls.h"
#include "xen-ops.h"

#define P2M_MID_PER_PAGE	(PAGE_SIZE / sizeof(unsigned long *))
#define P2M_TOP_PER_PAGE	(PAGE_SIZE / sizeof(unsigned long **))

#define MAX_P2M_PFN	(P2M_TOP_PER_PAGE * P2M_MID_PER_PAGE * P2M_PER_PAGE)

#define PMDS_PER_MID_PAGE	(P2M_MID_PER_PAGE / PTRS_PER_PTE)

unsigned long *xen_p2m_addr __read_mostly;
EXPORT_SYMBOL_GPL(xen_p2m_addr);
unsigned long xen_p2m_size __read_mostly;
EXPORT_SYMBOL_GPL(xen_p2m_size);
unsigned long xen_max_p2m_pfn __read_mostly;
EXPORT_SYMBOL_GPL(xen_max_p2m_pfn);

#ifdef CONFIG_XEN_BALLOON_MEMORY_HOTPLUG_LIMIT
#define P2M_LIMIT CONFIG_XEN_BALLOON_MEMORY_HOTPLUG_LIMIT
#else
#define P2M_LIMIT 0
#endif

static DEFINE_SPINLOCK(p2m_update_lock);

static unsigned long *p2m_mid_missing_mfn;
static unsigned long *p2m_top_mfn;
static unsigned long **p2m_top_mfn_p;
static unsigned long *p2m_missing;
static unsigned long *p2m_identity;
static pte_t *p2m_missing_pte;
static pte_t *p2m_identity_pte;

/*
 * Hint at last populated PFN.
 *
 * Used to set HYPERVISOR_shared_info->arch.max_pfn so the toolstack
 * can avoid scanning the whole P2M (which may be sized to account for
 * hotplugged memory).
 */
static unsigned long xen_p2m_last_pfn;

static inline unsigned p2m_top_index(unsigned long pfn)
{
	BUG_ON(pfn >= MAX_P2M_PFN);
	return pfn / (P2M_MID_PER_PAGE * P2M_PER_PAGE);
}

static inline unsigned p2m_mid_index(unsigned long pfn)
{
	return (pfn / P2M_PER_PAGE) % P2M_MID_PER_PAGE;
}

static inline unsigned p2m_index(unsigned long pfn)
{
	return pfn % P2M_PER_PAGE;
}

static void p2m_top_mfn_init(unsigned long *top)
{
	unsigned i;

	for (i = 0; i < P2M_TOP_PER_PAGE; i++)
		top[i] = virt_to_mfn(p2m_mid_missing_mfn);
}

static void p2m_top_mfn_p_init(unsigned long **top)
{
	unsigned i;

	for (i = 0; i < P2M_TOP_PER_PAGE; i++)
		top[i] = p2m_mid_missing_mfn;
}

static void p2m_mid_mfn_init(unsigned long *mid, unsigned long *leaf)
{
	unsigned i;

	for (i = 0; i < P2M_MID_PER_PAGE; i++)
		mid[i] = virt_to_mfn(leaf);
}

static void p2m_init(unsigned long *p2m)
{
	unsigned i;

	for (i = 0; i < P2M_PER_PAGE; i++)
		p2m[i] = INVALID_P2M_ENTRY;
}

static void p2m_init_identity(unsigned long *p2m, unsigned long pfn)
{
	unsigned i;

	for (i = 0; i < P2M_PER_PAGE; i++)
		p2m[i] = IDENTITY_FRAME(pfn + i);
}

static void * __ref alloc_p2m_page(void)
{
	if (unlikely(!slab_is_available()))
		return alloc_bootmem_align(PAGE_SIZE, PAGE_SIZE);

	return (void *)__get_free_page(GFP_KERNEL | __GFP_REPEAT);
}

static void __ref free_p2m_page(void *p)
{
	if (unlikely(!slab_is_available())) {
		free_bootmem((unsigned long)p, PAGE_SIZE);
		return;
	}

	free_page((unsigned long)p);
}

/*
 * Build the parallel p2m_top_mfn and p2m_mid_mfn structures
 *
 * This is called both at boot time, and after resuming from suspend:
 * - At boot time we're called rather early, and must use alloc_bootmem*()
 *   to allocate memory.
 *
 * - After resume we're called from within stop_machine, but the mfn
 *   tree should already be completely allocated.
 */
void __ref xen_build_mfn_list_list(void)
{
	unsigned long pfn, mfn;
	pte_t *ptep;
	unsigned int level, topidx, mididx;
	unsigned long *mid_mfn_p;

	if (xen_feature(XENFEAT_auto_translated_physmap) ||
	    xen_start_info->flags & SIF_VIRT_P2M_4TOOLS)
		return;

	/* Pre-initialize p2m_top_mfn to be completely missing */
	if (p2m_top_mfn == NULL) {
		p2m_mid_missing_mfn = alloc_p2m_page();
		p2m_mid_mfn_init(p2m_mid_missing_mfn, p2m_missing);

		p2m_top_mfn_p = alloc_p2m_page();
		p2m_top_mfn_p_init(p2m_top_mfn_p);

		p2m_top_mfn = alloc_p2m_page();
		p2m_top_mfn_init(p2m_top_mfn);
	} else {
		/* Reinitialise, mfn's all change after migration */
		p2m_mid_mfn_init(p2m_mid_missing_mfn, p2m_missing);
	}

	for (pfn = 0; pfn < xen_max_p2m_pfn && pfn < MAX_P2M_PFN;
	     pfn += P2M_PER_PAGE) {
		topidx = p2m_top_index(pfn);
		mididx = p2m_mid_index(pfn);

		mid_mfn_p = p2m_top_mfn_p[topidx];
		ptep = lookup_address((unsigned long)(xen_p2m_addr + pfn),
				      &level);
		BUG_ON(!ptep || level != PG_LEVEL_4K);
		mfn = pte_mfn(*ptep);
		ptep = (pte_t *)((unsigned long)ptep & ~(PAGE_SIZE - 1));

		/* Don't bother allocating any mfn mid levels if
		 * they're just missing, just update the stored mfn,
		 * since all could have changed over a migrate.
		 */
		if (ptep == p2m_missing_pte || ptep == p2m_identity_pte) {
			BUG_ON(mididx);
			BUG_ON(mid_mfn_p != p2m_mid_missing_mfn);
			p2m_top_mfn[topidx] = virt_to_mfn(p2m_mid_missing_mfn);
			pfn += (P2M_MID_PER_PAGE - 1) * P2M_PER_PAGE;
			continue;
		}

		if (mid_mfn_p == p2m_mid_missing_mfn) {
			mid_mfn_p = alloc_p2m_page();
			p2m_mid_mfn_init(mid_mfn_p, p2m_missing);

			p2m_top_mfn_p[topidx] = mid_mfn_p;
		}

		p2m_top_mfn[topidx] = virt_to_mfn(mid_mfn_p);
		mid_mfn_p[mididx] = mfn;
	}
}

void xen_setup_mfn_list_list(void)
{
	if (xen_feature(XENFEAT_auto_translated_physmap))
		return;

	BUG_ON(HYPERVISOR_shared_info == &xen_dummy_shared_info);

	if (xen_start_info->flags & SIF_VIRT_P2M_4TOOLS)
		HYPERVISOR_shared_info->arch.pfn_to_mfn_frame_list_list = ~0UL;
	else
		HYPERVISOR_shared_info->arch.pfn_to_mfn_frame_list_list =
			virt_to_mfn(p2m_top_mfn);
	HYPERVISOR_shared_info->arch.max_pfn = xen_p2m_last_pfn;
	HYPERVISOR_shared_info->arch.p2m_generation = 0;
	HYPERVISOR_shared_info->arch.p2m_vaddr = (unsigned long)xen_p2m_addr;
	HYPERVISOR_shared_info->arch.p2m_cr3 =
		xen_pfn_to_cr3(virt_to_mfn(swapper_pg_dir));
}

/* Set up p2m_top to point to the domain-builder provided p2m pages */
void __init xen_build_dynamic_phys_to_machine(void)
{
	unsigned long pfn;

	 if (xen_feature(XENFEAT_auto_translated_physmap))
		return;

	xen_p2m_addr = (unsigned long *)xen_start_info->mfn_list;
	xen_p2m_size = ALIGN(xen_start_info->nr_pages, P2M_PER_PAGE);

	for (pfn = xen_start_info->nr_pages; pfn < xen_p2m_size; pfn++)
		xen_p2m_addr[pfn] = INVALID_P2M_ENTRY;

	xen_max_p2m_pfn = xen_p2m_size;
}

#define P2M_TYPE_IDENTITY	0
#define P2M_TYPE_MISSING	1
#define P2M_TYPE_PFN		2
#define P2M_TYPE_UNKNOWN	3

static int xen_p2m_elem_type(unsigned long pfn)
{
	unsigned long mfn;

	if (pfn >= xen_p2m_size)
		return P2M_TYPE_IDENTITY;

	mfn = xen_p2m_addr[pfn];

	if (mfn == INVALID_P2M_ENTRY)
		return P2M_TYPE_MISSING;

	if (mfn & IDENTITY_FRAME_BIT)
		return P2M_TYPE_IDENTITY;

	return P2M_TYPE_PFN;
}

static void __init xen_rebuild_p2m_list(unsigned long *p2m)
{
	unsigned int i, chunk;
	unsigned long pfn;
	unsigned long *mfns;
	pte_t *ptep;
	pmd_t *pmdp;
	int type;

	p2m_missing = alloc_p2m_page();
	p2m_init(p2m_missing);
	p2m_identity = alloc_p2m_page();
	p2m_init(p2m_identity);

	p2m_missing_pte = alloc_p2m_page();
	paravirt_alloc_pte(&init_mm, __pa(p2m_missing_pte) >> PAGE_SHIFT);
	p2m_identity_pte = alloc_p2m_page();
	paravirt_alloc_pte(&init_mm, __pa(p2m_identity_pte) >> PAGE_SHIFT);
	for (i = 0; i < PTRS_PER_PTE; i++) {
		set_pte(p2m_missing_pte + i,
			pfn_pte(PFN_DOWN(__pa(p2m_missing)), PAGE_KERNEL_RO));
		set_pte(p2m_identity_pte + i,
			pfn_pte(PFN_DOWN(__pa(p2m_identity)), PAGE_KERNEL_RO));
	}

	for (pfn = 0; pfn < xen_max_p2m_pfn; pfn += chunk) {
		/*
		 * Try to map missing/identity PMDs or p2m-pages if possible.
		 * We have to respect the structure of the mfn_list_list
		 * which will be built just afterwards.
		 * Chunk size to test is one p2m page if we are in the middle
		 * of a mfn_list_list mid page and the complete mid page area
		 * if we are at index 0 of the mid page. Please note that a
		 * mid page might cover more than one PMD, e.g. on 32 bit PAE
		 * kernels.
		 */
		chunk = (pfn & (P2M_PER_PAGE * P2M_MID_PER_PAGE - 1)) ?
			P2M_PER_PAGE : P2M_PER_PAGE * P2M_MID_PER_PAGE;

		type = xen_p2m_elem_type(pfn);
		i = 0;
		if (type != P2M_TYPE_PFN)
			for (i = 1; i < chunk; i++)
				if (xen_p2m_elem_type(pfn + i) != type)
					break;
		if (i < chunk)
			/* Reset to minimal chunk size. */
			chunk = P2M_PER_PAGE;

		if (type == P2M_TYPE_PFN || i < chunk) {
			/* Use initial p2m page contents. */
#ifdef CONFIG_X86_64
			mfns = alloc_p2m_page();
			copy_page(mfns, xen_p2m_addr + pfn);
#else
			mfns = xen_p2m_addr + pfn;
#endif
			ptep = populate_extra_pte((unsigned long)(p2m + pfn));
			set_pte(ptep,
				pfn_pte(PFN_DOWN(__pa(mfns)), PAGE_KERNEL));
			continue;
		}

		if (chunk == P2M_PER_PAGE) {
			/* Map complete missing or identity p2m-page. */
			mfns = (type == P2M_TYPE_MISSING) ?
				p2m_missing : p2m_identity;
			ptep = populate_extra_pte((unsigned long)(p2m + pfn));
			set_pte(ptep,
				pfn_pte(PFN_DOWN(__pa(mfns)), PAGE_KERNEL_RO));
			continue;
		}

		/* Complete missing or identity PMD(s) can be mapped. */
		ptep = (type == P2M_TYPE_MISSING) ?
			p2m_missing_pte : p2m_identity_pte;
		for (i = 0; i < PMDS_PER_MID_PAGE; i++) {
			pmdp = populate_extra_pmd(
				(unsigned long)(p2m + pfn) + i * PMD_SIZE);
			set_pmd(pmdp, __pmd(__pa(ptep) | _KERNPG_TABLE));
		}
	}
}

void __init xen_vmalloc_p2m_tree(void)
{
	static struct vm_struct vm;
	unsigned long p2m_limit;

	xen_p2m_last_pfn = xen_max_p2m_pfn;

	p2m_limit = (phys_addr_t)P2M_LIMIT * 1024 * 1024 * 1024 / PAGE_SIZE;
	vm.flags = VM_ALLOC;
	vm.size = ALIGN(sizeof(unsigned long) * max(xen_max_p2m_pfn, p2m_limit),
			PMD_SIZE * PMDS_PER_MID_PAGE);
	vm_area_register_early(&vm, PMD_SIZE * PMDS_PER_MID_PAGE);
	pr_notice("p2m virtual area at %p, size is %lx\n", vm.addr, vm.size);

	xen_max_p2m_pfn = vm.size / sizeof(unsigned long);

	xen_rebuild_p2m_list(vm.addr);

	xen_p2m_addr = vm.addr;
	xen_p2m_size = xen_max_p2m_pfn;

	xen_inv_extra_mem();
}

unsigned long get_phys_to_machine(unsigned long pfn)
{
	pte_t *ptep;
	unsigned int level;

	if (unlikely(pfn >= xen_p2m_size)) {
		if (pfn < xen_max_p2m_pfn)
			return xen_chk_extra_mem(pfn);

		return IDENTITY_FRAME(pfn);
	}

	ptep = lookup_address((unsigned long)(xen_p2m_addr + pfn), &level);
	BUG_ON(!ptep || level != PG_LEVEL_4K);

	/*
	 * The INVALID_P2M_ENTRY is filled in both p2m_*identity
	 * and in p2m_*missing, so returning the INVALID_P2M_ENTRY
	 * would be wrong.
	 */
	if (pte_pfn(*ptep) == PFN_DOWN(__pa(p2m_identity)))
		return IDENTITY_FRAME(pfn);

	return xen_p2m_addr[pfn];
}
EXPORT_SYMBOL_GPL(get_phys_to_machine);

/*
 * Allocate new pmd(s). It is checked whether the old pmd is still in place.
 * If not, nothing is changed. This is okay as the only reason for allocating
 * a new pmd is to replace p2m_missing_pte or p2m_identity_pte by a individual
 * pmd. In case of PAE/x86-32 there are multiple pmds to allocate!
 */
static pte_t *alloc_p2m_pmd(unsigned long addr, pte_t *pte_pg)
{
	pte_t *ptechk;
	pte_t *pte_newpg[PMDS_PER_MID_PAGE];
	pmd_t *pmdp;
	unsigned int level;
	unsigned long flags;
	unsigned long vaddr;
	int i;

	/* Do all allocations first to bail out in error case. */
	for (i = 0; i < PMDS_PER_MID_PAGE; i++) {
		pte_newpg[i] = alloc_p2m_page();
		if (!pte_newpg[i]) {
			for (i--; i >= 0; i--)
				free_p2m_page(pte_newpg[i]);

			return NULL;
		}
	}

	vaddr = addr & ~(PMD_SIZE * PMDS_PER_MID_PAGE - 1);

	for (i = 0; i < PMDS_PER_MID_PAGE; i++) {
		copy_page(pte_newpg[i], pte_pg);
		paravirt_alloc_pte(&init_mm, __pa(pte_newpg[i]) >> PAGE_SHIFT);

		pmdp = lookup_pmd_address(vaddr);
		BUG_ON(!pmdp);

		spin_lock_irqsave(&p2m_update_lock, flags);

		ptechk = lookup_address(vaddr, &level);
		if (ptechk == pte_pg) {
			HYPERVISOR_shared_info->arch.p2m_generation++;
			wmb(); /* Tools are synchronizing via p2m_generation. */
			set_pmd(pmdp,
				__pmd(__pa(pte_newpg[i]) | _KERNPG_TABLE));
			wmb(); /* Tools are synchronizing via p2m_generation. */
			HYPERVISOR_shared_info->arch.p2m_generation++;
			pte_newpg[i] = NULL;
		}

		spin_unlock_irqrestore(&p2m_update_lock, flags);

		if (pte_newpg[i]) {
			paravirt_release_pte(__pa(pte_newpg[i]) >> PAGE_SHIFT);
			free_p2m_page(pte_newpg[i]);
		}

		vaddr += PMD_SIZE;
	}

	return lookup_address(addr, &level);
}

/*
 * Fully allocate the p2m structure for a given pfn.  We need to check
 * that both the top and mid levels are allocated, and make sure the
 * parallel mfn tree is kept in sync.  We may race with other cpus, so
 * the new pages are installed with cmpxchg; if we lose the race then
 * simply free the page we allocated and use the one that's there.
 */
int xen_alloc_p2m_entry(unsigned long pfn)
{
	unsigned topidx;
	unsigned long *top_mfn_p, *mid_mfn;
	pte_t *ptep, *pte_pg;
	unsigned int level;
	unsigned long flags;
	unsigned long addr = (unsigned long)(xen_p2m_addr + pfn);
	unsigned long p2m_pfn;

<<<<<<< HEAD
=======
	if (xen_feature(XENFEAT_auto_translated_physmap))
		return 0;

>>>>>>> fbb11414
	ptep = lookup_address(addr, &level);
	BUG_ON(!ptep || level != PG_LEVEL_4K);
	pte_pg = (pte_t *)((unsigned long)ptep & ~(PAGE_SIZE - 1));

	if (pte_pg == p2m_missing_pte || pte_pg == p2m_identity_pte) {
		/* PMD level is missing, allocate a new one */
		ptep = alloc_p2m_pmd(addr, pte_pg);
		if (!ptep)
			return -ENOMEM;
	}

	if (p2m_top_mfn && pfn < MAX_P2M_PFN) {
		topidx = p2m_top_index(pfn);
		top_mfn_p = &p2m_top_mfn[topidx];
		mid_mfn = ACCESS_ONCE(p2m_top_mfn_p[topidx]);

		BUG_ON(virt_to_mfn(mid_mfn) != *top_mfn_p);

		if (mid_mfn == p2m_mid_missing_mfn) {
			/* Separately check the mid mfn level */
			unsigned long missing_mfn;
			unsigned long mid_mfn_mfn;
			unsigned long old_mfn;

			mid_mfn = alloc_p2m_page();
			if (!mid_mfn)
				return -ENOMEM;

			p2m_mid_mfn_init(mid_mfn, p2m_missing);

			missing_mfn = virt_to_mfn(p2m_mid_missing_mfn);
			mid_mfn_mfn = virt_to_mfn(mid_mfn);
			old_mfn = cmpxchg(top_mfn_p, missing_mfn, mid_mfn_mfn);
			if (old_mfn != missing_mfn) {
				free_p2m_page(mid_mfn);
				mid_mfn = mfn_to_virt(old_mfn);
			} else {
				p2m_top_mfn_p[topidx] = mid_mfn;
			}
		}
	} else {
		mid_mfn = NULL;
	}

	p2m_pfn = pte_pfn(READ_ONCE(*ptep));
	if (p2m_pfn == PFN_DOWN(__pa(p2m_identity)) ||
	    p2m_pfn == PFN_DOWN(__pa(p2m_missing))) {
		/* p2m leaf page is missing */
		unsigned long *p2m;

		p2m = alloc_p2m_page();
		if (!p2m)
			return -ENOMEM;

		if (p2m_pfn == PFN_DOWN(__pa(p2m_missing)))
			p2m_init(p2m);
		else
			p2m_init_identity(p2m, pfn & ~(P2M_PER_PAGE - 1));

		spin_lock_irqsave(&p2m_update_lock, flags);

		if (pte_pfn(*ptep) == p2m_pfn) {
			HYPERVISOR_shared_info->arch.p2m_generation++;
			wmb(); /* Tools are synchronizing via p2m_generation. */
			set_pte(ptep,
				pfn_pte(PFN_DOWN(__pa(p2m)), PAGE_KERNEL));
			wmb(); /* Tools are synchronizing via p2m_generation. */
			HYPERVISOR_shared_info->arch.p2m_generation++;
			if (mid_mfn)
				mid_mfn[p2m_mid_index(pfn)] = virt_to_mfn(p2m);
			p2m = NULL;
		}

		spin_unlock_irqrestore(&p2m_update_lock, flags);

		if (p2m)
			free_p2m_page(p2m);
	}

	/* Expanded the p2m? */
	if (pfn > xen_p2m_last_pfn) {
		xen_p2m_last_pfn = pfn;
		HYPERVISOR_shared_info->arch.max_pfn = xen_p2m_last_pfn;
	}

<<<<<<< HEAD
	return true;
=======
	return 0;
>>>>>>> fbb11414
}
EXPORT_SYMBOL(xen_alloc_p2m_entry);

unsigned long __init set_phys_range_identity(unsigned long pfn_s,
				      unsigned long pfn_e)
{
	unsigned long pfn;

	if (unlikely(pfn_s >= xen_p2m_size))
		return 0;

	if (unlikely(xen_feature(XENFEAT_auto_translated_physmap)))
		return pfn_e - pfn_s;

	if (pfn_s > pfn_e)
		return 0;

	if (pfn_e > xen_p2m_size)
		pfn_e = xen_p2m_size;

	for (pfn = pfn_s; pfn < pfn_e; pfn++)
		xen_p2m_addr[pfn] = IDENTITY_FRAME(pfn);

	return pfn - pfn_s;
}

bool __set_phys_to_machine(unsigned long pfn, unsigned long mfn)
{
	pte_t *ptep;
	unsigned int level;

	/* don't track P2M changes in autotranslate guests */
	if (unlikely(xen_feature(XENFEAT_auto_translated_physmap)))
		return true;

	if (unlikely(pfn >= xen_p2m_size)) {
		BUG_ON(mfn != INVALID_P2M_ENTRY);
		return true;
	}

	/*
	 * The interface requires atomic updates on p2m elements.
	 * xen_safe_write_ulong() is using __put_user which does an atomic
	 * store via asm().
	 */
	if (likely(!xen_safe_write_ulong(xen_p2m_addr + pfn, mfn)))
		return true;

	ptep = lookup_address((unsigned long)(xen_p2m_addr + pfn), &level);
	BUG_ON(!ptep || level != PG_LEVEL_4K);

	if (pte_pfn(*ptep) == PFN_DOWN(__pa(p2m_missing)))
		return mfn == INVALID_P2M_ENTRY;

	if (pte_pfn(*ptep) == PFN_DOWN(__pa(p2m_identity)))
		return mfn == IDENTITY_FRAME(pfn);

	return false;
}

bool set_phys_to_machine(unsigned long pfn, unsigned long mfn)
{
	if (unlikely(!__set_phys_to_machine(pfn, mfn))) {
		int ret;

		ret = xen_alloc_p2m_entry(pfn);
		if (ret < 0)
			return false;

		return __set_phys_to_machine(pfn, mfn);
	}

	return true;
}

int set_foreign_p2m_mapping(struct gnttab_map_grant_ref *map_ops,
			    struct gnttab_map_grant_ref *kmap_ops,
			    struct page **pages, unsigned int count)
{
	int i, ret = 0;
	pte_t *pte;

	if (xen_feature(XENFEAT_auto_translated_physmap))
		return 0;

	if (kmap_ops) {
		ret = HYPERVISOR_grant_table_op(GNTTABOP_map_grant_ref,
						kmap_ops, count);
		if (ret)
			goto out;
	}

	for (i = 0; i < count; i++) {
		unsigned long mfn, pfn;

		/* Do not add to override if the map failed. */
		if (map_ops[i].status)
			continue;

		if (map_ops[i].flags & GNTMAP_contains_pte) {
			pte = (pte_t *)(mfn_to_virt(PFN_DOWN(map_ops[i].host_addr)) +
				(map_ops[i].host_addr & ~PAGE_MASK));
			mfn = pte_mfn(*pte);
		} else {
			mfn = PFN_DOWN(map_ops[i].dev_bus_addr);
		}
		pfn = page_to_pfn(pages[i]);

		WARN(pfn_to_mfn(pfn) != INVALID_P2M_ENTRY, "page must be ballooned");

		if (unlikely(!set_phys_to_machine(pfn, FOREIGN_FRAME(mfn)))) {
			ret = -ENOMEM;
			goto out;
		}
	}

out:
	return ret;
}
EXPORT_SYMBOL_GPL(set_foreign_p2m_mapping);

int clear_foreign_p2m_mapping(struct gnttab_unmap_grant_ref *unmap_ops,
			      struct gnttab_unmap_grant_ref *kunmap_ops,
			      struct page **pages, unsigned int count)
{
	int i, ret = 0;

	if (xen_feature(XENFEAT_auto_translated_physmap))
		return 0;

	for (i = 0; i < count; i++) {
		unsigned long mfn = __pfn_to_mfn(page_to_pfn(pages[i]));
		unsigned long pfn = page_to_pfn(pages[i]);

		if (mfn == INVALID_P2M_ENTRY || !(mfn & FOREIGN_FRAME_BIT)) {
			ret = -EINVAL;
			goto out;
		}

		set_phys_to_machine(pfn, INVALID_P2M_ENTRY);
	}
	if (kunmap_ops)
		ret = HYPERVISOR_grant_table_op(GNTTABOP_unmap_grant_ref,
						kunmap_ops, count);
out:
	return ret;
}
EXPORT_SYMBOL_GPL(clear_foreign_p2m_mapping);

#ifdef CONFIG_XEN_DEBUG_FS
#include <linux/debugfs.h>
#include "debugfs.h"
static int p2m_dump_show(struct seq_file *m, void *v)
{
	static const char * const type_name[] = {
				[P2M_TYPE_IDENTITY] = "identity",
				[P2M_TYPE_MISSING] = "missing",
				[P2M_TYPE_PFN] = "pfn",
				[P2M_TYPE_UNKNOWN] = "abnormal"};
	unsigned long pfn, first_pfn;
	int type, prev_type;

	prev_type = xen_p2m_elem_type(0);
	first_pfn = 0;

	for (pfn = 0; pfn < xen_p2m_size; pfn++) {
		type = xen_p2m_elem_type(pfn);
		if (type != prev_type) {
			seq_printf(m, " [0x%lx->0x%lx] %s\n", first_pfn, pfn,
				   type_name[prev_type]);
			prev_type = type;
			first_pfn = pfn;
		}
	}
	seq_printf(m, " [0x%lx->0x%lx] %s\n", first_pfn, pfn,
		   type_name[prev_type]);
	return 0;
}

static int p2m_dump_open(struct inode *inode, struct file *filp)
{
	return single_open(filp, p2m_dump_show, NULL);
}

static const struct file_operations p2m_dump_fops = {
	.open		= p2m_dump_open,
	.read		= seq_read,
	.llseek		= seq_lseek,
	.release	= single_release,
};

static struct dentry *d_mmu_debug;

static int __init xen_p2m_debugfs(void)
{
	struct dentry *d_xen = xen_init_debugfs();

	if (d_xen == NULL)
		return -ENOMEM;

	d_mmu_debug = debugfs_create_dir("mmu", d_xen);

	debugfs_create_file("p2m", 0600, d_mmu_debug, NULL, &p2m_dump_fops);
	return 0;
}
fs_initcall(xen_p2m_debugfs);
#endif /* CONFIG_XEN_DEBUG_FS */<|MERGE_RESOLUTION|>--- conflicted
+++ resolved
@@ -539,12 +539,8 @@
 	unsigned long addr = (unsigned long)(xen_p2m_addr + pfn);
 	unsigned long p2m_pfn;
 
-<<<<<<< HEAD
-=======
 	if (xen_feature(XENFEAT_auto_translated_physmap))
 		return 0;
-
->>>>>>> fbb11414
 	ptep = lookup_address(addr, &level);
 	BUG_ON(!ptep || level != PG_LEVEL_4K);
 	pte_pg = (pte_t *)((unsigned long)ptep & ~(PAGE_SIZE - 1));
@@ -630,11 +626,7 @@
 		HYPERVISOR_shared_info->arch.max_pfn = xen_p2m_last_pfn;
 	}
 
-<<<<<<< HEAD
-	return true;
-=======
 	return 0;
->>>>>>> fbb11414
 }
 EXPORT_SYMBOL(xen_alloc_p2m_entry);
 
