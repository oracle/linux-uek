--- conflicted
+++ resolved
@@ -197,7 +197,6 @@
 
 		#include "ns2-clock.dtsi"
 
-<<<<<<< HEAD
 		enet: ethernet@61000000 {
 			compatible = "brcm,ns2-amac";
 			reg = <0x61000000 0x1000>,
@@ -208,7 +207,8 @@
 			phy-handle = <&gphy0>;
 			phy-mode = "rgmii";
 			status = "disabled";
-=======
+		};
+
 		pdc0: iproc-pdc0@612c0000 {
 			compatible = "brcm,iproc-pdc-mbox";
 			reg = <0x612c0000 0x445>;  /* PDC FS0 regs */
@@ -243,7 +243,6 @@
 			#mbox-cells = <1>;
 			brcm,rx-status-len = <32>;
 			brcm,use-bcm-hdr;
->>>>>>> 09a56651
 		};
 
 		dma0: dma@61360000 {
