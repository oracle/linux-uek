--- conflicted
+++ resolved
@@ -966,16 +966,13 @@
 
 	cpus_stopped = 1;
 
-<<<<<<< HEAD
-	if (num_online_cpus() == 1) {
-		sdei_mask_local_cpu();
-=======
 	/*
 	 * If this cpu is the only one alive at this point in time, online or
 	 * not, there are no stop messages to be sent around, so just back out.
 	 */
 	if (num_other_online_cpus() == 0)
->>>>>>> 4520f06b
+	{
+		sdei_mask_local_cpu();
 		return;
 	}
 
