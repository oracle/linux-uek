--- conflicted
+++ resolved
@@ -76,15 +76,12 @@
 	"asimddp",
 	"sha512",
 	"sve",
-<<<<<<< HEAD
-=======
 	"asimdfhm",
 	"dit",
 	"uscat",
 	"ilrcpc",
 	"flagm",
 	"ssbs",
->>>>>>> ddef1e8e
 	NULL
 };
 
