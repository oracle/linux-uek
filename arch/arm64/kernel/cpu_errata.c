// SPDX-License-Identifier: GPL-2.0-only
/*
 * Contains CPU specific errata definitions
 *
 * Copyright (C) 2014 ARM Ltd.
 */

#include <linux/arm-smccc.h>
#include <linux/psci.h>
#include <linux/types.h>
#include <linux/cpu.h>
#include <asm/cpu.h>
#include <asm/cputype.h>
#include <asm/cpufeature.h>
#include <asm/smp_plat.h>

static bool __maybe_unused
is_affected_midr_range(const struct arm64_cpu_capabilities *entry, int scope)
{
	const struct arm64_midr_revidr *fix;
	u32 midr = read_cpuid_id(), revidr;

	WARN_ON(scope != SCOPE_LOCAL_CPU || preemptible());
	if (!is_midr_in_range(midr, &entry->midr_range))
		return false;

	midr &= MIDR_REVISION_MASK | MIDR_VARIANT_MASK;
	revidr = read_cpuid(REVIDR_EL1);
	for (fix = entry->fixed_revs; fix && fix->revidr_mask; fix++)
		if (midr == fix->midr_rv && (revidr & fix->revidr_mask))
			return false;

	return true;
}

static bool __maybe_unused
is_affected_midr_range_list(const struct arm64_cpu_capabilities *entry,
			    int scope)
{
	WARN_ON(scope != SCOPE_LOCAL_CPU || preemptible());
	return is_midr_in_range_list(read_cpuid_id(), entry->midr_range_list);
}

static bool __maybe_unused
is_kryo_midr(const struct arm64_cpu_capabilities *entry, int scope)
{
	u32 model;

	WARN_ON(scope != SCOPE_LOCAL_CPU || preemptible());

	model = read_cpuid_id();
	model &= MIDR_IMPLEMENTOR_MASK | (0xf00 << MIDR_PARTNUM_SHIFT) |
		 MIDR_ARCHITECTURE_MASK;

	return model == entry->midr_range.model;
}

static bool
has_mismatched_cache_type(const struct arm64_cpu_capabilities *entry,
			  int scope)
{
	u64 mask = arm64_ftr_reg_ctrel0.strict_mask;
	u64 sys = arm64_ftr_reg_ctrel0.sys_val & mask;
	u64 ctr_raw, ctr_real;

	WARN_ON(scope != SCOPE_LOCAL_CPU || preemptible());

	/*
	 * We want to make sure that all the CPUs in the system expose
	 * a consistent CTR_EL0 to make sure that applications behaves
	 * correctly with migration.
	 *
	 * If a CPU has CTR_EL0.IDC but does not advertise it via CTR_EL0 :
	 *
	 * 1) It is safe if the system doesn't support IDC, as CPU anyway
	 *    reports IDC = 0, consistent with the rest.
	 *
	 * 2) If the system has IDC, it is still safe as we trap CTR_EL0
	 *    access on this CPU via the ARM64_HAS_CACHE_IDC capability.
	 *
	 * So, we need to make sure either the raw CTR_EL0 or the effective
	 * CTR_EL0 matches the system's copy to allow a secondary CPU to boot.
	 */
	ctr_raw = read_cpuid_cachetype() & mask;
	ctr_real = read_cpuid_effective_cachetype() & mask;

	return (ctr_real != sys) && (ctr_raw != sys);
}

static void
cpu_enable_trap_ctr_access(const struct arm64_cpu_capabilities *cap)
{
	u64 mask = arm64_ftr_reg_ctrel0.strict_mask;
	bool enable_uct_trap = false;

	/* Trap CTR_EL0 access on this CPU, only if it has a mismatch */
	if ((read_cpuid_cachetype() & mask) !=
	    (arm64_ftr_reg_ctrel0.sys_val & mask))
		enable_uct_trap = true;

	/* ... or if the system is affected by an erratum */
	if (cap->capability == ARM64_WORKAROUND_1542419)
		enable_uct_trap = true;

	if (enable_uct_trap)
		sysreg_clear_set(sctlr_el1, SCTLR_EL1_UCT, 0);
}

atomic_t arm64_el2_vector_last_slot = ATOMIC_INIT(-1);

#include <asm/mmu_context.h>
#include <asm/cacheflush.h>

DEFINE_PER_CPU_READ_MOSTLY(struct bp_hardening_data, bp_hardening_data);

#ifdef CONFIG_KVM_INDIRECT_VECTORS
extern char __smccc_workaround_1_smc_start[];
extern char __smccc_workaround_1_smc_end[];

static void __copy_hyp_vect_bpi(int slot, const char *hyp_vecs_start,
				const char *hyp_vecs_end)
{
	void *dst = lm_alias(__bp_harden_hyp_vecs_start + slot * SZ_2K);
	int i;

	for (i = 0; i < SZ_2K; i += 0x80)
		memcpy(dst + i, hyp_vecs_start, hyp_vecs_end - hyp_vecs_start);

	__flush_icache_range((uintptr_t)dst, (uintptr_t)dst + SZ_2K);
}

static void install_bp_hardening_cb(bp_hardening_cb_t fn,
				    const char *hyp_vecs_start,
				    const char *hyp_vecs_end)
{
	static DEFINE_RAW_SPINLOCK(bp_lock);
	int cpu, slot = -1;

	/*
	 * detect_harden_bp_fw() passes NULL for the hyp_vecs start/end if
	 * we're a guest. Skip the hyp-vectors work.
	 */
	if (!hyp_vecs_start) {
		__this_cpu_write(bp_hardening_data.fn, fn);
		return;
	}

	raw_spin_lock(&bp_lock);
	for_each_possible_cpu(cpu) {
		if (per_cpu(bp_hardening_data.fn, cpu) == fn) {
			slot = per_cpu(bp_hardening_data.hyp_vectors_slot, cpu);
			break;
		}
	}

	if (slot == -1) {
		slot = atomic_inc_return(&arm64_el2_vector_last_slot);
		BUG_ON(slot >= BP_HARDEN_EL2_SLOTS);
		__copy_hyp_vect_bpi(slot, hyp_vecs_start, hyp_vecs_end);
	}

	__this_cpu_write(bp_hardening_data.hyp_vectors_slot, slot);
	__this_cpu_write(bp_hardening_data.fn, fn);
	raw_spin_unlock(&bp_lock);
}
#else
#define __smccc_workaround_1_smc_start		NULL
#define __smccc_workaround_1_smc_end		NULL

static void install_bp_hardening_cb(bp_hardening_cb_t fn,
				      const char *hyp_vecs_start,
				      const char *hyp_vecs_end)
{
	__this_cpu_write(bp_hardening_data.fn, fn);
}
#endif	/* CONFIG_KVM_INDIRECT_VECTORS */

#include <uapi/linux/psci.h>
#include <linux/arm-smccc.h>
#include <linux/psci.h>

static void call_smc_arch_workaround_1(void)
{
	arm_smccc_1_1_smc(ARM_SMCCC_ARCH_WORKAROUND_1, NULL);
}

static void call_hvc_arch_workaround_1(void)
{
	arm_smccc_1_1_hvc(ARM_SMCCC_ARCH_WORKAROUND_1, NULL);
}

static void qcom_link_stack_sanitization(void)
{
	u64 tmp;

	asm volatile("mov	%0, x30		\n"
		     ".rept	16		\n"
		     "bl	. + 4		\n"
		     ".endr			\n"
		     "mov	x30, %0		\n"
		     : "=&r" (tmp));
}

static bool __nospectre_v2;
static int __init parse_nospectre_v2(char *str)
{
	__nospectre_v2 = true;
	return 0;
}
early_param("nospectre_v2", parse_nospectre_v2);

/*
 * -1: No workaround
 *  0: No workaround required
 *  1: Workaround installed
 */
static int detect_harden_bp_fw(void)
{
	bp_hardening_cb_t cb;
	void *smccc_start, *smccc_end;
	struct arm_smccc_res res;
	u32 midr = read_cpuid_id();

	if (psci_ops.smccc_version == SMCCC_VERSION_1_0)
		return -1;

	switch (psci_ops.conduit) {
	case PSCI_CONDUIT_HVC:
		arm_smccc_1_1_hvc(ARM_SMCCC_ARCH_FEATURES_FUNC_ID,
				  ARM_SMCCC_ARCH_WORKAROUND_1, &res);
		switch ((int)res.a0) {
		case 1:
			/* Firmware says we're just fine */
			return 0;
		case 0:
			cb = call_hvc_arch_workaround_1;
			/* This is a guest, no need to patch KVM vectors */
			smccc_start = NULL;
			smccc_end = NULL;
			break;
		default:
			return -1;
		}
		break;

	case PSCI_CONDUIT_SMC:
		arm_smccc_1_1_smc(ARM_SMCCC_ARCH_FEATURES_FUNC_ID,
				  ARM_SMCCC_ARCH_WORKAROUND_1, &res);
		switch ((int)res.a0) {
		case 1:
			/* Firmware says we're just fine */
			return 0;
		case 0:
			cb = call_smc_arch_workaround_1;
			smccc_start = __smccc_workaround_1_smc_start;
			smccc_end = __smccc_workaround_1_smc_end;
			break;
		default:
			return -1;
		}
		break;

	default:
		return -1;
	}

	if (((midr & MIDR_CPU_MODEL_MASK) == MIDR_QCOM_FALKOR) ||
	    ((midr & MIDR_CPU_MODEL_MASK) == MIDR_QCOM_FALKOR_V1))
		cb = qcom_link_stack_sanitization;

	if (IS_ENABLED(CONFIG_HARDEN_BRANCH_PREDICTOR))
		install_bp_hardening_cb(cb, smccc_start, smccc_end);

	return 1;
}

DEFINE_PER_CPU_READ_MOSTLY(u64, arm64_ssbd_callback_required);

int ssbd_state __read_mostly = ARM64_SSBD_KERNEL;
static bool __ssb_safe = true;

static const struct ssbd_options {
	const char	*str;
	int		state;
} ssbd_options[] = {
	{ "force-on",	ARM64_SSBD_FORCE_ENABLE, },
	{ "force-off",	ARM64_SSBD_FORCE_DISABLE, },
	{ "kernel",	ARM64_SSBD_KERNEL, },
};

static int __init ssbd_cfg(char *buf)
{
	int i;

	if (!buf || !buf[0])
		return -EINVAL;

	for (i = 0; i < ARRAY_SIZE(ssbd_options); i++) {
		int len = strlen(ssbd_options[i].str);

		if (strncmp(buf, ssbd_options[i].str, len))
			continue;

		ssbd_state = ssbd_options[i].state;
		return 0;
	}

	return -EINVAL;
}
early_param("ssbd", ssbd_cfg);

void __init arm64_update_smccc_conduit(struct alt_instr *alt,
				       __le32 *origptr, __le32 *updptr,
				       int nr_inst)
{
	u32 insn;

	BUG_ON(nr_inst != 1);

	switch (psci_ops.conduit) {
	case PSCI_CONDUIT_HVC:
		insn = aarch64_insn_get_hvc_value();
		break;
	case PSCI_CONDUIT_SMC:
		insn = aarch64_insn_get_smc_value();
		break;
	default:
		return;
	}

	*updptr = cpu_to_le32(insn);
}

void __init arm64_enable_wa2_handling(struct alt_instr *alt,
				      __le32 *origptr, __le32 *updptr,
				      int nr_inst)
{
	BUG_ON(nr_inst != 1);
	/*
	 * Only allow mitigation on EL1 entry/exit and guest
	 * ARCH_WORKAROUND_2 handling if the SSBD state allows it to
	 * be flipped.
	 */
	if (arm64_get_ssbd_state() == ARM64_SSBD_KERNEL)
		*updptr = cpu_to_le32(aarch64_insn_gen_nop());
}

void arm64_set_ssbd_mitigation(bool state)
{
	if (!IS_ENABLED(CONFIG_ARM64_SSBD)) {
		pr_info_once("SSBD disabled by kernel configuration\n");
		return;
	}

	if (this_cpu_has_cap(ARM64_SSBS)) {
		if (state)
			asm volatile(SET_PSTATE_SSBS(0));
		else
			asm volatile(SET_PSTATE_SSBS(1));
		return;
	}

	switch (psci_ops.conduit) {
	case PSCI_CONDUIT_HVC:
		arm_smccc_1_1_hvc(ARM_SMCCC_ARCH_WORKAROUND_2, state, NULL);
		break;

	case PSCI_CONDUIT_SMC:
		arm_smccc_1_1_smc(ARM_SMCCC_ARCH_WORKAROUND_2, state, NULL);
		break;

	default:
		WARN_ON_ONCE(1);
		break;
	}
}

static bool has_ssbd_mitigation(const struct arm64_cpu_capabilities *entry,
				    int scope)
{
	struct arm_smccc_res res;
	bool required = true;
	s32 val;
	bool this_cpu_safe = false;

	WARN_ON(scope != SCOPE_LOCAL_CPU || preemptible());

	if (cpu_mitigations_off())
		ssbd_state = ARM64_SSBD_FORCE_DISABLE;

	/* delay setting __ssb_safe until we get a firmware response */
	if (is_midr_in_range_list(read_cpuid_id(), entry->midr_range_list))
		this_cpu_safe = true;

	if (this_cpu_has_cap(ARM64_SSBS)) {
		if (!this_cpu_safe)
			__ssb_safe = false;
		required = false;
		goto out_printmsg;
	}

	if (psci_ops.smccc_version == SMCCC_VERSION_1_0) {
		ssbd_state = ARM64_SSBD_UNKNOWN;
		if (!this_cpu_safe)
			__ssb_safe = false;
		return false;
	}

	switch (psci_ops.conduit) {
	case PSCI_CONDUIT_HVC:
		arm_smccc_1_1_hvc(ARM_SMCCC_ARCH_FEATURES_FUNC_ID,
				  ARM_SMCCC_ARCH_WORKAROUND_2, &res);
		break;

	case PSCI_CONDUIT_SMC:
		arm_smccc_1_1_smc(ARM_SMCCC_ARCH_FEATURES_FUNC_ID,
				  ARM_SMCCC_ARCH_WORKAROUND_2, &res);
		break;

	default:
		ssbd_state = ARM64_SSBD_UNKNOWN;
		if (!this_cpu_safe)
			__ssb_safe = false;
		return false;
	}

	val = (s32)res.a0;

	switch (val) {
	case SMCCC_RET_NOT_SUPPORTED:
		ssbd_state = ARM64_SSBD_UNKNOWN;
		if (!this_cpu_safe)
			__ssb_safe = false;
		return false;

	/* machines with mixed mitigation requirements must not return this */
	case SMCCC_RET_NOT_REQUIRED:
		pr_info_once("%s mitigation not required\n", entry->desc);
		ssbd_state = ARM64_SSBD_MITIGATED;
		return false;

	case SMCCC_RET_SUCCESS:
		__ssb_safe = false;
		required = true;
		break;

	case 1:	/* Mitigation not required on this CPU */
		required = false;
		break;

	default:
		WARN_ON(1);
		if (!this_cpu_safe)
			__ssb_safe = false;
		return false;
	}

	switch (ssbd_state) {
	case ARM64_SSBD_FORCE_DISABLE:
		arm64_set_ssbd_mitigation(false);
		required = false;
		break;

	case ARM64_SSBD_KERNEL:
		if (required) {
			__this_cpu_write(arm64_ssbd_callback_required, 1);
			arm64_set_ssbd_mitigation(true);
		}
		break;

	case ARM64_SSBD_FORCE_ENABLE:
		arm64_set_ssbd_mitigation(true);
		required = true;
		break;

	default:
		WARN_ON(1);
		break;
	}

out_printmsg:
	switch (ssbd_state) {
	case ARM64_SSBD_FORCE_DISABLE:
		pr_info_once("%s disabled from command-line\n", entry->desc);
		break;

	case ARM64_SSBD_FORCE_ENABLE:
		pr_info_once("%s forced from command-line\n", entry->desc);
		break;
	}

	return required;
}

<<<<<<< HEAD
static inline bool retp_compiler(void)
{
	return __is_defined(RETPOLINE);
}

/* The Spectre V2 mitigation variants */
enum spectre_v2_mitigation {
	SPECTRE_V2_NOT_AFFECTED,
	SPECTRE_V2_RETPOLINE_MINIMAL,
	SPECTRE_V2_RETPOLINE_GENERIC,
};

static const char *spectre_v2_strings[] = {
	[SPECTRE_V2_NOT_AFFECTED]	= "Not affected",
	[SPECTRE_V2_RETPOLINE_MINIMAL]	= "Vulnerable: Minimal ASM retpoline",
	[SPECTRE_V2_RETPOLINE_GENERIC]	= "Mitigation: Full retpoline",
};

static enum spectre_v2_mitigation spectre_v2_enabled = SPECTRE_V2_NOT_AFFECTED;

static bool spectre_v2_bad_module;

bool retpoline_module_ok(bool has_retpoline)
{
	if (has_retpoline)
		return true;

	pr_err("System may be vulnerable to spectre v2\n");
	spectre_v2_bad_module = true;
	return false;
}

static inline const char *spectre_v2_module_string(void)
{
	return spectre_v2_bad_module ? " - vulnerable module loaded" : "";
}

static void
enable_retpoline(const struct arm64_cpu_capabilities *entry)
{
	spectre_v2_enabled = retp_compiler() ? SPECTRE_V2_RETPOLINE_GENERIC :
					       SPECTRE_V2_RETPOLINE_MINIMAL;
=======
static void cpu_enable_ssbd_mitigation(const struct arm64_cpu_capabilities *cap)
{
	if (ssbd_state != ARM64_SSBD_FORCE_DISABLE)
		cap->matches(cap, SCOPE_LOCAL_CPU);
>>>>>>> b300b28b
}

/* known invulnerable cores */
static const struct midr_range arm64_ssb_cpus[] = {
	MIDR_ALL_VERSIONS(MIDR_CORTEX_A35),
	MIDR_ALL_VERSIONS(MIDR_CORTEX_A53),
	MIDR_ALL_VERSIONS(MIDR_CORTEX_A55),
	MIDR_ALL_VERSIONS(MIDR_BRAHMA_B53),
	{},
};

#ifdef CONFIG_ARM64_ERRATUM_1463225
DEFINE_PER_CPU(int, __in_cortex_a76_erratum_1463225_wa);

static bool
has_cortex_a76_erratum_1463225(const struct arm64_cpu_capabilities *entry,
			       int scope)
{
	u32 midr = read_cpuid_id();
	/* Cortex-A76 r0p0 - r3p1 */
	struct midr_range range = MIDR_RANGE(MIDR_CORTEX_A76, 0, 0, 3, 1);

	WARN_ON(scope != SCOPE_LOCAL_CPU || preemptible());
	return is_midr_in_range(midr, &range) && is_kernel_in_hyp_mode();
}
#endif

static void __maybe_unused
cpu_enable_cache_maint_trap(const struct arm64_cpu_capabilities *__unused)
{
	sysreg_clear_set(sctlr_el1, SCTLR_EL1_UCI, 0);
}

#define CAP_MIDR_RANGE(model, v_min, r_min, v_max, r_max)	\
	.matches = is_affected_midr_range,			\
	.midr_range = MIDR_RANGE(model, v_min, r_min, v_max, r_max)

#define CAP_MIDR_ALL_VERSIONS(model)					\
	.matches = is_affected_midr_range,				\
	.midr_range = MIDR_ALL_VERSIONS(model)

#define MIDR_FIXED(rev, revidr_mask) \
	.fixed_revs = (struct arm64_midr_revidr[]){{ (rev), (revidr_mask) }, {}}

#define ERRATA_MIDR_RANGE(model, v_min, r_min, v_max, r_max)		\
	.type = ARM64_CPUCAP_LOCAL_CPU_ERRATUM,				\
	CAP_MIDR_RANGE(model, v_min, r_min, v_max, r_max)

#define CAP_MIDR_RANGE_LIST(list)				\
	.matches = is_affected_midr_range_list,			\
	.midr_range_list = list

/* Errata affecting a range of revisions of  given model variant */
#define ERRATA_MIDR_REV_RANGE(m, var, r_min, r_max)	 \
	ERRATA_MIDR_RANGE(m, var, r_min, var, r_max)

/* Errata affecting a single variant/revision of a model */
#define ERRATA_MIDR_REV(model, var, rev)	\
	ERRATA_MIDR_RANGE(model, var, rev, var, rev)

/* Errata affecting all variants/revisions of a given a model */
#define ERRATA_MIDR_ALL_VERSIONS(model)				\
	.type = ARM64_CPUCAP_LOCAL_CPU_ERRATUM,			\
	CAP_MIDR_ALL_VERSIONS(model)

/* Errata affecting a list of midr ranges, with same work around */
#define ERRATA_MIDR_RANGE_LIST(midr_list)			\
	.type = ARM64_CPUCAP_LOCAL_CPU_ERRATUM,			\
	CAP_MIDR_RANGE_LIST(midr_list)

/* Track overall mitigation state. We are only mitigated if all cores are ok */
static bool __hardenbp_enab = true;
static bool __spectrev2_safe = true;

int get_spectre_v2_workaround_state(void)
{
	if (__spectrev2_safe)
		return ARM64_BP_HARDEN_NOT_REQUIRED;

	if (__hardenbp_enab)
		return ARM64_BP_HARDEN_WA_NEEDED;

#ifdef CONFIG_RETPOLINE
	if (retp_compiler())
		return ARM64_RETPOLINE;
#endif
	return ARM64_BP_HARDEN_UNKNOWN;
}

/*
 * List of CPUs that do not need any Spectre-v2 mitigation at all.
 */
static const struct midr_range spectre_v2_safe_list[] = {
	MIDR_ALL_VERSIONS(MIDR_CORTEX_A35),
	MIDR_ALL_VERSIONS(MIDR_CORTEX_A53),
	MIDR_ALL_VERSIONS(MIDR_CORTEX_A55),
	MIDR_ALL_VERSIONS(MIDR_BRAHMA_B53),
	MIDR_ALL_VERSIONS(MIDR_HISI_TSV110),
	{ /* sentinel */ }
};

/*
 * Track overall bp hardening for all heterogeneous cores in the machine.
 * We are only considered "safe" if all booted cores are known safe.
 */
static bool __maybe_unused
check_branch_predictor(const struct arm64_cpu_capabilities *entry, int scope)
{
	int need_wa;

	WARN_ON(scope != SCOPE_LOCAL_CPU || preemptible());

	/* If the CPU has CSV2 set, we're safe */
	if (cpuid_feature_extract_unsigned_field(read_cpuid(ID_AA64PFR0_EL1),
						 ID_AA64PFR0_CSV2_SHIFT))
		return false;

	/* Alternatively, we have a list of unaffected CPUs */
	if (is_midr_in_range_list(read_cpuid_id(), spectre_v2_safe_list))
		return false;

	/* Fallback to firmware detection */
	need_wa = detect_harden_bp_fw();
	if (!need_wa)
		return false;

	__spectrev2_safe = false;

	if (!IS_ENABLED(CONFIG_HARDEN_BRANCH_PREDICTOR)) {
		pr_warn_once("spectrev2 mitigation disabled by kernel configuration\n");
		__hardenbp_enab = false;
		return false;
	}

	/* forced off */
	if (__nospectre_v2 || cpu_mitigations_off()) {
		pr_info_once("spectrev2 mitigation disabled by command line option\n");
		__hardenbp_enab = false;
		return false;
	}

	if (need_wa < 0) {
		pr_warn_once("ARM_SMCCC_ARCH_WORKAROUND_1 missing from firmware\n");
		__hardenbp_enab = false;
	}

	return (need_wa > 0);
}

static void
cpu_enable_branch_predictor_hardening(const struct arm64_cpu_capabilities *cap)
{
	cap->matches(cap, SCOPE_LOCAL_CPU);
}

static const __maybe_unused struct midr_range tx2_family_cpus[] = {
	MIDR_ALL_VERSIONS(MIDR_BRCM_VULCAN),
	MIDR_ALL_VERSIONS(MIDR_CAVIUM_THUNDERX2),
	{},
};

static bool __maybe_unused
needs_tx2_tvm_workaround(const struct arm64_cpu_capabilities *entry,
			 int scope)
{
	int i;

	if (!is_affected_midr_range_list(entry, scope) ||
	    !is_hyp_mode_available())
		return false;

	for_each_possible_cpu(i) {
		if (MPIDR_AFFINITY_LEVEL(cpu_logical_map(i), 0) != 0)
			return true;
	}

	return false;
}

static bool __maybe_unused
has_neoverse_n1_erratum_1542419(const struct arm64_cpu_capabilities *entry,
				int scope)
{
	u32 midr = read_cpuid_id();
	bool has_dic = read_cpuid_cachetype() & BIT(CTR_DIC_SHIFT);
	const struct midr_range range = MIDR_ALL_VERSIONS(MIDR_NEOVERSE_N1);

	WARN_ON(scope != SCOPE_LOCAL_CPU || preemptible());
	return is_midr_in_range(midr, &range) && has_dic;
}

#ifdef CONFIG_HARDEN_EL2_VECTORS

static const struct midr_range arm64_harden_el2_vectors[] = {
	MIDR_ALL_VERSIONS(MIDR_CORTEX_A57),
	MIDR_ALL_VERSIONS(MIDR_CORTEX_A72),
	{},
};

#endif

#ifdef CONFIG_ARM64_WORKAROUND_REPEAT_TLBI
static const struct arm64_cpu_capabilities arm64_repeat_tlbi_list[] = {
#ifdef CONFIG_QCOM_FALKOR_ERRATUM_1009
	{
		ERRATA_MIDR_REV(MIDR_QCOM_FALKOR_V1, 0, 0)
	},
	{
		.midr_range.model = MIDR_QCOM_KRYO,
		.matches = is_kryo_midr,
	},
#endif
#ifdef CONFIG_ARM64_ERRATUM_1286807
	{
		ERRATA_MIDR_RANGE(MIDR_CORTEX_A76, 0, 0, 3, 0),
	},
#endif
	{},
};
#endif

#ifdef CONFIG_CAVIUM_ERRATUM_27456
const struct midr_range cavium_erratum_27456_cpus[] = {
	/* Cavium ThunderX, T88 pass 1.x - 2.1 */
	MIDR_RANGE(MIDR_THUNDERX, 0, 0, 1, 1),
	/* Cavium ThunderX, T81 pass 1.0 */
	MIDR_REV(MIDR_THUNDERX_81XX, 0, 0),
	/* Cavium ThunderX, T83 pass 1.0 */
	MIDR_RANGE(MIDR_THUNDERX_83XX, 0, 0, 0, 0),
	{},
};
#endif

#ifdef CONFIG_CAVIUM_ERRATUM_30115
static const struct midr_range cavium_erratum_30115_cpus[] = {
	/* Cavium ThunderX, T88 pass 1.x - 2.2 */
	MIDR_RANGE(MIDR_THUNDERX, 0, 0, 1, 2),
	/* Cavium ThunderX, T81 pass 1.0 - 1.2 */
	MIDR_REV_RANGE(MIDR_THUNDERX_81XX, 0, 0, 2),
	/* Cavium ThunderX, T83 pass 1.0 */
	MIDR_REV(MIDR_THUNDERX_83XX, 0, 0),
	{},
};
#endif

#ifdef CONFIG_QCOM_FALKOR_ERRATUM_1003
static const struct arm64_cpu_capabilities qcom_erratum_1003_list[] = {
	{
		ERRATA_MIDR_REV(MIDR_QCOM_FALKOR_V1, 0, 0),
	},
	{
		.midr_range.model = MIDR_QCOM_KRYO,
		.matches = is_kryo_midr,
	},
	{},
};
#endif

#ifdef CONFIG_ARM64_WORKAROUND_CLEAN_CACHE
static const struct midr_range workaround_clean_cache[] = {
#if	defined(CONFIG_ARM64_ERRATUM_826319) || \
	defined(CONFIG_ARM64_ERRATUM_827319) || \
	defined(CONFIG_ARM64_ERRATUM_824069)
	/* Cortex-A53 r0p[012]: ARM errata 826319, 827319, 824069 */
	MIDR_REV_RANGE(MIDR_CORTEX_A53, 0, 0, 2),
#endif
#ifdef	CONFIG_ARM64_ERRATUM_819472
	/* Cortex-A53 r0p[01] : ARM errata 819472 */
	MIDR_REV_RANGE(MIDR_CORTEX_A53, 0, 0, 1),
#endif
	{},
};
#endif

#ifdef CONFIG_ARM64_ERRATUM_1418040
/*
 * - 1188873 affects r0p0 to r2p0
 * - 1418040 affects r0p0 to r3p1
 */
static const struct midr_range erratum_1418040_list[] = {
	/* Cortex-A76 r0p0 to r3p1 */
	MIDR_RANGE(MIDR_CORTEX_A76, 0, 0, 3, 1),
	/* Neoverse-N1 r0p0 to r3p1 */
	MIDR_RANGE(MIDR_NEOVERSE_N1, 0, 0, 3, 1),
	{},
};
#endif

#ifdef CONFIG_ARM64_ERRATUM_845719
static const struct midr_range erratum_845719_list[] = {
	/* Cortex-A53 r0p[01234] */
	MIDR_REV_RANGE(MIDR_CORTEX_A53, 0, 0, 4),
	/* Brahma-B53 r0p[0] */
	MIDR_REV(MIDR_BRAHMA_B53, 0, 0),
	{},
};
#endif

#ifdef CONFIG_ARM64_ERRATUM_843419
static const struct arm64_cpu_capabilities erratum_843419_list[] = {
	{
		/* Cortex-A53 r0p[01234] */
		.matches = is_affected_midr_range,
		ERRATA_MIDR_REV_RANGE(MIDR_CORTEX_A53, 0, 0, 4),
		MIDR_FIXED(0x4, BIT(8)),
	},
	{
		/* Brahma-B53 r0p[0] */
		.matches = is_affected_midr_range,
		ERRATA_MIDR_REV(MIDR_BRAHMA_B53, 0, 0),
	},
	{},
};
#endif

const struct arm64_cpu_capabilities arm64_errata[] = {
#ifdef CONFIG_ARM64_WORKAROUND_CLEAN_CACHE
	{
		.desc = "ARM errata 826319, 827319, 824069, 819472",
		.capability = ARM64_WORKAROUND_CLEAN_CACHE,
		ERRATA_MIDR_RANGE_LIST(workaround_clean_cache),
		.cpu_enable = cpu_enable_cache_maint_trap,
	},
#endif
#ifdef CONFIG_ARM64_ERRATUM_832075
	{
	/* Cortex-A57 r0p0 - r1p2 */
		.desc = "ARM erratum 832075",
		.capability = ARM64_WORKAROUND_DEVICE_LOAD_ACQUIRE,
		ERRATA_MIDR_RANGE(MIDR_CORTEX_A57,
				  0, 0,
				  1, 2),
	},
#endif
#ifdef CONFIG_ARM64_ERRATUM_834220
	{
	/* Cortex-A57 r0p0 - r1p2 */
		.desc = "ARM erratum 834220",
		.capability = ARM64_WORKAROUND_834220,
		ERRATA_MIDR_RANGE(MIDR_CORTEX_A57,
				  0, 0,
				  1, 2),
	},
#endif
#ifdef CONFIG_ARM64_ERRATUM_843419
	{
		.desc = "ARM erratum 843419",
		.capability = ARM64_WORKAROUND_843419,
		.type = ARM64_CPUCAP_LOCAL_CPU_ERRATUM,
		.matches = cpucap_multi_entry_cap_matches,
		.match_list = erratum_843419_list,
	},
#endif
#ifdef CONFIG_ARM64_ERRATUM_845719
	{
		.desc = "ARM erratum 845719",
		.capability = ARM64_WORKAROUND_845719,
		ERRATA_MIDR_RANGE_LIST(erratum_845719_list),
	},
#endif
#ifdef CONFIG_CAVIUM_ERRATUM_23154
	{
	/* Cavium ThunderX, pass 1.x */
		.desc = "Cavium erratum 23154",
		.capability = ARM64_WORKAROUND_CAVIUM_23154,
		ERRATA_MIDR_REV_RANGE(MIDR_THUNDERX, 0, 0, 1),
	},
#endif
#ifdef CONFIG_CAVIUM_ERRATUM_27456
	{
		.desc = "Cavium erratum 27456",
		.capability = ARM64_WORKAROUND_CAVIUM_27456,
		ERRATA_MIDR_RANGE_LIST(cavium_erratum_27456_cpus),
	},
#endif
#ifdef CONFIG_CAVIUM_ERRATUM_30115
	{
		.desc = "Cavium erratum 30115",
		.capability = ARM64_WORKAROUND_CAVIUM_30115,
		ERRATA_MIDR_RANGE_LIST(cavium_erratum_30115_cpus),
	},
#endif
	{
		.desc = "Mismatched cache type (CTR_EL0)",
		.capability = ARM64_MISMATCHED_CACHE_TYPE,
		.matches = has_mismatched_cache_type,
		.type = ARM64_CPUCAP_LOCAL_CPU_ERRATUM,
		.cpu_enable = cpu_enable_trap_ctr_access,
	},
#ifdef CONFIG_QCOM_FALKOR_ERRATUM_1003
	{
		.desc = "Qualcomm Technologies Falkor/Kryo erratum 1003",
		.capability = ARM64_WORKAROUND_QCOM_FALKOR_E1003,
		.type = ARM64_CPUCAP_LOCAL_CPU_ERRATUM,
		.matches = cpucap_multi_entry_cap_matches,
		.match_list = qcom_erratum_1003_list,
	},
#endif
#ifdef CONFIG_ARM64_WORKAROUND_REPEAT_TLBI
	{
		.desc = "Qualcomm erratum 1009, ARM erratum 1286807",
		.capability = ARM64_WORKAROUND_REPEAT_TLBI,
		.type = ARM64_CPUCAP_LOCAL_CPU_ERRATUM,
		.matches = cpucap_multi_entry_cap_matches,
		.match_list = arm64_repeat_tlbi_list,
	},
#endif
#ifdef CONFIG_ARM64_ERRATUM_858921
	{
	/* Cortex-A73 all versions */
		.desc = "ARM erratum 858921",
		.capability = ARM64_WORKAROUND_858921,
		ERRATA_MIDR_ALL_VERSIONS(MIDR_CORTEX_A73),
	},
#endif
	{
		.desc = "Branch predictor hardening",
		.capability = ARM64_HARDEN_BRANCH_PREDICTOR,
		.type = ARM64_CPUCAP_LOCAL_CPU_ERRATUM,
		.matches = check_branch_predictor,
		.cpu_enable = cpu_enable_branch_predictor_hardening,
	},
#ifdef CONFIG_HARDEN_EL2_VECTORS
	{
		.desc = "EL2 vector hardening",
		.capability = ARM64_HARDEN_EL2_VECTORS,
		ERRATA_MIDR_RANGE_LIST(arm64_harden_el2_vectors),
	},
#endif
	{
		.desc = "Speculative Store Bypass Disable",
		.capability = ARM64_SSBD,
		.type = ARM64_CPUCAP_LOCAL_CPU_ERRATUM,
		.matches = has_ssbd_mitigation,
		.cpu_enable = cpu_enable_ssbd_mitigation,
		.midr_range_list = arm64_ssb_cpus,
	},
#ifdef CONFIG_ARM64_ERRATUM_1418040
	{
		.desc = "ARM erratum 1418040",
		.capability = ARM64_WORKAROUND_1418040,
		ERRATA_MIDR_RANGE_LIST(erratum_1418040_list),
		/*
		 * We need to allow affected CPUs to come in late, but
		 * also need the non-affected CPUs to be able to come
		 * in at any point in time. Wonderful.
		 */
		.type = ARM64_CPUCAP_WEAK_LOCAL_CPU_FEATURE,
	},
#endif
#ifdef CONFIG_ARM64_ERRATUM_1165522
	{
		/* Cortex-A76 r0p0 to r2p0 */
		.desc = "ARM erratum 1165522",
		.capability = ARM64_WORKAROUND_1165522,
		ERRATA_MIDR_RANGE(MIDR_CORTEX_A76, 0, 0, 2, 0),
	},
#endif
#ifdef CONFIG_ARM64_ERRATUM_1463225
	{
		.desc = "ARM erratum 1463225",
		.capability = ARM64_WORKAROUND_1463225,
		.type = ARM64_CPUCAP_LOCAL_CPU_ERRATUM,
		.matches = has_cortex_a76_erratum_1463225,
	},
#endif
#ifdef CONFIG_CAVIUM_TX2_ERRATUM_219
	{
		.desc = "Cavium ThunderX2 erratum 219 (KVM guest sysreg trapping)",
		.capability = ARM64_WORKAROUND_CAVIUM_TX2_219_TVM,
		ERRATA_MIDR_RANGE_LIST(tx2_family_cpus),
		.matches = needs_tx2_tvm_workaround,
	},
	{
		.desc = "Cavium ThunderX2 erratum 219 (PRFM removal)",
		.capability = ARM64_WORKAROUND_CAVIUM_TX2_219_PRFM,
		ERRATA_MIDR_RANGE_LIST(tx2_family_cpus),
	},
#endif
#ifdef CONFIG_ARM64_ERRATUM_1542419
	{
		/* we depend on the firmware portion for correctness */
		.desc = "ARM erratum 1542419 (kernel portion)",
		.capability = ARM64_WORKAROUND_1542419,
		.type = ARM64_CPUCAP_LOCAL_CPU_ERRATUM,
		.matches = has_neoverse_n1_erratum_1542419,
		.cpu_enable = cpu_enable_trap_ctr_access,
	},
#endif
#ifdef CONFIG_RETPOLINE
	{
		.capability = ARM64_RETPOLINE,
		ERRATA_MIDR_ALL_VERSIONS(MIDR_APM_POTENZA),
		.cpu_enable = enable_retpoline,
	},
#endif
	{
	}
};

ssize_t cpu_show_spectre_v1(struct device *dev, struct device_attribute *attr,
			    char *buf)
{
	return sprintf(buf, "Mitigation: __user pointer sanitization\n");
}

ssize_t cpu_show_spectre_v2(struct device *dev, struct device_attribute *attr,
		char *buf)
{
	switch (get_spectre_v2_workaround_state()) {
	case ARM64_BP_HARDEN_NOT_REQUIRED:
		return sprintf(buf, "Not affected\n");
        case ARM64_BP_HARDEN_WA_NEEDED:
		return sprintf(buf, "Mitigation: Branch predictor hardening\n");
	case ARM64_RETPOLINE:
		return sprintf(buf, "%s%s\n", spectre_v2_strings[spectre_v2_enabled],
			spectre_v2_module_string());
        case ARM64_BP_HARDEN_UNKNOWN:
	default:
		return sprintf(buf, "Vulnerable\n");
	}
}

ssize_t cpu_show_spec_store_bypass(struct device *dev,
		struct device_attribute *attr, char *buf)
{
	if (__ssb_safe)
		return sprintf(buf, "Not affected\n");

	switch (ssbd_state) {
	case ARM64_SSBD_KERNEL:
	case ARM64_SSBD_FORCE_ENABLE:
		if (IS_ENABLED(CONFIG_ARM64_SSBD))
			return sprintf(buf,
			    "Mitigation: Speculative Store Bypass disabled via prctl\n");
	}

	return sprintf(buf, "Vulnerable\n");
}<|MERGE_RESOLUTION|>--- conflicted
+++ resolved
@@ -492,7 +492,6 @@
 	return required;
 }
 
-<<<<<<< HEAD
 static inline bool retp_compiler(void)
 {
 	return __is_defined(RETPOLINE);
@@ -535,12 +534,12 @@
 {
 	spectre_v2_enabled = retp_compiler() ? SPECTRE_V2_RETPOLINE_GENERIC :
 					       SPECTRE_V2_RETPOLINE_MINIMAL;
-=======
+}
+
 static void cpu_enable_ssbd_mitigation(const struct arm64_cpu_capabilities *cap)
 {
 	if (ssbd_state != ARM64_SSBD_FORCE_DISABLE)
 		cap->matches(cap, SCOPE_LOCAL_CPU);
->>>>>>> b300b28b
 }
 
 /* known invulnerable cores */
