--- conflicted
+++ resolved
@@ -152,10 +152,6 @@
 	arm_smccc_1_1_hvc(ARM_SMCCC_ARCH_WORKAROUND_1, NULL);
 }
 
-<<<<<<< HEAD
-static void
-enable_smccc_arch_workaround_1(const struct arm64_cpu_capabilities *entry)
-=======
 static void qcom_link_stack_sanitization(void)
 {
 	u64 tmp;
@@ -182,36 +178,19 @@
  *  1: Workaround installed
  */
 static int detect_harden_bp_fw(void)
->>>>>>> ddef1e8e
 {
 	bp_hardening_cb_t cb;
 	void *smccc_start, *smccc_end;
 	struct arm_smccc_res res;
-<<<<<<< HEAD
-
-	if (!entry->matches(entry, SCOPE_LOCAL_CPU))
-		return;
-
-	if (psci_ops.smccc_version == SMCCC_VERSION_1_0)
-		return;
-=======
 	u32 midr = read_cpuid_id();
 
 	if (psci_ops.smccc_version == SMCCC_VERSION_1_0)
 		return -1;
->>>>>>> ddef1e8e
 
 	switch (psci_ops.conduit) {
 	case PSCI_CONDUIT_HVC:
 		arm_smccc_1_1_hvc(ARM_SMCCC_ARCH_FEATURES_FUNC_ID,
 				  ARM_SMCCC_ARCH_WORKAROUND_1, &res);
-<<<<<<< HEAD
-		if (res.a0)
-			return;
-		cb = call_hvc_arch_workaround_1;
-		smccc_start = __smccc_workaround_1_hvc_start;
-		smccc_end = __smccc_workaround_1_hvc_end;
-=======
 		switch ((int)res.a0) {
 		case 1:
 			/* Firmware says we're just fine */
@@ -225,23 +204,11 @@
 		default:
 			return -1;
 		}
->>>>>>> ddef1e8e
 		break;
 
 	case PSCI_CONDUIT_SMC:
 		arm_smccc_1_1_smc(ARM_SMCCC_ARCH_FEATURES_FUNC_ID,
 				  ARM_SMCCC_ARCH_WORKAROUND_1, &res);
-<<<<<<< HEAD
-		if (res.a0)
-			return;
-		cb = call_smc_arch_workaround_1;
-		smccc_start = __smccc_workaround_1_smc_start;
-		smccc_end = __smccc_workaround_1_smc_end;
-		break;
-
-	default:
-		return;
-=======
 		switch ((int)res.a0) {
 		case 1:
 			/* Firmware says we're just fine */
@@ -258,41 +225,16 @@
 
 	default:
 		return -1;
->>>>>>> ddef1e8e
 	}
 
 	if (((midr & MIDR_CPU_MODEL_MASK) == MIDR_QCOM_FALKOR) ||
 	    ((midr & MIDR_CPU_MODEL_MASK) == MIDR_QCOM_FALKOR_V1))
 		cb = qcom_link_stack_sanitization;
 
-<<<<<<< HEAD
-	return;
-}
-
-static void qcom_link_stack_sanitization(void)
-{
-	u64 tmp;
-
-	asm volatile("mov	%0, x30		\n"
-		     ".rept	16		\n"
-		     "bl	. + 4		\n"
-		     ".endr			\n"
-		     "mov	x30, %0		\n"
-		     : "=&r" (tmp));
-}
-
-static void
-qcom_enable_link_stack_sanitization(const struct arm64_cpu_capabilities *entry)
-{
-	install_bp_hardening_cb(entry, qcom_link_stack_sanitization,
-				__qcom_hyp_sanitize_link_stack_start,
-				__qcom_hyp_sanitize_link_stack_end);
-=======
 	if (IS_ENABLED(CONFIG_HARDEN_BRANCH_PREDICTOR))
 		install_bp_hardening_cb(cb, smccc_start, smccc_end);
 
 	return 1;
->>>>>>> ddef1e8e
 }
 
 DEFINE_PER_CPU_READ_MOSTLY(u64, arm64_ssbd_callback_required);
@@ -512,8 +454,6 @@
 
 	return required;
 }
-<<<<<<< HEAD
-#endif	/* CONFIG_ARM64_SSBD */
 
 #ifdef CONFIG_RETPOLINE
 
@@ -554,18 +494,6 @@
 	return spectre_v2_bad_module ? " - vulnerable module loaded" : "";
 }
 
-#ifdef CONFIG_SYSFS
-
-ssize_t cpu_show_spectre_v2(struct device *dev,
-			    struct device_attribute *attr,
-			    char *buf)
-{
-	return sprintf(buf, "%s%s\n", spectre_v2_strings[spectre_v2_enabled],
-		       spectre_v2_module_string());
-}
-
-#endif
-
 static void
 enable_retpoline(const struct arm64_cpu_capabilities *entry)
 {
@@ -574,21 +502,6 @@
 }
 
 #endif
-
-#define MIDR_RANGE(model, min, max) \
-	.def_scope = SCOPE_LOCAL_CPU, \
-	.matches = is_affected_midr_range, \
-	.midr_model = model, \
-	.midr_range_min = min, \
-	.midr_range_max = max
-
-#define MIDR_ALL_VERSIONS(model) \
-	.def_scope = SCOPE_LOCAL_CPU, \
-	.matches = is_affected_midr_range, \
-	.midr_model = model, \
-	.midr_range_min = 0, \
-	.midr_range_max = (MIDR_VARIANT_MASK | MIDR_REVISION_MASK)
-=======
 
 /* known invulnerable cores */
 static const struct midr_range arm64_ssb_cpus[] = {
@@ -696,7 +609,6 @@
 
 	return (need_wa > 0);
 }
->>>>>>> ddef1e8e
 
 const struct arm64_cpu_capabilities arm64_errata[] = {
 #if	defined(CONFIG_ARM64_ERRATUM_826319) || \
@@ -706,11 +618,7 @@
 	/* Cortex-A53 r0p[012] */
 		.desc = "ARM errata 826319, 827319, 824069",
 		.capability = ARM64_WORKAROUND_CLEAN_CACHE,
-<<<<<<< HEAD
-		MIDR_RANGE(MIDR_CORTEX_A53, 0x00, 0x02),
-=======
 		ERRATA_MIDR_REV_RANGE(MIDR_CORTEX_A53, 0, 0, 2),
->>>>>>> ddef1e8e
 		.cpu_enable = cpu_enable_cache_maint_trap,
 	},
 #endif
@@ -719,11 +627,7 @@
 	/* Cortex-A53 r0p[01] */
 		.desc = "ARM errata 819472",
 		.capability = ARM64_WORKAROUND_CLEAN_CACHE,
-<<<<<<< HEAD
-		MIDR_RANGE(MIDR_CORTEX_A53, 0x00, 0x01),
-=======
 		ERRATA_MIDR_REV_RANGE(MIDR_CORTEX_A53, 0, 0, 1),
->>>>>>> ddef1e8e
 		.cpu_enable = cpu_enable_cache_maint_trap,
 	},
 #endif
@@ -782,7 +686,7 @@
 	/* Cavium ThunderX, T83 pass 1.0 */
 		.desc = "Cavium erratum 27456",
 		.capability = ARM64_WORKAROUND_CAVIUM_27456,
-		MIDR_RANGE(MIDR_THUNDERX_83XX, 0x00, 0x00),
+		ERRATA_MIDR_REV(MIDR_THUNDERX_83XX, 0, 0),
 	},
 #endif
 #ifdef CONFIG_CAVIUM_ERRATUM_30115
@@ -811,22 +715,14 @@
 		.desc = "Mismatched cache line size",
 		.capability = ARM64_MISMATCHED_CACHE_LINE_SIZE,
 		.matches = has_mismatched_cache_type,
-<<<<<<< HEAD
-		.def_scope = SCOPE_LOCAL_CPU,
-=======
 		.type = ARM64_CPUCAP_LOCAL_CPU_ERRATUM,
->>>>>>> ddef1e8e
 		.cpu_enable = cpu_enable_trap_ctr_access,
 	},
 	{
 		.desc = "Mismatched cache type",
 		.capability = ARM64_MISMATCHED_CACHE_TYPE,
 		.matches = has_mismatched_cache_type,
-<<<<<<< HEAD
-		.def_scope = SCOPE_LOCAL_CPU,
-=======
 		.type = ARM64_CPUCAP_LOCAL_CPU_ERRATUM,
->>>>>>> ddef1e8e
 		.cpu_enable = cpu_enable_trap_ctr_access,
 	},
 #ifdef CONFIG_QCOM_FALKOR_ERRATUM_1003
@@ -858,61 +754,10 @@
 		ERRATA_MIDR_ALL_VERSIONS(MIDR_CORTEX_A73),
 	},
 #endif
-<<<<<<< HEAD
-#ifdef CONFIG_HARDEN_BRANCH_PREDICTOR
-	{
-		.capability = ARM64_HARDEN_BRANCH_PREDICTOR,
-		MIDR_ALL_VERSIONS(MIDR_CORTEX_A57),
-		.cpu_enable = enable_smccc_arch_workaround_1,
-	},
-	{
-		.capability = ARM64_HARDEN_BRANCH_PREDICTOR,
-		MIDR_ALL_VERSIONS(MIDR_CORTEX_A72),
-		.cpu_enable = enable_smccc_arch_workaround_1,
-	},
-	{
-		.capability = ARM64_HARDEN_BRANCH_PREDICTOR,
-		MIDR_ALL_VERSIONS(MIDR_CORTEX_A73),
-		.cpu_enable = enable_smccc_arch_workaround_1,
-	},
-	{
-		.capability = ARM64_HARDEN_BRANCH_PREDICTOR,
-		MIDR_ALL_VERSIONS(MIDR_CORTEX_A75),
-		.cpu_enable = enable_smccc_arch_workaround_1,
-	},
-	{
-		.capability = ARM64_HARDEN_BRANCH_PREDICTOR,
-		MIDR_ALL_VERSIONS(MIDR_QCOM_FALKOR_V1),
-		.cpu_enable = qcom_enable_link_stack_sanitization,
-	},
-	{
-		.capability = ARM64_HARDEN_BP_POST_GUEST_EXIT,
-		MIDR_ALL_VERSIONS(MIDR_QCOM_FALKOR_V1),
-	},
-	{
-		.capability = ARM64_HARDEN_BRANCH_PREDICTOR,
-		MIDR_ALL_VERSIONS(MIDR_QCOM_FALKOR),
-		.cpu_enable = qcom_enable_link_stack_sanitization,
-	},
-	{
-		.capability = ARM64_HARDEN_BP_POST_GUEST_EXIT,
-		MIDR_ALL_VERSIONS(MIDR_QCOM_FALKOR),
-	},
-	{
-		.capability = ARM64_HARDEN_BRANCH_PREDICTOR,
-		MIDR_ALL_VERSIONS(MIDR_BRCM_VULCAN),
-		.cpu_enable = enable_smccc_arch_workaround_1,
-	},
-	{
-		.capability = ARM64_HARDEN_BRANCH_PREDICTOR,
-		MIDR_ALL_VERSIONS(MIDR_CAVIUM_THUNDERX2),
-		.cpu_enable = enable_smccc_arch_workaround_1,
-=======
 	{
 		.capability = ARM64_HARDEN_BRANCH_PREDICTOR,
 		.type = ARM64_CPUCAP_LOCAL_CPU_ERRATUM,
 		.matches = check_branch_predictor,
->>>>>>> ddef1e8e
 	},
 	{
 		.desc = "Speculative Store Bypass Disable",
@@ -921,17 +766,13 @@
 		.matches = has_ssbd_mitigation,
 		.midr_range_list = arm64_ssb_cpus,
 	},
-<<<<<<< HEAD
-#endif
 #ifdef CONFIG_RETPOLINE
 	{
 		.capability = ARM64_RETPOLINE,
-		MIDR_ALL_VERSIONS(MIDR_APM_POTENZA),
+		ERRATA_MIDR_ALL_VERSIONS(MIDR_APM_POTENZA),
 		.cpu_enable = enable_retpoline,
 	},
 #endif
-=======
->>>>>>> ddef1e8e
 	{
 	}
 };
@@ -939,24 +780,7 @@
 ssize_t cpu_show_spectre_v1(struct device *dev, struct device_attribute *attr,
 			    char *buf)
 {
-<<<<<<< HEAD
-	const struct arm64_cpu_capabilities *caps = arm64_errata;
-
-	for (; caps->matches; caps++) {
-		if (cpus_have_cap(caps->capability)) {
-			if (caps->cpu_enable)
-				caps->cpu_enable(caps);
-		} else if (caps->matches(caps, SCOPE_LOCAL_CPU)) {
-			pr_crit("CPU%d: Requires work around for %s, not detected"
-					" at boot time\n",
-				smp_processor_id(),
-				caps->desc ? : "an erratum");
-			cpu_die_early();
-		}
-	}
-=======
 	return sprintf(buf, "Mitigation: __user pointer sanitization\n");
->>>>>>> ddef1e8e
 }
 
 ssize_t cpu_show_spectre_v2(struct device *dev, struct device_attribute *attr,
@@ -967,8 +791,12 @@
 
 	if (__hardenbp_enab)
 		return sprintf(buf, "Mitigation: Branch predictor hardening\n");
-
+#ifdef CONFIG_RETPOLINE
+	return sprintf(buf, "%s%s\n", spectre_v2_strings[spectre_v2_enabled],
+		       spectre_v2_module_string());
+#else
 	return sprintf(buf, "Vulnerable\n");
+#endif
 }
 
 ssize_t cpu_show_spec_store_bypass(struct device *dev,
