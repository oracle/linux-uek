--- conflicted
+++ resolved
@@ -265,7 +265,6 @@
  */
 void kvm_vcpu_put_sysregs(struct kvm_vcpu *vcpu)
 {
-<<<<<<< HEAD
 	struct kvm_cpu_context *host_ctxt = vcpu->arch.host_cpu_context;
 	struct kvm_cpu_context *guest_ctxt = &vcpu->arch.ctxt;
 
@@ -279,8 +278,6 @@
 	__sysreg_restore_user_state(host_ctxt);
 
 	vcpu->arch.sysregs_loaded_on_cpu = false;
-=======
-	asm("msr tpidr_el2, %0": : "r" (tpidr_el2));
 }
 
 void __hyp_text __kvm_enable_ssbs(void)
@@ -292,5 +289,4 @@
 	"orr	%0, %0, %1\n"
 	"msr	sctlr_el2, %0"
 	: "=&r" (tmp) : "L" (SCTLR_ELx_DSSBS));
->>>>>>> ddef1e8e
 }