--- conflicted
+++ resolved
@@ -20,6 +20,9 @@
 
 #include <asm/virt.h>
 
+#define	VCPU_WORKAROUND_2_FLAG_SHIFT	0
+#define	VCPU_WORKAROUND_2_FLAG		(_AC(1, UL) << VCPU_WORKAROUND_2_FLAG_SHIFT)
+
 #define ARM_EXIT_WITH_SERROR_BIT  31
 #define ARM_EXCEPTION_CODE(x)	  ((x) & ~(1U << ARM_EXIT_WITH_SERROR_BIT))
 #define ARM_SERROR_PENDING(x)	  !!((x) & (1U << ARM_EXIT_WITH_SERROR_BIT))
@@ -33,12 +36,6 @@
 #define KVM_ARM64_DEBUG_DIRTY_SHIFT	0
 #define KVM_ARM64_DEBUG_DIRTY		(1 << KVM_ARM64_DEBUG_DIRTY_SHIFT)
 
-<<<<<<< HEAD
-=======
-#define	VCPU_WORKAROUND_2_FLAG_SHIFT	0
-#define	VCPU_WORKAROUND_2_FLAG		(_AC(1, UL) << VCPU_WORKAROUND_2_FLAG_SHIFT)
-
->>>>>>> ecc160ec
 /* Translate a kernel address of @sym into its equivalent linear mapping */
 #define kvm_ksym_ref(sym)						\
 	({								\
@@ -79,12 +76,6 @@
 
 extern void __qcom_hyp_sanitize_btac_predictors(void);
 
-<<<<<<< HEAD
-#else /* __ASSEMBLY__ */
-
-.macro get_host_ctxt reg, tmp
-	adr_l	\reg, kvm_host_cpu_state
-=======
 /* Home-grown __this_cpu_{ptr,read} variants that always work at HYP */
 #define __hyp_this_cpu_ptr(sym)						\
 	({								\
@@ -102,13 +93,10 @@
 
 .macro hyp_adr_this_cpu reg, sym, tmp
 	adr_l	\reg, \sym
->>>>>>> ecc160ec
 	mrs	\tmp, tpidr_el2
 	add	\reg, \reg, \tmp
 .endm
 
-<<<<<<< HEAD
-=======
 .macro hyp_ldr_this_cpu reg, sym, tmp
 	adr_l	\reg, \sym
 	mrs	\tmp, tpidr_el2
@@ -119,7 +107,6 @@
 	hyp_adr_this_cpu \reg, kvm_host_cpu_state, \tmp
 .endm
 
->>>>>>> ecc160ec
 .macro get_vcpu_ptr vcpu, ctxt
 	get_host_ctxt \ctxt, \vcpu
 	ldr	\vcpu, [\ctxt, #HOST_CONTEXT_VCPU]
