/*
 * Copyright (C) 2014 Linaro Ltd. <ard.biesheuvel@linaro.org>
 *
 * This program is free software; you can redistribute it and/or modify
 * it under the terms of the GNU General Public License version 2 as
 * published by the Free Software Foundation.
 */

#ifndef __ASM_CPUFEATURE_H
#define __ASM_CPUFEATURE_H

#include <asm/cpucaps.h>
#include <asm/fpsimd.h>
#include <asm/hwcap.h>
#include <asm/sigcontext.h>
#include <asm/sysreg.h>

/*
 * In the arm64 world (as in the ARM world), elf_hwcap is used both internally
 * in the kernel and for user space to keep track of which optional features
 * are supported by the current system. So let's map feature 'x' to HWCAP_x.
 * Note that HWCAP_x constants are bit fields so we need to take the log.
 */

#define MAX_CPU_FEATURES	(8 * sizeof(elf_hwcap))
#define cpu_feature(x)		ilog2(HWCAP_ ## x)

#ifndef __ASSEMBLY__

#include <linux/bug.h>
#include <linux/jump_label.h>
#include <linux/kernel.h>

/*
 * CPU feature register tracking
 *
 * The safe value of a CPUID feature field is dependent on the implications
 * of the values assigned to it by the architecture. Based on the relationship
 * between the values, the features are classified into 3 types - LOWER_SAFE,
 * HIGHER_SAFE and EXACT.
 *
 * The lowest value of all the CPUs is chosen for LOWER_SAFE and highest
 * for HIGHER_SAFE. It is expected that all CPUs have the same value for
 * a field when EXACT is specified, failing which, the safe value specified
 * in the table is chosen.
 */

enum ftr_type {
	FTR_EXACT,	/* Use a predefined safe value */
	FTR_LOWER_SAFE,	/* Smaller value is safe */
	FTR_HIGHER_SAFE,/* Bigger value is safe */
};

#define FTR_STRICT	true	/* SANITY check strict matching required */
#define FTR_NONSTRICT	false	/* SANITY check ignored */

#define FTR_SIGNED	true	/* Value should be treated as signed */
#define FTR_UNSIGNED	false	/* Value should be treated as unsigned */

#define FTR_VISIBLE	true	/* Feature visible to the user space */
#define FTR_HIDDEN	false	/* Feature is hidden from the user */

#define FTR_VISIBLE_IF_IS_ENABLED(config)		\
	(IS_ENABLED(config) ? FTR_VISIBLE : FTR_HIDDEN)

struct arm64_ftr_bits {
	bool		sign;	/* Value is signed ? */
	bool		visible;
	bool		strict;	/* CPU Sanity check: strict matching required ? */
	enum ftr_type	type;
	u8		shift;
	u8		width;
	s64		safe_val; /* safe value for FTR_EXACT features */
};

/*
 * @arm64_ftr_reg - Feature register
 * @strict_mask		Bits which should match across all CPUs for sanity.
 * @sys_val		Safe value across the CPUs (system view)
 */
struct arm64_ftr_reg {
	const char			*name;
	u64				strict_mask;
	u64				user_mask;
	u64				sys_val;
	u64				user_val;
	const struct arm64_ftr_bits	*ftr_bits;
};

extern struct arm64_ftr_reg arm64_ftr_reg_ctrel0;

/* scope of capability check */
enum {
	SCOPE_SYSTEM,
	SCOPE_LOCAL_CPU,
};

struct arm64_cpu_capabilities {
	const char *desc;
	u16 capability;
	int def_scope;			/* default scope */
	bool (*matches)(const struct arm64_cpu_capabilities *caps, int scope);
	/*
	 * Take the appropriate actions to enable this capability for this CPU.
	 * For each successfully booted CPU, this method is called for each
	 * globally detected capability.
	 */
	void (*cpu_enable)(const struct arm64_cpu_capabilities *cap);
	union {
		struct {	/* To be used for erratum handling only */
			u32 midr_model;
			u32 midr_range_min, midr_range_max;
		};

		struct {	/* Feature register checking */
			u32 sys_reg;
			u8 field_pos;
			u8 min_field_value;
			u8 hwcap_type;
			bool sign;
			unsigned long hwcap;
		};
	};
};

extern DECLARE_BITMAP(cpu_hwcaps, ARM64_NCAPS);
extern struct static_key_false cpu_hwcap_keys[ARM64_NCAPS];
extern struct static_key_false arm64_const_caps_ready;

bool this_cpu_has_cap(unsigned int cap);

static inline bool cpu_have_feature(unsigned int num)
{
	return elf_hwcap & (1UL << num);
}

/* System capability check for constant caps */
static inline bool __cpus_have_const_cap(int num)
{
	if (num >= ARM64_NCAPS)
		return false;
	return static_branch_unlikely(&cpu_hwcap_keys[num]);
}

static inline bool cpus_have_cap(unsigned int num)
{
	if (num >= ARM64_NCAPS)
		return false;
	return test_bit(num, cpu_hwcaps);
}

static inline bool cpus_have_const_cap(int num)
{
	if (static_branch_likely(&arm64_const_caps_ready))
		return __cpus_have_const_cap(num);
	else
		return cpus_have_cap(num);
}

static inline void cpus_set_cap(unsigned int num)
{
	if (num >= ARM64_NCAPS) {
		pr_warn("Attempt to set an illegal CPU capability (%d >= %d)\n",
			num, ARM64_NCAPS);
	} else {
		__set_bit(num, cpu_hwcaps);
	}
}

static inline int __attribute_const__
cpuid_feature_extract_signed_field_width(u64 features, int field, int width)
{
	return (s64)(features << (64 - width - field)) >> (64 - width);
}

static inline int __attribute_const__
cpuid_feature_extract_signed_field(u64 features, int field)
{
	return cpuid_feature_extract_signed_field_width(features, field, 4);
}

static inline unsigned int __attribute_const__
cpuid_feature_extract_unsigned_field_width(u64 features, int field, int width)
{
	return (u64)(features << (64 - width - field)) >> (64 - width);
}

static inline unsigned int __attribute_const__
cpuid_feature_extract_unsigned_field(u64 features, int field)
{
	return cpuid_feature_extract_unsigned_field_width(features, field, 4);
}

static inline u64 arm64_ftr_mask(const struct arm64_ftr_bits *ftrp)
{
	return (u64)GENMASK(ftrp->shift + ftrp->width - 1, ftrp->shift);
}

static inline u64 arm64_ftr_reg_user_value(const struct arm64_ftr_reg *reg)
{
	return (reg->user_val | (reg->sys_val & reg->user_mask));
}

static inline int __attribute_const__
cpuid_feature_extract_field_width(u64 features, int field, int width, bool sign)
{
	return (sign) ?
		cpuid_feature_extract_signed_field_width(features, field, width) :
		cpuid_feature_extract_unsigned_field_width(features, field, width);
}

static inline int __attribute_const__
cpuid_feature_extract_field(u64 features, int field, bool sign)
{
	return cpuid_feature_extract_field_width(features, field, 4, sign);
}

static inline s64 arm64_ftr_value(const struct arm64_ftr_bits *ftrp, u64 val)
{
	return (s64)cpuid_feature_extract_field_width(val, ftrp->shift, ftrp->width, ftrp->sign);
}

static inline bool id_aa64mmfr0_mixed_endian_el0(u64 mmfr0)
{
	return cpuid_feature_extract_unsigned_field(mmfr0, ID_AA64MMFR0_BIGENDEL_SHIFT) == 0x1 ||
		cpuid_feature_extract_unsigned_field(mmfr0, ID_AA64MMFR0_BIGENDEL0_SHIFT) == 0x1;
}

static inline bool id_aa64pfr0_32bit_el0(u64 pfr0)
{
	u32 val = cpuid_feature_extract_unsigned_field(pfr0, ID_AA64PFR0_EL0_SHIFT);

	return val == ID_AA64PFR0_EL0_32BIT_64BIT;
}

static inline bool id_aa64pfr0_sve(u64 pfr0)
{
	u32 val = cpuid_feature_extract_unsigned_field(pfr0, ID_AA64PFR0_SVE_SHIFT);

	return val > 0;
}

void __init setup_cpu_features(void);

void update_cpu_capabilities(const struct arm64_cpu_capabilities *caps,
			    const char *info);
void enable_cpu_capabilities(const struct arm64_cpu_capabilities *caps);
void check_local_cpu_capabilities(void);

void update_cpu_errata_workarounds(void);
void __init enable_errata_workarounds(void);
void verify_local_cpu_errata_workarounds(void);

u64 read_sanitised_ftr_reg(u32 id);

static inline bool cpu_supports_mixed_endian_el0(void)
{
	return id_aa64mmfr0_mixed_endian_el0(read_cpuid(ID_AA64MMFR0_EL1));
}

static inline bool system_supports_32bit_el0(void)
{
	return cpus_have_const_cap(ARM64_HAS_32BIT_EL0);
}

static inline bool system_supports_mixed_endian_el0(void)
{
	return id_aa64mmfr0_mixed_endian_el0(read_sanitised_ftr_reg(SYS_ID_AA64MMFR0_EL1));
}

static inline bool system_supports_fpsimd(void)
{
	return !cpus_have_const_cap(ARM64_HAS_NO_FPSIMD);
}

static inline bool system_uses_ttbr0_pan(void)
{
	return IS_ENABLED(CONFIG_ARM64_SW_TTBR0_PAN) &&
		!cpus_have_const_cap(ARM64_HAS_PAN);
}

<<<<<<< HEAD
static inline bool system_supports_sve(void)
{
	return IS_ENABLED(CONFIG_ARM64_SVE) &&
		cpus_have_const_cap(ARM64_SVE);
}

/*
 * Read the pseudo-ZCR used by cpufeatures to identify the supported SVE
 * vector length.
 *
 * Use only if SVE is present.
 * This function clobbers the SVE vector length.
 */
static inline u64 read_zcr_features(void)
{
	u64 zcr;
	unsigned int vq_max;

	/*
	 * Set the maximum possible VL, and write zeroes to all other
	 * bits to see if they stick.
	 */
	sve_kernel_enable(NULL);
	write_sysreg_s(ZCR_ELx_LEN_MASK, SYS_ZCR_EL1);

	zcr = read_sysreg_s(SYS_ZCR_EL1);
	zcr &= ~(u64)ZCR_ELx_LEN_MASK; /* find sticky 1s outside LEN field */
	vq_max = sve_vq_from_vl(sve_get_vl());
	zcr |= vq_max - 1; /* set LEN field to maximum effective value */

	return zcr;
}

=======
#define ARM64_SSBD_UNKNOWN		-1
#define ARM64_SSBD_FORCE_DISABLE	0
#define ARM64_SSBD_KERNEL		1
#define ARM64_SSBD_FORCE_ENABLE		2
#define ARM64_SSBD_MITIGATED		3

static inline int arm64_get_ssbd_state(void)
{
#ifdef CONFIG_ARM64_SSBD
	extern int ssbd_state;
	return ssbd_state;
#else
	return ARM64_SSBD_UNKNOWN;
#endif
}

#ifdef CONFIG_ARM64_SSBD
void arm64_set_ssbd_mitigation(bool state);
#else
static inline void arm64_set_ssbd_mitigation(bool state) {}
#endif

>>>>>>> ecc160ec
#endif /* __ASSEMBLY__ */

#endif<|MERGE_RESOLUTION|>--- conflicted
+++ resolved
@@ -279,7 +279,6 @@
 		!cpus_have_const_cap(ARM64_HAS_PAN);
 }
 
-<<<<<<< HEAD
 static inline bool system_supports_sve(void)
 {
 	return IS_ENABLED(CONFIG_ARM64_SVE) &&
@@ -313,7 +312,6 @@
 	return zcr;
 }
 
-=======
 #define ARM64_SSBD_UNKNOWN		-1
 #define ARM64_SSBD_FORCE_DISABLE	0
 #define ARM64_SSBD_KERNEL		1
@@ -336,7 +334,6 @@
 static inline void arm64_set_ssbd_mitigation(bool state) {}
 #endif
 
->>>>>>> ecc160ec
 #endif /* __ASSEMBLY__ */
 
 #endif