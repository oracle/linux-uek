--- conflicted
+++ resolved
@@ -399,20 +399,7 @@
 	 * cpus_have_const_cap() wrapper.
 	 */
 	BUG_ON(!static_branch_likely(&arm64_const_caps_ready));
-<<<<<<< HEAD
 	__kvm_call_hyp((void *)pgd_ptr, hyp_stack_ptr, vector_ptr, tpidr_el2);
-=======
-	__kvm_call_hyp((void *)pgd_ptr, hyp_stack_ptr, vector_ptr);
-
-	/*
-	 * Calculate the raw per-cpu offset without a translation from the
-	 * kernel's mapping to the linear mapping, and store it in tpidr_el2
-	 * so that we can use adr_l to access per-cpu variables in EL2.
-	 */
-	tpidr_el2 = (u64)this_cpu_ptr(&kvm_host_cpu_state)
-		- (u64)kvm_ksym_ref(kvm_host_cpu_state);
-
-	kvm_call_hyp(__kvm_set_tpidr_el2, tpidr_el2);
 
 	/*
 	 * Disabling SSBD on a non-VHE system requires us to enable SSBS
@@ -422,7 +409,6 @@
 	    arm64_get_ssbd_state() == ARM64_SSBD_FORCE_DISABLE) {
 		kvm_call_hyp(__kvm_enable_ssbs);
 	}
->>>>>>> ddef1e8e
 }
 
 static inline void kvm_arch_hardware_unsetup(void) {}
