--- conflicted
+++ resolved
@@ -75,13 +75,8 @@
 #define bfn_to_local_pfn(bfn)	bfn_to_pfn(bfn)
 
 /* VIRT <-> GUEST conversion */
-<<<<<<< HEAD
-#define virt_to_gfn(v)		(pfn_to_gfn(virt_to_pfn(v)))
-#define gfn_to_virt(m)		(__va(gfn_to_pfn(m) << PAGE_SHIFT))
-=======
 #define virt_to_gfn(v)		(pfn_to_gfn(virt_to_phys(v) >> XEN_PAGE_SHIFT))
 #define gfn_to_virt(m)		(__va(gfn_to_pfn(m) << XEN_PAGE_SHIFT))
->>>>>>> fbb11414
 
 /* Only used in PV code. But ARM guests are always HVM. */
 static inline xmaddr_t arbitrary_virt_to_machine(void *vaddr)
@@ -120,13 +115,8 @@
 #define xen_unmap(cookie) iounmap((cookie))
 
 bool xen_arch_need_swiotlb(struct device *dev,
-<<<<<<< HEAD
-			   unsigned long pfn,
-			   unsigned long bfn);
-=======
 			   phys_addr_t phys,
 			   dma_addr_t dev_addr);
->>>>>>> fbb11414
 unsigned long xen_get_swiotlb_free_pages(unsigned int order);
 
 #endif /* _ASM_ARM_XEN_PAGE_H */