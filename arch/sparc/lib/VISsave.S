/*
 * VISsave.S: Code for saving FPU register state for
 *            VIS routines. One should not call this directly,
 *            but use macros provided in <asm/visasm.h>.
 *
 * Copyright (C) 1998 Jakub Jelinek (jj@ultra.linux.cz)
 */

#include <linux/linkage.h>

#include <asm/asi.h>
#include <asm/page.h>
#include <asm/ptrace.h>
#include <asm/visasm.h>
#include <asm/thread_info.h>

	/* On entry: %o5=current FPRS value, %g7 is callers address */
	/* May clobber %o5, %g1, %g2, %g3, %g7, %icc, %xcc */

	/* Nothing special need be done here to handle pre-emption, this
	 * FPU save/restore mechanism is already preemption safe.
	 */
	.text
	.align		32
ENTRY(VISenter)
	ldub		[%g6 + TI_FPDEPTH], %g1
	brnz,a,pn	%g1, 1f
	 cmp		%g1, 1
	stb		%g0, [%g6 + TI_FPSAVED]
	stx		%fsr, [%g6 + TI_XFSR]
9:	jmpl		%g7 + %g0, %g0
	 nop
1:	bne,pn		%icc, 2f

	 srl		%g1, 1, %g1
vis1:	ldub		[%g6 + TI_FPSAVED], %g3
	stx		%fsr, [%g6 + TI_XFSR]
	or		%g3, %o5, %g3
	stb		%g3, [%g6 + TI_FPSAVED]
	rd		%gsr, %g3
	clr		%g1
	ba,pt		%xcc, 3f

	 stx		%g3, [%g6 + TI_GSR]
2:	add		%g6, %g1, %g3
	mov		FPRS_DU | FPRS_DL | FPRS_FEF, %o5
	sll		%g1, 3, %g1
	stb		%o5, [%g3 + TI_FPSAVED]
	rd		%gsr, %g2
	add		%g6, %g1, %g3
	stx		%g2, [%g3 + TI_GSR]

	add		%g6, %g1, %g2
	stx		%fsr, [%g2 + TI_XFSR]
	sll		%g1, 5, %g1
3:	andcc		%o5, FPRS_DL|FPRS_DU, %g0
	be,pn		%icc, 9b
	 add		%g6, TI_FPREGS, %g2
	andcc		%o5, FPRS_DL, %g0

	be,pn		%icc, 4f
	 add		%g6, TI_FPREGS+0x40, %g3
	membar		#Sync
	stda		%f0, [%g2 + %g1] ASI_BLK_P
	stda		%f16, [%g3 + %g1] ASI_BLK_P
	membar		#Sync
	andcc		%o5, FPRS_DU, %g0
	be,pn		%icc, 5f
4:	 add		%g1, 128, %g1
	membar		#Sync
	stda		%f32, [%g2 + %g1] ASI_BLK_P

	stda		%f48, [%g3 + %g1] ASI_BLK_P
5:	membar		#Sync
	ba,pt		%xcc, 80f
	 nop

	.align		32
80:	jmpl		%g7 + %g0, %g0
<<<<<<< HEAD
	 nop
=======
	 nop
ENDPROC(VISenter)
>>>>>>> 372f7bbd
<|MERGE_RESOLUTION|>--- conflicted
+++ resolved
@@ -77,9 +77,5 @@
 
 	.align		32
 80:	jmpl		%g7 + %g0, %g0
-<<<<<<< HEAD
 	 nop
-=======
-	 nop
-ENDPROC(VISenter)
->>>>>>> 372f7bbd
+ENDPROC(VISenter)