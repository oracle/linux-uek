# SPDX-License-Identifier: GPL-2.0
VERSION = 5
PATCHLEVEL = 4
<<<<<<< HEAD
SUBLEVEL = 17
=======
SUBLEVEL = 62
>>>>>>> 933cf1c2
EXTRAVERSION =
NAME = Kleptomaniac Octopus

# *DOCUMENTATION*
# To see a list of typical targets execute "make help"
# More info can be located in ./README
# Comments in this file are targeted only to the developer, do not
# expect to learn how to build the kernel reading this file.

# That's our default target when none is given on the command line
PHONY := _all
_all:

# We are using a recursive build, so we need to do a little thinking
# to get the ordering right.
#
# Most importantly: sub-Makefiles should only ever modify files in
# their own directory. If in some directory we have a dependency on
# a file in another dir (which doesn't happen often, but it's often
# unavoidable when linking the built-in.a targets which finally
# turn into vmlinux), we will call a sub make in that other dir, and
# after that we are sure that everything which is in that other dir
# is now up to date.
#
# The only cases where we need to modify files which have global
# effects are thus separated out and done before the recursive
# descending is started. They are now explicitly listed as the
# prepare rule.

ifneq ($(sub_make_done),1)

# Do not use make's built-in rules and variables
# (this increases performance and avoids hard-to-debug behaviour)
MAKEFLAGS += -rR

# Avoid funny character set dependencies
unexport LC_ALL
LC_COLLATE=C
LC_NUMERIC=C
export LC_COLLATE LC_NUMERIC

# Avoid interference with shell env settings
unexport GREP_OPTIONS

# Beautify output
# ---------------------------------------------------------------------------
#
# Normally, we echo the whole command before executing it. By making
# that echo $($(quiet)$(cmd)), we now have the possibility to set
# $(quiet) to choose other forms of output instead, e.g.
#
#         quiet_cmd_cc_o_c = Compiling $(RELDIR)/$@
#         cmd_cc_o_c       = $(CC) $(c_flags) -c -o $@ $<
#
# If $(quiet) is empty, the whole command will be printed.
# If it is set to "quiet_", only the short version will be printed.
# If it is set to "silent_", nothing will be printed at all, since
# the variable $(silent_cmd_cc_o_c) doesn't exist.
#
# A simple variant is to prefix commands with $(Q) - that's useful
# for commands that shall be hidden in non-verbose mode.
#
#	$(Q)ln $@ :<
#
# If KBUILD_VERBOSE equals 0 then the above command will be hidden.
# If KBUILD_VERBOSE equals 1 then the above command is displayed.
#
# To put more focus on warnings, be less verbose as default
# Use 'make V=1' to see the full commands

ifeq ("$(origin V)", "command line")
  KBUILD_VERBOSE = $(V)
endif
ifndef KBUILD_VERBOSE
  KBUILD_VERBOSE = 0
endif

ifeq ($(KBUILD_VERBOSE),1)
  quiet =
  Q =
else
  quiet=quiet_
  Q = @
endif

# If the user is running make -s (silent mode), suppress echoing of
# commands

ifneq ($(findstring s,$(filter-out --%,$(MAKEFLAGS))),)
  quiet=silent_
endif

export quiet Q KBUILD_VERBOSE

# Kbuild will save output files in the current working directory.
# This does not need to match to the root of the kernel source tree.
#
# For example, you can do this:
#
#  cd /dir/to/store/output/files; make -f /dir/to/kernel/source/Makefile
#
# If you want to save output files in a different location, there are
# two syntaxes to specify it.
#
# 1) O=
# Use "make O=dir/to/store/output/files/"
#
# 2) Set KBUILD_OUTPUT
# Set the environment variable KBUILD_OUTPUT to point to the output directory.
# export KBUILD_OUTPUT=dir/to/store/output/files/; make
#
# The O= assignment takes precedence over the KBUILD_OUTPUT environment
# variable.

# Do we want to change the working directory?
ifeq ("$(origin O)", "command line")
  KBUILD_OUTPUT := $(O)
endif

ifneq ($(KBUILD_OUTPUT),)
# Make's built-in functions such as $(abspath ...), $(realpath ...) cannot
# expand a shell special character '~'. We use a somewhat tedious way here.
abs_objtree := $(shell mkdir -p $(KBUILD_OUTPUT) && cd $(KBUILD_OUTPUT) && pwd)
$(if $(abs_objtree),, \
     $(error failed to create output directory "$(KBUILD_OUTPUT)"))

# $(realpath ...) resolves symlinks
abs_objtree := $(realpath $(abs_objtree))
else
abs_objtree := $(CURDIR)
endif # ifneq ($(KBUILD_OUTPUT),)

ifeq ($(abs_objtree),$(CURDIR))
# Suppress "Entering directory ..." unless we are changing the work directory.
MAKEFLAGS += --no-print-directory
else
need-sub-make := 1
endif

abs_srctree := $(realpath $(dir $(lastword $(MAKEFILE_LIST))))

ifneq ($(words $(subst :, ,$(abs_srctree))), 1)
$(error source directory cannot contain spaces or colons)
endif

ifneq ($(abs_srctree),$(abs_objtree))
# Look for make include files relative to root of kernel src
#
# This does not become effective immediately because MAKEFLAGS is re-parsed
# once after the Makefile is read. We need to invoke sub-make.
MAKEFLAGS += --include-dir=$(abs_srctree)
need-sub-make := 1
endif

ifneq ($(filter 3.%,$(MAKE_VERSION)),)
# 'MAKEFLAGS += -rR' does not immediately become effective for GNU Make 3.x
# We need to invoke sub-make to avoid implicit rules in the top Makefile.
need-sub-make := 1
# Cancel implicit rules for this Makefile.
$(lastword $(MAKEFILE_LIST)): ;
endif

export abs_srctree abs_objtree
export sub_make_done := 1

ifeq ($(need-sub-make),1)

PHONY += $(MAKECMDGOALS) sub-make

$(filter-out _all sub-make $(lastword $(MAKEFILE_LIST)), $(MAKECMDGOALS)) _all: sub-make
	@:

# Invoke a second make in the output directory, passing relevant variables
sub-make:
	$(Q)$(MAKE) -C $(abs_objtree) -f $(abs_srctree)/Makefile $(MAKECMDGOALS)

endif # need-sub-make
endif # sub_make_done

# We process the rest of the Makefile if this is the final invocation of make
ifeq ($(need-sub-make),)

# Do not print "Entering directory ...",
# but we want to display it when entering to the output directory
# so that IDEs/editors are able to understand relative filenames.
MAKEFLAGS += --no-print-directory

# Call a source code checker (by default, "sparse") as part of the
# C compilation.
#
# Use 'make C=1' to enable checking of only re-compiled files.
# Use 'make C=2' to enable checking of *all* source files, regardless
# of whether they are re-compiled or not.
#
# See the file "Documentation/dev-tools/sparse.rst" for more details,
# including where to get the "sparse" utility.

ifeq ("$(origin C)", "command line")
  KBUILD_CHECKSRC = $(C)
endif
ifndef KBUILD_CHECKSRC
  KBUILD_CHECKSRC = 0
endif

# Use make M=dir or set the environment variable KBUILD_EXTMOD to specify the
# directory of external module to build. Setting M= takes precedence.
ifeq ("$(origin M)", "command line")
  KBUILD_EXTMOD := $(M)
endif

export KBUILD_CHECKSRC KBUILD_EXTMOD

extmod-prefix = $(if $(KBUILD_EXTMOD),$(KBUILD_EXTMOD)/)

ifeq ($(abs_srctree),$(abs_objtree))
        # building in the source tree
        srctree := .
	building_out_of_srctree :=
else
        ifeq ($(abs_srctree)/,$(dir $(abs_objtree)))
                # building in a subdirectory of the source tree
                srctree := ..
        else
                srctree := $(abs_srctree)
        endif
	building_out_of_srctree := 1
endif

ifneq ($(KBUILD_ABS_SRCTREE),)
srctree := $(abs_srctree)
endif

objtree		:= .
VPATH		:= $(srctree)

export building_out_of_srctree srctree objtree VPATH

# To make sure we do not include .config for any of the *config targets
# catch them early, and hand them over to scripts/kconfig/Makefile
# It is allowed to specify more targets when calling make, including
# mixing *config targets and build targets.
# For example 'make oldconfig all'.
# Detect when mixed targets is specified, and make a second invocation
# of make so .config is not included in this case either (for *config).

version_h := include/generated/uapi/linux/version.h
old_version_h := include/linux/version.h

clean-targets := %clean mrproper cleandocs
no-dot-config-targets := $(clean-targets) \
			 cscope gtags TAGS tags help% %docs check% coccicheck \
			 $(version_h) headers headers_% archheaders archscripts \
			 %asm-generic kernelversion %src-pkg
no-sync-config-targets := $(no-dot-config-targets) install %install \
			   kernelrelease
single-targets := %.a %.i %.ko %.lds %.ll %.lst %.mod %.o %.s %.symtypes %/

config-build	:=
mixed-build	:=
need-config	:= 1
may-sync-config	:= 1
single-build	:=

ifneq ($(filter $(no-dot-config-targets), $(MAKECMDGOALS)),)
	ifeq ($(filter-out $(no-dot-config-targets), $(MAKECMDGOALS)),)
		need-config :=
	endif
endif

ifneq ($(filter $(no-sync-config-targets), $(MAKECMDGOALS)),)
	ifeq ($(filter-out $(no-sync-config-targets), $(MAKECMDGOALS)),)
		may-sync-config :=
	endif
endif

ifneq ($(KBUILD_EXTMOD),)
	may-sync-config :=
endif

ifeq ($(KBUILD_EXTMOD),)
        ifneq ($(filter config %config,$(MAKECMDGOALS)),)
		config-build := 1
                ifneq ($(words $(MAKECMDGOALS)),1)
			mixed-build := 1
                endif
        endif
endif

# We cannot build single targets and the others at the same time
ifneq ($(filter $(single-targets), $(MAKECMDGOALS)),)
	single-build := 1
	ifneq ($(filter-out $(single-targets), $(MAKECMDGOALS)),)
		mixed-build := 1
	endif
endif

# For "make -j clean all", "make -j mrproper defconfig all", etc.
ifneq ($(filter $(clean-targets),$(MAKECMDGOALS)),)
        ifneq ($(filter-out $(clean-targets),$(MAKECMDGOALS)),)
		mixed-build := 1
        endif
endif

# install and modules_install need also be processed one by one
ifneq ($(filter install,$(MAKECMDGOALS)),)
        ifneq ($(filter modules_install,$(MAKECMDGOALS)),)
		mixed-build := 1
        endif
endif

ifdef mixed-build
# ===========================================================================
# We're called with mixed targets (*config and build targets).
# Handle them one by one.

PHONY += $(MAKECMDGOALS) __build_one_by_one

$(filter-out __build_one_by_one, $(MAKECMDGOALS)): __build_one_by_one
	@:

__build_one_by_one:
	$(Q)set -e; \
	for i in $(MAKECMDGOALS); do \
		$(MAKE) -f $(srctree)/Makefile $$i; \
	done

else # !mixed-build

include scripts/Kbuild.include

# Read KERNELRELEASE from include/config/kernel.release (if it exists)
KERNELRELEASE = $(shell cat include/config/kernel.release 2> /dev/null)
KERNELVERSION = $(VERSION)$(if $(PATCHLEVEL),.$(PATCHLEVEL)$(if $(SUBLEVEL),.$(SUBLEVEL)))$(EXTRAVERSION)
export VERSION PATCHLEVEL SUBLEVEL KERNELRELEASE KERNELVERSION

include scripts/subarch.include

# Cross compiling and selecting different set of gcc/bin-utils
# ---------------------------------------------------------------------------
#
# When performing cross compilation for other architectures ARCH shall be set
# to the target architecture. (See arch/* for the possibilities).
# ARCH can be set during invocation of make:
# make ARCH=ia64
# Another way is to have ARCH set in the environment.
# The default ARCH is the host where make is executed.

# CROSS_COMPILE specify the prefix used for all executables used
# during compilation. Only gcc and related bin-utils executables
# are prefixed with $(CROSS_COMPILE).
# CROSS_COMPILE can be set on the command line
# make CROSS_COMPILE=ia64-linux-
# Alternatively CROSS_COMPILE can be set in the environment.
# Default value for CROSS_COMPILE is not to prefix executables
# Note: Some architectures assign CROSS_COMPILE in their arch/*/Makefile
ARCH		?= $(SUBARCH)

# Architecture as present in compile.h
UTS_MACHINE 	:= $(ARCH)
SRCARCH 	:= $(ARCH)

# Additional ARCH settings for x86
ifeq ($(ARCH),i386)
        SRCARCH := x86
endif
ifeq ($(ARCH),x86_64)
        SRCARCH := x86
endif

# Additional ARCH settings for sparc
ifeq ($(ARCH),sparc32)
       SRCARCH := sparc
endif
ifeq ($(ARCH),sparc64)
       SRCARCH := sparc
endif

# Additional ARCH settings for sh
ifeq ($(ARCH),sh64)
       SRCARCH := sh
endif

KCONFIG_CONFIG	?= .config
export KCONFIG_CONFIG

# SHELL used by kbuild
CONFIG_SHELL := sh

HOST_LFS_CFLAGS := $(shell getconf LFS_CFLAGS 2>/dev/null)
HOST_LFS_LDFLAGS := $(shell getconf LFS_LDFLAGS 2>/dev/null)
HOST_LFS_LIBS := $(shell getconf LFS_LIBS 2>/dev/null)

HOSTCC       = gcc
HOSTCXX      = g++
KBUILD_HOSTCFLAGS   := -Wall -Wmissing-prototypes -Wstrict-prototypes -O2 \
		-fomit-frame-pointer -std=gnu89 $(HOST_LFS_CFLAGS) \
		$(HOSTCFLAGS)
KBUILD_HOSTCXXFLAGS := -O2 $(HOST_LFS_CFLAGS) $(HOSTCXXFLAGS)
KBUILD_HOSTLDFLAGS  := $(HOST_LFS_LDFLAGS) $(HOSTLDFLAGS)
KBUILD_HOSTLDLIBS   := $(HOST_LFS_LIBS) $(HOSTLDLIBS)

# Make variables (CC, etc...)
AS		= $(CROSS_COMPILE)as
LD		= $(CROSS_COMPILE)ld
CC		= $(CROSS_COMPILE)gcc
CPP		= $(CC) -E
AR		= $(CROSS_COMPILE)ar
NM		= $(CROSS_COMPILE)nm
STRIP		= $(CROSS_COMPILE)strip
OBJCOPY		= $(CROSS_COMPILE)objcopy
OBJDUMP		= $(CROSS_COMPILE)objdump
OBJSIZE		= $(CROSS_COMPILE)size
PAHOLE		= pahole
LEX		= flex
YACC		= bison
AWK		= awk
INSTALLKERNEL  := installkernel
DEPMOD		= /sbin/depmod
PERL		= perl
PYTHON		= python
PYTHON2		= python2
PYTHON3		= python3
CHECK		= sparse
BASH		= bash
KGZIP		= gzip
KBZIP2		= bzip2
KLZOP		= lzop
LZMA		= lzma
LZ4		= lz4c
XZ		= xz

CHECKFLAGS     := -D__linux__ -Dlinux -D__STDC__ -Dunix -D__unix__ \
		  -Wbitwise -Wno-return-void -Wno-unknown-attribute $(CF)
NOSTDINC_FLAGS :=
CFLAGS_MODULE   =
AFLAGS_MODULE   =
LDFLAGS_MODULE  =
CFLAGS_KERNEL	=
AFLAGS_KERNEL	=
LDFLAGS_vmlinux =

# Use USERINCLUDE when you must reference the UAPI directories only.
USERINCLUDE    := \
		-I$(srctree)/arch/$(SRCARCH)/include/uapi \
		-I$(objtree)/arch/$(SRCARCH)/include/generated/uapi \
		-I$(srctree)/include/uapi \
		-I$(objtree)/include/generated/uapi \
                -include $(srctree)/include/linux/kconfig.h

# Use LINUXINCLUDE when you must reference the include/ directory.
# Needed to be compatible with the O= option
LINUXINCLUDE    := \
		-I$(srctree)/arch/$(SRCARCH)/include \
		-I$(objtree)/arch/$(SRCARCH)/include/generated \
		$(if $(building_out_of_srctree),-I$(srctree)/include) \
		-I$(objtree)/include \
		$(USERINCLUDE)

KBUILD_AFLAGS   := -D__ASSEMBLY__ -fno-PIE
KBUILD_CFLAGS   := -Wall -Wundef -Werror=strict-prototypes -Wno-trigraphs \
		   -fno-strict-aliasing -fno-common -fshort-wchar -fno-PIE \
		   -Werror=implicit-function-declaration -Werror=implicit-int \
		   -Wno-format-security \
		   -std=gnu89
KBUILD_CPPFLAGS := -D__KERNEL__
KBUILD_AFLAGS_KERNEL :=
KBUILD_CFLAGS_KERNEL :=
KBUILD_AFLAGS_MODULE  := -DMODULE
KBUILD_CFLAGS_MODULE  := -DMODULE
KBUILD_LDFLAGS_MODULE :=
export KBUILD_LDS_MODULE := $(srctree)/scripts/module-common.lds
KBUILD_LDFLAGS :=
GCC_PLUGINS_CFLAGS :=
CLANG_FLAGS :=

<<<<<<< HEAD
export ARCH SRCARCH CONFIG_SHELL BASH HOSTCC KBUILD_HOSTCFLAGS CROSS_COMPILE AS LD CC
export CPP AR NM STRIP OBJCOPY OBJDUMP OBJSIZE PAHOLE LEX YACC AWK INSTALLKERNEL
export PERL PYTHON PYTHON2 PYTHON3 CHECK CHECKFLAGS MAKE UTS_MACHINE HOSTCXX
=======
export ARCH SRCARCH CONFIG_SHELL BASH HOSTCC KBUILD_HOSTCFLAGS CROSS_COMPILE LD CC
export CPP AR NM STRIP OBJCOPY OBJDUMP OBJSIZE READELF PAHOLE LEX YACC AWK INSTALLKERNEL
export PERL PYTHON PYTHON3 CHECK CHECKFLAGS MAKE UTS_MACHINE HOSTCXX
export KGZIP KBZIP2 KLZOP LZMA LZ4 XZ
>>>>>>> 933cf1c2
export KBUILD_HOSTCXXFLAGS KBUILD_HOSTLDFLAGS KBUILD_HOSTLDLIBS LDFLAGS_MODULE

export KBUILD_CPPFLAGS NOSTDINC_FLAGS LINUXINCLUDE OBJCOPYFLAGS KBUILD_LDFLAGS
export KBUILD_CFLAGS CFLAGS_KERNEL CFLAGS_MODULE
export CFLAGS_KASAN CFLAGS_KASAN_NOSANITIZE CFLAGS_UBSAN
export KBUILD_AFLAGS AFLAGS_KERNEL AFLAGS_MODULE
export KBUILD_AFLAGS_MODULE KBUILD_CFLAGS_MODULE KBUILD_LDFLAGS_MODULE
export KBUILD_AFLAGS_KERNEL KBUILD_CFLAGS_KERNEL

# Files to ignore in find ... statements

export RCS_FIND_IGNORE := \( -name SCCS -o -name BitKeeper -o -name .svn -o    \
			  -name CVS -o -name .pc -o -name .hg -o -name .git \) \
			  -prune -o
export RCS_TAR_IGNORE := --exclude SCCS --exclude BitKeeper --exclude .svn \
			 --exclude CVS --exclude .pc --exclude .hg --exclude .git

# ===========================================================================
# Rules shared between *config targets and build targets

# Basic helpers built in scripts/basic/
PHONY += scripts_basic
scripts_basic:
	$(Q)$(MAKE) $(build)=scripts/basic
	$(Q)rm -f .tmp_quiet_recordmcount

PHONY += outputmakefile
# Before starting out-of-tree build, make sure the source tree is clean.
# outputmakefile generates a Makefile in the output directory, if using a
# separate output directory. This allows convenient use of make in the
# output directory.
# At the same time when output Makefile generated, generate .gitignore to
# ignore whole output directory
outputmakefile:
ifdef building_out_of_srctree
	$(Q)if [ -f $(srctree)/.config -o \
		 -d $(srctree)/include/config -o \
		 -d $(srctree)/arch/$(SRCARCH)/include/generated ]; then \
		echo >&2 "***"; \
		echo >&2 "*** The source tree is not clean, please run 'make$(if $(findstring command line, $(origin ARCH)), ARCH=$(ARCH)) mrproper'"; \
		echo >&2 "*** in $(abs_srctree)";\
		echo >&2 "***"; \
		false; \
	fi
	$(Q)ln -fsn $(srctree) source
	$(Q)$(CONFIG_SHELL) $(srctree)/scripts/mkmakefile $(srctree)
	$(Q)test -e .gitignore || \
	{ echo "# this is build directory, ignore it"; echo "*"; } > .gitignore
endif

ifneq ($(shell $(CC) --version 2>&1 | head -n 1 | grep clang),)
ifneq ($(CROSS_COMPILE),)
CLANG_FLAGS	+= --target=$(notdir $(CROSS_COMPILE:%-=%))
GCC_TOOLCHAIN_DIR := $(dir $(shell which $(CROSS_COMPILE)elfedit))
CLANG_FLAGS	+= --prefix=$(GCC_TOOLCHAIN_DIR)
GCC_TOOLCHAIN	:= $(realpath $(GCC_TOOLCHAIN_DIR)/..)
endif
ifneq ($(GCC_TOOLCHAIN),)
CLANG_FLAGS	+= --gcc-toolchain=$(GCC_TOOLCHAIN)
endif
ifeq ($(shell $(AS) --version 2>&1 | head -n 1 | grep clang),)
CLANG_FLAGS	+= -no-integrated-as
endif
CLANG_FLAGS	+= -Werror=unknown-warning-option
KBUILD_CFLAGS	+= $(CLANG_FLAGS)
KBUILD_AFLAGS	+= $(CLANG_FLAGS)
export CLANG_FLAGS
endif

# The expansion should be delayed until arch/$(SRCARCH)/Makefile is included.
# Some architectures define CROSS_COMPILE in arch/$(SRCARCH)/Makefile.
# CC_VERSION_TEXT is referenced from Kconfig (so it needs export),
# and from include/config/auto.conf.cmd to detect the compiler upgrade.
CC_VERSION_TEXT = $(shell $(CC) --version 2>/dev/null | head -n 1)

ifdef config-build
# ===========================================================================
# *config targets only - make sure prerequisites are updated, and descend
# in scripts/kconfig to make the *config target

# Read arch specific Makefile to set KBUILD_DEFCONFIG as needed.
# KBUILD_DEFCONFIG may point out an alternative default configuration
# used for 'make defconfig'
include arch/$(SRCARCH)/Makefile
export KBUILD_DEFCONFIG KBUILD_KCONFIG CC_VERSION_TEXT

config: outputmakefile scripts_basic FORCE
	$(Q)$(MAKE) $(build)=scripts/kconfig $@

%config: outputmakefile scripts_basic FORCE
	$(Q)$(MAKE) $(build)=scripts/kconfig $@

else #!config-build
# ===========================================================================
# Build targets only - this includes vmlinux, arch specific targets, clean
# targets and others. In general all targets except *config targets.

# If building an external module we do not care about the all: rule
# but instead _all depend on modules
PHONY += all
ifeq ($(KBUILD_EXTMOD),)
_all: all
else
_all: modules
endif

# Decide whether to build built-in, modular, or both.
# Normally, just do built-in.

KBUILD_MODULES :=
KBUILD_BUILTIN := 1

# If we have only "make modules", don't compile built-in objects.
# When we're building modules with modversions, we need to consider
# the built-in objects during the descend as well, in order to
# make sure the checksums are up to date before we record them.

ifeq ($(MAKECMDGOALS),modules)
  KBUILD_BUILTIN := $(if $(CONFIG_MODVERSIONS),1)
endif

# If we have "make <whatever> modules", compile modules
# in addition to whatever we do anyway.
# Just "make" or "make all" shall build modules as well

ifneq ($(filter all _all modules nsdeps,$(MAKECMDGOALS)),)
  KBUILD_MODULES := 1
endif

ifeq ($(MAKECMDGOALS),)
  KBUILD_MODULES := 1
endif

export KBUILD_MODULES KBUILD_BUILTIN

ifdef need-config
include include/config/auto.conf
endif

ifeq ($(KBUILD_EXTMOD),)
# Objects we will link into vmlinux / subdirs we need to visit
init-y		:= init/
drivers-y	:= drivers/ sound/
drivers-$(CONFIG_SAMPLES) += samples/
net-y		:= net/
libs-y		:= lib/
core-y		:= usr/
virt-y		:= virt/
endif # KBUILD_EXTMOD

# The all: target is the default when no target is given on the
# command line.
# This allow a user to issue only 'make' to build a kernel including modules
# Defaults to vmlinux, but the arch makefile usually adds further targets
all: vmlinux

CFLAGS_GCOV	:= -fprofile-arcs -ftest-coverage \
	$(call cc-option,-fno-tree-loop-im) \
	$(call cc-disable-warning,maybe-uninitialized,)
export CFLAGS_GCOV

# The arch Makefiles can override CC_FLAGS_FTRACE. We may also append it later.
ifdef CONFIG_FUNCTION_TRACER
  CC_FLAGS_FTRACE := -pg
endif

RETPOLINE_CFLAGS_GCC := -mindirect-branch=thunk-extern -mindirect-branch-register
RETPOLINE_VDSO_CFLAGS_GCC := -mindirect-branch=thunk-inline -mindirect-branch-register
RETPOLINE_CFLAGS_CLANG := -mretpoline-external-thunk
RETPOLINE_VDSO_CFLAGS_CLANG := -mretpoline
RETPOLINE_CFLAGS := $(call cc-option,$(RETPOLINE_CFLAGS_GCC),$(call cc-option,$(RETPOLINE_CFLAGS_CLANG)))
RETPOLINE_VDSO_CFLAGS := $(call cc-option,$(RETPOLINE_VDSO_CFLAGS_GCC),$(call cc-option,$(RETPOLINE_VDSO_CFLAGS_CLANG)))
export RETPOLINE_CFLAGS
export RETPOLINE_VDSO_CFLAGS

include arch/$(SRCARCH)/Makefile

ifdef need-config
ifdef may-sync-config
# Read in dependencies to all Kconfig* files, make sure to run syncconfig if
# changes are detected. This should be included after arch/$(SRCARCH)/Makefile
# because some architectures define CROSS_COMPILE there.
include include/config/auto.conf.cmd

$(KCONFIG_CONFIG):
	@echo >&2 '***'
	@echo >&2 '*** Configuration file "$@" not found!'
	@echo >&2 '***'
	@echo >&2 '*** Please run some configurator (e.g. "make oldconfig" or'
	@echo >&2 '*** "make menuconfig" or "make xconfig").'
	@echo >&2 '***'
	@/bin/false

# The actual configuration files used during the build are stored in
# include/generated/ and include/config/. Update them if .config is newer than
# include/config/auto.conf (which mirrors .config).
#
# This exploits the 'multi-target pattern rule' trick.
# The syncconfig should be executed only once to make all the targets.
%/auto.conf %/auto.conf.cmd %/tristate.conf: $(KCONFIG_CONFIG)
	$(Q)$(MAKE) -f $(srctree)/Makefile syncconfig
else # !may-sync-config
# External modules and some install targets need include/generated/autoconf.h
# and include/config/auto.conf but do not care if they are up-to-date.
# Use auto.conf to trigger the test
PHONY += include/config/auto.conf

include/config/auto.conf:
	$(Q)test -e include/generated/autoconf.h -a -e $@ || (		\
	echo >&2;							\
	echo >&2 "  ERROR: Kernel configuration is invalid.";		\
	echo >&2 "         include/generated/autoconf.h or $@ are missing.";\
	echo >&2 "         Run 'make oldconfig && make prepare' on kernel src to fix it.";	\
	echo >&2 ;							\
	/bin/false)

endif # may-sync-config
endif # need-config

KBUILD_CFLAGS	+= $(call cc-option,-fno-delete-null-pointer-checks,)
KBUILD_CFLAGS	+= $(call cc-disable-warning,frame-address,)
KBUILD_CFLAGS	+= $(call cc-disable-warning, format-truncation)
KBUILD_CFLAGS	+= $(call cc-disable-warning, format-overflow)
KBUILD_CFLAGS	+= $(call cc-disable-warning, address-of-packed-member)

ifdef CONFIG_CC_OPTIMIZE_FOR_PERFORMANCE
KBUILD_CFLAGS += -O2
else ifdef CONFIG_CC_OPTIMIZE_FOR_PERFORMANCE_O3
KBUILD_CFLAGS += -O3
else ifdef CONFIG_CC_OPTIMIZE_FOR_SIZE
KBUILD_CFLAGS += -Os
endif

ifdef CONFIG_CC_DISABLE_WARN_MAYBE_UNINITIALIZED
KBUILD_CFLAGS   += -Wno-maybe-uninitialized
endif

ifdef CONFIG_CTF_USING_BINUTILS
KBUILD_CFLAGS	+= $(call cc-option,-gt)
endif

# Tell gcc to never replace conditional load with a non-conditional one
KBUILD_CFLAGS	+= $(call cc-option,--param=allow-store-data-races=0)

include scripts/Makefile.kcov
include scripts/Makefile.gcc-plugins

ifdef CONFIG_READABLE_ASM
# Disable optimizations that make assembler listings hard to read.
# reorder blocks reorders the control in the function
# ipa clone creates specialized cloned functions
# partial inlining inlines only parts of functions
KBUILD_CFLAGS += $(call cc-option,-fno-reorder-blocks,) \
                 $(call cc-option,-fno-ipa-cp-clone,) \
                 $(call cc-option,-fno-partial-inlining)
endif

ifneq ($(CONFIG_FRAME_WARN),0)
KBUILD_CFLAGS += $(call cc-option,-Wframe-larger-than=${CONFIG_FRAME_WARN})
endif

stackp-flags-$(CONFIG_CC_HAS_STACKPROTECTOR_NONE) := -fno-stack-protector
stackp-flags-$(CONFIG_STACKPROTECTOR)             := -fstack-protector
stackp-flags-$(CONFIG_STACKPROTECTOR_STRONG)      := -fstack-protector-strong

KBUILD_CFLAGS += $(stackp-flags-y)

ifdef CONFIG_CC_IS_CLANG
KBUILD_CPPFLAGS += -Qunused-arguments
KBUILD_CFLAGS += -Wno-format-invalid-specifier
KBUILD_CFLAGS += -Wno-gnu
# Quiet clang warning: comparison of unsigned expression < 0 is always false
KBUILD_CFLAGS += -Wno-tautological-compare
# CLANG uses a _MergedGlobals as optimization, but this breaks modpost, as the
# source of a reference will be _MergedGlobals and not on of the whitelisted names.
# See modpost pattern 2
KBUILD_CFLAGS += -mno-global-merge
else

# These warnings generated too much noise in a regular build.
# Use make W=1 to enable them (see scripts/Makefile.extrawarn)
KBUILD_CFLAGS += -Wno-unused-but-set-variable

# Warn about unmarked fall-throughs in switch statement.
# Disabled for clang while comment to attribute conversion happens and
# https://github.com/ClangBuiltLinux/linux/issues/636 is discussed.
KBUILD_CFLAGS += $(call cc-option,-Wimplicit-fallthrough,)
endif

KBUILD_CFLAGS += $(call cc-disable-warning, unused-const-variable)
ifdef CONFIG_FRAME_POINTER
KBUILD_CFLAGS	+= -fno-omit-frame-pointer -fno-optimize-sibling-calls
else
# Some targets (ARM with Thumb2, for example), can't be built with frame
# pointers.  For those, we don't have FUNCTION_TRACER automatically
# select FRAME_POINTER.  However, FUNCTION_TRACER adds -pg, and this is
# incompatible with -fomit-frame-pointer with current GCC, so we don't use
# -fomit-frame-pointer with FUNCTION_TRACER.
ifndef CONFIG_FUNCTION_TRACER
KBUILD_CFLAGS	+= -fomit-frame-pointer
endif
endif

# Initialize all stack variables with a pattern, if desired.
ifdef CONFIG_INIT_STACK_ALL
KBUILD_CFLAGS	+= -ftrivial-auto-var-init=pattern
endif

DEBUG_CFLAGS	:= $(call cc-option, -fno-var-tracking-assignments)

ifdef CONFIG_DEBUG_INFO
ifdef CONFIG_DEBUG_INFO_SPLIT
DEBUG_CFLAGS	+= -gsplit-dwarf
else
DEBUG_CFLAGS	+= -g
endif
KBUILD_AFLAGS	+= -Wa,-gdwarf-2
endif
ifdef CONFIG_DEBUG_INFO_DWARF4
DEBUG_CFLAGS	+= -gdwarf-4
endif

ifdef CONFIG_DEBUG_INFO_REDUCED
DEBUG_CFLAGS	+= $(call cc-option, -femit-struct-debug-baseonly) \
		   $(call cc-option,-fno-var-tracking)
endif

KBUILD_CFLAGS += $(DEBUG_CFLAGS)
export DEBUG_CFLAGS

ifdef CONFIG_FUNCTION_TRACER
ifdef CONFIG_FTRACE_MCOUNT_RECORD
  # gcc 5 supports generating the mcount tables directly
  ifeq ($(call cc-option-yn,-mrecord-mcount),y)
    CC_FLAGS_FTRACE	+= -mrecord-mcount
    export CC_USING_RECORD_MCOUNT := 1
  endif
  ifdef CONFIG_HAVE_NOP_MCOUNT
    ifeq ($(call cc-option-yn, -mnop-mcount),y)
      CC_FLAGS_FTRACE	+= -mnop-mcount
      CC_FLAGS_USING	+= -DCC_USING_NOP_MCOUNT
    endif
  endif
endif
ifdef CONFIG_HAVE_FENTRY
  ifeq ($(call cc-option-yn, -mfentry),y)
    CC_FLAGS_FTRACE	+= -mfentry
    CC_FLAGS_USING	+= -DCC_USING_FENTRY
  endif
endif
export CC_FLAGS_FTRACE
KBUILD_CFLAGS	+= $(CC_FLAGS_FTRACE) $(CC_FLAGS_USING)
KBUILD_AFLAGS	+= $(CC_FLAGS_USING)
ifdef CONFIG_DYNAMIC_FTRACE
	ifdef CONFIG_HAVE_C_RECORDMCOUNT
		BUILD_C_RECORDMCOUNT := y
		export BUILD_C_RECORDMCOUNT
	endif
endif
endif

# We trigger additional mismatches with less inlining
ifdef CONFIG_DEBUG_SECTION_MISMATCH
KBUILD_CFLAGS += $(call cc-option, -fno-inline-functions-called-once)
endif

ifdef CONFIG_LD_DEAD_CODE_DATA_ELIMINATION
KBUILD_CFLAGS_KERNEL += -ffunction-sections -fdata-sections
LDFLAGS_vmlinux += --gc-sections
endif

ifdef CONFIG_LIVEPATCH
KBUILD_CFLAGS += $(call cc-option, -flive-patching=inline-clone)
endif

ifdef CONFIG_KSPLICE
ifeq ($(ARCH),arm64)
KBUILD_CFLAGS	+= $(call cc-option,-ffunction-sections,)
KBUILD_CFLAGS	+= $(call cc-option,-fdata-sections,)
endif
endif

# arch Makefile may override CC so keep this after arch Makefile is included
NOSTDINC_FLAGS += -nostdinc -isystem $(shell $(CC) -print-file-name=include)

# warn about C99 declaration after statement
KBUILD_CFLAGS += -Wdeclaration-after-statement

# Variable Length Arrays (VLAs) should not be used anywhere in the kernel
KBUILD_CFLAGS += -Wvla

# disable pointer signed / unsigned warnings in gcc 4.0
KBUILD_CFLAGS += -Wno-pointer-sign

# disable stringop warnings in gcc 8+
KBUILD_CFLAGS += $(call cc-disable-warning, stringop-truncation)

# disable invalid "can't wrap" optimizations for signed / pointers
KBUILD_CFLAGS	+= $(call cc-option,-fno-strict-overflow)

# clang sets -fmerge-all-constants by default as optimization, but this
# is non-conforming behavior for C and in fact breaks the kernel, so we
# need to disable it here generally.
KBUILD_CFLAGS	+= $(call cc-option,-fno-merge-all-constants)

# for gcc -fno-merge-all-constants disables everything, but it is fine
# to have actual conforming behavior enabled.
KBUILD_CFLAGS	+= $(call cc-option,-fmerge-constants)

# Make sure -fstack-check isn't enabled (like gentoo apparently did)
KBUILD_CFLAGS  += $(call cc-option,-fno-stack-check,)

# conserve stack if available
KBUILD_CFLAGS   += $(call cc-option,-fconserve-stack)

# Prohibit date/time macros, which would make the build non-deterministic
KBUILD_CFLAGS   += $(call cc-option,-Werror=date-time)

# enforce correct pointer usage
KBUILD_CFLAGS   += $(call cc-option,-Werror=incompatible-pointer-types)

# Require designated initializers for all marked structures
KBUILD_CFLAGS   += $(call cc-option,-Werror=designated-init)

# change __FILE__ to the relative path from the srctree
KBUILD_CFLAGS	+= $(call cc-option,-fmacro-prefix-map=$(srctree)/=)

# ensure -fcf-protection is disabled when using retpoline as it is
# incompatible with -mindirect-branch=thunk-extern
ifdef CONFIG_RETPOLINE
KBUILD_CFLAGS += $(call cc-option,-fcf-protection=none)
endif

include scripts/Makefile.kasan
include scripts/Makefile.extrawarn
include scripts/Makefile.ubsan

# Add user supplied CPPFLAGS, AFLAGS and CFLAGS as the last assignments
KBUILD_CPPFLAGS += $(KCPPFLAGS)
KBUILD_AFLAGS   += $(KAFLAGS)
KBUILD_CFLAGS   += $(KCFLAGS)

KBUILD_LDFLAGS += $(call ld-option, --ctf-variables)

KBUILD_LDFLAGS_MODULE += --build-id
LDFLAGS_vmlinux += --build-id

ifeq ($(CONFIG_STRIP_ASM_SYMS),y)
LDFLAGS_vmlinux	+= $(call ld-option, -X,)
endif

ifeq ($(CONFIG_RELR),y)
LDFLAGS_vmlinux	+= --pack-dyn-relocs=relr
endif

# make the checker run with the right architecture
CHECKFLAGS += --arch=$(ARCH)

# insure the checker run with the right endianness
CHECKFLAGS += $(if $(CONFIG_CPU_BIG_ENDIAN),-mbig-endian,-mlittle-endian)

# the checker needs the correct machine size
CHECKFLAGS += $(if $(CONFIG_64BIT),-m64,-m32)

# Default kernel image to build when no specific target is given.
# KBUILD_IMAGE may be overruled on the command line or
# set in the environment
# Also any assignments in arch/$(ARCH)/Makefile take precedence over
# this default value
export KBUILD_IMAGE ?= vmlinux

#
# INSTALL_PATH specifies where to place the updated kernel and system map
# images. Default is /boot, but you can set it to other values
export	INSTALL_PATH ?= /boot

#
# INSTALL_DTBS_PATH specifies a prefix for relocations required by build roots.
# Like INSTALL_MOD_PATH, it isn't defined in the Makefile, but can be passed as
# an argument if needed. Otherwise it defaults to the kernel install path
#
export INSTALL_DTBS_PATH ?= $(INSTALL_PATH)/dtbs/$(KERNELRELEASE)

#
# INSTALL_MOD_PATH specifies a prefix to MODLIB for module directory
# relocations required by build roots.  This is not defined in the
# makefile but the argument can be passed to make if needed.
#

MODLIB	= $(INSTALL_MOD_PATH)/lib/modules/$(KERNELRELEASE)
export MODLIB

#
# INSTALL_MOD_STRIP, if defined, will cause modules to be
# stripped after they are installed.  If INSTALL_MOD_STRIP is '1', then
# the default option --strip-debug will be used.  Otherwise,
# INSTALL_MOD_STRIP value will be used as the options to the strip command.

ifdef INSTALL_MOD_STRIP
ifeq ($(INSTALL_MOD_STRIP),1)
mod_strip_cmd = $(STRIP) --strip-debug
else
mod_strip_cmd = $(STRIP) $(INSTALL_MOD_STRIP)
endif # INSTALL_MOD_STRIP=1
else
mod_strip_cmd = true
endif # INSTALL_MOD_STRIP
export mod_strip_cmd

# CONFIG_MODULE_COMPRESS, if defined, will cause module to be compressed
# after they are installed in agreement with CONFIG_MODULE_COMPRESS_GZIP
# or CONFIG_MODULE_COMPRESS_XZ.

mod_compress_cmd = true
ifdef CONFIG_MODULE_COMPRESS
  ifdef CONFIG_MODULE_COMPRESS_GZIP
    mod_compress_cmd = $(KGZIP) -n -f
  endif # CONFIG_MODULE_COMPRESS_GZIP
  ifdef CONFIG_MODULE_COMPRESS_XZ
    mod_compress_cmd = $(XZ) -f
  endif # CONFIG_MODULE_COMPRESS_XZ
endif # CONFIG_MODULE_COMPRESS
export mod_compress_cmd

ifdef CONFIG_MODULE_SIG_ALL
$(eval $(call config_filename,MODULE_SIG_KEY))

mod_sign_cmd = scripts/sign-file $(CONFIG_MODULE_SIG_HASH) $(MODULE_SIG_KEY_SRCPREFIX)$(CONFIG_MODULE_SIG_KEY) certs/signing_key.x509
else
mod_sign_cmd = true
endif
export mod_sign_cmd

HOST_LIBELF_LIBS = $(shell pkg-config libelf --libs 2>/dev/null || echo -lelf)

ifdef CONFIG_STACK_VALIDATION
  has_libelf := $(call try-run,\
		echo "int main() {}" | $(HOSTCC) -xc -o /dev/null $(HOST_LIBELF_LIBS) -,1,0)
  ifeq ($(has_libelf),1)
    objtool_target := tools/objtool FORCE
  else
    SKIP_STACK_VALIDATION := 1
    export SKIP_STACK_VALIDATION
  endif
endif

PHONY += prepare0

export MODORDER := $(extmod-prefix)modules.order

ifeq ($(KBUILD_EXTMOD),)
core-y		+= kernel/ certs/ mm/ fs/ ipc/ security/ crypto/ block/

vmlinux-dirs	:= $(patsubst %/,%,$(filter %/, $(init-y) $(init-m) \
		     $(core-y) $(core-m) $(drivers-y) $(drivers-m) \
		     $(net-y) $(net-m) $(libs-y) $(libs-m) $(virt-y)))

vmlinux-alldirs	:= $(sort $(vmlinux-dirs) Documentation \
		     $(patsubst %/,%,$(filter %/, $(init-) $(core-) \
			$(drivers-) $(net-) $(libs-) $(virt-))))

build-dirs	:= $(vmlinux-dirs)
clean-dirs	:= $(vmlinux-alldirs)

init-y		:= $(patsubst %/, %/built-in.a, $(init-y))
core-y		:= $(patsubst %/, %/built-in.a, $(core-y))
drivers-y	:= $(patsubst %/, %/built-in.a, $(drivers-y))
net-y		:= $(patsubst %/, %/built-in.a, $(net-y))
libs-y1		:= $(patsubst %/, %/lib.a, $(libs-y))
libs-y2		:= $(patsubst %/, %/built-in.a, $(filter-out %.a, $(libs-y)))
virt-y		:= $(patsubst %/, %/built-in.a, $(virt-y))

# Externally visible symbols (used by link-vmlinux.sh)
export KBUILD_VMLINUX_OBJS := $(head-y) $(init-y) $(core-y) $(libs-y2) \
			      $(drivers-y) $(net-y) $(virt-y)
export KBUILD_VMLINUX_LIBS := $(libs-y1)
export KBUILD_LDS          := arch/$(SRCARCH)/kernel/vmlinux.lds
export LDFLAGS_vmlinux
# used by scripts/Makefile.package
export KBUILD_ALLDIRS := $(sort $(filter-out arch/%,$(vmlinux-alldirs)) LICENSES arch include scripts tools)

vmlinux-deps := $(KBUILD_LDS) $(KBUILD_VMLINUX_OBJS) $(KBUILD_VMLINUX_LIBS)

# Recurse until adjust_autoksyms.sh is satisfied
PHONY += autoksyms_recursive
ifdef CONFIG_TRIM_UNUSED_KSYMS
autoksyms_recursive: descend modules.order
	$(Q)$(CONFIG_SHELL) $(srctree)/scripts/adjust_autoksyms.sh \
	  "$(MAKE) -f $(srctree)/Makefile vmlinux"
endif

# For the kernel to actually contain only the needed exported symbols,
# we have to build modules as well to determine what those symbols are.
# (this can be evaluated only once include/config/auto.conf has been included)
ifdef CONFIG_TRIM_UNUSED_KSYMS
  KBUILD_MODULES := 1
endif

autoksyms_h := $(if $(CONFIG_TRIM_UNUSED_KSYMS), include/generated/autoksyms.h)

$(autoksyms_h):
	$(Q)mkdir -p $(dir $@)
	$(Q)touch $@

ARCH_POSTLINK := $(wildcard $(srctree)/arch/$(SRCARCH)/Makefile.postlink)

# Final link of vmlinux with optional arch pass after final link
cmd_link-vmlinux =                                                 \
	$(CONFIG_SHELL) $< $(LD) $(KBUILD_LDFLAGS) $(LDFLAGS_vmlinux) ;    \
	$(if $(ARCH_POSTLINK), $(MAKE) -f $(ARCH_POSTLINK) $@, true)

vmlinux: scripts/link-vmlinux.sh autoksyms_recursive $(vmlinux-deps) modules_thick.builtin FORCE
	+$(call if_changed,link-vmlinux)

targets := vmlinux

# The actual objects are generated when descending,
# make sure no implicit rule kicks in
$(sort $(vmlinux-deps)): descend ;

filechk_kernel.release = \
	echo "$(KERNELVERSION)$$($(CONFIG_SHELL) $(srctree)/scripts/setlocalversion $(srctree))"

# Store (new) KERNELRELEASE string in include/config/kernel.release
include/config/kernel.release: FORCE
	$(call filechk,kernel.release)

# Additional helpers built in scripts/
# Carefully list dependencies so we do not try to build scripts twice
# in parallel
PHONY += scripts
scripts: scripts_basic scripts_dtc
	$(Q)$(MAKE) $(build)=$(@)

# Things we need to do before we recursively start building the kernel
# or the modules are listed in "prepare".
# A multi level approach is used. prepareN is processed before prepareN-1.
# archprepare is used in arch Makefiles and when processed asm symlink,
# version.h and scripts_basic is processed / created.

PHONY += prepare archprepare

archprepare: outputmakefile archheaders archscripts scripts include/config/kernel.release \
	asm-generic $(version_h) $(autoksyms_h) include/generated/utsrelease.h

prepare0: archprepare
	$(Q)$(MAKE) $(build)=scripts/mod
	$(Q)$(MAKE) $(build)=.

# All the preparing..
prepare: prepare0 prepare-objtool

# Support for using generic headers in asm-generic
asm-generic := -f $(srctree)/scripts/Makefile.asm-generic obj

PHONY += asm-generic uapi-asm-generic
asm-generic: uapi-asm-generic
	$(Q)$(MAKE) $(asm-generic)=arch/$(SRCARCH)/include/generated/asm \
	generic=include/asm-generic
uapi-asm-generic:
	$(Q)$(MAKE) $(asm-generic)=arch/$(SRCARCH)/include/generated/uapi/asm \
	generic=include/uapi/asm-generic

PHONY += prepare-objtool
prepare-objtool: $(objtool_target)
ifeq ($(SKIP_STACK_VALIDATION),1)
ifdef CONFIG_UNWINDER_ORC
	@echo "error: Cannot generate ORC metadata for CONFIG_UNWINDER_ORC=y, please install libelf-dev, libelf-devel or elfutils-libelf-devel" >&2
	@false
else
	@echo "warning: Cannot use CONFIG_STACK_VALIDATION=y, please install libelf-dev, libelf-devel or elfutils-libelf-devel" >&2
endif
endif

# Generate some files
# ---------------------------------------------------------------------------

# KERNELRELEASE can change from a few different places, meaning version.h
# needs to be updated, so this check is forced on all builds

uts_len := 64
define filechk_utsrelease.h
	if [ `echo -n "$(KERNELRELEASE)" | wc -c ` -gt $(uts_len) ]; then \
	  echo '"$(KERNELRELEASE)" exceeds $(uts_len) characters' >&2;    \
	  exit 1;                                                         \
	fi;                                                               \
	echo \#define UTS_RELEASE \"$(KERNELRELEASE)\"
endef

define filechk_version.h
	echo \#define LINUX_VERSION_CODE $(shell                         \
	expr $(VERSION) \* 65536 + 0$(PATCHLEVEL) \* 256 + 0$(SUBLEVEL)); \
	echo '#define KERNEL_VERSION(a,b,c) (((a) << 16) + ((b) << 8) + (c))'
endef

$(version_h): FORCE
	$(call filechk,version.h)
	$(Q)rm -f $(old_version_h)

include/generated/utsrelease.h: include/config/kernel.release FORCE
	$(call filechk,utsrelease.h)

PHONY += headerdep
headerdep:
	$(Q)find $(srctree)/include/ -name '*.h' | xargs --max-args 1 \
	$(srctree)/scripts/headerdep.pl -I$(srctree)/include

# ---------------------------------------------------------------------------
# Kernel headers

#Default location for installed headers
export INSTALL_HDR_PATH = $(objtree)/usr

quiet_cmd_headers_install = INSTALL $(INSTALL_HDR_PATH)/include
      cmd_headers_install = \
	mkdir -p $(INSTALL_HDR_PATH); \
	rsync -mrl --include='*/' --include='*\.h' --exclude='*' \
	usr/include $(INSTALL_HDR_PATH)

PHONY += headers_install
headers_install: headers
	$(call cmd,headers_install)

PHONY += archheaders archscripts

hdr-inst := -f $(srctree)/scripts/Makefile.headersinst obj

PHONY += headers
headers: $(version_h) scripts_unifdef uapi-asm-generic archheaders archscripts
	$(if $(wildcard $(srctree)/arch/$(SRCARCH)/include/uapi/asm/Kbuild),, \
	  $(error Headers not exportable for the $(SRCARCH) architecture))
	$(Q)$(MAKE) $(hdr-inst)=include/uapi
	$(Q)$(MAKE) $(hdr-inst)=arch/$(SRCARCH)/include/uapi

# Deprecated. It is no-op now.
PHONY += headers_check
headers_check:
	@:

ifdef CONFIG_HEADERS_INSTALL
prepare: headers
endif

PHONY += scripts_unifdef
scripts_unifdef: scripts_basic
	$(Q)$(MAKE) $(build)=scripts scripts/unifdef

# ---------------------------------------------------------------------------
# Kernel selftest

PHONY += kselftest
kselftest:
	$(Q)$(MAKE) -C $(srctree)/tools/testing/selftests run_tests

kselftest-%: FORCE
	$(Q)$(MAKE) -C $(srctree)/tools/testing/selftests $*

PHONY += kselftest-merge
kselftest-merge:
	$(if $(wildcard $(objtree)/.config),, $(error No .config exists, config your kernel first!))
	$(Q)find $(srctree)/tools/testing/selftests -name config | \
		xargs $(srctree)/scripts/kconfig/merge_config.sh -m $(objtree)/.config
	$(Q)$(MAKE) -f $(srctree)/Makefile olddefconfig

# ---------------------------------------------------------------------------
# Devicetree files

ifneq ($(wildcard $(srctree)/arch/$(SRCARCH)/boot/dts/),)
dtstree := arch/$(SRCARCH)/boot/dts
endif

ifneq ($(dtstree),)

%.dtb: include/config/kernel.release scripts_dtc
	$(Q)$(MAKE) $(build)=$(dtstree) $(dtstree)/$@

PHONY += dtbs dtbs_install dtbs_check
dtbs dtbs_check: include/config/kernel.release scripts_dtc
	$(Q)$(MAKE) $(build)=$(dtstree)

dtbs_check: export CHECK_DTBS=1
dtbs_check: dt_binding_check

dtbs_install:
	$(Q)$(MAKE) $(dtbinst)=$(dtstree)

ifdef CONFIG_OF_EARLY_FLATTREE
all: dtbs
endif

endif

PHONY += scripts_dtc
scripts_dtc: scripts_basic
	$(Q)$(MAKE) $(build)=scripts/dtc

PHONY += dt_binding_check
dt_binding_check: scripts_dtc
	$(Q)$(MAKE) $(build)=Documentation/devicetree/bindings

# ---------------------------------------------------------------------------
# Modules

ifdef CONFIG_MODULES

# By default, build modules as well

all: modules

# Build modules
#
# A module can be listed more than once in obj-m resulting in
# duplicate lines in modules.order files.  Those are removed
# using awk while concatenating to the final file.

PHONY += modules
modules: $(if $(KBUILD_BUILTIN),vmlinux) modules.order modules.builtin
	$(Q)$(MAKE) -f $(srctree)/scripts/Makefile.modpost
	$(Q)$(CONFIG_SHELL) $(srctree)/scripts/modules-check.sh

modules.order: descend
	$(Q)$(AWK) '!x[$$0]++' $(addsuffix /$@, $(build-dirs)) > $@

ifneq (CONFIG_CTF@,'@')

# We need to force everything to be built, since we need the .o files below.
KBUILD_BUILTIN := 1

# This contains all the object files that are built directly into the
# kernel (including built-in modules), for consumption by dwarf2ctf in
# Makefile.modpost.
# This is made doubly annoying by the presence of '.o' files which are actually
# thin ar archives, and the need to support file(1) versions too old to
# recognize them as archives at all.  (So we assume that everything that is not
# an ELF object is an archive.)
ifeq ($(SRCARCH),x86)
objects.builtin: $(vmlinux-dirs) $(if $(KBUILD_BUILTIN),bzImage) FORCE
else
ifeq ($(SRCARCH),arm64)
objects.builtin: $(vmlinux-dirs) $(if $(KBUILD_BUILTIN),Image) FORCE
else
objects.builtin: $(vmlinux-dirs) $(if $(KBUILD_BUILTIN),vmlinux) FORCE
endif
endif
	@echo $(KBUILD_VMLINUX_OBJS) | \
		tr " " "\n" | grep "\.o$$" | xargs -r file | \
		grep ELF | cut -d: -f1 > objects.builtin
	@for archive in $$(echo $(KBUILD_VMLINUX_OBJS) |\
		tr " " "\n" | xargs -r file | grep -v ELF | cut -d: -f1); do \
		$(AR) t "$$archive" >> objects.builtin; \
	done

ctf: vmlinux.ctfa
PHONY += ctf

# Making CTF needs the builtin files unless out-of-tree.
ifeq ($(KBUILD_EXTMOD),)
vmlinux.ctfa: modules_thick.builtin objects.builtin
endif
vmlinux.ctfa:
	$(Q)$(MAKE) -f $(srctree)/scripts/Makefile.modfinal vmlinux.ctfa
else
PHONY += objects.builtin
objects.builtin:
endif

# Target to prepare building external modules
PHONY += modules_prepare
modules_prepare: prepare

# Target to install modules
PHONY += modules_install
modules_install: _modinst_ _modinst_post

PHONY += _modinst_
_modinst_:
	@rm -rf $(MODLIB)/kernel
	@rm -f $(MODLIB)/source
	@mkdir -p $(MODLIB)/kernel
	@ln -s $(abspath $(srctree)) $(MODLIB)/source
	@if [ ! $(objtree) -ef  $(MODLIB)/build ]; then \
		rm -f $(MODLIB)/build ; \
		ln -s $(CURDIR) $(MODLIB)/build ; \
	fi
	@sed 's:^:kernel/:' modules.order > $(MODLIB)/modules.order
	@sed 's:^:kernel/:' modules.builtin > $(MODLIB)/modules.builtin
	@cp -f $(objtree)/modules.builtin.modinfo $(MODLIB)/
	@if [ -f $(objtree)/vmlinux.ctfa ] ; then \
		cp -f $(objtree)/vmlinux.ctfa $(MODLIB)/kernel ; \
	fi
	$(Q)$(MAKE) -f $(srctree)/scripts/Makefile.modinst

# This depmod is only for convenience to give the initial
# boot a modules.dep even before / is mounted read-write.  However the
# boot script depmod is the master version.
PHONY += _modinst_post
_modinst_post: _modinst_
	$(call cmd,depmod)

ifeq ($(CONFIG_MODULE_SIG), y)
PHONY += modules_sign
modules_sign:
	$(Q)$(MAKE) -f $(srctree)/scripts/Makefile.modsign
endif

else # CONFIG_MODULES

# Modules not configured
# ---------------------------------------------------------------------------

PHONY += modules modules_install
modules modules_install:
	@echo >&2
	@echo >&2 "The present kernel configuration has modules disabled."
	@echo >&2 "Type 'make config' and enable loadable module support."
	@echo >&2 "Then build a kernel with module support enabled."
	@echo >&2
	@exit 1

endif # CONFIG_MODULES

# modules.builtin has a 'thick' form which maps from kernel modules (or rather
# the object file names they would have had had they not been built in) to their
# constituent object files: kallsyms uses this to determine which modules any
# given object file is part of.  (We cannot eliminate the slight redundancy
# here without double-expansion.)

modbuiltin-dirs := $(addprefix _modbuiltin_, $(build-dirs))

modbuiltin-thick-dirs := $(addprefix _modbuiltin_thick_, $(build-dirs))

modules.builtin: $(modbuiltin-dirs)
	$(Q)$(AWK) '!x[$$0]++' $(addsuffix /$@, $(build-dirs)) > $@

modules_thick.builtin: $(modbuiltin-thick-dirs)
	$(Q)$(AWK) '!x[$$0]++' $(addsuffix /$@, $(build-dirs)) > $@

PHONY += $(modbuiltin-dirs) $(modbuiltin-thick-dirs)
# tristate.conf is not included from this Makefile. Add it as a prerequisite
# here to make it self-healing in case somebody accidentally removes it.
$(modbuiltin-dirs): include/config/tristate.conf
	$(Q)$(MAKE) $(modbuiltin)=$(patsubst _modbuiltin_%,%,$@) \
			builtin-file=modules.builtin

$(modbuiltin-thick-dirs): include/config/tristate.conf
	$(Q)$(MAKE) $(modbuiltin)=$(patsubst _modbuiltin_thick_%,%,$@) \
			builtin-file=modules_thick.builtin

###
# Cleaning is done on three levels.
# make clean     Delete most generated files
#                Leave enough to build external modules
# make mrproper  Delete the current configuration, and all generated files
# make distclean Remove editor backup files, patch leftover files and the like

# Directories & files removed with 'make clean'
CLEAN_DIRS  += include/ksym .ctf
CLEAN_FILES += modules.builtin.modinfo .ctf.filelist .ctf.filelist.raw

# Directories & files removed with 'make mrproper'
MRPROPER_DIRS  += include/config include/generated          \
		  arch/$(SRCARCH)/include/generated .tmp_objdiff \
		  debian/ snap/ tar-install/
MRPROPER_FILES += .config .config.old .version \
		  Module.symvers \
		  signing_key.pem signing_key.priv signing_key.x509	\
		  x509.genkey extra_certificates signing_key.x509.keyid	\
		  signing_key.x509.signer vmlinux-gdb.py \
		  *.spec

# Directories & files removed with 'make distclean'
DISTCLEAN_DIRS  +=
DISTCLEAN_FILES += tags TAGS cscope* GPATH GTAGS GRTAGS GSYMS

# clean - Delete most, but leave enough to build external modules
#
clean: rm-dirs  := $(CLEAN_DIRS)
clean: rm-files := $(CLEAN_FILES)

PHONY += archclean vmlinuxclean

vmlinuxclean:
	$(Q)$(CONFIG_SHELL) $(srctree)/scripts/link-vmlinux.sh clean
	$(Q)$(if $(ARCH_POSTLINK), $(MAKE) -f $(ARCH_POSTLINK) clean)

clean: archclean vmlinuxclean

# mrproper - Delete all generated files, including .config
#
mrproper: rm-dirs  := $(wildcard $(MRPROPER_DIRS))
mrproper: rm-files := $(wildcard $(MRPROPER_FILES))
mrproper-dirs      := $(addprefix _mrproper_,scripts)

PHONY += $(mrproper-dirs) mrproper
$(mrproper-dirs):
	$(Q)$(MAKE) $(clean)=$(patsubst _mrproper_%,%,$@)

mrproper: clean $(mrproper-dirs)
	$(call cmd,rmdirs)
	$(call cmd,rmfiles)

# distclean
#
distclean: rm-dirs  := $(wildcard $(DISTCLEAN_DIRS))
distclean: rm-files := $(wildcard $(DISTCLEAN_FILES))

PHONY += distclean

distclean: mrproper
	$(call cmd,rmdirs)
	$(call cmd,rmfiles)
	@find $(srctree) $(RCS_FIND_IGNORE) \
		\( -name '*.orig' -o -name '*.rej' -o -name '*~' \
		-o -name '*.bak' -o -name '#*#' -o -name '*%' \
		-o -name 'core' \) \
		-type f -print | xargs rm -f


# Packaging of the kernel to various formats
# ---------------------------------------------------------------------------

%src-pkg: FORCE
	$(Q)$(MAKE) -f $(srctree)/scripts/Makefile.package $@
%pkg: include/config/kernel.release FORCE
	$(Q)$(MAKE) -f $(srctree)/scripts/Makefile.package $@

# Brief documentation of the typical targets used
# ---------------------------------------------------------------------------

boards := $(wildcard $(srctree)/arch/$(SRCARCH)/configs/*_defconfig)
boards := $(sort $(notdir $(boards)))
board-dirs := $(dir $(wildcard $(srctree)/arch/$(SRCARCH)/configs/*/*_defconfig))
board-dirs := $(sort $(notdir $(board-dirs:/=)))

PHONY += help
help:
	@echo  'Cleaning targets:'
	@echo  '  clean		  - Remove most generated files but keep the config and'
	@echo  '                    enough build support to build external modules'
	@echo  '  mrproper	  - Remove all generated files + config + various backup files'
	@echo  '  distclean	  - mrproper + remove editor backup and patch files'
	@echo  ''
	@echo  'Configuration targets:'
	@$(MAKE) -f $(srctree)/scripts/kconfig/Makefile help
	@echo  ''
	@echo  'Other generic targets:'
	@echo  '  all		  - Build all targets marked with [*]'
	@echo  '* vmlinux	  - Build the bare kernel'
	@echo  '* modules	  - Build all modules'
	@echo  '  modules_install - Install all modules to INSTALL_MOD_PATH (default: /)'
	@echo  '  dir/            - Build all files in dir and below'
	@echo  '  dir/file.[ois]  - Build specified target only'
	@echo  '  dir/file.ll     - Build the LLVM assembly file'
	@echo  '                    (requires compiler support for LLVM assembly generation)'
	@echo  '  dir/file.lst    - Build specified mixed source/assembly target only'
	@echo  '                    (requires a recent binutils and recent build (System.map))'
	@echo  '  dir/file.ko     - Build module including final link'
	@echo  '  modules_prepare - Set up for building external modules'
	@echo  '  ctf             - Generate CTF type information for DTrace, installed by '
	@echo  '                    make modules_install'
	@echo  '  tags/TAGS	  - Generate tags file for editors'
	@echo  '  cscope	  - Generate cscope index'
	@echo  '  gtags           - Generate GNU GLOBAL index'
	@echo  '  kernelrelease	  - Output the release version string (use with make -s)'
	@echo  '  kernelversion	  - Output the version stored in Makefile (use with make -s)'
	@echo  '  image_name	  - Output the image name (use with make -s)'
	@echo  '  headers_install - Install sanitised kernel headers to INSTALL_HDR_PATH'; \
	 echo  '                    (default: $(INSTALL_HDR_PATH))'; \
	 echo  ''
	@echo  'Static analysers:'
	@echo  '  checkstack      - Generate a list of stack hogs'
	@echo  '  namespacecheck  - Name space analysis on compiled kernel'
	@echo  '  versioncheck    - Sanity check on version.h usage'
	@echo  '  includecheck    - Check for duplicate included header files'
	@echo  '  export_report   - List the usages of all exported symbols'
	@echo  '  headerdep       - Detect inclusion cycles in headers'
	@echo  '  coccicheck      - Check with Coccinelle'
	@echo  ''
	@echo  'Tools:'
	@echo  '  nsdeps          - Generate missing symbol namespace dependencies'
	@echo  ''
	@echo  'Kernel selftest:'
	@echo  '  kselftest       - Build and run kernel selftest (run as root)'
	@echo  '                    Build, install, and boot kernel before'
	@echo  '                    running kselftest on it'
	@echo  '  kselftest-clean - Remove all generated kselftest files'
	@echo  '  kselftest-merge - Merge all the config dependencies of kselftest to existing'
	@echo  '                    .config.'
	@echo  ''
	@$(if $(dtstree), \
		echo 'Devicetree:'; \
		echo '* dtbs             - Build device tree blobs for enabled boards'; \
		echo '  dtbs_install     - Install dtbs to $(INSTALL_DTBS_PATH)'; \
		echo '  dt_binding_check - Validate device tree binding documents'; \
		echo '  dtbs_check       - Validate device tree source files';\
		echo '')

	@echo 'Userspace tools targets:'
	@echo '  use "make tools/help"'
	@echo '  or  "cd tools; make help"'
	@echo  ''
	@echo  'Kernel packaging:'
	@$(MAKE) -f $(srctree)/scripts/Makefile.package help
	@echo  ''
	@echo  'Documentation targets:'
	@$(MAKE) -f $(srctree)/Documentation/Makefile dochelp
	@echo  ''
	@echo  'Architecture specific targets ($(SRCARCH)):'
	@$(if $(archhelp),$(archhelp),\
		echo '  No architecture specific help defined for $(SRCARCH)')
	@echo  ''
	@$(if $(boards), \
		$(foreach b, $(boards), \
		printf "  %-24s - Build for %s\\n" $(b) $(subst _defconfig,,$(b));) \
		echo '')
	@$(if $(board-dirs), \
		$(foreach b, $(board-dirs), \
		printf "  %-16s - Show %s-specific targets\\n" help-$(b) $(b);) \
		printf "  %-16s - Show all of the above\\n" help-boards; \
		echo '')

	@echo  '  make V=0|1 [targets] 0 => quiet build (default), 1 => verbose build'
	@echo  '  make V=2   [targets] 2 => give reason for rebuild of target'
	@echo  '  make O=dir [targets] Locate all output files in "dir", including .config'
	@echo  '  make C=1   [targets] Check re-compiled c source with $$CHECK (sparse by default)'
	@echo  '  make C=2   [targets] Force check of all c source with $$CHECK'
	@echo  '  make RECORDMCOUNT_WARN=1 [targets] Warn about ignored mcount sections'
	@echo  '  make W=n   [targets] Enable extra build checks, n=1,2,3 where'
	@echo  '		1: warnings which may be relevant and do not occur too often'
	@echo  '		2: warnings which occur quite often but may still be relevant'
	@echo  '		3: more obscure warnings, can most likely be ignored'
	@echo  '		Multiple levels can be combined with W=12 or W=123'
	@echo  ''
	@echo  'Execute "make" or "make all" to build all targets marked with [*] '
	@echo  'For further info see the ./README file'


help-board-dirs := $(addprefix help-,$(board-dirs))

help-boards: $(help-board-dirs)

boards-per-dir = $(sort $(notdir $(wildcard $(srctree)/arch/$(SRCARCH)/configs/$*/*_defconfig)))

$(help-board-dirs): help-%:
	@echo  'Architecture specific targets ($(SRCARCH) $*):'
	@$(if $(boards-per-dir), \
		$(foreach b, $(boards-per-dir), \
		printf "  %-24s - Build for %s\\n" $*/$(b) $(subst _defconfig,,$(b));) \
		echo '')


# Documentation targets
# ---------------------------------------------------------------------------
DOC_TARGETS := xmldocs latexdocs pdfdocs htmldocs epubdocs cleandocs \
	       linkcheckdocs dochelp refcheckdocs
PHONY += $(DOC_TARGETS)
$(DOC_TARGETS):
	$(Q)$(MAKE) $(build)=Documentation $@

# Misc
# ---------------------------------------------------------------------------

PHONY += scripts_gdb
scripts_gdb: prepare0
	$(Q)$(MAKE) $(build)=scripts/gdb
	$(Q)ln -fsn $(abspath $(srctree)/scripts/gdb/vmlinux-gdb.py)

ifdef CONFIG_GDB_SCRIPTS
all: scripts_gdb
endif

else # KBUILD_EXTMOD

###
# External module support.
# When building external modules the kernel used as basis is considered
# read-only, and no consistency checks are made and the make
# system is not used on the basis kernel. If updates are required
# in the basis kernel ordinary make commands (without M=...) must
# be used.
#
# The following are the only valid targets when building external
# modules.
# make M=dir clean     Delete all automatically generated files
# make M=dir modules   Make all modules in specified dir
# make M=dir	       Same as 'make M=dir modules'
# make M=dir modules_install
#                      Install the modules built in the module directory
#                      Assumes install directory is already created

# We are always building modules
KBUILD_MODULES := 1

PHONY += $(objtree)/Module.symvers
$(objtree)/Module.symvers:
	@test -e $(objtree)/Module.symvers || ( \
	echo; \
	echo "  WARNING: Symbol version dump $(objtree)/Module.symvers"; \
	echo "           is missing; modules will have no dependencies and modversions."; \
	echo )

build-dirs := $(KBUILD_EXTMOD)
PHONY += modules
modules: descend $(objtree)/Module.symvers
	$(Q)$(MAKE) -f $(srctree)/scripts/Makefile.modpost

PHONY += modules_install
modules_install: _emodinst_ _emodinst_post

install-dir := $(if $(INSTALL_MOD_DIR),$(INSTALL_MOD_DIR),extra)
PHONY += _emodinst_
_emodinst_:
	$(Q)mkdir -p $(MODLIB)/$(install-dir)
	$(Q)$(MAKE) -f $(srctree)/scripts/Makefile.modinst

PHONY += _emodinst_post
_emodinst_post: _emodinst_
	$(call cmd,depmod)

clean-dirs := $(KBUILD_EXTMOD)
clean: rm-files := $(KBUILD_EXTMOD)/Module.symvers

PHONY += /
/:
	@echo >&2 '"$(MAKE) /" is no longer supported. Please use "$(MAKE) ./" instead.'

PHONY += help
help:
	@echo  '  Building external modules.'
	@echo  '  Syntax: make -C path/to/kernel/src M=$$PWD target'
	@echo  ''
	@echo  '  modules         - default target, build the module(s)'
	@echo  '  modules_install - install the module'
	@echo  '  clean           - remove generated files in module directory only'
	@echo  ''

PHONY += prepare
endif # KBUILD_EXTMOD

# Single targets
# ---------------------------------------------------------------------------
# To build individual files in subdirectories, you can do like this:
#
#   make foo/bar/baz.s
#
# The supported suffixes for single-target are listed in 'single-targets'
#
# To build only under specific subdirectories, you can do like this:
#
#   make foo/bar/baz/

ifdef single-build

# .ko is special because modpost is needed
single-ko := $(sort $(filter %.ko, $(MAKECMDGOALS)))
single-no-ko := $(sort $(patsubst %.ko,%.mod, $(MAKECMDGOALS)))

$(single-ko): single_modpost
	@:
$(single-no-ko): descend
	@:

ifeq ($(KBUILD_EXTMOD),)
# For the single build of in-tree modules, use a temporary file to avoid
# the situation of modules_install installing an invalid modules.order.
MODORDER := .modules.tmp
endif

PHONY += single_modpost
single_modpost: $(single-no-ko)
	$(Q){ $(foreach m, $(single-ko), echo $(extmod-prefix)$m;) } > $(MODORDER)
	$(Q)$(MAKE) -f $(srctree)/scripts/Makefile.modpost

KBUILD_MODULES := 1

export KBUILD_SINGLE_TARGETS := $(addprefix $(extmod-prefix), $(single-no-ko))

# trim unrelated directories
build-dirs := $(foreach d, $(build-dirs), \
			$(if $(filter $(d)/%, $(KBUILD_SINGLE_TARGETS)), $(d)))

endif

# Handle descending into subdirectories listed in $(build-dirs)
# Preset locale variables to speed up the build process. Limit locale
# tweaks to this spot to avoid wrong language settings when running
# make menuconfig etc.
# Error messages still appears in the original language
PHONY += descend $(build-dirs)
descend: $(build-dirs)
$(build-dirs): prepare
	$(Q)$(MAKE) $(build)=$@ \
	single-build=$(if $(filter-out $@/, $(single-no-ko)),1) \
	need-builtin=1 need-modorder=1

clean-dirs := $(addprefix _clean_, $(clean-dirs))
PHONY += $(clean-dirs) clean
$(clean-dirs):
	$(Q)$(MAKE) $(clean)=$(patsubst _clean_%,%,$@)

clean: $(clean-dirs)
	$(call cmd,rmdirs)
	$(call cmd,rmfiles)
	@find $(if $(KBUILD_EXTMOD), $(KBUILD_EXTMOD), .) $(RCS_FIND_IGNORE) \
		\( -name '*.[aios]' -o -name '*.ko' -o -name '.*.cmd' \
		-o -name '*.ko.*' \
		-o -name '*.dtb' -o -name '*.dtb.S' -o -name '*.dt.yaml' \
		-o -name '*.dwo' -o -name '*.lst' \
		-o -name '*.su' -o -name '*.mod' -o -name '*.ns_deps' \
		-o -name '.*.d' -o -name '.*.tmp' -o -name '*.mod.c' \
		-o -name '*.lex.c' -o -name '*.tab.[ch]' \
		-o -name '*.asn1.[ch]' \
		-o -name '*.symtypes' -o -name 'modules.order' \
		-o -name modules.builtin -o -name '.tmp_*.o.*' \
		-o -name modules_thick.builtin -o -name objects.builtin \
		-o -name '*.c.[012]*.*' \
		-o -name '*.ll' -o -name '*.ctfa' \
		-o -name '*.gcno' \) -type f -print | xargs rm -f

# Generate tags for editors
# ---------------------------------------------------------------------------
quiet_cmd_tags = GEN     $@
      cmd_tags = $(BASH) $(srctree)/scripts/tags.sh $@

tags TAGS cscope gtags: FORCE
	$(call cmd,tags)

# Script to generate missing namespace dependencies
# ---------------------------------------------------------------------------

PHONY += nsdeps

nsdeps: modules
	$(Q)$(MAKE) -f $(srctree)/scripts/Makefile.modpost nsdeps
	$(Q)$(CONFIG_SHELL) $(srctree)/scripts/$@

# Scripts to check various things for consistency
# ---------------------------------------------------------------------------

PHONY += includecheck versioncheck coccicheck namespacecheck export_report

includecheck:
	find $(srctree)/* $(RCS_FIND_IGNORE) \
		-name '*.[hcS]' -type f -print | sort \
		| xargs $(PERL) -w $(srctree)/scripts/checkincludes.pl

versioncheck:
	find $(srctree)/* $(RCS_FIND_IGNORE) \
		-name '*.[hcS]' -type f -print | sort \
		| xargs $(PERL) -w $(srctree)/scripts/checkversion.pl

coccicheck:
	$(Q)$(BASH) $(srctree)/scripts/$@

namespacecheck:
	$(PERL) $(srctree)/scripts/namespace.pl

export_report:
	$(PERL) $(srctree)/scripts/export_report.pl

PHONY += checkstack kernelrelease kernelversion image_name

# UML needs a little special treatment here.  It wants to use the host
# toolchain, so needs $(SUBARCH) passed to checkstack.pl.  Everyone
# else wants $(ARCH), including people doing cross-builds, which means
# that $(SUBARCH) doesn't work here.
ifeq ($(ARCH), um)
CHECKSTACK_ARCH := $(SUBARCH)
else
CHECKSTACK_ARCH := $(ARCH)
endif
checkstack:
	$(OBJDUMP) -d vmlinux $$(find . -name '*.ko') | \
	$(PERL) $(srctree)/scripts/checkstack.pl $(CHECKSTACK_ARCH)

kernelrelease:
	@echo "$(KERNELVERSION)$$($(CONFIG_SHELL) $(srctree)/scripts/setlocalversion $(srctree))"

kernelversion:
	@echo $(KERNELVERSION)

image_name:
	@echo $(KBUILD_IMAGE)

# Clear a bunch of variables before executing the submake

ifeq ($(quiet),silent_)
tools_silent=s
endif

tools/: FORCE
	$(Q)mkdir -p $(objtree)/tools
	$(Q)$(MAKE) LDFLAGS= MAKEFLAGS="$(tools_silent) $(filter --j% -j,$(MAKEFLAGS))" O=$(abspath $(objtree)) subdir=tools -C $(srctree)/tools/

tools/%: FORCE
	$(Q)mkdir -p $(objtree)/tools
	$(Q)$(MAKE) LDFLAGS= MAKEFLAGS="$(tools_silent) $(filter --j% -j,$(MAKEFLAGS))" O=$(abspath $(objtree)) subdir=tools -C $(srctree)/tools/ $*

# FIXME Should go into a make.lib or something
# ===========================================================================

quiet_cmd_rmdirs = $(if $(wildcard $(rm-dirs)),CLEAN   $(wildcard $(rm-dirs)))
      cmd_rmdirs = rm -rf $(rm-dirs)

quiet_cmd_rmfiles = $(if $(wildcard $(rm-files)),CLEAN   $(wildcard $(rm-files)))
      cmd_rmfiles = rm -f $(rm-files)

# Run depmod only if we have System.map and depmod is executable
quiet_cmd_depmod = DEPMOD  $(KERNELRELEASE)
      cmd_depmod = $(CONFIG_SHELL) $(srctree)/scripts/depmod.sh $(DEPMOD) \
                   $(KERNELRELEASE)

# read saved command lines for existing targets
existing-targets := $(wildcard $(sort $(targets)))

-include $(foreach f,$(existing-targets),$(dir $(f)).$(notdir $(f)).cmd)

endif # config-targets
endif # mixed-build
endif # need-sub-make

PHONY += FORCE
FORCE:

# Declare the contents of the PHONY variable as phony.  We keep that
# information in a variable so we can use it in if_changed and friends.
.PHONY: $(PHONY)<|MERGE_RESOLUTION|>--- conflicted
+++ resolved
@@ -1,11 +1,7 @@
 # SPDX-License-Identifier: GPL-2.0
 VERSION = 5
 PATCHLEVEL = 4
-<<<<<<< HEAD
 SUBLEVEL = 17
-=======
-SUBLEVEL = 62
->>>>>>> 933cf1c2
 EXTRAVERSION =
 NAME = Kleptomaniac Octopus
 
@@ -481,16 +477,10 @@
 GCC_PLUGINS_CFLAGS :=
 CLANG_FLAGS :=
 
-<<<<<<< HEAD
-export ARCH SRCARCH CONFIG_SHELL BASH HOSTCC KBUILD_HOSTCFLAGS CROSS_COMPILE AS LD CC
-export CPP AR NM STRIP OBJCOPY OBJDUMP OBJSIZE PAHOLE LEX YACC AWK INSTALLKERNEL
-export PERL PYTHON PYTHON2 PYTHON3 CHECK CHECKFLAGS MAKE UTS_MACHINE HOSTCXX
-=======
 export ARCH SRCARCH CONFIG_SHELL BASH HOSTCC KBUILD_HOSTCFLAGS CROSS_COMPILE LD CC
 export CPP AR NM STRIP OBJCOPY OBJDUMP OBJSIZE READELF PAHOLE LEX YACC AWK INSTALLKERNEL
 export PERL PYTHON PYTHON3 CHECK CHECKFLAGS MAKE UTS_MACHINE HOSTCXX
 export KGZIP KBZIP2 KLZOP LZMA LZ4 XZ
->>>>>>> 933cf1c2
 export KBUILD_HOSTCXXFLAGS KBUILD_HOSTLDFLAGS KBUILD_HOSTLDLIBS LDFLAGS_MODULE
 
 export KBUILD_CPPFLAGS NOSTDINC_FLAGS LINUXINCLUDE OBJCOPYFLAGS KBUILD_LDFLAGS
