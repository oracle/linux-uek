%global __spec_install_pre %{___build_pre}

# Errors in specfile are causing builds to fail. Adding workarounds.
%define _unpackaged_files_terminate_build       0
%define _missing_doc_files_terminate_build      0


Summary: The Linux kernel


# For a stable, released kernel, released_kernel should be 1. For rawhide
# and/or a kernel built from an rc or git snapshot, released_kernel should
# be 0.
%define released_kernel 1

# Versions of various parts

# Polite request for people who spin their own kernel rpms:
# please modify the "buildid" define in a way that identifies
# that the kernel isn't the stock distribution kernel, for example,
# by setting the define to ".local" or ".bz123456"
#
# % define buildid .local

%define rhel 1
%if %{rhel}
%define distro_build 300
%define signmodules 1
%else

# fedora_build defines which build revision of this kernel version we're
# building. Rather than incrementing forever, as with the prior versioning
# setup, we set fedora_cvs_origin to the current cvs revision s/1.// of the
# kernel spec when the kernel is rebased, so fedora_build automatically
# works out to the offset from the rebase, so it doesn't get too ginormous.
#
# If you're building on a branch, the RCS revision will be something like
# 1.1205.1.1.  In this case we drop the initial 1, subtract fedora_cvs_origin
# from the second number, and then append the rest of the RCS string as is.
# Don't stare at the awk too long, you'll go blind.
%define fedora_cvs_origin   1462
%define fedora_cvs_revision() %2
%global fedora_build %(echo %{fedora_cvs_origin}.%{fedora_cvs_revision $Revision: 1.1504 $} | awk -F . '{ OFS = "."; ORS = ""; print $3 - $1 ; i = 4 ; OFS = ""; while (i <= NF) { print ".", $i ; i++} }')
%define distro_build %{fedora_build}
%define signmodules 0
%endif

# base_sublevel is the kernel version we're starting with and patching
# on top of -- for example, 2.6.22-rc7-git1 starts with a 2.6.21 base,
# which yields a base_sublevel of 21.
%define base_sublevel 39

## If this is a released kernel ##
%if 0%{?released_kernel}

# Do we have a -stable update to apply?
%define stable_update 0
# Is it a -stable RC?
%define stable_rc 0
# Set rpm version accordingly
%if 0%{?stable_update}
%define stablerev .%{stable_update}
%define stable_base %{stable_update}
%if 0%{?stable_rc}
# stable RCs are incremental patches, so we need the previous stable patch
%define stable_base %(echo $((%{stable_update} - 1)))
%endif
%endif
%define rpmversion 2.6.%{base_sublevel}%{?stablerev}

## The not-released-kernel case ##
%else
# The next upstream release sublevel (base_sublevel+1)
%define upstream_sublevel %(echo $((%{base_sublevel} + 1)))
# The rc snapshot level
%define rcrev 0
# The git snapshot level
%define gitrev 0
# Set rpm version accordingly
%define rpmversion 2.6.%{upstream_sublevel}
%endif
# Nb: The above rcrev and gitrev values automagically define Patch00 and Patch01 below.

# What parts do we want to build?  We must build at least one kernel.
# These are the kernels that are built IF the architecture allows it.
# All should default to 1 (enabled) and be flipped to 0 (disabled)
# by later arch-specific checks.

# The following build options are enabled by default.
# Use either --without <opt> in your rpmbuild command or force values
# to 0 in here to disable them.
#
# standard kernel
%define with_up        1
# kernel-smp (only valid for ppc 32-bit, sparc64)
%define with_smp       1
# kernel-kdump
%define with_kdump     0
# kernel-debug
%define with_debug     1
# kernel-doc
%define with_doc       1
# kernel-headers
%define with_headers   1
# kernel-firmware
%define with_firmware  0
# kernel-debuginfo
%define with_debuginfo %{?_without_debuginfo: 0} %{?!_without_debuginfo: 1}
# kernel-bootwrapper (for creating zImages from kernel + initrd)
%define with_bootwrapper %{?_without_bootwrapper: 0} %{?!_without_bootwrapper: 1}
# Want to build a the vsdo directories installed
%define with_vdso_install %{?_without_vdso_install: 0} %{?!_without_vdso_install: 1}

# Build the kernel-doc package, but don't fail the build if it botches.
# Here "true" means "continue" and "false" means "fail the build".
%if 0%{?released_kernel}
%define doc_build_fail false
%else
%define doc_build_fail true
%endif

# Control whether we perform a compat. check against published ABI.
%define with_kabichk 0

# Additional options for user-friendly one-off kernel building:
#
# Only build the base kernel (--with baseonly):
%define with_baseonly  %{?_with_baseonly:     1} %{?!_with_baseonly:     0}
# Only build the smp kernel (--with smponly):
%define with_smponly   %{?_with_smponly:      1} %{?!_with_smponly:      0}

# should we do C=1 builds with sparse
%define with_sparse	%{?_with_sparse:      1} %{?!_with_sparse:      0}

# Set debugbuildsenabled to 1 for production (build separate debug kernels)
#  and 0 for rawhide (all kernels are debug kernels).
# See also 'make debug' and 'make release'.
%define debugbuildsenabled 1

# Want to build a vanilla kernel build without any non-upstream patches?
# (well, almost none, we need nonintconfig for build purposes). Default to 0 (off).
%define with_vanilla %{?_with_vanilla: 1} %{?!_with_vanilla: 0}

# pkg_release is what we'll fill in for the rpm Release: field
%if 0%{?released_kernel}

%if 0%{?stable_rc}
%define stable_rctag .rc%{stable_rc}
%endif
%define pkg_release %{distro_build}%{?stable_rctag}%{?dist}%{?buildid}

%else

# non-released_kernel
%if 0%{?rcrev}
%define rctag .rc%rcrev
%else
%define rctag .rc0
%endif
%if 0%{?gitrev}
%define gittag .git%gitrev
%else
%define gittag .git0
%endif
%define pkg_release 0.%{distro_build}%{?rctag}%{?gittag}%{?dist}%{?buildid}

%endif

# The kernel tarball/base version
%define kversion 2.6.%{base_sublevel}

%define make_target bzImage

%define hdrarch %_target_cpu
%define asmarch %_target_cpu

%if 0%{!?nopatches:1}
%define nopatches 0
%endif

%if %{with_vanilla}
%define nopatches 1
%endif

%if %{nopatches}
%define with_bootwrapper 0
%define variant -vanilla
%else
%define variant_fedora -fedora
%endif

%define using_upstream_branch 0
%if 0%{?upstream_branch:1}
%define stable_update 0
%define using_upstream_branch 1
%define variant -%{upstream_branch}%{?variant_fedora}
%define pkg_release 0.%{distro_build}%{upstream_branch_tag}%{?dist}%{?buildid}
%endif

%if %{rhel}
<<<<<<< HEAD
%define pkg_release %{distro_build}.0.3%{?dist}uek%{?buildid}
=======
%define pkg_release %{distro_build}.29.1%{?dist}uek%{?buildid}
>>>>>>> 090dfc37
%endif
%define KVERREL %{rpmversion}-%{pkg_release}.%{_target_cpu}

%if !%{debugbuildsenabled}
%define with_debug 0
%endif

%if !%{with_debuginfo}
%define _enable_debug_packages 0
%endif
%define debuginfodir /usr/lib/debug

%define with_pae 0

# if requested, only build base kernel
%if %{with_baseonly}
%define with_smp 0
%define with_kdump 0
%define with_debug 0
%endif

# if requested, only build smp kernel
%if %{with_smponly}
%define with_up 0
%define with_kdump 0
%define with_debug 0
%endif

%define all_x86 i386 i686

%if %{with_vdso_install}
# These arches install vdso/ directories.
%define vdso_arches %{all_x86} x86_64 ppc ppc64
%endif

# Overrides for generic default options

# only ppc and sparc64 need separate smp kernels
%ifnarch ppc sparc64 alphaev56
%define with_smp 0
%endif

# only build kernel-kdump on ppc64
# (no relocatable kernel support upstream yet)
#FIXME: Temporarily disabled to speed up builds.
#ifnarch ppc64
%define with_kdump 0
#endif

# don't do debug builds on anything but i686 and x86_64
%ifnarch i686 x86_64
%define with_debug 0
%endif

# only package docs noarch
%ifnarch noarch
%define with_doc 0
%endif

# no need to build headers again for these arches,
# they can just use i586 and ppc64 headers
%ifarch ppc64iseries
%define with_headers 0
%endif

# don't build noarch kernels or headers (duh)
%ifarch noarch
%define with_up 0
%define with_headers 0
%define with_paravirt 0
%define with_paravirt_debug 0
%define all_arch_configs kernel-%{version}-*.config
%define with_firmware  %{?_without_firmware:  0} %{?!_without_firmware:  1}
%endif

# bootwrapper is only on ppc
%ifnarch ppc ppc64
%define with_bootwrapper 0
%endif

# sparse blows up on ppc64 alpha and sparc64
%ifarch ppc64 ppc alpha sparc64
%define with_sparse 0
%endif

# Per-arch tweaks

%ifarch %{all_x86}
%define asmarch x86
%define hdrarch i386
%define all_arch_configs kernel-%{version}-i?86*.config
%define image_install_path boot
%define kernel_image arch/x86/boot/bzImage
%endif

%ifarch x86_64
%define asmarch x86
%define all_arch_configs kernel-%{version}-x86_64*.config
%define image_install_path boot
%define kernel_image arch/x86/boot/bzImage
%endif

%ifarch ppc64
%define asmarch powerpc
%define hdrarch powerpc
%define all_arch_configs kernel-%{version}-ppc64*.config
%define image_install_path boot
%define make_target vmlinux
%define kernel_image vmlinux
%define kernel_image_elf 1
%endif

%ifarch s390x
%define asmarch s390
%define hdrarch s390
%define all_arch_configs kernel-%{version}-s390x.config
%define image_install_path boot
%define make_target image
%define kernel_image arch/s390/boot/image
%endif

%ifarch sparc
# We only build sparc headers since we dont support sparc32 hardware
%endif

%ifarch sparc64
%define asmarch sparc
%define all_arch_configs kernel-%{version}-sparc64*.config
%define make_target image
%define kernel_image arch/sparc/boot/image
%define image_install_path boot
%endif

%ifarch ppc
%define asmarch powerpc
%define hdrarch powerpc
%define all_arch_configs kernel-%{version}-ppc{-,.}*config
%define image_install_path boot
%define make_target vmlinux
%define kernel_image vmlinux
%define kernel_image_elf 1
%endif

%ifarch ia64
%define all_arch_configs kernel-%{version}-ia64*.config
%define image_install_path boot/efi/EFI/redhat
%define make_target compressed
%define kernel_image vmlinux.gz
%endif

%ifarch alpha alphaev56
%define all_arch_configs kernel-%{version}-alpha*.config
%define image_install_path boot
%define make_target vmlinux
%define kernel_image vmlinux
%endif

%ifarch %{arm}
%define all_arch_configs kernel-%{version}-arm*.config
%define image_install_path boot
%define hdrarch arm
%define make_target vmlinux
%define kernel_image vmlinux
%endif

%if %{nopatches}
# XXX temporary until last vdso patches are upstream
%define vdso_arches ppc ppc64
%endif

%define oldconfig_target oldnoconfig

# To temporarily exclude an architecture from being built, add it to
# %nobuildarches. Do _NOT_ use the ExclusiveArch: line, because if we
# don't build kernel-headers then the new build system will no longer let
# us use the previous build of that package -- it'll just be completely AWOL.
# Which is a BadThing(tm).

# We don't build a kernel on i386; we only do kernel-headers there,
# and we no longer build for 31bit S390. Same for 32bit sparc and arm.
##%define nobuildarches i386 s390 sparc %{arm}
%define nobuildarches s390 sparc %{arm}

%ifarch %nobuildarches
%define with_up 0
%define with_smp 0
%define with_pae 0
%define with_kdump 0
%define with_debuginfo 0
%define _enable_debug_packages 0
%define with_paravirt 0
%define with_paravirt_debug 0
%endif

%define with_pae_debug 0
%if %{with_pae}
%define with_pae_debug %{with_debug}
%endif

#
# Three sets of minimum package version requirements in the form of Conflicts:
# to versions below the minimum
#

#
# First the general kernel 2.6 required versions as per
# Documentation/Changes
#
%define kernel_dot_org_conflicts  ppp < 2.4.3-3, isdn4k-utils < 3.2-32, nfs-utils < 1.0.7-12, e2fsprogs < 1.37-4, util-linux < 2.12, jfsutils < 1.1.7-2, reiserfs-utils < 3.6.19-2, xfsprogs < 2.6.13-4, procps < 3.2.5-6.3, oprofile < 0.9.1-2

#
# Then a series of requirements that are distribution specific, either
# because we add patches for something, or the older versions have
# problems with the newer kernel or lack certain things that make
# integration in the distro harder than needed.
#
##%define package_conflicts initscripts < 7.23, udev < 063-6, iptables < 1.3.2-1, ipw2200-firmware < 2.4, iwl4965-firmware < 228.57.2, selinux-policy-targeted < 1.25.3-14, squashfs-tools < 4.0, wireless-tools < 29-3
%define package_conflicts initscripts < 7.23, udev < 063-6, iptables < 1.3.2-1, ipw2200-firmware < 2.4, selinux-policy-targeted < 1.25.3-14

#
# The ld.so.conf.d file we install uses syntax older ldconfig's don't grok.
#
%define kernel_xen_conflicts glibc < 2.3.5-1, xen < 3.0.1

# upto and including kernel 2.4.9 rpms, the 4Gb+ kernel was called kernel-enterprise
# now that the smp kernel offers this capability, obsolete the old kernel
%define kernel_smp_obsoletes kernel-enterprise < 2.4.10
%define kernel_PAE_obsoletes kernel-smp < 2.6.17, kernel-xen <= 2.6.27-0.2.rc0.git6.fc10
%define kernel_PAE_provides kernel-xen = %{rpmversion}-%{pkg_release}

%ifarch x86_64
%define kernel_obsoletes kernel-xen <= 2.6.27-0.2.rc0.git6.fc10
%define kernel_provides kernel%{?variant}-xen = %{rpmversion}-%{pkg_release}
%endif

# We moved the drm include files into kernel-headers, make sure there's
# a recent enough libdrm-devel on the system that doesn't have those.
%define kernel_headers_conflicts libdrm-devel < 2.4.0-0.15

#
# Packages that need to be installed before the kernel is, because the %post
# scripts use them.
#
%define kernel_prereq  fileutils, module-init-tools, initscripts >= 8.11.1-1, kernel-uek-firmware = %{rpmversion}-%{pkg_release}, /sbin/new-kernel-pkg, ql23xx-firmware
%define initrd_prereq  dracut-kernel >= 004-242.0.3

#
# This macro does requires, provides, conflicts, obsoletes for a kernel package.
#	%%kernel_reqprovconf <subpackage>
# It uses any kernel_<subpackage>_conflicts and kernel_<subpackage>_obsoletes
# macros defined above.
#
%define kernel_reqprovconf \
Provides: kernel%{?variant} = %{rpmversion}-%{pkg_release}\
Provides: kernel%{?variant}-%{_target_cpu} = %{rpmversion}-%{pkg_release}%{?1:.%{1}}\
Provides: kernel%{?variant}-drm = 4.3.0\
Provides: kernel%{?variant}-drm-nouveau = 12\
Provides: kernel%{?variant}-modeset = 1\
Provides: kernel%{?variant}-uname-r = %{KVERREL}%{?1:.%{1}}\
Provides: oracleasm = 2.0.5\
Provides: perf = %{KVERREL}%{?1:.%{1}}\
#Provides: libperf.a = %{KVERREL}%{?1:.%{1}}\
Requires(pre): %{kernel_prereq}\
Requires(pre): %{initrd_prereq}\
Requires(post): /sbin/new-kernel-pkg\
Requires(preun): /sbin/new-kernel-pkg\
Conflicts: %{kernel_dot_org_conflicts}\
Conflicts: %{package_conflicts}\
%{expand:%%{?kernel%{?1:_%{1}}_conflicts:Conflicts: %%{kernel%{?1:_%{1}}_conflicts}}}\
%{expand:%%{?kernel%{?1:_%{1}}_obsoletes:Obsoletes: %%{kernel%{?1:_%{1}}_obsoletes}}}\
%{expand:%%{?kernel%{?1:_%{1}}_provides:Provides: %%{kernel%{?1:_%{1}}_provides}}}\
# We can't let RPM do the dependencies automatic because it'll then pick up\
# a correct but undesirable perl dependency from the module headers which\
# isn't required for the kernel proper to function\
AutoReq: no\
AutoProv: yes\
%{nil}

%define variant -uek
Name: kernel%{?variant}
Group: System Environment/Kernel
License: GPLv2
URL: http://www.kernel.org/
Version: %{rpmversion}
Release: %{pkg_release}
# DO NOT CHANGE THE 'ExclusiveArch' LINE TO TEMPORARILY EXCLUDE AN ARCHITECTURE BUILD.
# SET %%nobuildarches (ABOVE) INSTEAD
ExclusiveArch: noarch %{all_x86} x86_64 paravirt paravirt-debug ppc ppc64 ia64 sparc sparc64 s390x alpha alphaev56 %{arm}
ExclusiveOS: Linux

%kernel_reqprovconf
%ifarch x86_64
Obsoletes: kernel-smp
%endif


#
# List the packages used during the kernel build
#
BuildRequires: module-init-tools, patch >= 2.5.4, bash >= 2.03, sh-utils, tar
BuildRequires: bzip2, findutils, gzip, m4, perl, make >= 3.78, diffutils, gawk
BuildRequires: gcc >= 3.4.2, binutils >= 2.12
BuildRequires: net-tools
BuildRequires: elfutils-libelf-devel
BuildRequires: python
%if %{with_doc}
BuildRequires: xmlto
%endif
%if %{with_sparse}
BuildRequires: sparse >= 0.4.1
%endif
%if %{signmodules}
BuildRequires: gnupg
%endif
BuildConflicts: rhbuildsys(DiskFree) < 500Mb

Source0: ftp://ftp.kernel.org/pub/linux/kernel/v2.6/linux-%{kversion}.tar.bz2

Source11: genkey
Source14: find-provides
Source15: merge.pl
Source16: perf
Source17: kabitool
Source18: check-kabi
Source19: extrakeys.pub

Source20: Makefile.config
Source21: config-debug
Source22: config-nodebug
Source23: config-generic
Source24: config-rhel-generic
Source25: Module.kabi_i686
Source26: Module.kabi_x86_64

Source30: config-x86-generic
##Source31: config-i586
Source32: config-i686

Source40: config-x86_64-generic

Source50: config-powerpc-generic
Source51: config-powerpc32-generic
Source52: config-powerpc32-smp
Source53: config-powerpc64
##Source54: config-powerpc64-kdump

Source60: config-ia64-generic

Source70: config-s390x

Source90: config-sparc64-generic
##Source91: config-sparc64-smp

Source100: config-arm

Source200: kabi_whitelist_i686
Source201: kabi_whitelist_x86_64


# Here should be only the patches up to the upstream canonical Linus tree.

# For a stable release kernel
%if 0%{?stable_update}
%if 0%{?stable_base}
%define    stable_patch_00  patch-2.6.%{base_sublevel}.%{stable_base}.bz2
Patch00: %{stable_patch_00}
%endif
%if 0%{?stable_rc}
%define    stable_patch_01  patch-2.6.%{base_sublevel}.%{stable_update}-rc%{stable_rc}.bz2
Patch01: %{stable_patch_01}
%endif

# non-released_kernel case
# These are automagically defined by the rcrev and gitrev values set up
# near the top of this spec file.
%else
%if 0%{?rcrev}
Patch00: patch-2.6.%{upstream_sublevel}-rc%{rcrev}.bz2
%if 0%{?gitrev}
Patch01: patch-2.6.%{upstream_sublevel}-rc%{rcrev}-git%{gitrev}.bz2
%endif
%else
# pre-{base_sublevel+1}-rc1 case
%if 0%{?gitrev}
Patch00: patch-2.6.%{base_sublevel}-git%{gitrev}.bz2
%endif
%endif
%endif

%if %{using_upstream_branch}
### BRANCH PATCH ###
%endif

%if !%{nopatches}
# revert patches place holder
%endif

BuildRoot: %{_tmppath}/kernel-%{KVERREL}-root

# Override find_provides to use a script that provides "kernel(symbol) = hash".
# Pass path of the RPM temp dir containing kabideps to find-provides script.
%global _use_internal_dependency_generator 0
%define __find_provides %_sourcedir/find-provides %{_tmppath}
%define __find_requires /usr/lib/rpm/redhat/find-requires kernel

%description
The kernel package contains the Linux kernel (vmlinuz), the core of any
Linux operating system.  The kernel handles the basic functions
of the operating system: memory allocation, process allocation, device
input and output, etc.


%package doc
Summary: Various documentation bits found in the kernel source
Group: Documentation
Obsoletes: kernel-doc
Provides: kernel-doc
%description doc
This package contains documentation files from the kernel
source. Various bits of information about the Linux kernel and the
device drivers shipped with it are documented in these files.

You'll want to install this package if you need a reference to the
options that can be passed to Linux kernel modules at load time.


%package headers
Summary: Header files for the Linux kernel for use by glibc
Group: Development/System
Obsoletes: glibc-kernheaders
Obsoletes: kernel-headers
Provides: kernel-headers
Provides: glibc-kernheaders = 3.0-46
%description headers
Kernel-headers includes the C header files that specify the interface
between the Linux kernel and userspace libraries and programs.  The
header files define structures and constants that are needed for
building most standard programs and are also needed for rebuilding the
glibc package.

%package firmware
Summary: Firmware files used by the Linux kernel
Group: Development/System
# This is... complicated.
# Look at the WHENCE file.
License: GPL+ and GPLv2+ and MIT and Redistributable, no modification permitted
%if "x%{?variant}" != "x"
Provides: kernel-uek-firmware = %{rpmversion}-%{pkg_release}
%endif
%description firmware
Kernel-uek-firmware includes firmware files required for some devices to
operate.

%package bootwrapper
Summary: Boot wrapper files for generating combined kernel + initrd images
Group: Development/System
Requires: gzip
%description bootwrapper
Kernel-bootwrapper contains the wrapper code which makes bootable "zImage"
files combining both kernel and initial ramdisk.

%package debuginfo-common
Summary: Kernel source files used by %{name}-debuginfo packages
Group: Development/Debug
Provides: %{name}-debuginfo-common-%{_target_cpu} = %{version}-%{release}
%description debuginfo-common
This package is required by %{name}-debuginfo subpackages.
It provides the kernel source files common to all builds.


#
# This macro creates a kernel-<subpackage>-debuginfo package.
#	%%kernel_debuginfo_package <subpackage>
#
%define kernel_debuginfo_package() \
%package %{?1:%{1}-}debuginfo\
Summary: Debug information for package %{name}%{?1:-%{1}}\
Group: Development/Debug\
Requires: %{name}-debuginfo-common-%{_target_cpu} = %{version}-%{release}\
Provides: %{name}%{?1:-%{1}}-debuginfo-%{_target_cpu} = %{version}-%{release}\
AutoReqProv: no\
%description -n %{name}%{?1:-%{1}}-debuginfo\
This package provides debug information for package %{name}%{?1:-%{1}}.\
This is required to use SystemTap with %{name}%{?1:-%{1}}-%{KVERREL}.\
%{expand:%%global debuginfo_args %{?debuginfo_args} -p '/.*/%%{KVERREL}%{?1:\.%{1}}/.*|/.*%%{KVERREL}%{?1:\.%{1}}(\.debug)?' -o debuginfo%{?1}.list}\
%{nil}

#
# This macro creates a kernel-<subpackage>-devel package.
#	%%kernel_devel_package <subpackage> <pretty-name>
#
%define kernel_devel_package() \
%package %{?1:%{1}-}devel\
Summary: Development package for building kernel modules to match the %{?2:%{2} }kernel\
Group: System Environment/Kernel\
Provides: kernel%{?variant}%{?1:-%{1}}-devel-%{_target_cpu} = %{version}-%{release}\
Provides: kernel%{?variant}-xen-devel = %{version}-%{release}%{?1:.%{1}}\
Provides: kernel%{?variant}-devel-%{_target_cpu} = %{version}-%{release}%{?1:.%{1}}\
Provides: kernel%{?variant}-devel = %{version}-%{release}%{?1:.%{1}}\
Provides: kernel%{?variant}-devel-uname-r = %{KVERREL}%{?1:.%{1}}\
AutoReqProv: no\
Requires(pre): /usr/bin/find\
%description -n kernel%{?variant}%{?1:-%{1}}-devel\
This package provides kernel headers and makefiles sufficient to build modules\
against the %{?2:%{2} }kernel package.\
%{nil}

#
# This macro creates a kernel-<subpackage> and its -devel and -debuginfo too.
#	%%define variant_summary The Linux kernel compiled for <configuration>
#	%%kernel_variant_package [-n <pretty-name>] <subpackage>
#
%define kernel_variant_package(n:) \
%package %1\
Summary: %{variant_summary}\
Group: System Environment/Kernel\
%kernel_reqprovconf\
%{expand:%%kernel_devel_package %1 %{!?-n:%1}%{?-n:%{-n*}}}\
%{expand:%%kernel_debuginfo_package %1}\
%{nil}


# First the auxiliary packages of the main kernel package.
%kernel_devel_package
%kernel_debuginfo_package


# Now, each variant package.

%define variant_summary The Linux kernel compiled for SMP machines
%kernel_variant_package -n SMP smp
%description smp
This package includes a SMP version of the Linux kernel. It is
required only on machines with two or more CPUs as well as machines with
hyperthreading technology.

Install the kernel-smp package if your machine uses two or more CPUs.


%define variant_summary The Linux kernel compiled for PAE capable machines
%kernel_variant_package PAE
%description PAE
This package includes a version of the Linux kernel with support for up to
64GB of high memory. It requires a CPU with Physical Address Extensions (PAE).
The non-PAE kernel can only address up to 4GB of memory.
Install the kernel-PAE package if your machine has more than 4GB of memory.


%define variant_summary The Linux kernel compiled with extra debugging enabled for PAE capable machines
%kernel_variant_package PAEdebug
Obsoletes: kernel-PAE-debug
%description PAEdebug
This package includes a version of the Linux kernel with support for up to
64GB of high memory. It requires a CPU with Physical Address Extensions (PAE).
The non-PAE kernel can only address up to 4GB of memory.
Install the kernel-PAE package if your machine has more than 4GB of memory.

This variant of the kernel has numerous debugging options enabled.
It should only be installed when trying to gather additional information
on kernel bugs, as some of these options impact performance noticably.


%define variant_summary The Linux kernel compiled with extra debugging enabled
%kernel_variant_package debug
%description debug
The kernel package contains the Linux kernel (vmlinuz), the core of any
Linux operating system.  The kernel handles the basic functions
of the operating system:  memory allocation, process allocation, device
input and output, etc.

This variant of the kernel has numerous debugging options enabled.
It should only be installed when trying to gather additional information
on kernel bugs, as some of these options impact performance noticably.


%define variant_summary A minimal Linux kernel compiled for crash dumps
%kernel_variant_package kdump
%description kdump
This package includes a kdump version of the Linux kernel. It is
required only on machines which will use the kexec-based kernel crash dump
mechanism.


%prep
# do a few sanity-checks for --with *only builds
%if %{with_baseonly}
%if !%{with_up}%{with_pae}
echo "Cannot build --with baseonly, up build is disabled"
exit 1
%endif
%endif

%if %{with_smponly}
%if !%{with_smp}
echo "Cannot build --with smponly, smp build is disabled"
exit 1
%endif
%endif

patch_command='patch -p1 -F1 -s'
ApplyPatch()
{
  local patch=$1
  shift
  if [ ! -f $RPM_SOURCE_DIR/$patch ]; then
    exit 1;
  fi
  if ! egrep "^Patch[0-9]+: $patch\$" %{_specdir}/%{name}.spec ; then
    [ "${patch:0:10}" != "patch-2.6." ] && echo "Patch $patch not listed in specfile" && exit 1;
  fi
  case "$patch" in
  *.bz2) bunzip2 < "$RPM_SOURCE_DIR/$patch" | $patch_command ${1+"$@"} ;;
  *.gz) gunzip < "$RPM_SOURCE_DIR/$patch" | $patch_command ${1+"$@"} ;;
  *) $patch_command ${1+"$@"} < "$RPM_SOURCE_DIR/$patch" ;;
  esac
}

test_config_file()
{
  TestConfig=$1
  Arch=`head -1 .config | cut -b 3-`
  if [ `make ARCH=$Arch listnewconfig 2>/dev/null | grep -c CONFIG`  -ne 0 ]; then 
	echo "Following config options are unconfigured"
	make ARCH=$Arch listnewconfig 2> /dev/null
	echo "WARNING: Kernel version and config file missmatch"
	echo "WARNING: This options will be unset by default in config file"
  fi
}

# First we unpack the kernel tarball.
# If this isn't the first make prep, we use links to the existing clean tarball
# which speeds things up quite a bit.

# Update to latest upstream.
%if 0%{?released_kernel}
%define vanillaversion 2.6.%{base_sublevel}
# non-released_kernel case
%else
%if 0%{?rcrev}
%define vanillaversion 2.6.%{upstream_sublevel}-rc%{rcrev}
%if 0%{?gitrev}
%define vanillaversion 2.6.%{upstream_sublevel}-rc%{rcrev}-git%{gitrev}
%endif
%else
# pre-{base_sublevel+1}-rc1 case
%if 0%{?gitrev}
%define vanillaversion 2.6.%{base_sublevel}-git%{gitrev}
%endif
%endif
%endif

# We can share hardlinked source trees by putting a list of
# directory names of the CVS checkouts that we want to share
# with in .shared-srctree. (Full pathnames are required.)
[ -f .shared-srctree ] && sharedirs=$(cat .shared-srctree)

if [ ! -d kernel-%{kversion}/vanilla-%{vanillaversion} ]; then

  if [ -d kernel-%{kversion}/vanilla-%{kversion} ]; then

    cd kernel-%{kversion}

    # Any vanilla-* directories other than the base one are stale.
    for dir in vanilla-*; do
      [ "$dir" = vanilla-%{kversion} ] || rm -rf $dir &
    done

  else

    # Ok, first time we do a make prep.
    rm -f pax_global_header
    for sharedir in $sharedirs ; do
      if [[ ! -z $sharedir  &&  -d $sharedir/kernel-%{kversion}/vanilla-%{kversion} ]] ; then
        break
      fi
    done
    if [[ ! -z $sharedir  &&  -d $sharedir/kernel-%{kversion}/vanilla-%{kversion} ]] ; then
%setup -q -n kernel-%{kversion} -c -T
      cp -rl $sharedir/kernel-%{kversion}/vanilla-%{kversion} .
    else
%setup -q -n kernel-%{kversion} -c
      mv linux-%{kversion} vanilla-%{kversion}
    fi

  fi

%if "%{kversion}" != "%{vanillaversion}"

  for sharedir in $sharedirs ; do
    if [[ ! -z $sharedir  &&  -d $sharedir/kernel-%{kversion}/vanilla-%{vanillaversion} ]] ; then
      break
    fi
  done
  if [[ ! -z $sharedir  &&  -d $sharedir/kernel-%{kversion}/vanilla-%{vanillaversion} ]] ; then

    cp -rl $sharedir/kernel-%{kversion}/vanilla-%{vanillaversion} .

  else

    cp -rl vanilla-%{kversion} vanilla-%{vanillaversion}
    cd vanilla-%{vanillaversion}

# Update vanilla to the latest upstream.
# (non-released_kernel case only)
%if 0%{?rcrev}
    ApplyPatch patch-2.6.%{upstream_sublevel}-rc%{rcrev}.bz2
%if 0%{?gitrev}
    ApplyPatch patch-2.6.%{upstream_sublevel}-rc%{rcrev}-git%{gitrev}.bz2
%endif
%else
# pre-{base_sublevel+1}-rc1 case
%if 0%{?gitrev}
    ApplyPatch patch-2.6.%{base_sublevel}-git%{gitrev}.bz2
%endif
%endif

    cd ..

  fi

%endif

else
  # We already have a vanilla dir.
  cd kernel-%{kversion}
fi

if [ -d linux-%{kversion}.%{_target_cpu} ]; then
  # Just in case we ctrl-c'd a prep already
  rm -rf deleteme.%{_target_cpu}
  # Move away the stale away, and delete in background.
  mv linux-%{kversion}.%{_target_cpu} deleteme.%{_target_cpu}
  rm -rf deleteme.%{_target_cpu} &
fi

cp -rl vanilla-%{vanillaversion} linux-%{kversion}.%{_target_cpu}

cd linux-%{kversion}.%{_target_cpu}

# released_kernel with possible stable updates
%if 0%{?stable_base}
ApplyPatch %{stable_patch_00}
%endif
%if 0%{?stable_rc}
ApplyPatch %{stable_patch_01}
%endif

%if %{using_upstream_branch}
### BRANCH APPLY ###
%endif

# Drop some necessary files from the source dir into the buildroot
cp $RPM_SOURCE_DIR/config-* .
cp %{SOURCE15} .

# Dynamically generate kernel .config files from config-* files
make -f %{SOURCE20} VERSION=%{version} configs

#if a rhel kernel, apply the rhel config options
%if 0%{?rhel}
  for i in %{all_arch_configs}
  do
    mv $i $i.tmp
    ./merge.pl config-rhel-generic $i.tmp > $i
    rm $i.tmp
  done
%endif

%if !%{nopatches}
# OF PATCH APPLICATIONS
#
# END OF PATCH APPLICATIONS
%endif

# Any further pre-build tree manipulations happen here.

chmod +x scripts/checkpatch.pl

# only deal with configs if we are going to build for the arch
%ifnarch %nobuildarches

mkdir configs

# Remove configs not for the buildarch
for cfg in kernel-%{version}-*.config; do
  if [ `echo %{all_arch_configs} | grep -c $cfg` -eq 0 ]; then
    rm -f $cfg
  fi
done

%if !%{debugbuildsenabled}
rm -f kernel-%{version}-*debug.config
%endif

# now run oldconfig over all the config files
for i in *.config
do
  mv $i .config
  test_config_file $i
  Arch=`head -1 .config | cut -b 3-`
  make ARCH=$Arch %{oldconfig_target} > /dev/null
  echo "# $Arch" > configs/$i
  cat .config >> configs/$i
done
# end of kernel config
%endif

# get rid of unwanted files resulting from patch fuzz
find . \( -name "*.orig" -o -name "*~" \) -exec rm -f {} \; >/dev/null
%if %{signmodules}
cp %{SOURCE19} .
cat <<EOF
###
### Now generating a PGP key pair to be used for signing modules.
###
### If this takes a long time, you might wish to run rngd in the background to
### keep the supply of entropy topped up.  It needs to be run as root, and
### should use a hardware random number generator if one is available, eg:
###
###     rngd -r /dev/hwrandom
###
### If one isn't available, the pseudo-random number generator can be used:
###
###     rngd -r /dev/urandom
###
EOF
gpg --homedir . --batch --gen-key %{SOURCE11}
cat <<EOF
###
### Key pair generated.
###
EOF
# if there're external keys to be included
if [ -s %{SOURCE19} ]; then
        gpg --homedir . --no-default-keyring --keyring kernel.pub --import %{SOURCE19}
fi
gpg --homedir . --export --keyring ./kernel.pub Oracle > extract.pub
gcc -o scripts/bin2c scripts/bin2c.c
scripts/bin2c ksign_def_public_key __initdata <extract.pub >crypto/signature/key.h
%endif

###
### build
###
%build

%if %{with_sparse}
%define sparse_mflags	C=1
%endif

cp_vmlinux()
{
  eu-strip --remove-comment -o "$2" "$1"
}

BuildKernel() {
    MakeTarget=$1
    KernelImage=$2
    Flavour=$3
    InstallName=${4:-vmlinuz}

    # Pick the right config file for the kernel we're building
    Config=kernel-%{version}-%{_target_cpu}${Flavour:+-${Flavour}}.config
    DevelDir=/usr/src/kernels/%{KVERREL}${Flavour:+.${Flavour}}

    # When the bootable image is just the ELF kernel, strip it.
    # We already copy the unstripped file into the debuginfo package.
    if [ "$KernelImage" = vmlinux ]; then
      CopyKernel=cp_vmlinux
    else
      CopyKernel=cp
    fi

    KernelVer=%{version}-%{release}.%{_target_cpu}${Flavour:+.${Flavour}}
    echo BUILDING A KERNEL FOR ${Flavour} %{_target_cpu}...

    # make sure EXTRAVERSION says what we want it to say
    perl -p -i -e "s/^EXTRAVERSION.*/EXTRAVERSION = %{?stablerev}-%{release}.%{_target_cpu}${Flavour:+.${Flavour}}/" Makefile

    # if pre-rc1 devel kernel, must fix up SUBLEVEL for our versioning scheme
    %if !0%{?rcrev}
    %if 0%{?gitrev}
    perl -p -i -e 's/^SUBLEVEL.*/SUBLEVEL = %{upstream_sublevel}/' Makefile
    %endif
    %endif

    # and now to start the build process

    make -s mrproper
    cp configs/$Config .config

    Arch=`head -1 .config | cut -b 3-`
    echo USING ARCH=$Arch

    make -s ARCH=$Arch %{oldconfig_target} > /dev/null
    make -s ARCH=$Arch V=1 %{?_smp_mflags} $MakeTarget %{?sparse_mflags}
    make -s ARCH=$Arch V=1 %{?_smp_mflags} modules %{?sparse_mflags} || exit 1

    # Start installing the results
%if %{with_debuginfo}
    mkdir -p $RPM_BUILD_ROOT%{debuginfodir}/boot
    mkdir -p $RPM_BUILD_ROOT%{debuginfodir}/%{image_install_path}
%endif
    mkdir -p $RPM_BUILD_ROOT/%{image_install_path}
    install -m 644 .config $RPM_BUILD_ROOT/boot/config-$KernelVer
    install -m 644 System.map $RPM_BUILD_ROOT/boot/System.map-$KernelVer
    touch $RPM_BUILD_ROOT/boot/initramfs-$KernelVer.img
    if [ -f arch/$Arch/boot/zImage.stub ]; then
      cp arch/$Arch/boot/zImage.stub $RPM_BUILD_ROOT/%{image_install_path}/zImage.stub-$KernelVer || :
    fi
    $CopyKernel $KernelImage \
    		$RPM_BUILD_ROOT/%{image_install_path}/$InstallName-$KernelVer
    chmod 755 $RPM_BUILD_ROOT/%{image_install_path}/$InstallName-$KernelVer

    mkdir -p $RPM_BUILD_ROOT/lib/modules/$KernelVer
    # Override $(mod-fw) because we don't want it to install any firmware
    # We'll do that ourselves with 'make firmware_install'
    make -s ARCH=$Arch INSTALL_MOD_PATH=$RPM_BUILD_ROOT modules_install KERNELRELEASE=$KernelVer mod-fw=
    # check if the modules are being signed
%if %{signmodules}
      if [ -z "$(readelf -n $(find fs/ -name \*.ko | head -n 1) | grep module.sig)" ]; then
        echo "ERROR: modules are NOT signed" >&2;
	    exit 1;
      fi
%endif

	%ifarch %{vdso_arches}
    make -s ARCH=$Arch INSTALL_MOD_PATH=$RPM_BUILD_ROOT vdso_install KERNELRELEASE=$KernelVer
    if grep '^CONFIG_XEN=y$' .config >/dev/null; then
      echo > ldconfig-kernel.conf "\
# This directive teaches ldconfig to search in nosegneg subdirectories
# and cache the DSOs there with extra bit 0 set in their hwcap match
# fields.  In Xen guest kernels, the vDSO tells the dynamic linker to
# search in nosegneg subdirectories and to match this extra hwcap bit
# in the ld.so.cache file.
hwcap 0 nosegneg"
    fi
    if [ ! -s ldconfig-kernel.conf ]; then
      echo > ldconfig-kernel.conf "\
# Placeholder file, no vDSO hwcap entries used in this kernel."
    fi
    %{__install} -D -m 444 ldconfig-kernel.conf \
        $RPM_BUILD_ROOT/etc/ld.so.conf.d/kernel-$KernelVer.conf
%ifnarch noarch
# build tools/perf:
    if [ -d tools/perf ]; then
	cd tools/perf
	make all
# and install it:
#	mkdir -p $RPM_BUILD_ROOT/usr/bin/$KernelVer/
	mkdir -p $RPM_BUILD_ROOT/usr/libexec/
	install -m 755 perf $RPM_BUILD_ROOT/usr/libexec/perf.$KernelVer
	#install -m 755 libperf.a $RPM_BUILD_ROOT/lib/modules/$KernelVer/bin/%{_target_cpu}/libperf.a
	cd ../..
    fi
%endif
%endif

    # And save the headers/makefiles etc for building modules against
    #
    # This all looks scary, but the end result is supposed to be:
    # * all arch relevant include/ files
    # * all Makefile/Kconfig files
    # * all script/ files

    rm -f $RPM_BUILD_ROOT/lib/modules/$KernelVer/build
    rm -f $RPM_BUILD_ROOT/lib/modules/$KernelVer/source
    mkdir -p $RPM_BUILD_ROOT/lib/modules/$KernelVer/build
    (cd $RPM_BUILD_ROOT/lib/modules/$KernelVer ; ln -s build source)
    # dirs for additional modules per module-init-tools, kbuild/modules.txt
    mkdir -p $RPM_BUILD_ROOT/lib/modules/$KernelVer/extra
    mkdir -p $RPM_BUILD_ROOT/lib/modules/$KernelVer/updates
    mkdir -p $RPM_BUILD_ROOT/lib/modules/$KernelVer/weak-updates
    # first copy everything
    cp --parents `find  -type f -name "Makefile*" -o -name "Kconfig*"` $RPM_BUILD_ROOT/lib/modules/$KernelVer/build
    cp Module.symvers $RPM_BUILD_ROOT/lib/modules/$KernelVer/build
    cp System.map $RPM_BUILD_ROOT/lib/modules/$KernelVer/build
    if [ -s Module.markers ]; then
      cp Module.markers $RPM_BUILD_ROOT/lib/modules/$KernelVer/build
    fi

    # create the kABI metadata for use in packaging
    echo "**** GENERATING kernel ABI metadata ****"
    gzip -c9 < Module.symvers > $RPM_BUILD_ROOT/boot/symvers-$KernelVer.gz
    chmod 0755 %_sourcedir/kabitool
    if [ -e $RPM_SOURCE_DIR/kabi_whitelist_%{_target_cpu}$Flavour ]; then
       cp $RPM_SOURCE_DIR/kabi_whitelist_%{_target_cpu}$Flavour $RPM_BUILD_ROOT/lib/modules/$KernelVer/build/kabi_whitelist
    fi
    rm -f %{_tmppath}/kernel-$KernelVer-kabideps
    %_sourcedir/kabitool -s Module.symvers -o %{_tmppath}/kernel-$KernelVer-kabideps 

%if %{with_kabichk}
    echo "**** kABI checking is enabled in kernel SPEC file. ****"
    chmod 0755 $RPM_SOURCE_DIR/check-kabi
    if [ -e $RPM_SOURCE_DIR/Module.kabi_%{_target_cpu}$Flavour ]; then
       cp $RPM_SOURCE_DIR/Module.kabi_%{_target_cpu}$Flavour $RPM_BUILD_ROOT/Module.kabi
       $RPM_SOURCE_DIR/check-kabi -k $RPM_BUILD_ROOT/Module.kabi -s Module.symvers || exit 1
       rm $RPM_BUILD_ROOT/Module.kabi # for now, don't keep it around.
    else
       echo "**** NOTE: Cannot find reference Module.kabi file. ****"
    fi
%endif

    # then drop all but the needed Makefiles/Kconfig files
    rm -rf $RPM_BUILD_ROOT/lib/modules/$KernelVer/build/Documentation
    rm -rf $RPM_BUILD_ROOT/lib/modules/$KernelVer/build/scripts
    rm -rf $RPM_BUILD_ROOT/lib/modules/$KernelVer/build/include
    cp .config $RPM_BUILD_ROOT/lib/modules/$KernelVer/build
    cp -a scripts $RPM_BUILD_ROOT/lib/modules/$KernelVer/build
    if [ -d arch/$Arch/scripts ]; then
      cp -a arch/$Arch/scripts $RPM_BUILD_ROOT/lib/modules/$KernelVer/build/arch/%{_arch} || :
    fi
    if [ -f arch/$Arch/*lds ]; then
      cp -a arch/$Arch/*lds $RPM_BUILD_ROOT/lib/modules/$KernelVer/build/arch/%{_arch}/ || :
    fi
    rm -f $RPM_BUILD_ROOT/lib/modules/$KernelVer/build/scripts/*.o
    rm -f $RPM_BUILD_ROOT/lib/modules/$KernelVer/build/scripts/*/*.o
%ifarch ppc
    cp -a --parents arch/powerpc/lib/crtsavres.[So] $RPM_BUILD_ROOT/lib/modules/$KernelVer/build/
%endif
    if [ -d arch/%{asmarch}/include ]; then
      cp -a --parents arch/%{asmarch}/include $RPM_BUILD_ROOT/lib/modules/$KernelVer/build/
    fi
    cp -a --parents Kbuild $RPM_BUILD_ROOT/lib/modules/$KernelVer/build/
    cp -a --parents kernel/bounds.c $RPM_BUILD_ROOT/lib/modules/$KernelVer/build/
    cp -a --parents arch/%{asmarch}/kernel/asm-offsets.c $RPM_BUILD_ROOT/lib/modules/$KernelVer/build/
    cp -a --parents arch/%{asmarch}/kernel/asm-offsets_64.c $RPM_BUILD_ROOT/lib/modules/$KernelVer/build/
    cp -a --parents security/selinux/include $RPM_BUILD_ROOT/lib/modules/$KernelVer/build/ 
    
    mkdir -p $RPM_BUILD_ROOT/lib/modules/$KernelVer/build/include
    cd include
    cp -a acpi config generated crypto keys linux math-emu media mtd net pcmcia rdma rxrpc scsi sound trace video asm-generic drm xen $RPM_BUILD_ROOT/lib/modules/$KernelVer/build/include
    asmdir=../arch/%{asmarch}/include/asm
    cp -a $asmdir $RPM_BUILD_ROOT/lib/modules/$KernelVer/build/include/
    pushd $RPM_BUILD_ROOT/lib/modules/$KernelVer/build/include
    ln -s $asmdir asm
    popd
    # Make sure the Makefile and version.h have a matching timestamp so that
    # external modules can be built
    touch -r $RPM_BUILD_ROOT/lib/modules/$KernelVer/build/Makefile $RPM_BUILD_ROOT/lib/modules/$KernelVer/build/include/linux/version.h
    touch -r $RPM_BUILD_ROOT/lib/modules/$KernelVer/build/.config $RPM_BUILD_ROOT/lib/modules/$KernelVer/build/include/linux/autoconf.h
    # Copy .config to include/config/auto.conf so "make prepare" is unnecessary.
    cp $RPM_BUILD_ROOT/lib/modules/$KernelVer/build/.config $RPM_BUILD_ROOT/lib/modules/$KernelVer/build/include/config/auto.conf
    cd ..

    #
    # save the vmlinux file for kernel debugging into the kernel-debuginfo rpm
    #
%if %{with_debuginfo}
    mkdir -p $RPM_BUILD_ROOT%{debuginfodir}/lib/modules/$KernelVer
    cp vmlinux $RPM_BUILD_ROOT%{debuginfodir}/lib/modules/$KernelVer
%endif

    find $RPM_BUILD_ROOT/lib/modules/$KernelVer -name "*.ko" -type f >modnames

    # mark modules executable so that strip-to-file can strip them
    xargs --no-run-if-empty chmod u+x < modnames

    # Generate a list of modules for block and networking.

    fgrep /drivers/ modnames | xargs --no-run-if-empty nm -upA |
    sed -n 's,^.*/\([^/]*\.ko\):  *U \(.*\)$,\1 \2,p' > drivers.undef

    collect_modules_list()
    {
      sed -r -n -e "s/^([^ ]+) \\.?($2)\$/\\1/p" drivers.undef |
      LC_ALL=C sort -u > $RPM_BUILD_ROOT/lib/modules/$KernelVer/modules.$1
    }

    collect_modules_list networking \
    			 'register_netdev|ieee80211_register_hw|usbnet_probe'
    collect_modules_list block \
    			 'ata_scsi_ioctl|scsi_add_host|blk_init_queue|register_mtd_blktrans|scsi_esp_register'
    collect_modules_list drm \
    			 'drm_open|drm_init'
    collect_modules_list modesetting \
    			 'drm_crtc_init'

    # detect missing or incorrect license tags
    rm -f modinfo
    while read i
    do
      echo -n "${i#$RPM_BUILD_ROOT/lib/modules/$KernelVer/} " >> modinfo
      /sbin/modinfo -l $i >> modinfo
    done < modnames

    egrep -v \
    	  'GPL( v2)?$|Dual BSD/GPL$|Dual MPL/GPL$|GPL and additional rights$' \
	  modinfo && exit 1

    rm -f modinfo modnames

    # remove files that will be auto generated by depmod at rpm -i time
    for i in alias ccwmap dep ieee1394map inputmap isapnpmap ofmap pcimap seriomap symbols usbmap
    do
      rm -f $RPM_BUILD_ROOT/lib/modules/$KernelVer/modules.$i
    done

    # Move the devel headers out of the root file system
    mkdir -p $RPM_BUILD_ROOT/usr/src/kernels
    mv $RPM_BUILD_ROOT/lib/modules/$KernelVer/build $RPM_BUILD_ROOT/$DevelDir
    ln -sf ../../..$DevelDir $RPM_BUILD_ROOT/lib/modules/$KernelVer/build
}

###
# DO it...
###

# prepare directories
rm -rf $RPM_BUILD_ROOT
mkdir -p $RPM_BUILD_ROOT/boot

cd linux-%{kversion}.%{_target_cpu}

%if %{with_debug}
%if %{with_up}
BuildKernel %make_target %kernel_image debug
%endif
%if %{with_pae}
BuildKernel %make_target %kernel_image PAEdebug
%endif
%endif

%if %{with_pae}
BuildKernel %make_target %kernel_image PAE
%endif

%if %{with_up}
BuildKernel %make_target %kernel_image
%endif

%if %{with_smp}
BuildKernel %make_target %kernel_image smp
%endif

%if %{with_kdump}
BuildKernel vmlinux vmlinux kdump vmlinux
%endif

%if %{with_doc}
# Make the HTML and man pages.
make -j1  htmldocs mandocs || %{doc_build_fail}

# sometimes non-world-readable files sneak into the kernel source tree
chmod -R a=rX Documentation
find Documentation -type d | xargs chmod u+w
%endif

###
### Special hacks for debuginfo subpackages.
###

# This macro is used by %%install, so we must redefine it before that.
%define debug_package %{nil}

%if %{with_debuginfo}
%ifnarch noarch
%global __debug_package 1
%files debuginfo-common
%defattr(-,root,root)
/usr/src/debug/kernel-%{version}/linux-%{kversion}.%{_target_cpu}
%dir /usr/src/debug
%dir %{debuginfodir}
%dir %{debuginfodir}/%{image_install_path}
%dir %{debuginfodir}/lib
%dir %{debuginfodir}/lib/modules
%dir %{debuginfodir}/usr/src/kernels
%endif
%endif

###
### install
###

%install

cd linux-%{kversion}.%{_target_cpu}

%if %{with_doc}
docdir=$RPM_BUILD_ROOT%{_datadir}/doc/kernel-doc-%{rpmversion}
man9dir=$RPM_BUILD_ROOT%{_datadir}/man/man9

# copy the source over
mkdir -p $docdir
tar -f - --exclude=man --exclude='.*' -c Documentation | tar xf - -C $docdir

# Install man pages for the kernel API.
mkdir -p $man9dir
find Documentation/DocBook/man -name '*.9.gz' -print0 |
xargs -0 --no-run-if-empty %{__install} -m 444 -t $man9dir $m
ls $man9dir | grep -q '' || > $man9dir/BROKEN
%endif

%ifnarch noarch
# perf shell wrapper
mkdir -p $RPM_BUILD_ROOT/usr/sbin/
cp $RPM_SOURCE_DIR/perf $RPM_BUILD_ROOT/usr/sbin/perf
chmod 0755 $RPM_BUILD_ROOT/usr/sbin/perf
%endif

%if %{with_headers}
# Install kernel headers
make ARCH=%{hdrarch} INSTALL_HDR_PATH=$RPM_BUILD_ROOT/usr headers_install

# Do headers_check but don't die if it fails.
make ARCH=%{hdrarch} INSTALL_HDR_PATH=$RPM_BUILD_ROOT/usr headers_check \
     > hdrwarnings.txt || :
if grep -q exist hdrwarnings.txt; then
   sed s:^$RPM_BUILD_ROOT/usr/include/:: hdrwarnings.txt
   # Temporarily cause a build failure if header inconsistencies.
   # exit 1
fi

find $RPM_BUILD_ROOT/usr/include \
     \( -name .install -o -name .check -o \
     	-name ..install.cmd -o -name ..check.cmd \) | xargs rm -f

# glibc provides scsi headers for itself, for now
rm -rf $RPM_BUILD_ROOT/usr/include/scsi
rm -f $RPM_BUILD_ROOT/usr/include/asm*/atomic.h
rm -f $RPM_BUILD_ROOT/usr/include/asm*/io.h
rm -f $RPM_BUILD_ROOT/usr/include/asm*/irq.h

# these are provided by drm-devel
rm -rf $RPM_BUILD_ROOT/usr/include/drm
%endif

%if %{with_firmware}
mkdir -p $RPM_BUILD_ROOT/lib/firmware/%{rpmversion}-%{pkg_release}
Arch=`head -n 3 .config |grep -e "Linux.*Kernel" |cut -d '/' -f 2 | cut -d ' ' -f 1`
make ARCH=$Arch INSTALL_FW_PATH=$RPM_BUILD_ROOT/lib/firmware/%{rpmversion}-%{pkg_release} firmware_install
%endif

%if %{with_bootwrapper}
Arch=`head -n 3 .config |grep -e "Linux.*Kernel" |cut -d '/' -f 2 | cut -d ' ' -f 1`
make ARCH=$Arch DESTDIR=$RPM_BUILD_ROOT bootwrapper_install WRAPPER_OBJDIR=%{_libdir}/kernel-wrapper WRAPPER_DTSDIR=%{_libdir}/kernel-wrapper/dts
%endif

###
### clean
###

%clean
rm -rf $RPM_BUILD_ROOT

###
### scripts
###

#
# This macro defines a %%post script for a kernel*-devel package.
#	%%kernel_devel_post [<subpackage>]
#
%define kernel_devel_post() \
%{expand:%%post %{?1:%{1}-}devel}\
if [ -f /etc/sysconfig/kernel ]\
then\
    . /etc/sysconfig/kernel || exit $?\
fi\
if [ "$HARDLINK" != "no" -a -x /usr/sbin/hardlink ]\
then\
    (cd /usr/src/kernels/%{KVERREL}%{?1:.%{1}} &&\
     /usr/bin/find . -type f | while read f; do\
       hardlink -c /usr/src/kernels/*.fc*.*/$f $f\
     done)\
fi\
%{nil}

# This macro defines a %%posttrans script for a kernel package.
#	%%kernel_variant_posttrans [<subpackage>]
# More text can follow to go at the end of this variant's %%post.
#
%define kernel_variant_posttrans() \
%{expand:%%posttrans %{?1}}\
/sbin/new-kernel-pkg --package kernel%{?1:-%{1}} --mkinitrd --dracut --depmod --remove-args="crashkernel=auto" --update %{KVERREL}%{?1:.%{1}} || exit $?\
/sbin/new-kernel-pkg --package kernel%{?1:-%{1}} --rpmposttrans %{KVERREL}%{?1:.%{1}} || exit $?\
if [ -x /sbin/weak-modules ]\
then\
    /sbin/weak-modules --add-kernel %{KVERREL}%{?1:.%{1}} || exit $?\
fi\
%{nil}

#
# This macro defines a %%post script for a kernel package and its devel package.
#	%%kernel_variant_post [-v <subpackage>] [-r <replace>]
# More text can follow to go at the end of this variant's %%post.
#
%define kernel_variant_post(uv:r:) \
%{expand:%%kernel_devel_post %{!-u:%{?-v*}}}\
%{expand:%%kernel_variant_posttrans %{!-u:%{?-v*}}}\
%{expand:%%post %{!-u:%{?-v*}}}\
%{-r:\
if [ `uname -i` == "x86_64" -o `uname -i` == "i386" ] &&\
   [ -f /etc/sysconfig/kernel ]; then\
  /bin/sed -r -i -e 's/^DEFAULTKERNEL=%{-r*}$/DEFAULTKERNEL=kernel%{?-v:-%{-v*}}/' /etc/sysconfig/kernel || exit $?\
fi}\
if grep --silent '^hwcap 0 nosegneg$' /etc/ld.so.conf.d/kernel-*.conf 2> /dev/null; then\
  sed -i '/^hwcap 0 nosegneg$/ s/0/1/' /etc/ld.so.conf.d/kernel-*.conf\
fi\
/sbin/new-kernel-pkg --package kernel%{?-v:-%{-v*}} --install %{KVERREL}%{!-u:%{?-v:.%{-v*}}} || exit $?\
ln -sf /lib/firmware/%{rpmversion}-%{pkg_release} /lib/firmware/%{rpmversion}-%{pkg_release}.%{_target_cpu} \
%{nil}

#
# This macro defines a %%preun script for a kernel package.
#	%%kernel_variant_preun <subpackage>
#
%define kernel_variant_preun() \
%{expand:%%preun %{?1}}\
/sbin/new-kernel-pkg --rminitrd --rmmoddep --remove %{KVERREL}%{?1:.%{1}} || exit $?\
if [ -x /sbin/weak-modules ]\
then\
    /sbin/weak-modules --remove-kernel %{KVERREL}%{?1:.%{1}} || exit $?\
   rm -f /lib/firmware/%{rpmversion}-%{pkg_release}.%{_target_cpu} \
fi\
%{nil}

#
# This macro defines a %%pre script for a kernel package.
#	%%kernel_variant_pre <subpackage>
#
%define kernel_variant_pre() \
%{expand:%%pre %{?1}}\
message="Change references of /dev/hd in /etc/fstab to disk label"\
if [ -f /etc/fstab ]\
then\
awk '($2=="/boot")&&/^\\/dev\\/hd/{print $1}' /etc/fstab | egrep -q "^/dev/hd"\
bdretval=$?\
awk '($2=="/")&&/^\\/dev\\/hd/{print $1}' /etc/fstab | egrep -q "^/dev/hd"\
rdretval=$?\
awk '($2=="/boot")&&/^LABEL=/{print $1}' /etc/fstab | egrep -q "^LABEL="\
blretval=$?\
awk '($2=="/")&&/^LABEL=/{print $1}' /etc/fstab | egrep -q "^LABEL="\
rlretval=$?\
if [ $bdretval == 0 ] || [ $rdretval == 0 ]\
then\
echo -e $message\
exit 1\
elif [ $blretval == 0 ] && [ $rlretval == 0 ]\
then\
grep -v "^#" /etc/fstab | egrep -q "/dev/hd"\
if [ $? == 0 ]\
then\
echo -e $message\
fi\
elif [ $blretval == 0 ] && [ $rdretval != 0 ]\
then\
grep -v "^#" /etc/fstab | egrep -q "/dev/hd"\
if [ $? == 0 ]\
then\
echo -e $message\
fi\
elif [ $bdretval != 0 ] && [ $rlretval == 0 ]\
then\
grep -v "^#" /etc/fstab | egrep -q "/dev/hd"\
if [ $? == 0 ]\
then\
echo -e $message\
fi\
elif [ $bdretval != 0 ] && [ $rdretval != 0 ]\
then\
grep -v "^#" /etc/fstab | egrep -q "/dev/hd"\
if [ $? == 0 ]\
then\
echo -e $message\
fi\
fi\
fi\
%{nil}

%kernel_variant_pre
%kernel_variant_preun
%ifarch x86_64
<<<<<<< HEAD
%kernel_variant_post -u -v uek -r (kernel|kernel-smp|kernel-xen|kernel-debug|kernel-uek-debug)
%else
%kernel_variant_post -u -v uek -r (kernel|kernel-smp|kernel-PAE|kernel-xen|kernel-debug|kernel-uek-debug)
=======
%kernel_variant_post -u -v uek -r (kernel-uek|kernel-uek-debug|kernel-ovs)
%else
%kernel_variant_post -u -v uek -r (kernel-uek|kernel-uek-debug|kernel-ovs)
>>>>>>> 090dfc37
%endif

%kernel_variant_pre smp
%kernel_variant_preun smp
%kernel_variant_post -v smp

%kernel_variant_pre PAE
%kernel_variant_preun PAE
%kernel_variant_post -v PAE -r (kernel|kernel-smp|kernel-xen)

%kernel_variant_pre debug
%kernel_variant_preun debug
%kernel_variant_post -v debug

%kernel_variant_post -v PAEdebug -r (kernel|kernel-smp|kernel-xen)
%kernel_variant_preun PAEdebug
%kernel_variant_pre PAEdebug

if [ -x /sbin/ldconfig ]
then
    /sbin/ldconfig -X || exit $?
fi

###
### file lists
###

%if %{with_headers}
%files headers
%defattr(-,root,root)
/usr/include/*
%endif

%if %{with_firmware}
%files firmware
%defattr(-,root,root)
/lib/firmware/*
%doc linux-%{kversion}.%{_target_cpu}/firmware/WHENCE
%endif

%if %{with_bootwrapper}
%files bootwrapper
%defattr(-,root,root)
/usr/sbin/*
%{_libdir}/kernel-wrapper
%endif

# only some architecture builds need kernel-doc
%if %{with_doc}
%files doc
%defattr(-,root,root)
%{_datadir}/doc/kernel-doc-%{rpmversion}/Documentation/*
%dir %{_datadir}/doc/kernel-doc-%{rpmversion}/Documentation
%dir %{_datadir}/doc/kernel-doc-%{rpmversion}
%{_datadir}/man/man9/*
%endif

# This is %{image_install_path} on an arch where that includes ELF files,
# or empty otherwise.
%define elf_image_install_path %{?kernel_image_elf:%{image_install_path}}

#
# This macro defines the %%files sections for a kernel package
# and its devel and debuginfo packages.
#	%%kernel_variant_files [-k vmlinux] <condition> <subpackage>
#
%define kernel_variant_files(k:) \
%if %{1}\
%{expand:%%files %{?2}}\
%defattr(-,root,root)\
/%{image_install_path}/%{?-k:%{-k*}}%{!?-k:vmlinuz}-%{KVERREL}%{?2:.%{2}}\
/boot/System.map-%{KVERREL}%{?2:.%{2}}\
/boot/symvers-%{KVERREL}%{?2:.%{2}}.gz\
/boot/config-%{KVERREL}%{?2:.%{2}}\
%dir /lib/modules/%{KVERREL}%{?2:.%{2}}\
/lib/modules/%{KVERREL}%{?2:.%{2}}/kernel\
/lib/modules/%{KVERREL}%{?2:.%{2}}/build\
/lib/modules/%{KVERREL}%{?2:.%{2}}/source\
/lib/modules/%{KVERREL}%{?2:.%{2}}/extra\
/lib/modules/%{KVERREL}%{?2:.%{2}}/updates\
/lib/modules/%{KVERREL}%{?2:.%{2}}/weak-updates\
%ifarch %{vdso_arches}\
/lib/modules/%{KVERREL}%{?2:.%{2}}/vdso\
/etc/ld.so.conf.d/kernel-%{KVERREL}%{?2:.%{2}}.conf\
%endif\
/lib/modules/%{KVERREL}%{?2:.%{2}}/modules.*\
/usr/libexec/perf.%{KVERREL}%{?2:.%{2}}\
/usr/sbin/perf\
%ghost /boot/initramfs-%{KVERREL}%{?2:.%{2}}.img\
%{expand:%%files %{?2:%{2}-}devel}\
%defattr(-,root,root)\
%dir /usr/src/kernels\
%verify(not mtime) /usr/src/kernels/%{KVERREL}%{?2:.%{2}}\
/usr/src/kernels/%{KVERREL}%{?2:.%{2}}\
%if %{with_debuginfo}\
%ifnarch noarch\
%{expand:%%files %{?2:%{2}-}debuginfo}\
%defattr(-,root,root)\
%{debuginfodir}/lib/modules/%{KVERREL}%{?2:.%{2}}\
%{debuginfodir}/usr/src/kernels/%{KVERREL}%{?2:.%{2}}\
# % {debuginfodir}/usr/bin/%{KVERREL}%{?2:.%{2}}\
%endif\
%endif\
%endif\
%{nil}


%kernel_variant_files %{with_up}
%kernel_variant_files %{with_smp} smp
%if %{with_up}
%kernel_variant_files %{with_debug} debug
%endif
%kernel_variant_files %{with_pae} PAE
%kernel_variant_files %{with_pae_debug} PAEdebug
%kernel_variant_files -k vmlinux %{with_kdump} kdump

%changelog
<<<<<<< HEAD
* Thu Jun 14 2012 Maxim Uvarov <maxim.uvarov@oracle.com> [2.6.39-300.0.3.el6uek]
- Revert "xen/mce: Add mcelog support for Xen platform" (Konrad Rzeszutek Wilk)
- Revert "xen/mce: Register native mce handler as vMCE bounce back point"
  (Konrad Rzeszutek Wilk)
- xen/mce: schedule a workqueue to avoid sleep in atomic context (Liu, Jinsong)
- xen/mce: Register native mce handler as vMCE bounce back point (Liu, Jinsong)
- x86, MCE, AMD: Adjust initcall sequence for xen (Liu, Jinsong)
- xen/mce: Add mcelog support for Xen platform (Liu, Jinsong)
- xen/blkback: Copy id field when doing BLKIF_DISCARD. (Konrad Rzeszutek Wilk)
- xen/balloon: Subtract from xen_released_pages the count that is populated.
  (Konrad Rzeszutek Wilk)
- xen/events: Add WARN_ON when quick lookup found invalid type. (Konrad
  Rzeszutek Wilk)
=======
* Fri Jul 06 2012 Joe Jin <joe.jin@oracle.come> [2.6.39-200.29.1.el6uek]
- 3.0.x: hrtimer: Update hrtimer base offsets each hrtimer_interrupt (John Stultz)
- 3.0.x: time: Fix leapsecond triggered hrtimer/futex load spike issue (John Stultz)
- 3.0.x: hrtimer: Fix clock_was_set so it is safe to call from irq context (John Stultz)
- Revert "Fix clock_was_set so it is safe to call from atomic"
- Revert "Fix leapsecond triggered hrtimer/futex load spike issue"
- Revert "3.0.x: hrtimer: Update hrtimer base offsets each hrtimer_interrupt"

* Fri Jul 06 2012 Joe Jin <joe.jin@oracle.come> [2.6.39-200.28.1.el6uek]
- Update hrtimer base offsets each hrtimer_interrupt(John Stultz) [Orabug: 14264454]

* Thu Jul 05 2012 Guru Anbalagane <guru.anbalagane@oracle.com> [2.6.39-200.27.1.el6uek]
- SPEC: replace kernel-ovs to kernel-uek (Guru Anbalagane) [Orabug: 14238939]

* Thu Jul 05 2012 Maxim Uvarov <maxim.uvarov@oracle.com> [2.6.39-200.26.1.el6uek]
- Fix leapsecond triggered hrtimer/futex load spike issue (John Stultz)
- Fix clock_was_set so it is safe to call from atomic (John Stultz)

* Wed Jul 04 2012 Maxim Uvarov <maxim.uvarov@oracle.com> [2.6.39-200.25.1.el6uek]
- dm-nfs: force random mode for the backend file (Joe Jin) [Orabug: 14092678]

* Fri Jun 22 2012 Guru Anbalagane <guru.anbalagane@oracle.com> [2.6.39-200.24.1.el6uek]
- Revert "Add Oracle VM guest messaging driver" (Guru Anbalagane) [Orabug: 14233627}

* Thu Jun 21 2012 Guru Anbalagane <guru.anbalagane@oracle.com> [2.6.39-200.23.1.el6uek]
- SPEC: add block/net modules to list used by installer (Guru Anbalagane)
  [Orabug: 14224837]

* Thu Jun 21 2012 Maxim Uvarov <maxim.uvarov@oracle.com> [2.6.39-200.22.1.el6uek]
- NFSv4: include bitmap in nfsv4 get acl data (Andy Adamson)  {CVE-2011-4131}
- ocfs2:btrfs: aio-dio-loop changes broke setrlimit behavior [orabug 14207636]
  (Dave Kleikamp)
- Add Oracle VM guest messaging driver (Zhigang Wang)
- thp: avoid atomic64_read in pmd_read_atomic for 32bit PAE (Andrea Arcangeli)
  [Orabug: 14217003]

* Tue Jun 19 2012 Maxim Uvarov <maxim.uvarov@oracle.com> [2.6.39-200.21.0.el6uek]
- KVM: Fix buffer overflow in kvm_set_irq() (Avi Kivity) [Bugdb: 13966]
  {CVE-2012-2137}
- net: sock: validate data_len before allocating skb in sock_alloc_send_pskb()
  (Jason Wang) [Bugdb: 13966] {CVE-2012-2136}
- mm: pmd_read_atomic: fix 32bit PAE pmd walk vs pmd_populate SMP race
  condition (Andrea Arcangeli) [Bugdb: 13966] {CVE-2012-2373}
- KVM: lock slots_lock around device assignment (Alex Williamson) [Bugdb:
  13966] {CVE-2012-2121}
- KVM: unmap pages from the iommu when slots are removed (Alex Williamson)
  [Bugdb: 13966] {CVE-2012-2121}
- KVM: introduce kvm_for_each_memslot macro (Xiao Guangrong) [Bugdb: 13966]
- fcaps: clear the same personality flags as suid when fcaps are used (Eric
  Paris) [Bugdb: 13966] {CVE-2012-2123}

* Fri Jun 15 2012 Maxim Uvarov <maxim.uvarov@oracle.com> [2.6.39-200.20.0.el6uek]
- Update lpfc version for 8.3.5.68.6p driver release (Martin K. Petersen)
- Fix system hang due to bad protection module parameters (CR 130769) (Martin
  K. Petersen)
- oracleasm: Data integrity support (Martin K. Petersen)
- sd: Allow protection_type to be overridden (Martin K. Petersen)
- SCSI: Fix two bugs in DIX retry handling (Martin K. Petersen)
- sd: Avoid remapping bad reference tags (Martin K. Petersen)
- block: Fix bad range check in bio_sector_offset (Martin K. Petersen)

* Thu Jun 14 2012 Maxim Uvarov <maxim.uvarov@oracle.com> [2.6.39-200.19.0.el6uek]
- xen/netback: Calculate the number of SKB slots required correctly (Simon
  Graham)

* Fri Jun 08 2012 Maxim Uvarov <maxim.uvarov@oracle.com>  [2.6.39-200.18.0.el6uek]
- e1000e: disable rxhash when try to enable jumbo frame also rxhash and rxcsum
  have enabled (Joe Jin)

* Wed Jun 06 2012 Maxim Uvarov <maxim.uvarov@oracle.com> [2.6.39-200.17.0.el6uek]
- mm: reduce the amount of work done when updating min_free_kbytes (Mel Gorman)
  [Orabug: 14073214]
- ocfs2: clear unaligned io flag when dio fails (Junxiao Bi) [Orabug: 14063941]
- aio: make kiocb->private NUll in init_sync_kiocb() (Junxiao Bi) [Orabug:
  14063941]
- vmxnet3: cap copy length at size of skb to prevent dropped frames on tx (Neil
  Horman) [Orabug: 14159701]
- mm/mempolicy.c: refix mbind_range() vma issue (KOSAKI Motohiro) [Orabug:
  14149364]
- mm/mempolicy.c: fix pgoff in mbind vma merge (Caspar Zhang) [Orabug:14149364]

* Tue Jun 05 2012 Maxim Uvarov <maxim.uvarov@oracle.com> [2.6.39-200.16.0.el6uek]
- xen/gntdev: Fix merge error. (Konrad Rzeszutek Wilk)

* Fri Jun 01 2012 Maxim Uvarov <maxim.uvarov@oracle.com> [2.6.39-200.15.0.el6uek]
- xen: expose host uuid via sysfs. (Zhigang Wang)

* Wed May 30 2012 Maxim Uvarov <maxim.uvarov@oracle.com> [2.6.39-200.14.0.el6uek]
- SPEC: upgrade preserve rhck as a boot kernel (Kevin Lyons) [Orabug: 14065209]
- hxge: update driver to 1.3.4 (Maxim Uvarov) [Orabug: 14134149]
- SPEC: v2.6.39-200.12.0 (Maxim Uvarov)
- Revert "bnx2x: correction to firmware interface" (Joe Jin)
- cnic: fix bnx2fc_constants.h path (Maxim Uvarov)
- bnx2x: PFC fix (Yaniv Rosner)
- cnic: Fix parity error code conflict (Michael Chan)
- bnx2x: Clear MDC/MDIO warning message (Yaniv Rosner)
- bnx2x: Fix BCM578x0-SFI pre-emphasis settings (Yaniv Rosner)
- bnx2x: Fix BCM57810-KR AN speed transition (Yaniv Rosner)
- cnic: Re-init dev->stats_addr after chip reset (Michael Chan)
- config: turn on CONFIG_HVC_XEN_FRONTEND (Maxim Uvarov) [Orabug: 14064174]
- ixgbe: Don't set ip checksum if did not enable tso. (Joe Jin)
- Revert "x86, efi: Pass a minimal map to SetVirtualAddressMap()" (Maxim
  Uvarov) [Orabug: 14076004]
- r8169: add firmware files (Joe Jin)
- e1000e: fix build warning. (Joe Jin)
- bnx2x: file build warning (Joe Jin)
- 8139too: Add 64bit statistics (Junchang Wang)
- net: export netdev_stats_to_stats64 (Eric Dumazet)
- r8169: enable transmit time stamping. (Joe Jin)
- r8169: stop using net_device.{base_addr, irq}. (Francois Romieu)
- r8169: move the driver removal method to the end of the driver file.
  (Francois Romieu)
- r8169: fix unsigned int wraparound with TSO (Julien Ducourthial)
- 8139cp: set intr mask after its handler is registered (Jason Wang)
- r8169: enable napi on resume. (Artem Savkov)
- r8169: runtime resume before shutdown. (françois romieu)
- r8169: add 64bit statistics. (Junchang Wang)
- r8169: corrupted IP fragments fix for large mtu. (françois romieu)
- r8169: spinlock redux. (Francois Romieu)
- r8169: avoid a useless work scheduling. (Francois Romieu)
- r8169: move task enable boolean to bitfield. (Francois Romieu)
- r8169: bh locking redux and task scheduling. (Francois Romieu)
- r8169: fix early queue wake-up. (Francois Romieu)
- r8169: remove work from irq handler. (Joe Jin)
- r8169: missing barriers. (Francois Romieu)
- r8169: irq mask helpers. (Francois Romieu)
- r8169: factor out IntrMask writes. (Francois Romieu)
- r8169: stop delaying workqueue. (Francois Romieu)
- r8169: remove rtl8169_reinit_task. (Francois Romieu)
- r8169: remove hardcoded PCIe registers accesses. (Francois Romieu)
- 8139cp: fix missing napi_gro_flush. (françois romieu)
- 8139cp/8139too: do not read into reserved registers (Jason Wang)
- r8169: fix Config2 MSIEnable bit setting. (françois romieu)
- r8169: fix Rx index race between FIFO overflow recovery and NAPI handler.
  (françois romieu)
- r8169: Rx FIFO overflow fixes. (françois romieu)
- corral some wayward N/A fw_version dust bunnies (Rick Jones)
- ethernet: Convert MAC_ADDR_LEN uses to ETH_ALEN (Joe Jin)
- sweep the floors and convert some .get_drvinfo routines to strlcpy (Joe Jin)
- r8169: check firmware content sooner. (Francois Romieu)
- r8169: support new firmware format. (Hayes Wang)
- r8169: explicit firmware format check. (Francois Romieu)
- r8169: move the firmware down into the device private data. (Francois Romieu)
- r8169: increase the delay parameter of pm_schedule_suspend (hayeswang)
- r8169: fix wrong eee setting for rlt8111evl (hayeswang)
- r8169: fix driver shutdown WoL regression. (françois romieu)
- Add ethtool -g support to 8139cp (Rick Jones)
- sc92031: use standard #defines from mii.h. (françois romieu)
- r8169: jumbo fixes. (Francois Romieu)
- r8169: expand received packet length indication. (Francois Romieu)
- r8169: support new chips of RTL8111F (Hayes Wang)
- r8169: do not enable the TBI for anything but the original 8169. (Francois
  Romieu)
- r8169: remove erroneous processing of always set bit. (Francois Romieu)
- r8169: fix WOL setting for 8105 and 8111evl (Hayes Wang)
- r8169: add MODULE_FIRMWARE for the firmware of 8111evl (Hayes Wang)
- r8169: fix the reset setting for 8111evl (Hayes Wang)
- r8169: define the early size for 8111evl (Hayes Wang)
- r8169: convert to SKB paged frag API. (Ian Campbell)
- 8139cp: convert to SKB paged frag API. (Ian Campbell)
- net: remove use of ndo_set_multicast_list in realtek drivers (Joe Jin)
- r8169 : MAC address change fix for the 8168e-vl. (françois romieu)
- r8169: use pci_dev->subsystem_{vendor|device} (Sergei Shtylyov)
- r8169: fix sticky accepts packet bits in RxConfig. (Francois Romieu)
- r8169: adjust the RxConfig settings. (Hayes Wang)
- r8169: don't enable rx when shutdown. (Hayes Wang)
- r8169: fix wake on lan setting for non-8111E. (Hayes Wang)
- r8169: support RTL8111E-VL. (Hayes Wang)
- r8169: add ERI functions. (Hayes Wang)
- r8169: modify the flow of the hw reset. (Hayes Wang)
- r8169: adjust some registers. (Hayes Wang)
- r8169: remove unnecessary read of PCI_CAP_ID_EXP (Jon Mason)
- ixgbevf: print MAC via printk format specifier (Danny Kukawka)
- ixgbevf: Update copyright notices (Greg Rose)
- ixgbevf: Fix mailbox interrupt ack bug (Greg Rose)
- ixgbevf: make operations tables const (Stephen Hemminger)
- ixgbevf: fix sparse warnings (Stephen Hemminger)
- ixgbevf: make ethtool ops and strings const (Stephen Hemminger)
- ixgbevf: Prevent possible race condition by checking for message (Greg Rose)
- ixgbevf: Fix register defines to correctly handle complex expressions
  (Alexander Duyck)
- ixgbevf: Update release version (Greg Rose)
- ixgbevf: Fix broken trunk vlan (Greg Rose)
- ixgbevf: convert to ndo_fix_features (Joe Jin)
- ixgbevf: Check if EOP has changed before using it (Greg Rose)
- ixgbe: Correct flag values set by ixgbe_fix_features (Joe Jin)
- ixgbe: fix typo in enumeration name (Don Skidmore)
- ixgbe: Add support for enabling UDP RSS via the ethtool rx-flow-hash command
  (Joe Jin)
- ixgbe: Whitespace cleanups (Joe Jin)
- ixgbe: Two minor fixes for RSS and FDIR set queues functions (Alexander
  Duyck)
- ixgbe: drop err_eeprom tag which is at same location as err_sw_init
  (Alexander Duyck)
- ixgbe: Move poll routine in order to improve readability (Alexander Duyck)
- ixgbe: cleanup logic for the service timer and VF hang detection (Alexander
  Duyck)
- ixgbe: Fix issues with SR-IOV loopback when flow control is disabled
  (Alexander Duyck)
- ixgbe: Place skb on first buffer_info structure to avoid using stack space
  (Joe Jin)
- ixgbe: Use packets to track Tx completions instead of a seperate value
  (Alexander Duyck)
- ixgbe: Modify setup of descriptor flags to avoid conditional jumps (Alexander
  Duyck)
- ixgbe: Make certain that all frames fit minimum size requirements (Alexander
  Duyck)
- ixgbe: cleanup logic in ixgbe_change_mtu (Alexander Duyck)
- ixgbe: dcb: use DCB config values for FCoE traffic class on open (John
  Fastabend)
- ixgbe: Fix race condition where RX buffer could become corrupted. (Atita
  Shirwaikar)
- ixgbe: use typed min/max functions where possible (Jesse Brandeburg)
- ixgbe: fix obvious return value bug. (Don Skidmore)
- ixgbe: Replace eitr_low and eitr_high with static values in ixgbe_update_itr
  (Alexander Duyck)
- ixgbe: Do not disable read relaxed ordering when DCA is enabled (Alexander
  Duyck)
- ixgbe: Simplify logic for ethtool loopback frame creation and testing
  (Alexander Duyck)
- ixgbe: Add iterator for cycling through rings on a q_vector (Alexander Duyck)
- ixgbe: Allocate rings as part of the q_vector (Alexander Duyck)
- ixgbe: Drop unnecessary napi_schedule_prep and spare blank line from
  ixgbe_intr (Alexander Duyck)
- ixgbe: Default to queue pairs when number of queues is less than CPUs
  (Alexander Duyck)
- ixgbe: Correct Adaptive Interrupt Moderation so that it will change values
  (Alexander Duyck)
- ixgbe: Address issues with Tx WHTRESH value not being set correctly
  (Alexander Duyck)
- ixgbe: Reorder adapter contents for better cache utilization (Joe Jin)
- ixgbe: Do no clear Tx status bits since eop_desc provides enough info
  (Alexander Duyck)
- ixgbe: remove tie between NAPI work limits and interrupt moderation (Jeff
  Kirsher)
- ixgbe: dcb: check setup_tc return codes (John Fastabend)
- ixgbe: Fix comments that are out of date or formatted incorrectly (Alexander
  Duyck)
- ixgbe: fix spelling errors (Don Skidmore)
- ixgbe: Minor formatting and comment corrections for ixgbe_xmit_frame_ring
  (Alexander Duyck)
- ixgbe: Combine post-DMA processing of sk_buff fields into single function
  (Alexander Duyck)
- ixgbe: Drop the _ADV of descriptor macros since all ixgbe descriptors are ADV
  (Alexander Duyck)
- ixgbe: Add function for testing status bits in Rx descriptor (Alexander
  Duyck)
- ixgbe: Let the Rx buffer allocation clear status bits instead of cleanup (Joe
  Jin)
- ixgbe: Address fact that RSC was not setting GSO size for incoming frames
  (Alexander Duyck)
- ixgbe: Minor refactor of RSC (Alexander Duyck)
- ixgbe: ethtool: stats user buffer overrun (John Fastabend)
- ixgbe: dcb: up2tc mapping lost on disable/enable CEE DCB state (John
  Fastabend)
- ixgbe: do not update real num queues when netdev is going away (Yi Zou)
- ixgbe: Fix broken dependency on MAX_SKB_FRAGS being related to page size
  (Alexander Duyck)
- ixgbe: Fix case of Tx Hang in PF with 32 VFs (Greg Rose)
- ixgbe: fix vf lookup (Greg Rose)
- ixgbe: Fix typo in ixgbe_common.h (Masanari Iida)
- ixgbe: make ethtool strings table const (Stephen Hemminger)
- ixgbe: Add warning when no space left for more MAC filters (Joe Jin)
- ixgbe: update copyright to 2012 (Don Skidmore)
- ixgbe: Add module parameter to allow untested and unsafe SFP+ modules (Peter
  P Waskiewicz Jr)
- ixgbe: Fix register defines to correctly handle complex expressions
  (Alexander Duyck)
- ixgbe: add support for new 82599 device. (Don Skidmore)
- ixgbe: add support for new 82599 device id (Emil Tantilov)
- ixgbe: add write flush in ixgbe_clock_out_i2c_byte() (Emil Tantilov)
- ixgbe: fix typo's (Stephen Hemminger)
- ixgbe: fix incorrect PHY register reads (Emil Tantilov)
- ixgbe: Remove function prototype for non-existent function (Greg Rose)
- ixgbe: DCB: IEEE transitions may fail to reprogram hardware. (John Fastabend)
- ixgbe: DCBnl set_all, order of operations fix (Joe Jin)
- ixgbe: fix LED blink logic to check for link (Emil Tantilov)
- ixgbe: Fix compile for kernel without CONFIG_PCI_IOV defined (Rose, Gregory
  V)
- ixgbe: DCB, return max for IEEE traffic classes (John Fastabend)
- ixgbe: fix reading of the buffer returned by the firmware (Emil Tantilov)
- ixgbe: Fix compiler warnings (Greg Rose)
- ixgbe: fix smatch splat due to missing NULL check (John Fastabend)
- ixgbe: fix disabling of Tx laser at probe (Emil Tantilov)
- ixgbe: Fix link issues caused by a reset while interface is down (Emil
  Tantilov)
- ixgbe: change the eeprom version reported by ethtool (Emil Tantilov)
- ixgbe: allow eeprom writes via ethtool (Emil Tantilov)
- ixgbe: fix endianess when writing driver version to firmware (Emil Tantilov)
- ixgbe: fix skb truesize underestimation (Eric Dumazet)
- ixgbe: Correct check for change in FCoE priority (Mark Rustad)
- ixgbe: Add FCoE DDP allocation failure counters to ethtool stats. (Amir
  Hanania)
- ixgbe: Add protection from VF invalid target DMA (Greg Rose)
- ixgbe: bump version number (Don Skidmore)
- ixgbe: X540 devices RX PFC frames pause traffic even if disabled (John
  Fastabend)
- ixgbe: DCB X540 devices support max traffic class of 4 (John Fastabend)
- ixgbe: fixup hard dependencies on supporting 8 traffic classes (Joe Jin)
- ixgbe: Fix PFC mask generation (Mark Rustad)
- ixgbe: remove instances of ixgbe_phy_aq for 82598 and 82599 (Emil Tantilov)
- ixgbe: get pauseparam autoneg (Mika Lansirinne)
- ixgbe: do not disable flow control in ixgbe_check_mac_link (Emil Tantilov)
- ixgbe: send MFLCN to ethtool (Emil Tantilov)
- ixgbe: add support for new 82599 device (Emil Tantilov)
- ixgbe: fix driver version initialization in firmware (Jacob Keller)
- ixgbe: remove return code for functions that always return 0 (Emil Tantilov)
- ixgbe: clear the data field in ixgbe_read_i2c_byte_generic (Emil Tantilov)
- ixgbe: prevent link checks while resetting (Emil Tantilov)
- ixgbe: add ECC warning for legacy interrupts (Don Skidmore)
- ixgbe: cleanup ixgbe_setup_gpie() for X540 (Don Skidmore)
- ixgbe add thermal sensor support for x540 hardware (Jacob Keller)
- ixgbe: update {P}FC thresholds to account for X540 and loopback (John
  Fastabend)
- ixgbe: disable LLI for FCoE (Vasu Dev)
- ixgbe: Cleanup q_vector interrupt throttle rate logic (Emil Tantilov)
- ixgbe: remove global reset to the MAC (Emil Tantilov)
- ixgbe: add WOL support for X540 (Emil Tantilov)
- ixgbe: avoid HW lockup when adapter is reset with Tx work pending (Emil
  Tantilov)
- ixgbe: dcb, set priority to traffic class mappings (John Fastabend)
- ixgbe: cleanup X540 interrupt enablement (Don Skidmore)
- ixgbe: DCB, do not call set_state() from IEEE mode (Joe Jin)
- ixgbe: Reconfigure SR-IOV Init (Greg Rose)
- ixgbe: remove duplicate netif_tx_start_all_queues (Emil Tantilov)
- ixgbe: fix FCRTL/H register dump for X540 (Emil Tantilov)
- ixgbe: cleanup some register reads (Emil Tantilov)
- ixgbe: Make better use of memory allocations in one-buffer mode w/ RSC
  (Alexander Duyck)
- ixgbe: drop adapter from ixgbe_fso call documentation (Alexander Duyck)
- ixgbe: Add SFP support for missed 82598 PHY (Alexander Duyck)
- ixgbe: Add missing code for enabling overheat sensor interrupt (Alexander
  Duyck)
- ixgbe: make ixgbe_up and ixgbe_up_complete void functions (Alexander Duyck)
- v2 ixgbe: Update packet buffer reservation to correct fdir headroom size
  (Alexander Duyck)
- ixgbe: remove redundant configuration of tx_sample_rate (Alexander Duyck)
- ixgbe: Correctly name and handle MSI-X other interrupt (Alexander Duyck)
- ixgbe: cleanup configuration of EITRSEL and VF reset path (Alexander Duyck)
- ixgbe: cleanup reset paths (Alexander Duyck)
- ixgbe: Update TXDCTL configuration to correctly handle WTHRESH (Alexander
  Duyck)
- ixgbe: combine PCI_VDEVICE and board declaration to same line (Alexander
  Duyck)
- ixgbe: Drop unnecessary adapter->hw dereference in loopback test setup
  (Alexander Duyck)
- ixgbe: commonize ixgbe_map_rings_to_vectors to work for all interrupt types
  (Alexander Duyck)
- ixgbe: Use ring->dev instead of adapter->pdev->dev when updating DCA
  (Alexander Duyck)
- ixgbe: cleanup allocation and freeing of IRQ affinity hint (Alexander Duyck)
- v2 ixgbe: consolidate all MSI-X ring interrupts and poll routines into one
  (Alexander Duyck)
- ixgbe: Change default Tx work limit size to 256 buffers (Alexander Duyck)
- ixgbe: clear RNBC only for 82598 (Emil Tantilov)
- ixgbe: add check for supported modes (Emil Tantilov)
- ixgbe: fix ixgbe_fc_autoneg_fiber bug (Don Skidmore)
- ixgbe: cleanup feature flags in ixgbe_probe (Don Skidmore)
- ixgbe: PFC not cleared on X540 devices (John Fastabend)
- ixgbe: consolidate, setup for multiple traffic classes (John Fastabend)
- ixgbe: remove unneeded fdir pb alloc case (John Fastabend)
- ixgbe: fixup remaining call sites for arbitrary TCs (John Fastabend)
- ixgbe: Always tag VLAN tagged packets (Alexander Duyck)
- ixgbe: Add support for setting CC bit when SR-IOV is enabled (Alexander
  Duyck)
- ixgbe: convert rings from q_vector bit indexed array to linked list
  (Alexander Duyck)
- ixgbe: Simplify transmit cleanup path (Alexander Duyck)
- ixgbe: Cleanup FCOE and VLAN handling in xmit_frame_ring (Alexander Duyck)
- ixgbe: replace reference to CONFIG_FCOE with IXGBE_FCOE (Alexander Duyck)
- ixgbe - DDP last user buffer - error to warn (Amir Hanania)
- ixgbe: remove unused fcoe.tc field and fcoe_setapp() (John Fastabend)
- ixgbe: complete FCoE initialization from setapp() routine (John Fastabend)
- ixgbe: DCB, remove unneeded ixgbe_dcb_txq_to_tc() routine (John Fastabend)
- ixgb: Remove unnecessary defines, use pr_debug (Joe Perches)
- ixgb: finish conversion to ndo_fix_features (Michał Mirosław)
- ixgb: eliminate checkstack warnings (Jesse Brandeburg)
- ixgb: convert to ndo_fix_features (Michał Mirosław)
- igbvf: fix the bug when initializing the igbvf (Samuel Liao)
- rename dev_hw_addr_random and remove redundant second (Joe Jin)
- ixgbevf: Convert printks to pr_<level> (Jeff Kirsher)
- igbvf: Use ETH_ALEN (Joe Perches)
- igbvf: reset netdevice addr_assign_type if changed (Danny Kukawka)
- igbvf: refactor Interrupt Throttle Rate code (Mitch A Williams)
- igbvf: change copyright date (Mitch A Williams)
- igbvf: Remove unnecessary irq disable/enable (Joe Jin)
- igbvf: remove unneeded cast (Stephen Hemminger)
- igbvf: Convert printks to pr_<level> (Jeff Kirsher)
- igbvf: Bump version number (Williams, Mitch A)
- igbvf: Update module identification strings (Williams, Mitch A)
- igbvf: fix truesize underestimation (Eric Dumazet)
- igbvf: Fix trunk vlan (Greg Rose)
- igbvf: convert to ndo_fix_features (Michał Mirosław)
- igb: fix rtnl race in PM resume path (Benjamin Poirier)
- igb: fix warning about unused function (Emil Tantilov)
- igb: fix vf lookup (Greg Rose)
- igb: Update Copyright on all Intel copyrighted files. (Carolyn Wyborny)
- igb: make local functions static (Stephen Hemminger)
- igb: reset PHY after recovering from PHY power down (Koki Sanagi)
- igb: add basic runtime PM support (Yan, Zheng)
- igb: Add flow control advertising to ethtool setting. (Carolyn Wyborny)
- igb: Update DMA Coalescing threshold calculation. (Matthew Vick)
- igb: Convert bare printk to pr_notice (Joe Perches)
- igb: Convert printks to pr_<level> (Jeff Kirsher)
- igb: Fix for I347AT4 PHY cable length unit detection (Kantecki, Tomasz)
- igb: VFTA Table Fix for i350 devices (Carolyn Wyborny)
- igb: Move DMA Coalescing init code to separate function. (Carolyn Wyborny)
- igb: Fix for Alt MAC Address feature on 82580 and later devices (Carolyn
  Wyborny)
- igb: fix a compile warning (RongQing Li)
- igb: Check if subordinate VFs are assigned to virtual machines (Greg Rose)
- pci: Add flag indicating device has been assigned by KVM (Greg Rose)
- igb: enable l4 timestamping for v2 event packets (Jacob Keller)
- igb: fix skb truesize underestimation (Eric Dumazet)
- igb: Version bump. (Carolyn Wyborny)
- igb: Loopback functionality supports for i350 devices (Akeem G. Abodunrin)
- igb: fix static function warnings reported by sparse (Emil Tantilov)
- igb: Add workaround for byte swapped VLAN on i350 local traffic (Alexander
  Duyck)
- igb: Drop unnecessary write of E1000_IMS from igb_msix_other (Alexander
  Duyck)
- igb: Fix features that are currently 82580 only and should also be i350
  (Alexander Duyck)
- igb: Make certain one vector is always assigned in igb_request_irq (Alexander
  Duyck)
- igb: avoid unnecessarily creating a local copy of the q_vector (Alexander
  Duyck)
- igb: add support for NETIF_F_RXHASH (Alexander Duyck)
- igb: move TX hang check flag into ring->flags (Alexander Duyck)
- igb: fix recent VLAN changes that would leave VLANs disabled after reset
  (Alexander Duyck)
- igb: leave staterr in place and instead us a helper function to check bits
  (Alexander Duyck)
- igb: retire the RX_CSUM flag and use the netdev flag instead (Alexander
  Duyck)
- igb: cleanup IVAR configuration (Alexander Duyck)
- igb: Move ITR related data into work container within the q_vector (Alexander
  Duyck)
- igb: Consolidate all of the ring feature flags into a single value (Alexander
  Duyck)
- igb: avoid unnecessary conversions from u16 to int (Alexander Duyck)
- igb: Use node specific allocations for the q_vectors and rings (Alexander
  Duyck)
- igb: push data into first igb_tx_buffer sooner to reduce stack usage
  (Alexander Duyck)
- igb: consolidate creation of Tx buffer info and data descriptor (Alexander
  Duyck)
- igb: Combine all flag info fields into a single tx_flags structure (Alexander
  Duyck)
- igb: Cleanup protocol handling in transmit path (Alexander Duyck)
- igb: Create separate functions for generating cmd_type and olinfo (Alexander
  Duyck)
- igb: Make first and tx_buffer_info->next_to_watch into pointers (Alexander
  Duyck)
- igb: Consolidate creation of Tx context descriptors into a single function
  (Alexander Duyck)
- intel: convert to SKB paged frag API. (Ian Campbell)
- ixgbe: Refactor transmit map and cleanup routines (Alexander Duyck)
- igb: split buffer_info into tx_buffer_info and rx_buffer_info (Alexander
  Duyck)
- igb: Make Tx budget for NAPI user adjustable (Alexander Duyck)
- igb: Alternate MAC Address Updates for Func2&3 (Akeem G. Abodunrin)
- igb: Alternate MAC Address EEPROM Updates (Akeem G. Abodunrin)
- igb: Code to prevent overwriting SFP I2C (Akeem G. Abodunrin)
- igb: Remove multi_tx_table and simplify igb_xmit_frame (Alexander Duyck)
- igb: drop the "adv" off function names relating to descriptors (Joe Jin)
- igb: Replace E1000_XX_DESC_ADV with IGB_XX_DESC (Alexander Duyck)
- igb: Refactor clean_rx_irq to reduce overhead and improve performance
  (Alexander Duyck)
- igb: update ring and adapter structure to improve performance (Alexander
  Duyck)
- igb: streamline Rx buffer allocation and cleanup (Alexander Duyck)
- igb: drop support for single buffer mode (Alexander Duyck)
- igb: Update max_frame_size to account for an optional VLAN tag if present
  (Alexander Duyck)
- igb: Update RXDCTL/TXDCTL configurations (Alexander Duyck)
- igb: remove duplicated #include (Huang Weiyi)
- igb: Fix for DH89xxCC near end loopback test (Robert Healy)
- igb: do vlan cleanup (Jiri Pirko)
- igb: Add support of SerDes Forced mode for certain hardware (Carolyn Wyborny)
- igb: Update copyright on all igb driver files. (Carolyn Wyborny)
- net: igb: Use is_multicast_ether_addr helper (Tobias Klauser)
- igb: remove unnecessary reads of PCI_CAP_ID_EXP (Jon Mason)
- igb: convert to ndo_fix_features (Michał Mirosław)
- igb: Change version to remove number after -k in kernel versions. (Carolyn
  Wyborny)
- e1000e: Fix default interrupt throttle rate not set in NIC HW (Jeff Kirsher)
- e1000e: MSI interrupt test failed, using legacy interrupt (Prasanna S
  Panchamukhi)
- e1000e: issues in Sx on 82577/8/9 (Joe Jin)
- e1000e: Guarantee descriptor writeback flush success. (Matthew Vick)
- e1000e: prevent oops when adapter is being closed and reset simultaneously
  (Bruce Allan)
- e1000e: use msleep instead of mdelay (Joe Jin)
- e1000e: cleanup goto statements to exit points without common work (Bruce
  Allan)
- e1000e: potentially incorrect return for e1000e_setup_fiber_serdes_link
  (Bruce Allan)
- e1000e: potentially incorrect return for e1000_init_hw_ich8lan (Bruce Allan)
- e1000e: cleanup: minor whitespace addition (insert blank line separator)
  (Bruce Allan)
- e1000e: cleanup: remove unnecessary variable initializations (Bruce Allan)
- e1000e: cleanup: remove unnecessary test and return (Bruce Allan)
- e1000e: cleanup: remove unnecessary variable ret_val (Bruce Allan)
- e1000e: cleanup: remove unreachable statement (Bruce Allan)
- e1000e: potentially incorrect return for e1000_set_d3_lplu_state_ich8lan
  (Bruce Allan)
- e1000e: cleanup: always return 0 (Bruce Allan)
- e1000e: cleanup: remove unnecessary assignments just before returning (Bruce
  Allan)
- e1000e: potential incorrect return for e1000_setup_copper_link_80003es2lan
  (Bruce Allan)
- e1000e: potentially incorrect return for e1000_cfg_kmrn_10_100_80003es2lan
  (Bruce Allan)
- e1000e: cleanup: rename goto labels to be more meaningful (Bruce Allan)
- e1000e: cleanup: use goto for common work needed by multiple exit points
  (Bruce Allan)
- e1000e: replace '1' with 'true' for boolean get_link_status (Bruce Allan)
- e1000e: pass pointer to hw struct for e1000_init_mac_params_XXX() (Bruce
  Allan)
- e1000e: use true/false for bool autoneg_false (Bruce Allan)
- e1000e: remove unnecessary parentheses (Bruce Allan)
- e1000e: remove unnecessary returns from void functions (Bruce Allan)
- e1000e: remove test that is always false (Bruce Allan)
- e1000e: WoL fails on device ID 0x1501 (Joe Jin)
- e1000e: WoL can fail on 82578DM (Bruce Allan)
- e1000e: remove redundant reverse dependency on CRC32 (Bruce Allan)
- e1000e: minor whitespace and indentation cleanup (Bruce Allan)
- e1000e: fix sparse warnings with -D__CHECK_ENDIAN__ (Bruce Allan)
- e1000e: fix checkpatch warning from MINMAX test (Bruce Allan)
- e1000e: cleanup - use braces in both branches of a conditional statement
  (Bruce Allan)
- e1000e: cleanup e1000_set_phys_id (Bruce Allan)
- e1000e: cleanup e1000_init_mac_params_82571() (Bruce Allan)
- e1000e: cleanup e1000_init_mac_params_80003es2lan() (Bruce Allan)
- e1000e: rename es2lan.c to 80003es2lan.c (Joe Jin)
- e1000e: cleanup - check return values consistently (Bruce Allan)
- e1000e: add missing initializers reported when compiling with W=1 (Bruce
  Allan)
- e1000e: update copyright year (Bruce Allan)
- e1000e: split lib.c into three more-appropriate files (Bruce Allan)
- e1000e: call er16flash() instead of __er16flash() (Bruce Allan)
- e1000e: increase version number (Joe Jin)
- e1000e: convert final strncpy() to strlcpy() (Bruce Allan)
- e1000e: concatenate long debug strings which span multiple lines (Bruce
  Allan)
- e1000e: conditionally restart autoneg on 82577/8/9 when setting LPLU state
  (Bruce Allan)
- e1000e: increase Rx PBA to prevent dropping received packets on 82566/82567
  (Bruce Allan)
- e1000e: ICHx/PCHx LOMs should use LPLU setting in NVM when going to Sx (Joe
  Jin)
- e1000e: update workaround for 82579 intermittently disabled during S0->Sx
  (Bruce Allan)
- e1000e: disable Early Receive DMA on ICH LOMs (Bruce Allan)
- e1000e: Need to include vmalloc.h (David S. Miller)
- e1000e: 82574/82583 Tx hang workaround (Bruce Allan)
- e1000e: use hardware default values for Transmit Control register (Bruce
  Allan)
- e1000e: use default settings for Tx Inter Packet Gap timer (Bruce Allan)
- e1000e: 82579: workaround for link drop issue (Bruce Allan)
- e1000e: always set transmit descriptor control registers the same (Bruce
  Allan)
- e1000e: re-factor ethtool get/set ring parameter (Bruce Allan)
- e1000e: pass pointer to ring struct instead of adapter struct (Joe Jin)
- e1000e: add Receive Packet Steering (RPS) support (Joe Jin)
- e1000e: convert to netdev features/hw_features API (Joe Jin)
- e1000e: cleanup Rx checksum offload code (Bruce Allan)
- e1000e: convert head, tail and itr_register offsets to __iomem pointers
  (Bruce Allan)
- e1000e: re-enable alternate MAC address for all devices which support it
  (Bruce Allan)
- e1000e: default IntMode based on kernel config & available hardware support
  (Bruce Allan)
- e1000e: convert to real ndo_set_rx_mode (Joe Jin)
- net: introduce IFF_UNICAST_FLT private flag (Joe Jin)
- e1000e: remove use of ndo_set_multicast_list in drivers (Joe Jin)
- e1000e: Convert printks to pr_<level> (Jeff Kirsher)
- e1000e: demote a debugging WARN to a debug log message (Bruce Allan)
- e1000e: fix skb truesize underestimation (Eric Dumazet)
- e1000e: locking bug introduced by commit 67fd4fcb (Bruce Allan)
- e1000e: bad short packets received when jumbos enabled on 82579 (Bruce Allan)
- e1000e: convert driver to use extended descriptors (Joe Jin)
- drivers/net: Add module.h to drivers who were implicitly using it (Joe Jin)
- e1000e: hitting BUG_ON() from napi_enable (Bruce Allan)
- e1000: Silence sparse warnings by correcting type (Andrei Emeltchenko)
- v2 e1000: Neaten e1000_dump function (Tushar Dave)
- e1000: Neaten e1000_config_dsp_after_link_change (Joe Perches)
- e1000: fix vlan processing regression (Joe Jin)
- e1000: Remove unnecessary k.alloc/v.alloc OOM messages (Joe Jin)
- e1000: add dropped DMA receive enable back in for WoL (Dean Nelson)
- e1000: Adding e1000_dump function (Tushar Dave)
- e1000: don't enable dma receives until after dma address has been setup (Dean
  Nelson)
- e1000: save skb counts in TX to avoid cache misses (Dean Nelson)
- e1000: cleanup CE4100 MDIO registers access (Florian Fainelli)
- e1000: unmap ce4100_gbe_mdio_base_virt in e1000_remove (Florian Fainelli)
- e1000: fix lockdep splat in shutdown handler (Jesse Brandeburg)
- e1000e/ixgb: fix assignment of 0/1 to bool variables. (Joe Jin)
- intel: Convert <FOO>_LENGTH_OF_ADDRESS to ETH_ALEN (Joe Perches)
- e1000: fix skb truesize underestimation (Eric Dumazet)
- e1000: convert to private mutex from rtnl (Jesse Brandeburg)
- e1000: convert mdelay to msleep (Jesse Brandeburg)
- e1000: convert hardware management from timers to threads (Jesse Brandeburg)
- e100: Remove alloc_etherdev error messages (Joe Jin)
- net: Remove Intel NICs unnecessary driver assignments of ethtool_ringparam
  fields to zero (Joe Jin)
- e100: Show short v/s long rx length errors in ethtool stats. (Ben Greear)
- e100: Fix rx-over-length statistics. (Ben Greear)
- e100: make sure vlan support isn't advertised on old adapters (Jesse
  Brandeburg)
- 8139cp: properly config rx mode after resuming (Jason Wang)
- bnx2x: add bnx2x firmware 7.2.16 (Joe Jin)
- bnx2fc: Remove bh disable in softirq context (Neil Horman)
- bnx2fc: HSI dependent changes for 7.2.xx FW (Bhanu Prakash Gollapudi)
- bnx2fc: Bumped version to 1.0.10 (Bhanu Prakash Gollapudi)
- bnx2fc: NPIV ports go offline when interface is brought down & up (Bhanu
  Prakash Gollapudi)
- bnx2fc: Handle LOGO flooding from the target (Bhanu Prakash Gollapudi)
- bnx2fc: fix panic in bnx2fc_post_io_req (Bhanu Prakash Gollapudi)
- bnx2fc: Bumped version to 1.0.9 (Bhanu Prakash Gollapudi)
- bnx2fc: Handle SRR LS_ACC drop scenario (Bhanu Prakash Gollapudi)
- bnx2fc: Handle ABTS timeout during ulp timeout (Bhanu Prakash Gollapudi)
- bnx2fc: Bumped version to 1.0.8 (Bhanu Prakash Gollapudi)
- bnx2fc: Return error statistics of remote peer (Bhanu Prakash Gollapudi)
- bnx2fc: call ctlr_link_up only when the interface is enabled (Bhanu Prakash
  Gollapudi)
- bnx2fc: Bumped version to 1.0.7 (Bhanu Prakash Gollapudi)
- bnx2fc: Handle bnx2fc_map_sg failure (Bhanu Prakash Gollapudi)
- bnx2fc: Replace scsi_dma_map() with dma_map_sg(). (Bhanu Prakash Gollapudi)
- bnx2fc: Bumped version to 1.0.6 (Bhanu Prakash Gollapudi)
- bnx2fc: Fix FW assert during RSCN stress tests (Bhanu Prakash Gollapudi)
- bnx2fc: Fix panic caused because of incorrect errror handling in create().
  (Bhanu Prakash Gollapudi)
- bnx2fc: Avoid calling bnx2fc_if_destroy with unnecessary locks (Bhanu Prakash
  Gollapudi)
- bnx2fc: Validate vlan id in NETDEV_UNREGISTER handler (Nithin Nayak Sujir)
- bnx2fc: No abort issued for REC when it times out (Bhanu Prakash Gollapudi)
- bnx2fc: Send solicitation only after vlan discovery is complete (Bhanu
  Prakash Gollapudi)
- bnx2fc: Reset max receive frame size during link up (Bhanu Prakash Gollapudi)
- bnx2fc: Need not schedule destroy_work from __bnx2fc_destroy (Bhanu Prakash
  Gollapudi)
- bnx2fc: Bump version to 1.0.5 (Bhanu Prakash Gollapudi)
- bnx2fc: Prevent creating of NPIV port with duplicate WWN (Bhanu Prakash
  Gollapudi)
- bnx2fc: Obtain WWNN/WWPN from the shared memory (Bhanu Prakash Gollapudi)
- [SCSI] fcoe,libfcoe: Move common code for fcoe_get_lesb to fcoe_transport
  (Bhanu Prakash Gollapudi)
- [SCSI] fcoe: Move common functions to fcoe_transport library (Bhanu Prakash
  Gollapudi)
- [SCSI] bnx2fc: Drop incoming ABTS (Bhanu Prakash Gollapudi)
- [SCSI] bnx2fc: code cleanup in bnx2fc_offload_session (Bhanu Prakash
  Gollapudi)
- [SCSI] bnx2fc: Fix NULL pointer deref during arm_cq. (Bhanu Prakash
  Gollapudi)
- [SCSI] bnx2fc: IO errors when receiving unsolicited LOGO (Bhanu Prakash
  Gollapudi)
- [SCSI] bnx2fc: Do not reuse the fcoe connection id immediately (Bhanu Prakash
  Gollapudi)
- [SCSI] bnx2fc: Clear DESTROY_CMPL flag after firmware destroy (Bhanu Prakash
  Gollapudi)
- [SCSI] bnx2fc: Handle NETDEV_UNREGISTER for vlan devices (Bhanu Prakash
  Gollapudi)
- [SCSI] bnx2fc: Reorganize cleanup code between interface_cleanup and
  if_destory (Bhanu Prakash Gollapudi)
- [SCSI] bnx2fc: Change function names of
  bnx2fc_netdev_setup/bnx2fc_netdev_cleanup (Bhanu Prakash Gollapudi)
- [SCSI] bnx2fc: Do not attempt destroying NPIV port twice (Bhanu Prakash
  Gollapudi)
- [SCSI] bnx2fc: Remove erroneous kref_get on IO request (Bhanu Prakash
  Gollapudi)
- [SCSI] bnx2fc: Enable bsg_request support for bnx2fc (Bhanu Prakash
  Gollapudi)
- [SCSI] bnx2fc: Bug fixes in percpu_thread_create/destroy (Bhanu Prakash
  Gollapudi)
- [SCSI] bnx2fc: Reset the max receive frame size (Bhanu Prakash Gollapudi)
- [SCSI] bnx2i: Fixed the override of the error_mask module param (Eddie Wai)
- [SCSI] bnx2i: use kthread_create_on_node() (Eric Dumazet)
- [SCSI] bnx2i: Fixed kernel panic caused by unprotected task->sc->request
  deref (Eddie Wai)
- [SCSI] bnx2i: Fixed the endian on TTT for NOP out transmission (Eddie Wai)
- [SCSI] bnx2i: Fixed kernel panic due to illegal usage of sc->request->cpu
  (Eddie Wai)
- cnic: Fix select dependencies in bnx2fc/bnx2i Kconfig. (David S. Miller)
- bnx2x: Fix 578xx link LED (Yaniv Rosner)
- bnx2x: Enable FEC for 57810-KR (Yaniv Rosner)
- bnx2x: disable dcb on 578xx since not supported yet (Dmitry Kravkov)
- bnx2x: decrease print level to debug (Dmitry Kravkov)
- bnx2x: fix BRB thresholds for dropless_fc mode (Dmitry Kravkov)
- bnx2x: fix cl_id allocation for non-eth clients for NPAR mode (Dmitry
  Kravkov)
- bnx2x: Fix for a host coalescing bug which impared latency. (Ariel Elior)
- bnx2x: fix select_queue when FCoE is disabled (Vladislav Zolotarov)
- bnx2x: fix WOL by enablement PME in config space (Dmitry Kravkov)
- bnx2x: Fix XMAC loopback test (Yaniv Rosner)
- bnx2x: init FCOE FP only once (Vladislav Zolotarov)
- bnx2x: Remove fiber remote fault detection (Yaniv Rosner)
- cnic: update for FW 7.2.xx (Michael Chan)
- bnx2x: correction to firmware interface (Yuval Mintz)
- bnx2x: fix vector traveling while looking for an empty entry (Dmitry Kravkov)
- bnx2x: mark functions as loaded on shared memory (Yuval Mintz)
- bnx2x: fix memory leak in bnx2x_init_firmware() (Michal Schmidt)
- bnx2x: fix a crash on corrupt firmware file (Michal Schmidt)
- bnx2x: make bnx2x_close() static again (Michal Schmidt)
- bnx2x: removed code re-checking memory base after device open (Mintz Yuval)
- bnx2x: allow BCM84833 phy to advertise 100Base-T speeds (Mintz Yuval)
- bnx2x: notify cnic of address of info-to-the-mcp (Mintz Yuval)
- bnx2x: allocate smaller Rx rings for 1G functions (Mintz Yuval)
- bnx2x: allocate memory dynamically in ethtool self-test. (Merav Sicron)
- bnx2x: force 10G on 84833 phy should be autoneg with only 10G advertised
  (Yaniv Rosner)
- bnx2x: added autoneg-restart after link advertisement changes (Yaniv Rosner)
- bnx2x: ethtool publishes link partners speed and FC (Mintz Yuval)
- bnx2x: half duplex support added for several boards (Yaniv Rosner)
- bnx2x: remove the 'poll' module option (Michal Schmidt)
- bnx2x: fix bnx2x_storm_stats_update() on big endian (Eric Dumazet)
- bnx2x: Fix mem leak in bnx2x_tpa_stop() if build_skb() fails. (Jesper Juhl)
- bnx2x: Update version to 1.72.0 and copyrights (Ariel Elior)
- bnx2x: Recoverable and unrecoverable error statistics (Ariel Elior)
- bnx2x: Recovery flow bug fixes (Ariel Elior)
- bnx2x: init fw_seq after undi_unload is done (Dmitry Kravkov)
- bnx2x: Track active PFs with bitmap (Ariel Elior)
- bnx2x: Lock PF-common resources (Ariel Elior)
- bnx2x: don't reset device while reading its configuration. (Dmitry Kravkov)
- bnx2x: Loaded Firmware Version Validation (Ariel Elior)
- bnx2x: Function Level Reset Final Cleanup (Ariel Elior)
- bnx2x: Obtain Bus Device Function from register (Ariel Elior)
- bnx2x: Removing indirect register access (Ariel Elior)
- bnx2x: Support Queue Per Cos in 5771xx devices (Ariel Elior)
- bnx2x: Remove 100Mb force speed for BCM84833 (Yaniv Rosner)
- bnx2x: Fix ethtool advertisement (Yaniv Rosner)
- bnx2x: unlock before returning an error (Dan Carpenter)
- bnx2x: fix compilation error with SOE in fw_dump (Yuval Mintz)
- bnx2x: handle CHIP_REVISION during init_one (Ariel Elior)
- bnx2x: don't access removed registers on 57712 and above (Dmitry Kravkov)
- bnx2x: properly clean indirect addresses (Dmitry Kravkov)
- bnx2x: allow user to change ring size in ISCSI SD mode (Dmitry Kravkov)
- bnx2x: fix Big-Endianess in ethtool -t (Dmitry Kravkov)
- bnx2x: fixed ethtool statistics for MF modes (Yuval Mintz)
- bnx2x: credit-leakage fixup on vlan_mac_del_all (Yuval Mintz)
- bnx2x: Disable AN KR work-around for BCM57810 (Yaniv Rosner)
- bnx2x: Remove AutoGrEEEn for BCM84833 (Yaniv Rosner)
- bnx2x: Fix PFC setting on BCM57840 (Yaniv Rosner)
- bnx2x: Fix Super-Isolate mode for BCM84833 (Yaniv Rosner)
- bnx2x: handle vpd data longer than 128 bytes (Barak Witkowski)
- bnx2x: properly update skb when mtu > 1500 (Dmitry Kravkov)
- bnx2x: properly initialize L5 features (Joe Jin)
- bnx2x: fix typo in fcoe stats collection (Barak Witkowski)
- bnx2x: Fix compile errors if CONFIG_CNIC is not set (Michael Chan)
- bnx2x, cnic: support DRV_INFO upon FW request (Barak Witkowski)
- bnx2x: support classification config query (Ariel Elior)
- bnx2x: add fcoe statistics (Barak Witkowski)
- bnx2x: add PFC statistics (Barak Witkowski)
- bnx2x: Use kcalloc instead of kzalloc to allocate array (Thomas Meyer)
- bnx2x: handle iSCSI SD mode (Dmitry Kravkov)
- bnx2x: fix rx ring size report (Vladislav Zolotarov)
- bnx2x: Change value comparison order (Yaniv Rosner)
- bnx2x: Cosmetic changes (Yaniv Rosner)
- bnx2x: Fix self test of BCM57800 (Yaniv Rosner)
- bnx2x: Add known PHY type check (Yaniv Rosner)
- bnx2x: Change Warpcore MDIO work around mode (Yaniv Rosner)
- bnx2x: Fix BCM84833 link and LED behavior (Yaniv Rosner)
- bnx2x: Warpcore HW reset following fan failure (Yaniv Rosner)
- bnx2x: ETS changes (Yaniv Rosner)
- bnx2x: Fix ETS bandwidth (Yaniv Rosner)
- bnx2x: PFC changes (Yaniv Rosner)
- bnx2x: Fix 5461x LED (Yaniv Rosner)
- bnx2x: cache-in compressed fw image (Dmitry Kravkov)
- bnx2x: add endline at end of message (Dmitry Kravkov)
- bnx2x: uses build_skb() in receive path (Eric Dumazet)
- net: introduce build_skb() (Eric Dumazet)
- net: more accurate skb truesize (Eric Dumazet)
- bnx2x: update driver version to 1.70.35-0 (Dmitry Kravkov)
- bnx2x: Remove on-stack napi struct variable (Ariel Elior)
- bnx2x: prevent race in statistics flow (Dmitry Kravkov)
- bnx2x: add fan failure event handling (Ariel Elior)
- bnx2x: remove unused #define (Dmitry Kravkov)
- bnx2x: simplify definition of RX_SGE_MASK_LEN and use it. (Dmitry Kravkov)
- bnx2x: propagate DCBX negotiation (Dmitry Kravkov)
- bnx2x: fix MF for 4-port devices (Dmitry Kravkov)
- bnx2x: DCBX: use #define instead of magic (Dmitry Kravkov)
- bnx2x: separate FCoE and iSCSI license initialization. (Joe Jin)
- bnx2x: remove unused variable (Dmitry Kravkov)
- bnx2x: use rx_queue index for skb_record_rx_queue() (Dmitry Kravkov)
- bnx2x: allow FCoE and DCB for 578xx (Joe Jin)
- bnx2x: update driver version to 1.70.30-0 (Dmitry Kravkov)
- bnx2x: use FW 7.0.29.0 (Dmitry Kravkov)
- bnx2x: add bnx2x FW 7.0.29 (Joe Jin)
- bnx2x: Enable changing speed when port type is PORT_DA (Yaniv Rosner)
- bnx2x: Fix 54618se LED behavior (Yaniv Rosner)
- bnx2x: Fix RX/TX problem caused by the MAC layer (Yaniv Rosner)
- bnx2x: Add link retry to 578xx-KR (Yaniv Rosner)
- bnx2x: Fix LED blink rate for 578xx (Yaniv Rosner)
- bnx2x: fix skb truesize underestimation (Eric Dumazet)
- bnx2x: remove some dead code (Dan Carpenter)
- bnx2x: Fix build error (Dmitry Kravkov)
- bnx2x: Add new PHY BCM54616 (Yaniv Rosner)
- bnx2x: resurrect RX hashing (Joe Jin)
- bnx2x: convert to SKB paged frag API. (Ian Campbell)
- net: add APIs for manipulating skb page fragments. (Ian Campbell)
- bnx2x: Use pr_fmt and message logging cleanups (Joe Jin)
- bnx2x: Coalesce pr_cont uses and fix DP typos (Joe Perches)
- bnx2x: Remove local defines for %pM and mac address (Joe Perches)
- bnx2x: Clear MDIO access warning during first driver load (Yaniv Rosner)
- bnx2x: Fix BCM578xx MAC test (Yaniv Rosner)
- bnx2x: Fix BCM54618se invalid link indication (Yaniv Rosner)
- bnx2x: Fix BCM84833 link (Yaniv Rosner)
- bnx2x: Fix link issue with DAC over 578xx (Yaniv Rosner)
- bnx2x: Fix LED behavior (Yaniv Rosner)
- bnx2x: Fix BCM578xx-B0 MDIO access (Yaniv Rosner)
- bnx2x: Fix remote fault handling (Yaniv Rosner)
- bnx2x: Fix chip hanging due to TX pipe stall. (Yaniv Rosner)
- bnx2x: Fix missing pause on for 578xx (Yaniv Rosner)
- bnx2x: Prevent restarting Tx during bnx2x_nic_unload (Vladislav Zolotarov)
- bnx2x: use pci_pcie_cap() (Vladislav Zolotarov)
- bnx2x: fix bnx2x_stop_on_error flow in bnx2x_sp_rtnl_task (Vladislav
  Zolotarov)
- bnx2x: enable internal target-read for 57712 and up only (Shmulik Ravid)
- bnx2x: count statistic ramrods on EQ to prevent MC assert (Vladislav
  Zolotarov)
- bnx2x: fix loopback for non 10G link (Yaniv Rosner)
- bnx2x: dcb - send all unmapped priorities to same COS as L2 (Dmitry Kravkov)
- bnx2x: Broken self-test in SF mode on 578xx (Vladislav Zolotarov)
- bnx2x: Parity errors recovery for 578xx (Vladislav Zolotarov)
- bnx2x: Read FIP mac from SHMEM in single function mode (Vladislav Zolotarov)
- bnx2x: Fixed ethtool -d for 578xx (Vladislav Zolotarov)
- bnx2x: disable FCoE for 578xx devices since not yet supported (Dmitry
  Kravkov)
- bnx2x: fix memory barriers (Vladislav Zolotarov)
- bnx2x: use BNX2X_Q_FLG_TPA_IPV6 for TPA queue configuration (Vladislav
  Zolotarov)
- bnx2x: disable loacal BH when scheduling FCOE napi (Vladislav Zolotarov)
- bnx2x: fix MB index for 4-port devices (Dmitry Kravkov)
- bnx2x: DCB rework (Dmitry Kravkov)
- bnx2x: remove unnecessary dma_sync (Vladislav Zolotarov)
- bnx2x: stop tx before CNIC_STOP (Vladislav Zolotarov)
- bnx2x: add missing command in error handling flow (Dmitry Kravkov)
- bnx2x: use correct dma_sync function (Vladislav Zolotarov)
- bnx2x: Fix compilation when CNIC is not selected in config (Dmitry Kravkov)
- bnx2x: Multiple concurrent l2 traffic classes (Ariel Elior)
- bnx2x: Renaming the "reset_task" to "sp_rtnl_task" (Ariel Elior)
- bnx2x: Add dcbnl notification (Shmulik Ravid)
- dcbnl: Add CEE notification (Shmulik Ravid)
- dcbnl: Aggregated CEE GET operation (Shmulik Ravid)
- dcb: use nlmsg_free() instead of kfree() (Dan Carpenter)
- dcb: Add missing error check in dcb_ieee_set() (John Fastabend)
- dcb: fix return type on dcb_setapp() (John Fastabend)
- dcb: Add dcb_ieee_getapp_mask() for drivers to query APP settings (John
  Fastabend)
- dcb: Add ieee_dcb_delapp() and dcb op to delete app entry (Joe Jin)
- dcb: Add ieee_dcb_setapp() to be used for IEEE 802.1Qaz APP data (John
  Fastabend)
- net: dcbnl, add multicast group for DCB (John Fastabend)
- dcb: Add DCBX capabilities bitmask to the get_ieee response (John Fastabend)
- bnx2x: Fix warning message during 57712/8727 initialization (Yaniv Rosner)
- bnx2x: Add autogrEEEn support (Yaniv Rosner)
- bnx2x: Fix BCM84833 initialization (Yaniv Rosner)
- bnx2x: Fix false link indication at link partner when DAC is used (Yaniv
  Rosner)
- bnx2x: Reset PHY due to fan failure for 578xx (Yaniv Rosner)
- bnx2x: Add CL37 BAM for Warpcore (Yaniv Rosner)
- bnx2x: Change BCM54616S to BCM54618SE (Yaniv Rosner)
- bnx2x: PFC fixes (Yaniv Rosner)
- bnx2x: remove unnecessary read of PCI_CAP_ID_EXP (Jon Mason)
- cnic: Update VLAN ID during ISCSI_UEVENT_PATH_UPDATE (Eddie Wai)
- cnic: set error flag when iSCSI connection fails (Jeffrey Huang)
- cnic: Add FCoE parity error recovery (Michael Chan)
- cnic: Improve error recovery on bnx2x devices (Michael Chan)
- cnic: Add timeout for ramrod replies. (Michael Chan)
- cnic, bnx2fc: Increase maximum FCoE sessions. (Michael Chan)
- bnx2: Update driver to use new mips firmware. (Joe Jin)
- bnx2: Add missing memory barrier in bnx2_start_xmit() (Joe Jin)
- bnx2: Add support for ethtool --show-channels|--set-channels (Michael Chan)
- bnx2: fix skb truesize underestimation (Eric Dumazet)
- bnx2: don't request firmware when there's no userspace. (françois romieu)
- tg3: Avoid panic from reserved statblk field access (Matt Carlson)
- tg3: Use mii_advertise_flowctrl (Matt Carlson)
- tg3: Fix advertisement handling (Joe Jin)
- tg3: Add 57766 ASIC rev support (Matt Carlson)
- tg3: Make the TX BD DMA limit configurable (Matt Carlson)
- tg3: Track LP advertising (Matt Carlson)
- tg3: Integrate flowctrl check into AN adv check (Joe Jin)
- net: Change mii to ethtool advertisement function names (Matt Carlson)
- net: Add ethtool to mii advertisment conversion helpers (Joe Jin)
- tg3: fix ipv6 header length computation (Eric Dumazet)
- tg3: Break out RSS indir table init and assignment (Matt Carlson)
- tg3: Update version to 3.122 (Matt Carlson)
- tg3: Return flowctrl config through ethtool (Matt Carlson)
- tg3: Save stats across chip resets (Matt Carlson)
- tg3: Remove ethtool stats member from dev struct (Matt Carlson)
- tg3: Scale back code that modifies MRRS (Matt Carlson)
- tg3: Fix TSO CAP for 5704 devs w / ASF enabled (Matt Carlson)
- tg3: Add MDI-X reporting (Matt Carlson)
- tg3: Restrict large prod ring cap devices (Matt Carlson)
- tg3: Adjust BD replenish thresholds (Matt Carlson)
- tg3: Make 1000Base-X FC resolution look like 1000T (Matt Carlson)
- tg3: Update version to 3.121 (Matt Carlson)
- tg3: Eliminate timer race with reset_task (Matt Carlson)
- tg3: Schedule at most one tg3_reset_task run (Joe Jin)
- tg3: Obtain PCI function number from device (Matt Carlson)
- tg3: Fix irq alloc error cleanup path (Matt Carlson)
- tg3: Fix 4k skb error recovery path (Matt Carlson)
- tg3: Fix 4k tx bd segmentation code (Joe Jin)
- tg3: Fix APE mutex init and use (Matt Carlson)
- tg3: add tx_dropped counter (Joe Jin)
- tg3: fix tigon3_dma_hwbug_workaround() (Eric Dumazet)
- tg3: Remove unnecessary driver assignments of ethtool_ringparam fields to
  zero (Joe Jin)
- tg3: Code movement (Matt Carlson)
- tg3: Eliminate tg3_halt_cpu() prototype (Matt Carlson)
- tg3: Eliminate tg3_write_sig_post_reset() prototype (Matt Carlson)
- tg3: Eliminate tg3_stop_fw() prototype (Matt Carlson)
- tg3: Remove tp->rx_offset term when unneeded (Matt Carlson)
- tg3: Fix missed MSI workaround (Matt Carlson)
- tg3: Workaround tagged status update bug (Matt Carlson)
- tg3: Add ability to turn off 1shot MSI (Matt Carlson)
- tg3: Check all adv bits when checking config (Matt Carlson)
- tg3: Update version to 3.120 (Matt Carlson)
- tg3: Add external loopback support to selftest (Matt Carlson)
- net: add external loopback test in ethtool self test (Amit Kumar Salecha)
- tg3: Restructure tg3_test_loopback (Matt Carlson)
- tg3: Pull phy int lpbk setup into separate func (Matt Carlson)
- tg3: Consilidate MAC loopback code (Matt Carlson)
- tg3: Remove dead code (Matt Carlson)
- tg3: Remove 5719 jumbo frames and TSO blocks (Matt Carlson)
- tg3: Break larger frags into 4k chunks for 5719 (Matt Carlson)
- tg3: Add tx BD budgeting code (Matt Carlson)
- tg3: Consolidate code that calls tg3_tx_set_bd() (Matt Carlson)
- tg3: Add partial fragment unmapping code (Matt Carlson)
- tg3: Generalize tg3_skb_error_unmap() (Matt Carlson)
- tg3: Remove short DMA check for 1st fragment (Matt Carlson)
- tg3: Simplify tx bd assignments (Matt Carlson)
- tg3: Reintroduce tg3_tx_ring_info (Matt Carlson)
- tg3: Fix NVRAM selftest failures for 5720 devs (Matt Carlson)
- tg3: Add more selfboot formats to NVRAM selftest (Matt Carlson)
- tg3: Return size from tg3_vpd_readblock() (Matt Carlson)
- tg3: Fix RSS indirection table distribution (Matt Carlson)
- tg3: Fix link down notify failure when EEE disabled (Matt Carlson)
- tg3: Fix link flap at 100Mbps with EEE enabled (Matt Carlson)
- tg3: Match power source to driver state (Matt Carlson)
- tg3: Add function status reporting (Matt Carlson)
- tg3: Create critical section around GPIO toggling (Matt Carlson)
- tg3: Determine PCI function number in one place (Matt Carlson)
- tg3: Check transitions to D0 power state (Matt Carlson)
- tg3: Create funcs for power source switching (Matt Carlson)
- tg3: Move power state transitions to init_one (Matt Carlson)
- tg3: Detect APE enabled devs earlier (Matt Carlson)
- tg3: remove unnecessary read of PCI_CAP_ID_EXP (Jon Mason)
- tg3: Migrate phy preprocessor defs to system defs (Matt Carlson)
- tg3: Show flowctrl settings through get_settings() (Matt Carlson)
- tg3: Remove 4G_DMA_BNDRY_BUG flag (Matt Carlson)
- tg3: Remove 40BIT_DMA_LIMIT_BUG (Matt Carlson)
- [SCSI] hpsa: use find_first_zero_bit (Akinobu Mita)
- [SCSI] hpsa: combine hpsa_scsi_detect and hpsa_register_scsi (Stephen M.
  Cameron)
- [SCSI] hpsa: removed unneeded structure member max_sg_entries and fix badly
  named constant MAXSGENTRIES (Stephen M. Cameron)
- [SCSI] hpsa: fix per device memory leak on driver unload (Stephen M. Cameron)
- [SCSI] hpsa: do not sleep in atomic context in rmmod path. (Stephen M.
  Cameron)
- [SCSI] hpsa: fix flush cache transfer length (Stephen M. Cameron)
- [SCSI] hpsa: set max sectors instead of taking the default (Stephen M.
  Cameron)
- [SCSI] hpsa: detect controller lockup (Stephen M. Cameron)
- [SCSI] hpsa: remove unused busy_initializing and busy_scanning (Stephen M.
  Cameron)
- cciss: fix flush cache transfer length (Stephen M. Cameron)
- cciss: auto engage SCSI mid layer at driver load time (Stephen M. Cameron)
- The Windows driver .inf disables ASPM on all cciss devices. Do the same.
  (Matthew Garrett)
- cciss: add transport mode attribute to sys (Joe Handzik)
- cciss: Adds simple mode functionality (Joseph Handzik)
- [SCSI] hpsa: update device attributes when they change (Scott Teel)
- [SCSI] hpsa: improve naming on external target device functions (Scott Teel)
- [SCSI] hpsa: eliminate 8 external target limitation (Scott Teel)
- [SCSI] hpsa: fix potential array overflow in hpsa_update_scsi_devices (Scott
  Teel)
- [SCSI] hpsa: rename HPSA_MAX_SCSI_DEVS_PER_HBA (Scott Teel)
- [SCSI] hpsa: refactor hpsa_figure_bus_target_lun (Stephen M. Cameron)
- [SCSI] hpsa: make target and lun match what SCSI REPORT LUNs returns (Stephen
  M. Cameron)
- [SCSI] hpsa: Fix problem with MSA2xxx devices (Stephen M. Cameron)
- [scsi] hpsa: Add IRQF_SHARED back in for the non-MSI(X) interrupt handler
  (Joe Jin)

* Mon May 28 2012 Maxim Uvarov <maxim.uvarov@oracle.com> [2.6.39-200.13.0.el6uek]
- drm/i915: fix integer overflow in i915_gem_do_execbuffer() (Xi Wang) [Orabug:
  14107456] {CVE-2012-2384}
- drm/i915: fix integer overflow in i915_gem_execbuffer2() (Xi Wang) [Orabug:
  14107445] {CVE-2012-2383}

* Wed May 23 2012 Maxim Uvarov <maxim.uvarov@oracle.com> [2.6.39-200.12.0.el6uek]
- Revert "x86, efi: Pass a minimal map to SetVirtualAddressMap()" (Maxim
  Uvarov) [Orabug: 14076004]
- config: turn on CONFIG_HVC_XEN_FRONTEND (Maxim Uvarov) [Orabug: 14064174]
>>>>>>> 090dfc37
- xen/hvc: Check HVM_PARAM_CONSOLE_[EVTCHN|PFN] for correctness. (Konrad
  Rzeszutek Wilk)
- xen/hvc: Fix error cases around HVM_PARAM_CONSOLE_PFN (Konrad Rzeszutek Wilk)
- xen/hvc: Collapse error logic. (Konrad Rzeszutek Wilk)
- hvc_xen: NULL dereference on allocation failure (Dan Carpenter)
- xen: do not map the same GSI twice in PVHVM guests. (Stefano Stabellini)
- xen/setup: Work properly with 'dom0_mem=X' or with not dom0_mem. (Konrad
  Rzeszutek Wilk)
- xenbus: Add support for xenbus backend in stub domain (Daniel De Graaf)
- xen/smp: unbind irqworkX when unplugging vCPUs. (Konrad Rzeszutek Wilk)
- xen/mce: Register native mce handler as vMCE bounce back point (Liu, Jinsong)
- xen/mce: Add mcelog support for Xen platform (Liu, Jinsong)
- Revert "Add mcelog support from xen platform" (Konrad Rzeszutek Wilk)
- Revert "xen/mce: Change the machine check point" (Konrad Rzeszutek Wilk)
- xen/processor-passthru: Remove the Kconfig entry that points to non-existent
  driver. (Konrad Rzeszutek Wilk)
- xen/gntdev: Fix merge error. (Konrad Rzeszutek Wilk)
- x86/apic: Fix UP boot crash (Ingo Molnar)
- xen/apic: implement io apic read with hypercall (Lin Ming)
- xen/x86: Implement x86_apic_ops (Konrad Rzeszutek Wilk)
- x86/apic: Replace io_apic_ops with x86_io_apic_ops. (Konrad Rzeszutek Wilk)
- x86/ioapic: Add io_apic_ops driver layer to allow interception (Jeremy
  Fitzhardinge)
- xen: implement IRQ_WORK_VECTOR handler (Lin Ming)
- xen: implement apic ipi interface (Ben Guthro)
- xen/gnttab: add deferred freeing logic (Jan Beulich)
- xen: enter/exit lazy_mmu_mode around m2p_override calls (Stefano Stabellini)
- xen/setup: update VA mapping when releasing memory during setup (David
  Vrabel)
- xen/setup: Combine the two hypercall functions - since they are quite
  similar. (Konrad Rzeszutek Wilk)
- xen/setup: Populate freed MFNs from non-RAM E820 entries and gaps to E820 RAM
  (Konrad Rzeszutek Wilk)
- xen/setup: Only print "Freeing XXX-YYY pfn range: Z pages freed" if Z > 0
  (Konrad Rzeszutek Wilk)
- xen/p2m: An early bootup variant of set_phys_to_machine (Konrad Rzeszutek
  Wilk)
- xen/p2m: Collapse early_alloc_p2m_middle redundant checks. (Konrad Rzeszutek
  Wilk)
- xen/p2m: Allow alloc_p2m_middle to call reserve_brk depending on argument
  (Konrad Rzeszutek Wilk)
- xen/p2m: Move code around to allow for better re-usage. (Konrad Rzeszutek
  Wilk)
- xen: only limit memory map to maximum reservation for domain 0. (Ian
  Campbell)
- xen: release all pages within 1-1 p2m mappings (David Vrabel)
- xen: allow extra memory to be in multiple regions (David Vrabel)
- xen: allow balloon driver to use more than one memory region (David Vrabel)
- Add support for pv hugepages and support for huge balloon pages. (Dave
  McCracken)
- Revert "xen-blkfront: set pages are FOREIGN_FRAME when sharing them" (Konrad
  Rzeszutek Wilk)
- xen/pci: don't use PCI BIOS service for configuration space accesses (David
  Vrabel)
- xen/Kconfig: fix Kconfig layout (Andrew Morton)
- xen/pte: Fix crashes when trying to see non-existent PGD/PMD/PUD/PTEs (Konrad
  Rzeszutek Wilk)
- xen/apic: Return the APIC ID (and version) for CPU 0. (Konrad Rzeszutek Wilk)
- drivers/video/xen-fbfront.c: add missing cleanup code (Julia Lawall)
- xen/x86: Workaround 'x86/ioapic: Add register level checks to detect bogus
  io-apic entries' (Konrad Rzeszutek Wilk)
- xen/acpi: Workaround broken BIOSes exporting non-existing C-states. (Konrad
  Rzeszutek Wilk)
- xen/enlighten: Disable MWAIT_LEAF so that acpi-pad won't be loaded. (Konrad
  Rzeszutek Wilk)
- drivers/video/xen-fbfront.c: add missing cleanup code (Julia Lawall)
- xen: correctly check for pending events when restoring irq flags (David
  Vrabel)
- xen/smp: Fix crash when booting with ACPI hotplug CPUs. (Konrad Rzeszutek
  Wilk)
- xen: use the pirq number to check the pirq_eoi_map (Stefano Stabellini)
- Revert "xen/p2m: m2p_find_override: use list_for_each_entry_safe" (Konrad
  Rzeszutek Wilk)
- xen/blkback: Fix warning error. (Konrad Rzeszutek Wilk)
- xen/blkback: Make optional features be really optional. (Konrad Rzeszutek
  Wilk)
- xen-blkfront: module exit handling adjustments (Jan Beulich)
- xen-blkfront: properly name all devices (Jan Beulich)
- xen-blkfront: set pages are FOREIGN_FRAME when sharing them (Stefano
  Stabellini)
- xen: EXPORT_SYMBOL set_phys_to_machine (Stefano Stabellini)
- xen-blkfront: make blkif_io_lock spinlock per-device (Steven Noonan)
- xen/blkfront: don't put bdev right after getting it (Andrew Jones)
- xen-blkfront: use bitmap_set() and bitmap_clear() (Akinobu Mita)
- xen/blkback: Enable blkback on HVM guests (Daniel De Graaf)
- xen/blkback: use grant-table.c hypercall wrappers (Daniel De Graaf)
- xen/p2m: m2p_find_override: use list_for_each_entry_safe (Stefano Stabellini)
- xen/gntdev: do not set VM_PFNMAP (Stefano Stabellini)
- xen/grant-table: add error-handling code on failure of gnttab_resume (Julia
  Lawall)
- xen: only check xen_platform_pci_unplug if hvm (Igor Mammedov)
- xen: initialize platform-pci even if xen_emul_unplug=never (Igor Mammedov)
- xen kconfig: relax INPUT_XEN_KBDDEV_FRONTEND deps (Andrew Jones)
- xen: support pirq_eoi_map (Stefano Stabellini)
- xen/smp: Remove unnecessary call to smp_processor_id() (Srivatsa S. Bhat)
- xen/smp: Fix bringup bug in AP code. (Konrad Rzeszutek Wilk)
- xen/tmem: cleanup (Jan Beulich)
- xen: constify all instances of "struct attribute_group" (Jan Beulich)
- xen/xenbus: ignore console/0 (Stefano Stabellini)
- hvc_xen: introduce HVC_XEN_FRONTEND (Stefano Stabellini)
- hvc_xen: implement multiconsole support (Stefano Stabellini)
- hvc_xen: support PV on HVM consoles (Stefano Stabellini)
- xen: use this_cpu_xxx replace percpu_xxx funcs (Alex Shi)
- xenbus: don't free other end details too early (Jan Beulich)
- xen/resume: Fix compile warnings. (Konrad Rzeszutek Wilk)
- xen/xenbus: Add quirk to deal with misconfigured backends. (Konrad Rzeszutek
  Wilk)
- xenbus: address compiler warnings (Jan Beulich)
- xen/pcifront: avoid pci_frontend_enable_msix() falsely returning success (Jan
  Beulich)
- xen/pciback: fix XEN_PCI_OP_enable_msix result (Jan Beulich)
- xen/pciback: Support pci_reset_function, aka FLR or D3 support. (Konrad
  Rzeszutek Wilk)
- PCI: Introduce __pci_reset_function_locked to be used when holding
  device_lock. (Konrad Rzeszutek Wilk)
- xen/acpi: Fix Kconfig dependency on CPU_FREQ (Konrad Rzeszutek Wilk)
- xen/acpi-processor: Do not depend on CPU frequency scaling drivers. (Konrad
  Rzeszutek Wilk)
- xen/cpufreq: Disable the cpu frequency scaling drivers from loading. (Konrad
  Rzeszutek Wilk)
- provide disable_cpufreq() function to disable the API. (Konrad Rzeszutek
  Wilk)
- xen-netback: make ops structs const (stephen hemminger)
- netback: fix typo in comment (Wei Liu)
- netback: remove redundant assignment (Wei Liu)
- netback: Fix alert message. (Wei Liu)
- xen-netback: use correct index for invalidation in xen_netbk_tx_check_gop()
  (Jan Beulich)
- net: xen-netback: correctly restart Tx after a VM restore/migrate (David
  Vrabel)
- xen/netback: Add module alias for autoloading (Bastian Blank)

* Fri Mar 30 2012 Maxim Uvarov <maxim.uvarov@oracle.com> [2.6.39-300.0.2.el6uek]
- vlan: allow nested vlan_do_receive() (Maxim Uvarov)
- net: allow vlan traffic to be received under bond (John Fastabend)
- net: vlan: goto another_round instead of calling __netif_receive_skb (Jiri
  Pirko)

* Thu Mar 29 2012 Maxim Uvarov <maxim.uvarov@oracle.com> [2.6.39-300.0.1.el6uek]
- Add an additional signing key for signing Ksplice modules for modsign.
  (Nelson Elhage)
- Revert "loop: increase default number of loop devices to 512" (Maxim Uvarov)
- Revert "loop: set default number of loop devices to 200" (Maxim Uvarov)
- ocfs2/dlm: dlmlock_remote() needs to account for remastery (Sunil Mushran)
- ocfs2/dlm: Take inflight reference count for remotely mastered resources too
  (Maxim Uvarov)
- ocfs2/dlm: Clean up refmap helpers (Maxim Uvarov)
- ocfs2/dlm: Cleanup dlm_wait_for_node_death() and dlm_wait_for_node_recovery()
  (Sunil Mushran)
- ocfs2/dlm: Cleanup up dlm_finish_local_lockres_recovery() (Sunil Mushran)
- ocfs2/dlm: Trace insert/remove of resource to/from hash (Sunil Mushran)
- ocfs2/dlm: Clean up messages in o2dlm (Sunil Mushran)
- ocfs2/cluster: Cluster up now includes network connections too (Sunil
  Mushran)
- ocfs2/cluster: Clean up messages in o2net (Sunil Mushran)
- ocfs2/cluster: Abort heartbeat start on hard-ro devices (Sunil Mushran)
- ocfs2/cluster: Fix output in file elapsed_time_in_ms (Sunil Mushran)
- Linux 3.0.26 (Greg Kroah-Hartman)
- powerpc/pmac: Fix SMP kernels on pre-core99 UP machines (Benjamin
  Herrenschmidt)
- iwl3945: fix possible il->txq NULL pointer dereference in delayed works
  (Stanislaw Gruszka)
- ipv6: Don't dev_hold(dev) in ip6_mc_find_dev_rcu. (RongQing.Li)
- tcp: fix syncookie regression (Eric Dumazet)
- perf tools: Incorrect use of snprintf results in SEGV (Anton Blanchard)
- afs: Remote abort can cause BUG in rxrpc code (Anton Blanchard)
- afs: Read of file returns EBADMSG (Anton Blanchard)
- nilfs2: fix NULL pointer dereference in nilfs_load_super_block() (Ryusuke
  Konishi

* Wed Mar 28 2012 Maxim Uvarov <maxim.uvarov@oracle.com> [2.6.39-300.0.0.el6uek]
- remove unused mutex hpidebuglock (Maxim Uvarov)
- add hxge-1.3.3 driver (Maxim Uvarov)
- cdc-acm.c: fix stable merge (Maxim Uvarov)
- hpwdt: fix stable merge (Maxim Uvarov)
- Linux 3.0.25 (Greg Kroah-Hartman)
- i2c-algo-bit: Fix spurious SCL timeouts under heavy load (Ville Syrjala)
- hwmon: (w83627ehf) Fix memory leak in probe function (Guenter Roeck)
- hwmon: (w83627ehf) Fix writing into fan_stop_time for NCT6775F/NCT6776F
  (Guenter Roeck)
- compat: Re-add missing asm/compat.h include to fix compile breakage on s390
  (Jiri Slaby)
- sparc32: Add -Av8 to assembler command line. (David S. Miller)
- sfc: Fix assignment of ip_summed for pre-allocated skbs (Ben Hutchings)
- Block: use a freezable workqueue for disk-event polling (Alan Stern)
- block: fix __blkdev_get and add_disk race condition (Stanislaw Gruszka)
- block, sx8: fix pointer math issue getting fw version (Dan Carpenter)
- block: Fix NULL pointer dereference in sd_revalidate_disk (Jun'ichi Nomura)
- regulator: Fix setting selector in tps6524x set_voltage function (Axel Lin)
- compat: Re-add missing asm/compat.h include to fix compile breakage on s390
  (Heiko Carstens)
- usb: asix: Patch for Sitecom LN-031 (Joerg Neikes)
- atl1c: dont use highprio tx queue (Eric Dumazet)
- IPv6: Fix not join all-router mcast group when forwarding set. (Li Wei)
- tcp: fix tcp_shift_skb_data() to not shift SACKed data below snd_una (Neal
  Cardwell)
- bridge: check return value of ipv6_dev_get_saddr() (Ulrich Weber)
- tcp: don't fragment SACKed skbs in tcp_mark_head_lost() (Neal Cardwell)
- vmxnet3: Fix transport header size (Shreyas Bhatewara)
- tcp: fix false reordering signal in tcp_shifted_skb (Neal Cardwell)
- ppp: fix 'ppp_mp_reconstruct bad seq' errors (Ben McKeegan)
- ipsec: be careful of non existing mac headers (Eric Dumazet)
- neighbour: Fixed race condition at tbl->nht (Michel Machado)
- acer-wmi: No wifi rfkill on Lenovo machines (Ike Panhc)
- acer-wmi: check wireless capability flag before register rfkill (Lee, Chun-
  Yi)
- acer-wmi: Add wireless quirk for Lenovo 3000 N200 (Seth Forshee)
- acer-wmi: support Lenovo ideapad S205 wifi switch (Lee, Chun-Yi)
- vfs: fix double put after complete_walk() (Miklos Szeredi)
- vfs: fix return value from do_last() (Miklos Szeredi)
- rt2x00: fix random stalls (Stanislaw Gruszka)
- PM / Driver core: leave runtime PM enabled during system shutdown (Alan
  Stern)
- firewire: core: handle ack_busy when fetching the Config ROM (Stefan Richter)
- firewire: cdev: fix 32 bit userland on 64 bit kernel compat corner cases
  (Stefan Richter)
- PCI: ignore pre-1.1 ASPM quirking when ASPM is disabled (Matthew Garrett)
- x86: Derandom delay_tsc for 64 bit (Thomas Gleixner)
- aio: fix the "too late munmap()" race (Al Viro)
- aio: fix io_setup/io_destroy race (Al Viro)
- ASoC: neo1973: fix neo1973 wm8753 initialization (Denis 'GNUtoo' Carikli)
- merged upstream 3.0.y-stable into uek2-stable (Guangyu Sun)
- wake up s_wait_unfrozen when ->freeze_fs fails (Kazuya Mio)
- ext4: fix deadlock in ext4_ordered_write_end() (Akira Fujita)
- mm: Make task in balance_dirty_pages() killable (Jan Kara)
- ext4: fix the deadlock in mpage_da_map_and_submit() (Kazuya Mio)
- ext4: Rewrite ext4_page_mkwrite() to use generic helpers (Jan Kara)
- Linux 3.0.24 (Greg Kroah-Hartman)
- mfd: Fix cs5535 section mismatch (Christian Gmeiner)
- cs5535-mfgpt: don't call __init function from __devinit (Danny Kukawka)
- dm raid: fix flush support (Jonathan E Brassow)
- dm io: fix discard support (Milan Broz)
- net/usbnet: avoid recursive locking in usbnet_stop() (Sebastian Siewior)
- drm/radeon/kms: set SX_MISC in the r6xx blit code (v2) (Marek Olšák)
- carl9170: Fix memory accounting when sta is in power-save mode. (Nicolas
  Cavallari)
- hwmon: (jc42) Add support for AT30TS00, TS3000GB2, TSE2002GB2, and MCP9804
  (Guenter Roeck)
- hwmon: (jc42) Add support for ST Microelectronics STTS2002 and STTS3000 (Jean
  Delvare)
- hwmon: (pmbus_core) Fix maximum number of POUT alarm attributes (Guenter
  Roeck)
- Input: ALPS - fix touchpad detection when buttons are pressed (Akio Idehara)
- media: staging: lirc_serial: Do not assume error codes returned by
  request_irq() (Ben Hutchings)
- media: staging: lirc_serial: Fix deadlock on resume failure (Ben Hutchings)
- media: staging: lirc_serial: Free resources on failure paths of
  lirc_serial_probe() (Ben Hutchings)
- media: staging: lirc_serial: Fix init/exit order (Ben Hutchings)
- ARM: 7345/1: errata: update workaround for A9 erratum #743622 (Will Deacon)
- OMAPDSS: HDMI: PHY burnout fix (Tomi Valkeinen)
- OMAP: 4430SDP/Panda: add HDMI HPD gpio (Tomi Valkeinen)
- OMAP: 4430SDP/Panda: setup HDMI GPIO muxes (Tomi Valkeinen)
- OMAPDSS: remove wrong HDMI HPD muxing (Tomi Valkeinen)
- OMAP: 4430SDP/Panda: rename HPD GPIO to CT_CP_HPD (Tomi Valkeinen)
- OMAP: 4430SDP/Panda: use gpio_free_array to free HDMI gpios (Tomi Valkeinen)
- OMAP: DSS2: HDMI: use default dividers (Tomi Valkeinen)
- ARM: orion: Fix Orion5x GPIO regression from MPP cleanup (Andrew Lunn)
- ARM: orion: Fix USB phy for orion5x. (Andrew Lunn)
- drm/i915: gen7: Disable the RHWO optimization as it can cause GPU hangs.
  (Kenneth Graunke)
- drm/i915: gen7: work around a system hang on IVB (Eugeni Dodonov)
- drm/i915: gen7: Implement an L3 caching workaround. (Eugeni Dodonov)
- drm/i915: gen7: implement rczunit workaround (Eugeni Dodonov)
- kprobes: adjust "fix a memory leak in function pre_handler_kretprobe()" (Jan
  Beulich)
- avr32: select generic atomic64_t support (Fabio Baltieri)
- ACPI / PM: Do not save/restore NVS on Asus K54C/K54HR (Keng-Yu Lin)
- bsg: fix sysfs link remove warning (Stanislaw Gruszka)
- ASoC: i.MX SSI: Fix DSP_A format. (Javier Martin)
- ASoC: dapm: Check for bias level when powering down (Mark Brown)
- osd_uld: Bump MAX_OSD_DEVICES from 64 to 1,048,576 (Boaz Harrosh)
- crypto: mv_cesa - fix final callback not ignoring input data (Phil Sutter)
- HID: usbhid: Add NOGET quirk for the AIREN Slim+ keyboard (Alan Stern)
- mm: thp: fix BUG on mm->nr_ptes (Andrea Arcangeli)
- ath9k_hw: prevent writes to const data on AR9160 (Felix Fietkau)
- mac80211: zero initialize count field in ieee80211_tx_rate (Mohammed Shafi
  Shajakhan)
- cifs: fix dentry refcount leak when opening a FIFO on lookup (Jeff Layton)
- NOMMU: Don't need to clear vm_mm when deleting a VMA (David Howells)
- mm: memcg: Correct unregistring of events attached to the same eventfd (Anton
  Vorontsov)
- mmc: sdhci-esdhc-imx: fix for mmc cards on i.MX5 (Sascha Hauer)
- alpha: fix 32/64-bit bug in futex support (Andrew Morton)
- Move Logitech Harmony 900 from cdc_ether to zaurus (Scott Talbert)
- ARM: S3C24XX: DMA resume regression fix (Gusakov Andrey)
- genirq: Clear action->thread_mask if IRQ_ONESHOT is not set (Thomas Gleixner)
- mfd: Fix ACPI conflict check (Jean Delvare)
- regset: Return -EFAULT, not -EIO, on host-side memory fault (H. Peter Anvin)
- regset: Prevent null pointer reference on readonly regsets (H. Peter Anvin)
- ALSA: hda - Always set HP pin in unsol handler for STAC/IDT codecs (Takashi
  Iwai)
- ALSA: hda - Add a fake mute feature (Takashi Iwai)
- S390: KEYS: Enable the compat keyctl wrapper on s390x (David Howells)
- regulator: fix the ldo configure according to 88pm860x spec (Jett.Zhou)
- i2c: mxs: only flag completion when queue is completely done (Wolfram Sang)
- watchdog: hpwdt: clean up set_memory_x call for 32 bit (Maxim Uvarov)
- ARM: LPC32xx: Fix irq on GPI_28 (Roland Stigge)
- ARM: LPC32xx: Fix interrupt controller init (Roland Stigge)
- ARM: LPC32xx: irq.c: Clear latched event (Roland Stigge)
- ARM: LPC32xx: serial.c: Fixed loop limit (Roland Stigge)
- ARM: LPC32xx: serial.c: HW bug workaround (Roland Stigge)
- drm/i915: Prevent a machine hang by checking crtc->active before loading lut
  (Alban Browaeys)
- compat: fix compile breakage on s390 (Heiko Carstens)
- Fix autofs compile without CONFIG_COMPAT (Linus Torvalds)
- autofs: work around unhappy compat problem on x86-64 (Ian Kent)
- Linux 3.0.23 (Greg Kroah-Hartman)
- cdrom: use copy_to_user() without the underscores (Dan Carpenter)
- epoll: limit paths (Jason Baron)
- epoll: ep_unregister_pollwait() can use the freed pwq->whead (Oleg Nesterov)
- epoll: introduce POLLFREE to flush ->signalfd_wqh before kfree() (Oleg
  Nesterov)
- hwmon: (f75375s) Fix register write order when setting fans to full speed
  (Nikolaus Schulz)
- hdpvr: fix race conditon during start of streaming (Janne Grunau)
- builddeb: Don't create files in /tmp with predictable names (Ben Hutchings)
- davinci_emac: Do not free all rx dma descriptors during init (Christian
  Riesch)
- jme: Fix FIFO flush issue (Guo-Fu Tseng)
- ipvs: fix matching of fwmark templates during scheduling (Simon Horman)
- scsi_pm: Fix bug in the SCSI power management handler (Alan Stern)
- scsi_scan: Fix 'Poison overwritten' warning caused by using freed 'shost'
  (Huajun Li)
- genirq: Handle pending irqs in irq_startup() (Thomas Gleixner)
- genirq: Unmask oneshot irqs when thread was not woken (Thomas Gleixner)
- ath9k: stop on rates with idx -1 in ath9k rate control's .tx_status (Pavel
  Roskin)
- x86/amd: Fix L1i and L2 cache sharing information for AMD family 15h
  processors (Andreas Herrmann)
- USB: Don't fail USB3 probe on missing legacy PCI IRQ. (Sarah Sharp)
- usb-storage: fix freezing of the scanning thread (Alan Stern)
- i387: re-introduce FPU state preloading at context switch time (Linus
  Torvalds)
- i387: move TS_USEDFPU flag from thread_info to task_struct (Linus Torvalds)
- i387: move AMD K7/K8 fpu fxsave/fxrstor workaround from save to restore
  (Linus Torvalds)
- i387: do not preload FPU state at task switch time (Linus Torvalds)
- i387: don't ever touch TS_USEDFPU directly, use helper functions (Linus
  Torvalds)
- i387: move TS_USEDFPU clearing out of __save_init_fpu and into callers (Linus
  Torvalds)
- i387: fix x86-64 preemption-unsafe user stack save/restore (Linus Torvalds)
- i387: fix sense of sanity check (Linus Torvalds)
- i387: make irq_fpu_usable() tests more robust (Linus Torvalds)
- i387: math_state_restore() isn't called from asm (Linus Torvalds)
- USB: Set hub depth after USB3 hub reset (Elric Fu)
- xhci: Fix encoding for HS bulk/control NAK rate. (Sarah Sharp)
- xhci: Fix oops caused by more USB2 ports than USB3 ports. (Sarah Sharp)
- USB: Fix handoff when BIOS disables host PCI device. (Sarah Sharp)
- USB: Remove duplicate USB 3.0 hub feature #defines. (Sarah Sharp)
- USB: Serial: ti_usb_3410_5052: Add Abbot Diabetes Care cable id (Andrew Lunn)
- USB: option: cleanup zte 3g-dongle's pid in option.c (Rui li)
- USB: Added Kamstrup VID/PIDs to cp210x serial driver. (Bruno Thomsen)
- ipv4: fix redirect handling (Eric Dumazet)
- route: fix ICMP redirect validation (Flavio Leitner)
- tcp: fix tcp_shifted_skb() adjustment of lost_cnt_hint for FACK (Neal
  Cardwell)
- tcp: fix range tcp_shifted_skb() passes to tcp_sacktag_one() (Neal Cardwell)
- tcp: allow tcp_sacktag_one() to tag ranges not aligned with skbs (Neal
  Cardwell)
- tcp_v4_send_reset: binding oif to iif in no sock case (Shawn Lu)
- via-velocity: S3 resume fix. (Hagen Paul Pfeifer)
- net_sched: Bug in netem reordering (Hagen Paul Pfeifer)
- netpoll: netpoll_poll_dev() should access dev->flags (Eric Dumazet)
- net: Don't proxy arp respond if iif == rt->dst.dev if private VLAN is
  disabled (Thomas Graf)
- ipv4: reset flowi parameters on route connect (Julian Anastasov)
- ipv4: Fix wrong order of ip_rt_get_source() and update iph->daddr. (Li Wei)
- ipv4: Save nexthop address of LSRR/SSRR option to IPCB. (Li Wei)
- ipv4: fix for ip_options_rcv_srr() daddr update. (Li Wei)
- ipv6-multicast: Fix memory leak in IPv6 multicast. (Ben Greear)
- ipv6-multicast: Fix memory leak in input path. (Ben Greear)
- 3c59x: shorten timer period for slave devices (Eric Dumazet)
- veth: Enforce minimum size of VETH_INFO_PEER (Thomas Graf)
- gro: more generic L2 header check (Eric Dumazet)
- IPoIB: Stop lying about hard_header_len and use skb->cb to stash LL addresses
  (Roland Dreier)
- net: Make qdisc_skb_cb upper size bound explicit. (David S. Miller)
- ARM: 7325/1: fix v7 boot with lockdep enabled (Rabin Vincent)
- ARM: 7321/1: cache-v7: Disable preemption when reading CCSIDR (Stephen Boyd)
- NFSv4: Ensure we throw out bad delegation stateids on NFS4ERR_BAD_STATEID
  (Trond Myklebust)
- mmc: core: check for zero length ioctl data (Johan Rudholm)
- ALSA: hda - Fix redundant jack creations for cx5051 (Takashi Iwai)
- eCryptfs: Copy up lower inode attrs after setting lower xattr (Tyler Hicks)
- ipheth: Add iPhone 4S (Tim Gardner)
- mac80211: Fix a rwlock bad magic bug (Mohammed Shafi Shajakhan)
- PCI: workaround hard-wired bus number V2 (Yinghai Lu)
- drm/radeon/kms: fix MSI re-arm on rv370+ (Alex Deucher)
- powerpc/perf: power_pmu_start restores incorrect values, breaking frequency
  events (Anton Blanchard)
- hwmon: (ads1015) Fix file leak in probe function (Guenter Roeck)
- hwmon: (max6639) Fix PPR register initialization to set both channels (Chris
  D Schimp)
- hwmon: (max6639) Fix FAN_FROM_REG calculation (Chris D Schimp)
- NOMMU: Lock i_mmap_mutex for access to the VMA prio list (David Howells)
- ASoC: wm8962: Fix sidetone enumeration texts (Mark Brown)
- Linux 3.0.22 (Greg Kroah-Hartman)
- crypto: sha512 - use standard ror64() (Alexey Dobriyan)
- slub: fix a possible memleak in __slab_alloc() (Eric Dumazet)
- xen pvhvm: do not remap pirqs onto evtchns if !xen_have_vector_callback
  (Stefano Stabellini)
- ALSA: intel8x0: Fix default inaudible sound on Gateway M520 (Daniel T Chen)
- crypto: sha512 - Avoid stack bloat on i386 (Herbert Xu)
- crypto: sha512 - Use binary and instead of modulus (Herbert Xu)
- hwmon: (f75375s) Fix automatic pwm mode setting for F75373 & F75375 (Nikolaus
  Schulz)
- gpio/pca953x: Fix warning of enabled interrupts in handler (David Jander)
- writeback: fix dereferencing NULL bdi->dev on trace_writeback_queue (Wu
  Fengguang)
- mac80211: timeout a single frame in the rx reorder buffer (Eliad Peller)
- relay: prevent integer overflow in relay_open() (Dan Carpenter)
- lib: proportion: lower PROP_MAX_SHIFT to 32 on 64-bit kernel (Wu Fengguang)
- hwmon: (f75375s) Fix bit shifting in f75375_write16 (Nikolaus Schulz)
- drm/i915: no lvds quirk for AOpen MP45 (Daniel Vetter)
- perf tools: Fix perf stack to non executable on x86_64 (Jiri Olsa)
- perf evsel: Fix an issue where perf report fails to show the proper
  percentage (Naveen N. Rao)
- Linux 3.0.21 (Greg Kroah-Hartman)
- net: fix NULL dereferences in check_peer_redir() (Eric Dumazet)
- powernow-k8: Fix indexing issue (Andreas Herrmann)
- powernow-k8: Avoid Pstate MSR accesses on systems supporting CPB (Andreas
  Herrmann)
- mmc: cb710 core: Add missing spin_lock_init for irq_lock of struct cb710_chip
  (Axel Lin)
- USB: add new zte 3g-dongle's pid to option.c (Rui li)
- USB: usbserial: add new PID number (0xa951) to the ftdi driver (Milan Kocian)
- usb: Skip PCI USB quirk handling for Netlogic XLP (Jayachandran C)
- usb: gadget: zero: fix bug in loopback autoresume handling (Timo Juhani
  Lindfors)
- staging: r8712u: Add new Sitecom UsB ID (Larry Finger)
- Staging: asus_oled: fix NULL-ptr crash on unloading (Pekka Paalanen)
- Staging: asus_oled: fix image processing (Pekka Paalanen)
- target: Correct sense key for INVALID FIELD IN {PARAMETER LIST,CDB} (Roland
  Dreier)
- target: Allow PERSISTENT RESERVE IN for non-reservation holder (Marco
  Sanvido)
- target: Use correct preempted registration sense code (Marco Sanvido)
- mm: fix UP THP spin_is_locked BUGs (Hugh Dickins)
- mm: compaction: check for overlapping nodes during isolation for migration
  (Mel Gorman)
- pcmcia: fix socket refcount decrementing on each resume (Russell King)
- ASoC: wm8962: Fix word length configuration (Susan Gao)
- ASoC: wm_hubs: Correct line input to line output 2 paths (Mark Brown)
- ASoC: wm_hubs: Fix routing of input PGAs to line output mixer (Mark Brown)
- hwmon: (w83627ehf) Fix number of fans for NCT6776F (Guenter Roeck)
- lockdep, bug: Exclude TAINT_FIRMWARE_WORKAROUND from disabling lockdep (Peter
  Zijlstra)
- atmel_lcdfb: fix usage of CONTRAST_CTR in suspend/resume (Hubert Feurstein)
- cifs: Fix oops in session setup code for null user mounts (Shirish
  Pargaonkar)
- eCryptfs: Infinite loop due to overflow in ecryptfs_write() (Li Wang)
- drm/i915: handle 3rd pipe (Eugeni Dodonov)
- drm/i915: Fix TV Out refresh rate. (Rodrigo Vivi)
- drm/i915: check ACTHD of all rings (Daniel Vetter)
- drm/i915: DisplayPort hot remove notification to audio driver (Wu Fengguang)
- drm/i915: HDMI hot remove notification to audio driver (Wu Fengguang)
- udf: Mark LVID buffer as uptodate before marking it dirty (Jan Kara)
- ASoC: Ensure we generate a driver name (Mark Brown)
- sched/rt: Fix task stack corruption under __ARCH_WANT_INTERRUPTS_ON_CTXSW
  (Chanho Min)
- drm/radeon/kms: disable output polling when suspended (Seth Forshee)
- drm/nouveau/gem: fix fence_sync race / oops (Ben Skeggs)
- drm/radeon: Set DESKTOP_HEIGHT register to the framebuffer (not mode) height.
  (Michel Dänzer)
- mm: compaction: check pfn_valid when entering a new MAX_ORDER_NR_PAGES block
  during isolation for migration (Mel Gorman)
- mm/filemap_xip.c: fix race condition in xip_file_fault() (Carsten Otte)
- at_hdmac: bugfix for enabling channel irq (Nikolaus Voss)
- kprobes: fix a memory leak in function pre_handler_kretprobe() (Jiang Liu)
- IB/mlx4: pass SMP vendor-specific attribute MADs to firmware (Jack
  Morgenstein)
- firewire: ohci: disable MSI on Ricoh controllers (Stefan Richter)
- firewire: ohci: add reset packet quirk for SB Audigy (Clemens Ladisch)
- proc: make sure mem_open() doesn't pin the target's memory (Oleg Nesterov)
- proc: unify mem_read() and mem_write() (Oleg Nesterov)
- proc: mem_release() should check mm != NULL (Oleg Nesterov)
- drivers/tty/vt/vt_ioctl.c: fix KDFONTOP 32bit compatibility layer (Samuel
  Thibault)
- ARM: OMAP2+: GPMC: fix device size setup (Yegor Yefremov)
- ARM: 7308/1: vfp: flush thread hwstate before copying ptrace registers (Will
  Deacon)
- ARM: 7307/1: vfp: fix ptrace regset modification race (Dave Martin)
- ARM: 7306/1: vfp: flush thread hwstate before restoring context from sigframe
  (Will Deacon)
- ASoC: wm_hubs: fix wrong bits for LINEOUT2 N/P mixer (UK KIM)
- ASoC: wm_hubs: Enable line out VMID buffer for single ended line outputs
  (Mark Brown)
- ALSA: HDA: Fix duplicated output to more than one codec (David Henningsson)
- readahead: fix pipeline break caused by block plug (Shaohua Li)
- Linux 3.0.20 (Greg Kroah-Hartman)
- PCI: Rework ASPM disable code (Matthew Garrett)
- Linux 3.0.19 (Greg Kroah-Hartman)
- USB: cp210x: allow more baud rates above 1Mbaud (Johan Hovold)
- USB: cp210x: initialise baud rate at open (Johan Hovold)
- USB: cp210x: clean up, refactor and document speed handling (Johan Hovold)
- USB: cp210x: fix up set_termios variables (Johan Hovold)
- USB: cp210x: do not map baud rates to B0 (Johan Hovold)
- USB: cp210x: fix CP2104 baudrate usage (Preston Fick)
- USB: cp210x: call generic open last in open (Johan Hovold)
- USB: serial: CP210x: Added USB-ID for the Link Instruments MSO-19 (Renato
  Caldas)
- tcp: md5: using remote adress for md5 lookup in rst packet (shawnlu)
- tcp: fix tcp_trim_head() to adjust segment count with skb MSS (Neal Cardwell)
- rds: Make rds_sock_lock BH rather than IRQ safe. (David S. Miller)
- net: bpf_jit: fix divide by 0 generation (Eric Dumazet)
- l2tp: l2tp_ip - fix possible oops on packet receive (James Chapman)
- bonding: fix enslaving in alb mode when link down (Jiri Bohac)
- net caif: Register properly as a pernet subsystem. (Eric W. Biederman)
- netns: Fail conspicously if someone uses net_generic at an inappropriate
  time. (Eric W. Biederman)
- netns: fix net_alloc_generic() (Eric Dumazet)
- USB: cdc-wdm: Avoid hanging on interface with no USB_CDC_DMM_TYPE (Bjørn
  Mork)
- USB: cdc-wdm: better allocate a buffer that is at least as big as we tell the
  USB core (Bjørn Mork)
- USB: cdc-wdm: call wake_up_all to allow driver to shutdown on device removal
  (Bjørn Mork)
- hwmon: (sht15) fix bad error code (Vivien Didelot)
- hwmon: (w83627ehf) Disable setting DC mode for pwm2, pwm3 on NCT6776F
  (Guenter Roeck)
- hwmon: (f71805f) Fix clamping of temperature limits (Jean Delvare)
- xHCI: Cleanup isoc transfer ring when TD length mismatch found (Andiry Xu)
- xhci: Fix USB 3.0 device restart on resume. (Sarah Sharp)
- drivers/usb/host/ehci-fsl.c: add missing iounmap (Julia Lawall)
- USB: usbsevseg: fix max length (Harrison Metzger)
- vmwgfx: Fix assignment in vmw_framebuffer_create_handle (Ryan Mallon)
- jsm: Fixed EEH recovery error (Lucas Kannebley Tavares)
- serial: amba-pl011: lock console writes against interrupts (Rabin Vincent)
- TTY: fix UV serial console regression (Jiri Slaby)
- usb: io_ti: Make edge_remove_sysfs_attrs the port_remove method. (Eric W.
  Biederman)
- qcaux: add more Pantech UML190 and UML290 ports (Dan Williams)
- USB: cdc-wdm: use two mutexes to allow simultaneous read and write (Bjørn
  Mork)
- USB: cdc-wdm: updating desc->length must be protected by spin_lock (Bjørn
  Mork)
- USB: ftdi_sio: Add more identifiers (Alan Cox)
- USB: serial: ftdi additional IDs (Peter Naulls)
- USB: ftdi_sio: add PID for TI XDS100v2 / BeagleBone A3 (Peter Korsgaard)
- USB: ftdi_sio: fix initial baud rate (Johan Hovold)
- USB: ftdi_sio: fix TIOCSSERIAL baud_base handling (Johan Hovold)
- USB: option: Add LG docomo L-02C (Kentaro Matsuyama)
- ARM: 7296/1: proc-v7.S: remove HARVARD_CACHE preprocessor guards (Will
  Deacon)
- mach-ux500: enable ARM errata 764369 (Srinidhi KASAGAR)
- cap_syslog: don't use WARN_ONCE for CAP_SYS_ADMIN deprecation warning
  (Jonathan Nieder)
- drm/i915/sdvo: always set positive sync polarity (Paulo Zanoni)
- ALSA: hda - Fix silent output on Haier W18 laptop (Takashi Iwai)
- ALSA: hda - Fix silent output on ASUS A6Rp (Takashi Iwai)
- x86/microcode_amd: Add support for CPU family specific container files
  (Andreas Herrmann)
- x86/uv: Fix uv_gpa_to_soc_phys_ram() shift (Russ Anderson)
- xfs: fix endian conversion issue in discard code (Dave Chinner)
- ah: Don't return NET_XMIT_DROP on input. (Nick Bowler)
- ftrace: Fix unregister ftrace_ops accounting (Jiri Olsa)
- ftrace: Update filter when tracing enabled in set_ftrace_filter() (Steven
  Rostedt)
- ftrace: Balance records when updating the hash (Steven Rostedt)
- crypto: sha512 - reduce stack usage to safe number (Alexey Dobriyan)
- crypto: sha512 - make it work, undo percpu message schedule (Alexey Dobriyan)
- xfs: Fix missing xfs_iunlock() on error recovery path in xfs_readlink() (Jan
  Kara)
- drm: Fix authentication kernel crash (Thomas Hellstrom)
- drm/radeon/kms: Add an MSI quirk for Dell RS690 (Alex Deucher)
- eCryptfs: Fix oops when printing debug info in extent crypto functions (Tyler
  Hicks)
- eCryptfs: Check inode changes in setattr (Tyler Hicks)
- eCryptfs: Make truncate path killable (Tyler Hicks)
- ecryptfs: Improve metadata read failure logging (Tim Gardner)
- eCryptfs: Sanitize write counts of /dev/ecryptfs (Tyler Hicks)
- ALSA: hda - Fix silent outputs from docking-station jacks of Dell laptops
  (Takashi Iwai)
- Linux 3.0.18 (Greg Kroah-Hartman)
- UBIFS: make debugging messages light again (Artem Bityutskiy)
- iwlegacy: 3945: fix hw passive scan on radar channels (Stanislaw Gruszka)
- iwlagn: check for SMPS mode (Wey-Yi Guy)
- mm: fix NULL ptr dereference in __count_immobile_pages (Michal Hocko)
- proc: clear_refs: do not clear reserved pages (Will Deacon)
- kprobes: initialize before using a hlist (Ananth N Mavinakayanahalli)
- score: fix off-by-one index into syscall table (Dan Rosenberg)
- i2c-eg20t: modified the setting of transfer rate. (Toshiharu Okada)
- net: Fix driver name for mdio-gpio.c (Dirk Eibach)
- pnfs-obj: Must return layout on IO error (Boaz Harrosh)
- pnfs-obj: pNFS errors are communicated on iodata->pnfs_error (Boaz Harrosh)
- rt2800pci: fix spurious interrupts generation (Stanislaw Gruszka)
- x86/UV2: Fix BAU destination timeout initialization (Cliff Wickman)
- I2C: OMAP: correct SYSC register offset for OMAP4 (Alexander Aring)
- target: Set additional sense length field in sense data (Roland Dreier)
- target: Set response format in INQUIRY response (Roland Dreier)
- sym53c8xx: Fix NULL pointer dereference in slave_destroy (Stratos Psomadakis)
- ACPI: processor: fix acpi_get_cpuid for UP processor (Lin Ming)
- ACPICA: Put back the call to acpi_os_validate_address (Lin Ming)
- ACPI, ia64: Use SRAT table rev to use 8bit or 16/32bit PXM fields (ia64)
  (Kurt Garloff)
- ACPI, x86: Use SRAT table rev to use 8bit or 32bit PXM fields (x86/x86-64)
  (Kurt Garloff)
- ACPI: Store SRAT table revision (Kurt Garloff)
- intel_idle: fix API misuse (Shaohua Li)
- intel idle: Make idle driver more robust (Thomas Renninger)
- ALSA: HDA: Fix internal microphone on Dell Studio 16 XPS 1645 (David
  Henningsson)
- ALSA: virtuoso: Xonar DS: fix polarity of front output (Clemens Ladisch)
- proc: clean up and fix /proc/<pid>/mem handling (Linus Torvalds)
- dm: do not forward ioctls from logical volumes to the underlying device
  (Paolo Bonzini)
- block: fail SCSI passthrough ioctls on partition devices (Paolo Bonzini)
- block: add and use scsi_blk_cmd_ioctl (Paolo Bonzini)
- fix cputime overflow in uptime_proc_show (Martin Schwidefsky)
- HID: multitouch: add support for 3M 32" (Benjamin Tissoires)
- HID: multitouch: add support for the MSI Windpad 110W (Benjamin Tissoires)
- HID: multitouch: Add egalax ID for Acer Iconia W500 (Marek Vasut)
- HID: multitouch: cleanup with eGalax PID definitions (Benjamin Tissoires)
- HID: hid-multitouch - add another eGalax id (Chris Bagwell)
- ah: Read nexthdr value before overwriting it in ahash input callback. (Nick
  Bowler)
- ah: Correctly pass error codes in ahash output callback. (Nick Bowler)
- fix shrink_dcache_parent() livelock (Miklos Szeredi)
- uvcvideo: Fix integer overflow in uvc_ioctl_ctrl_map() (Haogang Chen)
- recordmcount: Fix handling of elf64 big-endian objects. (David Daney)
- x86, UV: Update Boot messages for SGI UV2 platform (Jack Steiner)
- fsnotify: don't BUG in fsnotify_destroy_mark() (Miklos Szeredi)
- nfsd: Fix oops when parsing a 0 length export (Sasha Levin)
- svcrpc: avoid memory-corruption on pool shutdown (J. Bruce Fields)
- svcrpc: destroy server sockets all at once (J. Bruce Fields)
- svcrpc: fix double-free on shutdown of nfsd after changing pool mode (J.
  Bruce Fields)
- kconfig/streamline-config.pl: Fix parsing Makefile with variables (Steven
  Rostedt)
- kconfig/streamline-config.pl: Simplify backslash line concatination (Steven
  Rostedt)
- V4L/DVB: v4l2-ioctl: integer overflow in video_usercopy() (Dan Carpenter)
- mmc: sd: Fix SDR12 timing regression (Alexander Elbs)
- mmc: sdhci: Fix tuning timer incorrect setting when suspending host (Aaron
  Lu)
- mmc: core: Fix voltage select in DDR mode (Girish K S)
- i2c: Fix error value returned by several bus drivers (Jean Delvare)
- UBIFS: fix debugging messages (Artem Bityutskiy)
- UBI: fix debugging messages (Artem Bityutskiy)
- UBI: fix nameless volumes handling (Richard Weinberger)
- x86: Fix mmap random address range (Ludwig Nussel)
- memcg: add mem_cgroup_replace_page_cache() to fix LRU issue (KAMEZAWA
  Hiroyuki)
- mac80211: fix rx->key NULL pointer dereference in promiscuous mode (Stanislaw
  Gruszka)
- rtl8192se: Fix BUG caused by failure to check skb allocation (Larry Finger)
- PNP: work around Dell 1536/1546 BIOS MMCONFIG bug that breaks USB (Bjorn
  Helgaas)
- ima: fix invalid memory reference (Roberto Sassu)
- ima: free duplicate measurement memory (Roberto Sassu)
- xen/xenbus: Reject replies with payload > XENSTORE_PAYLOAD_MAX. (Ian
  Campbell)
- SCSI: mpt2sas : Fix for memory allocation error for large host credits
  (nagalakshmi.nandigama)
- SCSI: mpt2sas: Release spinlock for the raid device list before blocking it
  (nagalakshmi.nandigama)
- x86/PCI: build amd_bus.o only when CONFIG_AMD_NB=y (Bjorn Helgaas)
- x86/PCI: amd: factor out MMCONFIG discovery (Bjorn Helgaas)
- x86/PCI: Ignore CPU non-addressable _CRS reserved memory resources (Gary
  Hade)
- PCI: msi: Disable msi interrupts when we initialize a pci device (Eric W.
  Biederman)
- PCI: Fix PCI_EXP_TYPE_RC_EC value (Alex Williamson)
- UBI: fix use-after-free on error path (Artem Bityutskiy)
- UBI: fix missing scrub when there is a bit-flip (Bhavesh Parekh)
- HID: bump maximum global item tag report size to 96 bytes (Chase Douglas)
- nfs: fix regression in handling of context= option in NFSv4 (Jeff Layton)
- NFSv4.1: fix backchannel slotid off-by-one bug (Andy Adamson)
- NFS: Retry mounting NFSROOT (Chuck Lever)
- radeon: Fix disabling PCI bus mastering on big endian hosts. (Michel Dänzer)
- drm/radeon/kms: disable writeback on pre-R300 asics (Alex Deucher)
- drm/radeon/kms: workaround invalid AVI infoframe checksum issue (Rafał
  Miłecki)
- ALSA: hda - Return the error from get_wcaps_type() for invalid NIDs (Takashi
  Iwai)
- ALSA: ice1724 - Check for ac97 to avoid kernel oops (Pavel Hofman)
- ALSA: snd-usb-us122l: Delete calls to preempt_disable (Karsten Wiese)
- ext4: fix undefined behavior in ext4_fill_flex_info() (Xi Wang)
  CVE-2009-4307
- drivers/rtc/interface.c: fix alarm rollover when day or month is out-of-range
  (Ben Hutchings)
- mtd: tests: stresstest: bail out if device has not enough eraseblocks
  (Wolfram Sang)
- mtd: mtd_blkdevs: don't increase 'open' count on error path (Brian Norris)
- mtd: mtdoops: skip reading initially bad blocks (Roman Tereshonkov)
- mtdoops: fix the oops_page_used array size (Roman Tereshonkov)
- Linux 3.0.17 (Greg Kroah-Hartman)
- xfs: fix acl count validation in xfs_acl_from_disk() (Xi Wang)
- usb: cdc-acm: Fix acm_tty_hangup() vs. acm_tty_close() race (Thilo-Alexander
  Ginkel)
- SCSI: mpt2sas: Added missing mpt2sas_base_detach call from scsih_remove
  context (kashyap.desai)
- PM / Sleep: Fix race between CPU hotplug and freezer (Srivatsa S. Bhat)
- bonding: fix error handling if slave is busy (v2) (stephen hemminger)
- asix: fix infinite loop in rx_fixup() (Aurelien Jacobs)
- igmp: Avoid zero delay when receiving odd mixture of IGMP queries (Ben
  Hutchings)
- OHCI: final fix for NVIDIA problems (I hope) (Alan Stern)
- usb: ch9: fix up MaxStreams helper (Felipe Balbi)
- usb: option: add ZD Incorporated HSPA modem (Janne Snabb)
- USB: option: add id for 3G dongle Model VT1000 of Viettel (VU Tuan Duc)
- xhci: Properly handle COMP_2ND_BW_ERR (Hans de Goede)
- usb: fix number of mapped SG DMA entries (Clemens Ladisch)
- USB: Add USB-ID for Multiplex RC serial adapter to cp210x.c (Malte Schröder)
- USB: omninet: fix write_room (Johan Hovold)
- usb: musb: fix pm_runtime mismatch (Felipe Contreras)
- USB: add quirk for another camera (Oliver Neukum)
- usb: usb-storage doesn't support dynamic id currently, the patch disables the
  feature to fix an oops (Huajun Li)
- USB: isight: fix kernel bug when loading firmware (Greg Kroah-Hartman)
- drivers/usb/class/cdc-acm.c: clear dangling pointer (Julia Lawall)
- udf: Fix deadlock when converting file from in-ICB one to normal one (Jan
  Kara)
- cgroup: fix to allow mounting a hierarchy by name (Li Zefan)
- atmel_serial: fix spinlock lockup in RS485 code (Claudio Scordino)
- USB: update documentation for usbmon (Alan Stern)
- ext3: Don't warn from writepage when readonly inode is spotted after error
  (Jan Kara)
- reiserfs: Force inode evictions before umount to avoid crash (Jeff Mahoney)
- reiserfs: Fix quota mount option parsing (Jan Kara)
- perf: Fix parsing of __print_flags() in TP_printk() (Steven Rostedt)
- IB/qib: Fix a possible data corruption when receiving packets (Ram Vepa)
- asix: new device id (Aurelien Jacobs)
- powerpc: Fix unpaired probe_hcall_entry and probe_hcall_exit (Li Zhong)
- powerpc/time: Handle wrapping of decrementer (Anton Blanchard)
- wl12xx: Check buffer bound when processing nvs data (Pontus Fuchs)
- wl12xx: Validate FEM index from ini file and FW (Pontus Fuchs)
- offb: Fix bug in calculating requested vram size (Benjamin Herrenschmidt)
- offb: Fix setting of the pseudo-palette for >8bpp (Benjamin Herrenschmidt)
- rt2800usb: Move ID out of unknown (Larry Finger)
- firmware: Fix an oops on reading fw_priv->fw in sysfs loading file (Neil
  Horman)
- Documentation: Update stable address (Joe Perches)
- MAINTAINERS: stable: Update address (Joe Perches)
- Linux 3.0.16 (Greg Kroah-Hartman)
- ath9k: Fix kernel panic in AR2427 in AP mode (Mohammed Shafi Shajakhan)
- ptrace: partially fix the do_wait(WEXITED) vs EXIT_DEAD->EXIT_ZOMBIE race
  (Oleg Nesterov)
- Revert "rtc: Disable the alarm in the hardware" (Linus Torvalds)
- hung_task: fix false positive during vfork (Mandeep Singh Baines)
- drm/radeon/kms/atom: fix possible segfault in pm setup (Alexander Müller)
- xfs: log all dirty inodes in xfs_fs_sync_fs (Christoph Hellwig)
- xfs: log the inode in ->write_inode calls for kupdate (Christoph Hellwig)
- xen/swiotlb: Use page alignment for early buffer allocation. (Konrad
  Rzeszutek Wilk)
- mfd: Turn on the twl4030-madc MADC clock (Kyle Manna)
- mfd: Check for twl4030-madc NULL pointer (Kyle Manna)
- mfd: Copy the device pointer to the twl4030-madc structure (Kyle Manna)
- mfd: Fix mismatch in twl4030 mutex lock-unlock (Sanjeev Premi)
- iwlwifi: update SCD BC table for all SCD queues (Emmanuel Grumbach)
- ipv4: using prefetch requires including prefetch.h (Stephen Rothwell)
- ipv4: reintroduce route cache garbage collector (Eric Dumazet)
- ipv4: flush route cache after change accept_local (Weiping Pan)
- sctp: Do not account for sizeof(struct sk_buff) in estimated rwnd (Thomas
  Graf)
- sctp: fix incorrect overflow check on autoclose (Xi Wang)
- sch_gred: should not use GFP_KERNEL while holding a spinlock (Eric Dumazet)
- net: have ipconfig not wait if no dev is available (Gerlando Falauto)
- mqprio: Avoid panic if no options are provided (Thomas Graf)
- llc: llc_cmsg_rcv was getting called after sk_eat_skb. (Alex Juncu)
- ppp: fix pptp double release_sock in pptp_bind() (Djalal Harouni)
- net: bpf_jit: fix an off-one bug in x86_64 cond jump target (Markus Kötter)
- sparc: Fix handling of orig_i0 wrt. debugging when restarting syscalls.
  (David S. Miller)
- sparc64: Fix masking and shifting in VIS fpcmp emulation. (David S. Miller)
- sparc32: Correct the return value of memcpy. (David S. Miller)
- sparc32: Remove uses of %g7 in memcpy implementation. (David S. Miller)
- sparc32: Remove non-kernel code from memcpy implementation. (David S. Miller)
- sparc: Kill custom io_remap_pfn_range(). (David S. Miller)
- sparc64: Patch sun4v code sequences properly on module load. (David S.
  Miller)
- sparc32: Be less strict in matching %lo part of relocation. (David S. Miller)
- sparc64: Fix MSIQ HV call ordering in pci_sun4v_msiq_build_irq(). (David S.
  Miller)
- mpt2sas: fix non-x86 crash on shutdown (Nagalakshmi Nandigama)
- mm: hugetlb: fix non-atomic enqueue of huge page (Hillf Danton)
- drm/radeon/kms: bail on BTC parts if MC ucode is missing (Alex Deucher)
- watchdog: hpwdt: Changes to handle NX secure bit in 32bit path (Mingarelli,
  Thomas)
- futex: Fix uninterruptible loop due to gate_area (Hugh Dickins)
- oprofile, arm/sh: Fix oprofile_arch_exit() linkage issue (Vladimir Zapolskiy)
- ARM: 7220/1: mmc: mmci: Fixup error handling for dma (Ulf Hansson)
- ARM: 7214/1: mmc: mmci: Fixup handling of MCI_STARTBITERR (Ulf Hansson)
- ARM:imx:fix pwm period value (Jason Chen)
- VFS: Fix race between CPU hotplug and lglocks (Srivatsa S. Bhat)
- memcg: keep root group unchanged if creation fails (Hillf Danton)
- iwlwifi: allow to switch to HT40 if not associated (Wey-Yi Guy)
- iwlwifi: do not set the sequence control bit is not needed (Wey-Yi Guy)
- ath9k: fix max phy rate at rate control init (Rajkumar Manoharan)
- media: s5p-fimc: Use correct fourcc for RGB565 colour format (Sylwester
  Nawrocki)
- vfs: __read_cache_page should use gfp argument rather than GFP_KERNEL (Dave
  Kleikamp)
- mfd: Fix twl-core oops while calling twl_i2c_* for unbound driver (Ilya
  Yanok)
- cgroups: fix a css_set not found bug in cgroup_attach_proc (Mandeep Singh
  Baines)
- mmc: vub300: fix type of firmware_rom_wait_states module parameter (Rusty
  Russell)
- nilfs2: unbreak compat ioctl (Thomas Meyer)
- SELinux: Fix RCU deref check warning in sel_netport_insert() (David Howells)
- NFSv4.1: Ensure that we handle _all_ SEQUENCE status bits. (Trond Myklebust)
- oprofile: Fix uninitialized memory access when writing to writing to
  oprofilefs (Robert Richter)
- oom: fix integer overflow of points in oom_badness (Frantisek Hrbata)
- binary_sysctl(): fix memory leak (Michel Lespinasse)
- percpu: fix per_cpu_ptr_to_phys() handling of non-page-aligned addresses
  (Eugene Surovegin)
- Input: synaptics - fix touchpad not working after S2R on Vostro V13 (Dmitry
  Torokhov)
- MXC PWM: should active during DOZE/WAIT/DBG mode (Jason Chen)
- ssb: fix init regression with SoCs (Hauke Mehrtens)
- block: initialize request_queue's numa node during (Mike Snitzer)
- mac80211: fix another race in aggregation start (Johannes Berg)
- SCSI: fcoe: Fix preempt count leak in fcoe_filter_frames() (Thomas Gleixner)
- SCSI: mpt2sas: _scsih_smart_predicted_fault uses GFP_KERNEL in interrupt
  context (Anton Blanchard)
- SCSI: zfcp: return early from slave_destroy if slave_alloc returned early
  (Steffen Maier)
- cfq-iosched: fix cfq_cic_link() race confition (Yasuaki Ishimatsu)
- cfq-iosched: free cic_index if blkio_alloc_blkg_stats fails (majianpeng)
- drm/i915: prevent division by zero when asking for chipset power (Eugeni
  Dodonov)
- rtc: m41t80: Workaround broken alarm functionality (John Stultz)
- ipip, sit: copy parms.name after register_netdevice (Ted Feng)
- ARM: OMAP: rx51: fix USB (Felipe Contreras)
- Linux 3.0.15 (Greg Kroah-Hartman)
- Revert "clockevents: Set noop handler in clockevents_exchange_device()"
  (Linus Torvalds)
- Linux 3.0.14 (Greg Kroah-Hartman)
- ASoC: core: Don't schedule deferred_resume_work twice (Stephen Warren)
- USB: option: Removing one bogus and adding some new Huawei combinations
  (Bjørn Mork)
- usb: option: Add Huawei E398 controlling interfaces (Alex Hermann)
- USB: cdc-acm: add IDs for Motorola H24 HSPA USB module. (Krzysztof Hałasa)
- ibft: Fix finding IBFT ACPI table on UEFI (Yinghai Lu)
- drm/radeon/kms: add some new pci ids (Alex Deucher)
- staging: r8712u: Add new USB ID (Larry Finger)
- fuse: fix fuse_retrieve (Miklos Szeredi)
- ext4: handle EOF correctly in ext4_bio_write_page() (Yongqiang Yang)
- ext4: avoid potential hang in mpage_submit_io() when blocksize < pagesize
  (Yongqiang Yang)
- ext4: avoid hangs in ext4_da_should_update_i_disksize() (Andrea Arcangeli)
- ext4: display the correct mount option in /proc/mounts for [no]init_itable
  (Theodore Ts'o)
- xen: only limit memory map to maximum reservation for domain 0. (Ian
  Campbell)
- md/raid5: fix bug that could result in reads from a failed device.
  (NeilBrown)
- xfs: avoid synchronous transactions when deleting attr blocks (Christoph
  Hellwig)
- xfs: fix nfs export of 64-bit inodes numbers on 32-bit kernels (Christoph
  Hellwig)
- hwmon: (coretemp) Fix oops on CPU offlining (Jean Delvare)
- hfs: fix hfs_find_init() sb->ext_tree NULL ptr oops (Phillip Lougher)
  CVE-2011-2203
- Make TASKSTATS require root access (Linus Torvalds)
- jbd/jbd2: validate sb->s_first in journal_get_superblock() (Eryu Guan)
- x86, hpet: Immediately disable HPET timer 1 if rtc irq is masked (Mark
  Langsdorf)
- mmc: mxcmmc: fix falling back to PIO (Sascha Hauer)
- hwmon: (jz4740) fix signedness bug (Axel Lin)
- linux/log2.h: Fix rounddown_pow_of_two(1) (Linus Torvalds)
- mac80211: fix race condition caused by late addBA response (Nikolay Martynov)
- iwlwifi: do not re-configure HT40 after associated (Wey-Yi Guy)
- percpu: fix chunk range calculation (Tejun Heo)
- intel-iommu: fix superpage support in pfn_to_dma_pte() (Allen Kay)
- intel-iommu: set iommu_superpage on VM domains to lowest common denominator
  (Allen Kay)
- intel-iommu: fix return value of iommu_unmap() API (Allen Kay)
- target: Handle 0 correctly in transport_get_sectors_6() (Roland Dreier)
- fix apparmor dereferencing potentially freed dentry, sanitize __d_path() API
  (Al Viro)
- mm: vmalloc: check for page allocation failure before vmlist insertion (Mel
  Gorman)
- mm: Ensure that pfn_valid() is called once per pageblock when reserving
  pageblocks (Michal Hocko)
- ptp: Fix clock_getres() implementation (Thomas Gleixner)
- thp: set compound tail page _count to zero (Youquan Song)
- thp: add compound tail page _mapcount when mapped (Youquan Song)
- fs/proc/meminfo.c: fix compilation error (Claudio Scordino)
- ASoC: Provide a more complete DMA driver stub (Mark Brown)
- ARM: davinci: dm646x evm: wrong register used in
  setup_vpif_input_channel_mode (Hans Verkuil)
- ARM: at91: fix clock conid for atmel_tcb.1 on 9260/9g20 (Jean-Christophe
  PLAGNIOL-VILLARD)
- arm: mx23: recognise stmp378x as mx23 (Wolfram Sang)
- ARM: davinci: da850 evm: change audio edma event queue to EVENTQ_0
  (Manjunathappa, Prakash)
- alarmtimers: Fix time comparison (Thomas Gleixner)
- ALSA: hda/realtek - Fix Oops in alc_mux_select() (Takashi Iwai)
- ALSA: sis7019 - give slow codecs more time to reset (David Dillow)
- Linux 3.0.13 (Greg Kroah-Hartman)
- clockevents: Set noop handler in clockevents_exchange_device() (Thomas
  Gleixner)
- clocksource: Fix bug with max_deferment margin calculation (Yang Honggang
  (Joseph))
- oprofile: Fix crash when unloading module (hr timer mode) (Robert Richter)
- jump_label: jump_label_inc may return before the code is patched (Gleb
  Natapov)
- perf: Fix parsing of __print_flags() in TP_printk() (Steven Rostedt)
- tick-broadcast: Stop active broadcast device when replacing it (Thomas
  Gleixner)
- tracing: fix event_subsystem ref counting (Ilya Dryomov)
- rtc: Disable the alarm in the hardware (Rabin Vincent)
- trace_events_filter: Use rcu_assign_pointer() when setting
  ftrace_event_call->filter (Tejun Heo)
- xfs: fix attr2 vs large data fork assert (Christoph Hellwig)
- xfs: force buffer writeback before blocking on the ilock in inode reclaim
  (Christoph Hellwig)
- xfs: validate acl count (Christoph Hellwig)
- NFS: Prevent 3.0 from crashing if it receives a partial layout (Trond
  Myklebust)
- genirq: Fix race condition when stopping the irq thread (Ido Yariv)
- cfg80211: amend regulatory NULL dereference fix (Luis R. Rodriguez)
- cfg80211: fix race on init and driver registration (Luis R. Rodriguez)
- add missing .set function for NT_S390_LAST_BREAK regset (Martin Schwidefsky)
- oprofile, x86: Fix crash when unloading module (nmi timer mode) (Robert
  Richter)
- perf/x86: Fix PEBS instruction unwind (Peter Zijlstra)
- x86/paravirt: PTE updates in k(un)map_atomic need to be synchronous,
  regardless of lazy_mmu mode (Konrad Rzeszutek Wilk)
- x86: Fix "Acer Aspire 1" reboot hang (Peter Chubb)
- x86/mpparse: Account for bus types other than ISA and PCI (Bjorn Helgaas)
- sched, x86: Avoid unnecessary overflow in sched_clock (Salman Qazi)
- xHCI: fix bug in xhci_clear_command_ring() (Andiry Xu)
- EHCI : Fix a regression in the ISO scheduler (Matthieu CASTET)
- USB: EHCI: fix HUB TT scheduling issue with iso transfer (Thomas Poussevin)
- USB: usb-storage: unusual_devs entry for Kingston DT 101 G2 (Qinglin Ye)
- usb: option: add SIMCom SIM5218 (Veli-Pekka Peltola)
- usb: option: add Huawei E353 controlling interfaces (Dirk Nehring)
- usb: ftdi_sio: add PID for Propox ISPcable III (Marcin Kościelnicki)
- HID: Correct General touch PID (Benjamin Tissoires)
- USB: whci-hcd: fix endian conversion in qset_clear() (Dan Carpenter)
- Staging: comedi: fix signal handling in read and write (Federico Vaga)
- Staging: comedi: fix mmap_count (Federico Vaga)
- staging: comedi: fix oops for USB DAQ devices. (Bernd Porr)
- staging: usbip: bugfix for deadlock (Bart Westgeest)
- firmware: Sigma: Fix endianess issues (Lars-Peter Clausen)
- firmware: Sigma: Skip header during CRC generation (Lars-Peter Clausen)
- firmware: Sigma: Prevent out of bounds memory access (Lars-Peter Clausen)
- drm/radeon/kms: add some loop timeouts in pageflip code (Alex Deucher)
- drm/radeon/kms: add some new pci ids (Alex Deucher)
- hugetlb: release pages in the error path of hugetlb_cow() (Hillf Danton)
- SCSI: Silencing 'killing requests for dead queue' (Hannes Reinecke)
- revert "mfd: Fix twl4030 dependencies for audio codec" (Greg Kroah-Hartman)
- hwmon: (coretemp) Fix oops on driver load (Jean Delvare)
- mac80211: fix race between the AGG SM and the Tx data path (Emmanuel
  Grumbach)
- mac80211: don't stop a single aggregation session twice (Johannes Berg)
- cfg80211: fix regulatory NULL dereference (Johannes Berg)
- nl80211: fix MAC address validation (Eliad Peller)
- rt2x00: Fix efuse EEPROM reading on PPC32. (Gertjan van Wingerde)
- p54spi: Fix workqueue deadlock (Michael Büsch)
- p54spi: Add missing spin_lock_init (Michael Büsch)
- hrtimer: Fix extra wakeups from __remove_hrtimer() (Jeff Ohlstein)
- timekeeping: add arch_offset hook to ktime_get functions (Hector Palacios)
- cgroup_freezer: fix freezing groups with stopped tasks (Michal Hocko)
- genirq: fix regression in irqfixup, irqpoll (Edward Donovan)
- SUNRPC: Ensure we return EAGAIN in xs_nospace if congestion is cleared (Trond
  Myklebust)
- ASoC: Ensure WM8731 register cache is synced when resuming from disabled
  (Mark Brown)
- ASoC: wm8753: Skip noop reconfiguration of DAI mode (Timo Juhani Lindfors)
- ASoC: fsl_ssi: properly initialize the sysfs attribute object (Timur Tabi)
- ALSA: lx6464es - fix device communication via command bus (Tim Blechmann)
- ARM: 7161/1: errata: no automatic store buffer drain (Will Deacon)
- ARM: OMAP2: select ARM_AMBA if OMAP3_EMU is defined (Ming Lei)
- ARM: OMAP: smartreflex: fix IRQ handling bug (Felipe Balbi)
- arm: mx28: fix bit operation in clock setting (Wolfram Sang)
- ARM: pxa: fix inconsistent CONFIG_USB_PXA27X (Haojian Zhuang)
- viafb: correct sync polarity for OLPC DCON (Daniel Drake)
- drm/radeon/kms: fix up gpio i2c mask bits for r4xx (Alex Deucher)
- PCI hotplug: shpchp: don't blindly claim non-AMD 0x7450 device IDs (Bjorn
  Helgaas)
- drm/i915: fix CB tuning check for ILK+ (Jesse Barnes)
- drm/ttm: request zeroed system memory pages for new TT buffer objects (Ben
  Skeggs)
- drm/i915: Turn on another required clock gating bit on gen6. (Eric Anholt)
- drm/i915: Turn on a required 3D clock gating bit on Sandybridge. (Eric
  Anholt)
- drm/i915: Ivybridge still has fences! (Daniel Vetter)
- drm/radeon/kms: fix up gpio i2c mask bits for r4xx for real (Alex Deucher)
- drm: integer overflow in drm_mode_dirtyfb_ioctl() (Xi Wang)
- crypto: mv_cesa - fix hashing of chunks > 1920 bytes (Phil Sutter)
- eCryptfs: Extend array bounds for all filename chars (Tyler Hicks)
- i2c-algo-bit: Generate correct i2c address sequence for 10-bit target
  (Jeffrey (Sheng-Hui) Chu)
- eCryptfs: Flush file in vma close (Tyler Hicks)
- Linux 3.0.12 (Greg Kroah-Hartman)
- Revert "USB: EHCI: fix HUB TT scheduling issue with iso transfer" (Greg
  Kroah-Hartman)
- Linux 3.0.11 (Greg Kroah-Hartman)
- drm/i915: always set FDI composite sync bit (Jesse Barnes)
- drm/i915: fix IVB cursor support (Jesse Barnes)
- xfs: fix ->write_inode return values (Christoph Hellwig)
- xfs: use doalloc flag in xfs_qm_dqattach_one() (Mitsuo Hayasaka)
- xfs: Fix possible memory corruption in xfs_readlink (Carlos Maiolino)
- xfs: fix buffer flushing during unmount (Christoph Hellwig)
- xfs: Return -EIO when xfs_vn_getattr() failed (Mitsuo Hayasaka)
- xfs: avoid direct I/O write vs buffered I/O race (Christoph Hellwig)
- xfs: dont serialise direct IO reads on page cache (Dave Chinner)
- xfs: fix xfs_mark_inode_dirty during umount (Christoph Hellwig)
- xfs: fix error handling for synchronous writes (Christoph Hellwig)
- USB: quirks: adding more quirky webcams to avoid squeaky audio (sordna)
- USB: add quirk for Logitech C600 web cam (Josh Boyer)
- USB: EHCI: fix HUB TT scheduling issue with iso transfer (Thomas Poussevin)
- usb-storage: Accept 8020i-protocol commands longer than 12 bytes (Alan Stern)
- USB: Fix Corruption issue in USB ftdi driver ftdi_sio.c (Andrew Worsley)
- USB: ark3116 initialisation fix (Bart Hartgers)
- USB: workaround for bug in old version of GCC (Alan Stern)
- USB: cdc-acm: Fix disconnect() vs close() race (Havard Skinnemoen)
- USB: serial: pl2303: rm duplicate id (wangyanqing)
- USB: option: add PID of Huawei E173s 3G modem (Ferenc Wagner)
- USB: option: release new PID for ZTE 3G modem (zheng.zhijian)
- USB: XHCI: resume root hubs when the controller resumes (Alan Stern)
- usb, xhci: fix lockdep warning on endpoint timeout (Don Zickus)
- usb, xhci: Clear warm reset change event during init (Don Zickus)
- xhci: Set slot and ep0 flags for address command. (Sarah Sharp)
- drivers/base/node.c: fix compilation error with older versions of gcc
  (Claudio Scordino)
- pcie-gadget-spear: Add "platform:" prefix for platform modalias (Axel Lin)
- nfs: when attempting to open a directory, fall back on normal lookup (try #5)
  (Jeff Layton)
- TTY: ldisc, wait for ldisc infinitely in hangup (Jiri Slaby)
- TTY: ldisc, move wait idle to caller (Jiri Slaby)
- TTY: ldisc, allow waiting for ldisc arbitrarily long (Jiri Slaby)
- tty: hvc_dcc: Fix duplicate character inputs (Stephen Boyd)
- pch_uart: Support new device LAPIS Semiconductor ML7831 IOH (Tomoya MORINAGA)
- pch_uart: Fix DMA resource leak issue (Tomoya MORINAGA)
- pch_uart: Fix hw-flow control issue (Tomoya MORINAGA)
- pch_phub: Fix MAC address writing issue for LAPIS ML7831 (Tomoya MORINAGA)
- pch_phub: Support new device LAPIS Semiconductor ML7831 IOH (Tomoya MORINAGA)
- PM / driver core: disable device's runtime PM during shutdown (Peter Chen)
- ip6_tunnel: copy parms.name after register_netdevice (Josh Boyer)
- cfg80211: fix bug on regulatory core exit on access to last_request (Luis R.
  Rodriguez)
- nl80211: fix HT capability attribute validation (Johannes Berg)
- mac80211: fix bug in ieee80211_build_probe_req (Johannes Berg)
- mac80211: fix NULL dereference in radiotap code (Johannes Berg)
- rt2x00: Fix sleep-while-atomic bug in powersaving code. (Gertjan van
  Wingerde)
- Net, libertas: Resolve memory leak in if_spi_host_to_card() (Jesper Juhl)
- ARM: 7150/1: Allow kernel unaligned accesses on ARMv6+ processors (Catalin
  Marinas)
- drm/i915/pch: Save/restore PCH_PORT_HOTPLUG across suspend (Adam Jackson)
- saa7164: Add support for another HVR2200 hardware revision (Tony Jago)
- aacraid: controller hangs if kernel uses non-default ASPM policy (Vasily
  Averin)
- hpsa: Disable ASPM (Matthew Garrett)
- fix WARNING: at drivers/scsi/scsi_lib.c:1704 (James Bottomley)
- genirq: Fix irqfixup, irqpoll regression (Edward Donovan)
- Linux 3.0.10 (Greg Kroah-Hartman)
- block: Always check length of all iov entries in blk_rq_map_user_iov() (Ben
  Hutchings)
- backing-dev: ensure wakeup_timer is deleted (Rabin Vincent)
- powerpc: Copy down exception vectors after feature fixups (Anton Blanchard)
- powerpc/ps3: Fix lost SMP IPIs (Geoff Levand)
- xen-gntalloc: signedness bug in add_grefs() (Dan Carpenter)
- xen-gntalloc: integer overflow in gntalloc_ioctl_alloc() (Dan Carpenter)
- xen:pvhvm: enable PVHVM VCPU placement when using more than 32 CPUs.
  (Zhenzhong Duan)
- mfd: Fix twl4030 dependencies for audio codec (Thomas Weber)
- md/raid5: abort any pending parity operations when array fails. (NeilBrown)
- b43: refuse to load unsupported firmware (Rafał Miłecki)
- x86, mrst: use a temporary variable for SFI irq (Mika Westerberg)
- sfi: table irq 0xFF means 'no interrupt' (Kirill A. Shutemov)
- drm/i915: enable ring freq scaling, RC6 and graphics turbo on Ivy Bridge v3
  (Jesse Barnes)
- drm/radeon: add some missing FireMV pci ids (Alex Deucher)
- Revert "leds: save the delay values after a successful call to blink_set()"
  (Johan Hovold)
- hfs: add sanity check for file name length (Dan Carpenter)
- KEYS: Fix a NULL pointer deref in the user-defined key type (David Howells)
- ALSA: usb-audio - Fix the missing volume quirks at delayed init (Takashi
  Iwai)
- ALSA: usb-audio - Check the dB-range validity in the later read, too (Takashi
  Iwai)
- drm/radeon/kms: make an aux failure debug only (Alex Deucher)
- drm/nouveau: initialize chan->fence.lock before use (Marcin Slusarz)
- drm/i915: Fix object refcount leak on mmappable size limit error path. (Eric
  Anholt)
- sh: Fix cached/uncaced address calculation in 29bit mode (Nobuhiro Iwamatsu)
- ASoC: Don't use wm8994->control_data in wm8994_readable_register() (Mark
  Brown)
- virtio-pci: fix use after free (Michael S. Tsirkin)
- ALSA: hda - Don't add elements of other codecs to vmaster slave (Takashi
  Iwai)
- Linux 3.0.9 (Greg Kroah-Hartman)
- hid/apple: modern macbook airs use the standard apple function key
  translations (Linus Torvalds)
- HID: consolidate MacbookAir 4,1 mappings (Jiri Kosina)
- HID: hid-apple: add device ID of another wireless aluminium (Andreas Krist)
- HID: Add device IDs for Macbook Pro 8 keyboards (Gökçen Eraslan)
- HID: Add support MacbookAir 4,1 keyboard (Nobuhiro Iwamatsu)
- HID: add MacBookAir4,2 to hid_have_special_driver[] (Jiri Kosina)
- HID: hid-multitouch: Add LG Display Multitouch device. (Jeff Brown)
- HID: add support for MacBookAir4,2 keyboard. (Joshua V. Dillon)
- HID: add support for HuiJia USB Gamepad connector (Clemens Werther)
- HID: add support for new revision of Apple aluminum keyboard (Dan Bastone)
- mtd: nand_base: always initialise oob_poi before writing OOB data (THOMSON,
  Adam (Adam))
- ath9k_hw: Fix regression of register offset for AR9003 chips (Rajkumar
  Manoharan)
- dp83640: use proper function to free transmit time stamping packets (Richard
  Cochran)
- crypto: cryptd - Use subsys_initcall to prevent races with aesni (Herbert Xu)
- PM / Suspend: Off by one in pm_suspend() (Dan Carpenter)
- net: Handle different key sizes between address families in flow cache
  (dpward)
- net: Align AF-specific flowi structs to long (David Ward)
- ext4: remove i_mutex lock in ext4_evict_inode to fix lockdep complaining
  (Jiaying Zhang)
- mtd: pxa3xx_nand: Fix blank page ECC mismatch (Daniel Mack)
- mtd: pxa3xx_nand: fix nand detection issue (Lei Wen)
- mtd: provide an alias for the redboot module name (Andres Salomon)
- mtd: mtdchar: add missing initializer on raw write (Peter Wippich)
- mac80211: disable powersave for broken APs (Johannes Berg)
- mac80211: config hw when going back on-channel (Eliad Peller)
- mac80211: fix remain_off_channel regression (Eliad Peller)
- ath9k_hw: Update AR9485 initvals to fix system hang issue (Rajkumar
  Manoharan)
- netlink: validate NLA_MSECS length (Johannes Berg)
- ACPI atomicio: Convert width in bits to bytes in __acpi_ioremap_fast() (Tony
  Luck)
- powerpc: Fix deadlock in icswx code (Anton Blanchard)
- powerpc/eeh: Fix /proc/ppc64/eeh creation (Thadeu Lima de Souza Cascardo)
- powerpc/pseries: Avoid spurious error during hotplug CPU add (Anton
  Blanchard)
- powerpc: Fix oops when echoing bad values to /sys/devices/system/memory/probe
  (Anton Blanchard)
- powerpc/numa: Remove double of_node_put in hot_add_node_scn_to_nid (Anton
  Blanchard)
- VFS: we need to set LOOKUP_JUMPED on mountpoint crossing (Al Viro)
- hpsa: add small delay when using PCI Power Management to reset for kump (Mike
  Miller)
- VFS: fix statfs() automounter semantics regression (Dan McGee)
- xen/blkback: Report VBD_WSECT (wr_sect) properly. (Konrad Rzeszutek Wilk)
- block: make gendisk hold a reference to its queue (Tejun Heo)
- NFS/sunrpc: don't use a credential with extra groups. (NeilBrown)
- ASoC: Ensure the WM8962 oscillator and PLLs start up disabled (Mark Brown)
- ASoC: Ensure WM8962 PLL registers are reset (Mark Brown)
- ASoC: WM8904: Set `invert' bit for Capture Switch (Hong Xu)
- ASoC: Leave input audio data bit length settings untouched in
  wm8711_set_dai_fmt (Axel Lin)
- ASoC: wm8711: Fix wrong mask for setting input audio data bit length select
  (Axel Lin)
- mpt2sas: Fix for system hang when discovery in progress
  (nagalakshmi.nandigama)
- Fix block queue and elevator memory leak in scsi_alloc_sdev (Anton Blanchard)
- Make scsi_free_queue() kill pending SCSI commands (Bart Van Assche)
- scsi_dh: check queuedata pointer before proceeding further (Moger, Babu)
- st: fix race in st_scsi_execute_end (Petr Uzel)
- tcm_loop: Add explict read buffer memset for SCF_SCSI_CONTROL_SG_IO_CDB
  (Nicholas Bellinger)
- hwmon: (w83627ehf) Fix broken driver init (Guenter Roeck)
- hwmon: (w83627ehf) Properly report PECI and AMD-SI sensor types (Jean
  Delvare)
- hwmon: (coretemp) Fix for non-SMP builds (Jean Delvare)
- cciss: add small delay when using PCI Power Management to reset for kump
  (Mike Miller)
- USB: Update last_busy time after autosuspend fails (Alan Stern)
- PM / Runtime: Automatically retry failed autosuspends (Alan Stern)
- kbuild: Fix help text not displayed in choice option. (Srinivas Kandagatla)
- drm/radeon/kms: set HPD polarity in hpd_init() (Alex Deucher)
- drm/radeon/kms: add MSI module parameter (Alex Deucher)
- drm/radeon/kms: Add MSI quirk for Dell RS690 (Alex Deucher)
- drm/radeon/kms: properly set panel mode for eDP (Alex Deucher)
- drm/radeon: set hpd polarity at init time so hotplug detect works (Jerome
  Glisse)
- drm/radeon/kms: Add MSI quirk for HP RS690 (Alex Deucher)
- drm/radeon/kms: split MSI check into a separate function (Alex Deucher)
- drm/radeon: avoid bouncing connector status btw disconnected & unknown
  (Jerome Glisse)
- ALSA: hda/realtek - Skip invalid digital out pins (Takashi Iwai)
- ALSA: hda - Add support for 92HD65 / 92HD66 family of codecs (Charles Chin)
- ALSA: hda - Disable power-widget control for IDT 92HD83/93 as default
  (Charles Chin)
- ALSA: ua101: fix crash when unplugging (Clemens Ladisch)
- net: Unlock sock before calling sk_free() (Thomas Gleixner)
- bridge: leave carrier on for empty bridge (stephen hemminger)
- thp: share get_huge_page_tail() (Andrea Arcangeli)
- s390: gup_huge_pmd() return 0 if pte changes (Andrea Arcangeli)
- s390: gup_huge_pmd() support THP tail recounting (Andrea Arcangeli)
- powerpc: gup_huge_pmd() return 0 if pte changes (Andrea Arcangeli)
- powerpc: gup_hugepte() support THP based tail recounting (Andrea Arcangeli)
- powerpc: gup_hugepte() avoid freeing the head page too many times (Andrea
  Arcangeli)
- powerpc: get_hugepte() don't put_page() the wrong page (Andrea Arcangeli)
- powerpc: remove superfluous PageTail checks on the pte gup_fast (Andrea
  Arcangeli)
- can bcm: fix incomplete tx_setup fix (Oliver Hartkopp)
- xHCI: Clear PLC for USB2 root hub ports (Andiry Xu)
- xHCI: test and clear RWC bit (Andiry Xu)
- xhci: If no endpoints changed, don't issue BW command. (Sarah Sharp)
- usb_storage: Don't freeze in usb-stor-scan (Seth Forshee)
- btusb: add device entry for Broadcom SoftSailing (Oliver Neukum)
- Bluetooth: add support for 2011 mac mini (Jurgen Kramer)
- Bluetooth: Add Atheros AR3012 one PID/VID supported (Steven.Li)
- Bluetooth: Add Toshiba laptops AR30XX device ID (Ricardo Mendoza)
- Bluetooth: Add MacBookAir4,1 support (Pieter-Augustijn Van Malleghem)
- ASIX: Use only 11 bits of header for data size (Marek Vasut)
- ASIX: Simplify condition in rx_fixup() (Marek Vasut)
- USB: xHCI: prevent infinite loop when processing MSE event (Andiry Xu)
- ipheth: iPhone 4 Verizon CDMA USB Product ID add (Kavan Smith)
- USB: Avoid NULL pointer deref in usb_hcd_alloc_bandwidth. (Sarah Sharp)
- usbnet/cdc_ncm: Don't use stack variables for DMA (Josh Boyer)
- USB: Serial: Add PID(0xF7C0) to FTDI SIO driver for a zeitcontrol-device
  (Artur Zimmer)
- USB: Serial: Add device ID for Sierra Wireless MC8305 (Florian Echtler)
- usb/isp1760: Added missing call to usb_hcd_check_unlink_urb() during unlink
  (Arvid Brodin)
- USB: EHCI: Fix test mode sequence (Boris Todorov)
- rtl8150: rtl8150_disconnect(...) does not need tasklet_disable(...) (huajun
  li)
- enic: Bug Fix: Fix hardware transmit queue indexing in enic_poll_controller
  (Vasanthy Kolluri)
- ext4: fix race in xattr block allocation path (Eric Sandeen)
- ext4: call ext4_handle_dirty_metadata with correct inode in ext4_dx_add_entry
  (Theodore Ts'o)
- ext4: ext4_mkdir should dirty dir_block with newly created directory inode
  (Darrick J. Wong)
- ext4: ext4_rename should dirty dir_bh with the correct directory (Darrick J.
  Wong)
- ext2,ext3,ext4: don't inherit APPEND_FL or IMMUTABLE_FL for new inodes
  (Theodore Ts'o)
- drivers/power/ds2780_battery.c: fix deadlock upon insertion and removal
  (Clifton Barnes)
- drivers/power/ds2780_battery.c: add a nolock function to w1 interface
  (Clifton Barnes)
- drivers/power/ds2780_battery.c: create central point for calling w1 interface
  (Clifton Barnes)
- hwspinlock/core: use a mutex to protect the radix tree (Juan Gutierrez)
- drivers/net/rionet.c: fix ethernet address macros for LE platforms (Alexandre
  Bounine)
- iwlagn: do not use interruptible waits (Johannes Berg)
- vfs: show O_CLOEXE bit properly in /proc/<pid>/fdinfo/<fd> files (Linus
  Torvalds)
- binfmt_elf: fix PIE execution with randomization disabled (Jiri Kosina)
- mm: thp: tail page refcounting fix (Andrea Arcangeli)
- net: xen-netback: correctly restart Tx after a VM restore/migrate (David
  Vrabel)
- make PACKET_STATISTICS getsockopt report consistently between ring and non-
  ring (Willem de Bruijn)
- ipv6: nullify ipv6_ac_list and ipv6_fl_list when creating new socket (Yan,
  Zheng)
- tg3: negate USE_PHYLIB flag check (Jiri Pirko)
- tcp: properly update lost_cnt_hint during shifting (Yan, Zheng)
- tcp: properly handle md5sig_pool references (Yan, Zheng)
- netconsole: enable netconsole can make net_device refcnt incorrent (Gao feng)
- macvlan/macvtap: Fix unicast between macvtap interfaces in bridge mode (David
  Ward)
- l2tp: fix a potential skb leak in l2tp_xmit_skb() (Eric Dumazet)
- ipv4: fix ipsec forward performance regression (Yan, Zheng)
- can bcm: fix tx_setup off-by-one errors (Oliver Hartkopp)
- bridge: fix hang on removal of bridge via netlink (stephen hemminger)
- bonding: use local function pointer of bond->recv_probe in bond_handle_frame
  (Mitsuo Hayasaka)
- jsm: remove buggy write queue (Thadeu Lima de Souza Cascardo)
- ptrace: don't clear GROUP_STOP_SIGMASK on double-stop (Oleg Nesterov)
- vfs pathname lookup: Add LOOKUP_AUTOMOUNT flag (Linus Torvalds)
- VFS: Fix the remaining automounter semantics regressions (Trond Myklebust)
- vfs: automount should ignore LOOKUP_FOLLOW (Miklos Szeredi)
- VFS: Fix automount for negative autofs dentries (David Howells)
- readlinkat: ensure we return ENOENT for the empty pathname for normal lookups
  (Andy Whitcroft)
- um: fix ubd cow size (Richard Weinberger)
- ALSA: hda - Fix ADC input-amp handling for Cx20549 codec (Takashi Iwai)
- mm: avoid null pointer access in vm_struct via /proc/vmallocinfo (Mitsuo
  Hayasaka)
- ARM: mach-ux500: unlock I&D l2x0 caches before init (Linus Walleij)
- plat-mxc: iomux-v3.h: implicitly enable pull-up/down when that's desired
  (Paul Fertser)
- /proc/self/numa_maps: restore "huge" tag for hugetlb vmas (Andrew Morton)
- tuner_xc2028: Allow selection of the frequency adjustment code for XC3028
  (Mauro Carvalho Chehab)
- dib0700: protect the dib0700 buffer access (Olivier Grenie)
- DiBcom: protect the I2C bufer access (Patrick Boettcher)
- uvcvideo: Set alternate setting 0 on resume if the bus has been reset (Ming
  Lei)
- viafb: improve pitch handling (Florian Tobias Schandinat)
- viafb: use display information in info not in var for panning (Florian Tobias
  Schandinat)
- fb: sh-mobile: Fix deadlock risk between lock_fb_info() and console_lock()
  (Bruno Prémont)
- fb: avoid possible deadlock caused by fb_set_suspend (Herton Ronaldo
  Krzesinski)
- carminefb: Fix module parameters permissions (Jean Delvare)
- iommu/amd: Fix wrong shift direction (Joerg Roedel)
- WMI: properly cleanup devices to avoid crashes (Dmitry Torokhov)
- ccwgroup: move attributes to attribute group (Sebastian Ott)
- memory leak with RCU_TABLE_FREE (Martin Schwidefsky)
- user per registers vs. ptrace single stepping (Martin Schwidefsky)
- KVM: s390: check cpu_id prior to using it (Carsten Otte)
- ASoC: Fix a bug in WM8962 DSP_A and DSP_B settings (Susan Gao)
- ASoC: Remove direct register cache accesses from WM8962 driver (Mark Brown)
- ASoC: wm8994: Use SND_SOC_DAPM_AIF_OUT for AIF3 Capture (Axel Lin)
- ASoC: ak4535: fixup cache register table (Axel Lin)
- ASoC: ak4642: fixup cache register table (Kuninori Morimoto)
- ASoC: wm8741: Fix setting interface format for DSP modes (Axel Lin)
- ASoC: wm8940: Properly set codec->dapm.bias_level (Axel Lin)
- io-mapping: ensure io_mapping_map_atomic _is_ atomic (Daniel Vetter)
- vfs: add "device" tag to /proc/self/mountstats (Bryan Schumaker)
- hppfs: missing include (Al Viro)
- nfsd4: ignore WANT bits in open downgrade (J. Bruce Fields)
- nfsd4: fix open downgrade, again (J. Bruce Fields)
- nfsd4: permit read opens of executable-only files (J. Bruce Fields)
- nfsd4: fix seqid_mutating_error (J. Bruce Fields)
- nfsd4: stop using nfserr_resource for transitory errors (J. Bruce Fields)
- nfsd4: Remove check for a 32-bit cookie in nfsd4_readdir() (Bernd Schubert)
- nfs: don't try to migrate pages with active requests (Jeff Layton)
- genirq: Add IRQF_RESUME_EARLY and resume such IRQs earlier (Ian Campbell)
- tracing: Fix returning of duplicate data after EOF in trace_pipe_raw (Steven
  Rostedt)
- perf probe: Fix to show correct error string (Masami Hiramatsu)
- md/raid5: fix bug that could result in reads from a failed device.
  (NeilBrown)
- apic, i386/bigsmp: Fix false warnings regarding logical APIC ID mismatches
  (Jan Beulich)
- time: Change jiffies_to_clock_t() argument type to unsigned long (hank)
- wl12xx: fix forced passive scans (Luciano Coelho)
- net: hold sock reference while processing tx timestamps (Richard Cochran)
- mac80211: fix offchannel TX cookie matching (Johannes Berg)
- dp83640: free packet queues on remove (Richard Cochran)
- rtnetlink: Add missing manual netlink notification in
  dev_change_net_namespaces (Eric W. Biederman)
- ata_piix: make DVD Drive recognisable on systems with Intel Sandybridge
  chipsets(v2) (Ming Lei)
- nfs: don't redirty inode when ncommit == 0 in nfs_commit_unstable_pages (Jeff
  Layton)
- Revert "NFS: Ensure that writeback_single_inode() calls write_inode() when
  syncing" (Trond Myklebust)
- kmod: prevent kmod_loop_msg overflow in __request_module() (Jiri Kosina)
- Platform: Fix error path in samsung-laptop init (David Herrmann)
- platform: samsung_laptop: fix samsung brightness min/max calculations (Jason
  Stubbs)
- Platform: samsung_laptop: samsung backlight for R528/R728 (Smelov Andrey)
- Platform: samsung_laptop: add support for X520 machines. (Tommaso Massimi)
- platform: samsung_laptop: add dmi information for Samsung R700 laptops
  (Stefan Beller)
- caif: Fix BUG() with network namespaces (David Woodhouse)
- kobj_uevent: Ignore if some listeners cannot handle message (Milan Broz)
- xen-swiotlb: Fix wrong panic. (Konrad Rzeszutek Wilk)
- xen-pcifront: Update warning comment to use 'e820_host' option. (Konrad
  Rzeszutek Wilk)
- Update email address for stable patch submission (Josh Boyer)
- QE/FHCI: fixed the CONTROL bug (Jerry Huang)
- HID: ACRUX - fix enabling force feedback support (Sergei Kolzun)
- ath9k: disable unnecessary PHY error reporting (Felix Fietkau)
- ath9k_hw: Fix number of GPIO pins for AR9287/9300 (Mohammed Shafi Shajakhan)
- ath9k_htc: add AVM FRITZ!WLAN 11N v2 support (Luis R. Rodriguez)
- ath9k_hw: Fix magnitude/phase coeff correction (Rajkumar Manoharan)
- ath9k_hw: Fix descriptor status of TxOpExceeded (Rajkumar Manoharan)
- MAINTANERS: update Qualcomm Atheros addresses (Luis R. Rodriguez)
- USB: option: add various ZTE device network interfaces to the blacklist (Dan
  Williams)
- USB: option: add ZTE product 0x0037 to sendsetup blacklist (Dan Williams)
- USB: option: convert Huawei K3765, K4505, K4605 reservered interface to
  blacklist (Dan Williams)
- USB: option: convert interface blacklisting to bitfields (Dan Williams)
- USB: ftdi_sio: Support TI/Luminary Micro Stellaris BD-ICDI Board (Peter
  Stuge)
- USB: ftdi_sio: add PID for Sony Ericsson Urban (Hakan Kvist)
- USB: pl2303: add id for SMART device (Eric Benoit)
- USB: add quirk for Logitech C300 web cam (Jon Levell)
- USB: add RESET_RESUME for webcams shown to be quirky (Oliver Neukum)
- usb: cdc-acm: Owen SI-30 support (Denis Pershin)
- USB: pid_ns: ensure pid is not freed during kill_pid_info_as_uid (Serge
  Hallyn)
- usb/core/devio.c: Check for printer class specific request (Matthias Dellweg)
- USB: g_printer: fix bug in unregistration (Fabian Godehardt)
- USB: Fix runtime wakeup on OHCI (Matthew Garrett)
- USB: storage: Use normalized sense when emulating autosense (Luben Tuikov)
- usbmon vs. tcpdump: fix dropped packet count (Johannes Stezenbach)
- leds: turn the blink_timer off before starting to blink (Antonio Ospite)
- leds: save the delay values after a successful call to blink_set() (Antonio
  Ospite)
- epoll: fix spurious lockdep warnings (Nelson Elhage)
- x86: Fix compilation bug in kprobes' twobyte_is_boostable (Josh Stone)
- x86: uv2: Workaround for UV2 Hub bug (system global address format) (Jack
  Steiner)
- target: Fix REPORT TARGET PORT GROUPS handling with small allocation length
  (Nicholas Bellinger)
- ALSA: HDA: Add new revision for ALC662 (David Henningsson)
- ALSA: hda - Remove bad code for IDT 92HD83 family patch (Charles Chin)
- isci: fix missed unlock in apc_agent_timeout() (Jeff Skirvin)
- isci: fix support for large smp requests (Dan Williams)
- libsas: set sas_address and device type of rphy (Jack Wang)
- ipr: Always initiate hard reset in kdump kernel (Anton Blanchard)
- megaraid_sas: Fix instance access in megasas_reset_timer (Adam Radford)
- PCI quirk: mmc: Always check for lower base frequency quirk for Ricoh
  1180:e823 (Josh Boyer)
- mmc: core: ext_csd.raw_* used in comparison but never set (Andrei Warkentin)
- mmc: core: Fix hangs related to insert/remove of cards (Ulf Hansson)
- drm/radeon/kms: Fix I2C mask definitions (Jean Delvare)
- drm/radeon/kms: handle !force case in connector detect more gracefully (Alex
  Deucher)
- drm/radeon/kms: bail early in dvi_detect for digital only connectors (Alex
  Deucher)
- drm/i915/panel: Always record the backlight level again (but cleverly)
  (Takashi Iwai)
- drm/i915: Wrap DP EDID fetch functions to enable eDP panel power (Keith
  Packard)
- xHCI: AMD isoc link TRB chain bit quirk (Andiry Xu)
- xhci-mem.c: Check for ring->first_seg != NULL (Kautuk Consul)
- EHCI: workaround for MosChip controller bug (Alan Stern)
- USB: fix ehci alignment error (Harro Haan)
- EHCI : introduce a common ehci_setup (Matthieu CASTET)
- serial-core: power up uart port early before we do set_termios when resuming
  (Ning Jiang)
- serial: pxa: work around for errata #20 (Marcus Folkesson)
- USB: qcserial: add device ID for "HP un2430 Mobile Broadband Module" (Rigbert
  Hamisch)
- USB: qcserial: Add support for Sierra Wireless MC8355/Gobi 3000 (Richard
  Hartmann)
- Staging: hv: Add support for >2 TB LUN in storage driver. (Mike Sterling)
- staging: quatech_usb2: Potential lost wakeup scenario in TIOCMIWAIT (Kautuk
  Consul)
- staging: serqt_usb2: remove ssu100 from supported devices (Bill Pemberton)
- USB: for usb_autopm_get_interface_async -EINPROGRESS is not an error (Jim
  Wylder)
- TTY: pty, release tty in all ptmx_open fail paths (Jiri Slaby)
- TTY: make tty_add_file non-failing (Jiri Slaby)
- TTY: drop driver reference in tty_open fail path (Jiri Slaby)
- cris: fix a build error in drivers/tty/serial/crisv10.c (WANG Cong)
- CIFS: Fix DFS handling in cifs_get_file_info (Pavel Shilovsky)
- CIFS: Fix incorrect max RFC1002 write size value (Pavel Shilovsky)
- Linux 3.0.8 (Greg Kroah-Hartman)
- hfsplus: Fix kfree of wrong pointers in hfsplus_fill_super() error path (Seth
  Forshee)
- ALSA: hda - Add position_fix quirk for Dell Inspiron 1010 (Takashi Iwai)
- ALSA: HDA: conexant support for Lenovo T520/W520 (Daniel Suchy)
- crypto: ghash - Avoid null pointer dereference if no key is set (Nick Bowler)
- x25: Prevent skb overreads when checking call user data (Matthew Daley)
- mm: fix race between mremap and removing migration entry (Hugh Dickins)
- hwmon: (w83627ehf) Fix negative 8-bit temperature values (Jean Delvare)
- x86: Fix S4 regression (Takashi Iwai)
- firewire: sbp2: fix panic after rmmod with slow targets (Chris Boot)
- xfs: revert to using a kthread for AIL pushing (Christoph Hellwig)
- xfs: force the log if we encounter pinned buffers in .iop_pushbuf (Christoph
  Hellwig)
- xfs: do not update xa_last_pushed_lsn for locked items (Christoph Hellwig)
- xfs: use a cursor for bulk AIL insertion (Dave Chinner)
- xfs: start periodic workers later (Christoph Hellwig)
- CIFS: Fix ERR_PTR dereference in cifs_get_root (Pavel Shilovsky)
- drm/ttm: unbind ttm before destroying node in accel move cleanup (Ben Skeggs)
- drm/ttm: ensure ttm for new node is bound before calling move_notify() (Ben
  Skeggs)
- hfsplus: ensure bio requests are not smaller than the hardware sectors (Seth
  Forshee)
- uvcvideo: Fix crash when linking entities (Laurent Pinchart)
- HID: magicmouse: ignore 'ivalid report id' while switching modes, v2 (Jiri
  Kosina)
- Platform: fix samsung-laptop DMI identification for N150/N210/220/N230
  (Thomas Courbon)
- fuse: fix memory leak (Miklos Szeredi)
- cputimer: Cure lock inversion (Peter Zijlstra)
- drm/radeon/kms/atom: fix handling of FB scratch indices (Alex Deucher)
- Avoid using variable-length arrays in kernel/sys.c (Linus Torvalds)
- hwmon: (w83627ehf) Properly report thermal diode sensors (Jean Delvare)
- HID: usbhid: Add support for SiGma Micro chip (Jeremiah Matthey)
- ARM: 7117/1: perf: fix HW_CACHE_* events on Cortex-A9 (Will Deacon)
- ARM: 7113/1: mm: Align bank start to MAX_ORDER_NR_PAGES (Linus Walleij)
- Linux 3.0.7 (Greg Kroah-Hartman)
- e1000e: workaround for packet drop on 82579 at 100Mbps (Bruce Allan)
- ftrace: Fix warning when CONFIG_FUNCTION_TRACER is not defined (Steven
  Rostedt)
- ftrace: Fix regression where ftrace breaks when modules are loaded (Steven
  Rostedt)
- ftrace: Fix regression of :mod:module function enabling (Steven Rostedt)
- MIPS: PM: Use struct syscore_ops instead of sysdevs for PM (v2) (Rafael J.
  Wysocki)
- ahci: Enable SB600 64bit DMA on Asus M3A (Mark Nelson)
- ipv6: fix NULL dereference in udp6_ufo_fragment() (Jason Wang)
- drm/radeon/kms: use hardcoded dig encoder to transmitter mapping for DCE4.1
  (Alex Deucher)
- drm/radeon/kms: retry aux transactions if there are status flags (Alex
  Deucher)
- ARM: mach-ux500: enable fix for ARM errata 754322 (srinidhi kasagar)
- exec: do not call request_module() twice from search_binary_handler() (Tetsuo
  Handa)
- mmc: mxs-mmc: fix clock rate setting (Koen Beel)
- dm table: avoid crash if integrity profile changes (Mike Snitzer)
- md: Avoid waking up a thread after it has been freed. (NeilBrown)
- libsas: fix panic when single phy is disabled on a wide port (Mark Salyzyn)
- qla2xxx: Fix crash in qla2x00_abort_all_cmds() on unload (Roland Dreier)
- x86/PCI: use host bridge _CRS info on ASUS M2V-MX SE (Paul Menzel)
- rt2x00: Serialize TX operations on a queue. (Gertjan van Wingerde)
- ptp: fix L2 event message recognition (Richard Cochran)
- drm/radeon/kms: fix channel_remap setup (v2) (Alex Deucher)
- drm/radeon/kms: add retry limits for native DP aux defer (Alex Deucher)
- drm/radeon/kms: fix regression in DP aux defer handling (Alex Deucher)
- drm/radeon/kms: Fix logic error in DP HPD handler (Alex Deucher)
- drm/radeon: Update AVIVO cursor coordinate origin before x/yorigin
  calculation. (Michel Dänzer)
- ASoC: Fix setting update bits for WM8753_LADC and WM8753_RADC (Axel Lin)
- ASoC: use a valid device for dev_err() in Zylonite (Arnd Bergmann)
- lis3: fix regression of HP DriveGuard with 8bit chip (Takashi Iwai)
- posix-cpu-timers: Cure SMP wobbles (Peter Zijlstra)
- ide-disk: Fix request requeuing (Borislav Petkov)
- sched: Fix up wchan borkage (Simon Kirby)
- sched/rt: Migrate equal priority tasks to available CPUs (Shawn Bohrer)
- sparc64: Force the execute bit in OpenFirmware's translation entries. (David
  S. Miller)

* Tue Mar 27 2012 Maxim Uvarov <maxim.uvarov@oracle.com> [2.6.39-200.0.8.el6uek]
- loop: set default number of loop devices to 200 (Maxim Uvarov)
- SPEC OL5: fix xen support (Maxim Uvarov)

* Thu Mar 22 2012 Maxim Uvarov <maxim.uvarov@oracle.com> [2.6.39-200.0.6.el6uek]
- ocfs2: Rollback commit ea455f8ab68338ba69f5d3362b342c115bea8e13 (Sunil
  Mushran) [orabug: 13555276]
- ocfs2: Rollback commit f7b1aa69be138ad9d7d3f31fa56f4c9407f56b6a (Sunil
  Mushran) [orabug: 13555276]
- ocfs2: Rollback commit 5fd131893793567c361ae64cbeb28a2a753bbe35 (Sunil
  Mushran) [orabug: 13555276]
- ocfs2/cluster: Fix o2net_fill_node_map() (Sunil Mushran)
- ocfs2/cluster: Add new function o2net_fill_node_map() (Sunil Mushran)
- ocfs2: Tighten free bit calculation in the global bitmap (Sunil Mushran)
- ocfs2/trivial: Limit unaligned aio+dio write messages to once per day (Sunil
  Mushran)
- btrfs: btrfs_direct_IO_bvec() needs to check for sector alignment (Dave
  Kleikamp)
- loop: increase default number of loop devices to 512 (Dave Kleikamp)
- xen/merge error: Re-introduce xen-platform-pci driver. (Konrad Rzeszutek
  Wilk)
- x86/PCI: reduce severity of host bridge window conflict warnings (Bjorn
  Helgaas)
- xen/acpi: Remove the WARN's as they just create noise. (Konrad Rzeszutek
  Wilk)

* Wed Mar 21 2012 Maxim Uvarov <maxim.uvarov@oracle.com> [2.6.39-200.0.5.el6uek]
- btrfs: create btrfs_file_write_iter() (Dave Kleikamp)

* Wed Mar 21 2012 Maxim Uvarov <maxim.uvarov@oracle.com> [2.6.39-200.0.4.el6uek]
- ocfs2/trivial: Print message indicating unaligned aio+dio write (Sunil
  Mushran)
- ocfs2: Avoid livelock in ocfs2_readpage() (Jan Kara)
- ocfs2: serialize unaligned aio (Mark Fasheh)
- ocfs2: null deref on allocation error (Dan Carpenter)
- ocfs2: Bugfix for hard readonly mount (Tiger Yang)

* Mon Mar 19 2012 Guru Anbalagane <guru.anbalagane@oracle.com> [2.6.39-200.0.3.el6uek]
- xen/blkback: Disable DISCARD support for loopback device (but leave for phy).
  (Konrad Rzeszutek Wilk)
- block: fix patch import error in max_discard_sectors check (Jens Axboe)
- block: eliminate potential for infinite loop in blkdev_issue_discard (Mike
  Snitzer)
- config: Use the xen-acpi-processor instead of the cpufreq-xen driver. (Konrad
  Rzeszutek Wilk)
- xen/acpi-processor: C and P-state driver that uploads said data to
  hypervisor. (Konrad Rzeszutek Wilk)
- Revert "Merge branch 'stable/cpufreq-xen.v6.rebased' into uek2-merge" (Konrad
  Rzeszutek Wilk)

* Wed Mar 14 2012 Guru Anbalagane <guru.anbalagane@oracle.com> [2.6.39-200.0.2.el6uek]
- xen: make page table walk hugepages aware (Dave McCracken) [Orabug: 13719997]
- x86/PCI: Preserve existing pci=bfsort whitelist for Dell systems (Narendra_K)

* Sun Mar 11 2012 Guru Anbalagane <guru.anbalagane@oracle.com> [2.6.39-200.0.1.el6uek]
- disable kabicheck for uek2 update 1 beta
- nfs: only dirty user pages in direct read code (Dave Kleikamp)
- config: Enable Xen's PV USB, SCSI, MCE and Xen CPU freq driver (Konrad
  Rzeszutek Wilk)
- [CPUFREQ] xen: governor for Xen hypervisor frequency scaling. (Konrad
  Rzeszutek Wilk)
- xen/enlighten: Expose MWAIT and MWAIT_LEAF if hypervisor OKs it. (Konrad
  Rzeszutek Wilk)
- Revert "Merge branch 'stable/processor-passthru.v5.rebased' into uek2-merge"
  (Konrad Rzeszutek Wilk)
- xen/processor-passthru: threads aren't suppose to leave on their own. (Konrad
  Rzeszutek Wilk)
- config: Enable Xen's PV USB, SCSI, MCE and Processor-Passthru (Konrad
  Rzeszutek Wilk)
- Xen: Export host physical CPU information to dom0 (Liu Jinsong)
- xen/mce: Change the machine check point (Liu Jinsong)
- Add mcelog support from xen platform (Liu Jinsong)
- usb: xen pvusb driver (Nathanael Rensen)
- xen/processor-passthru: Provide an driver that passes struct acpi_processor
  data to the hypervisor. (Konrad Rzeszutek Wilk)
- xen/enlighten: Expose MWAIT and MWAIT_LEAF if hypervisor OKs it. (Konrad
  Rzeszutek Wilk)
- xen/setup/pm/acpi: Remove the call to boot_option_idle_override. (Konrad
  Rzeszutek Wilk)
- xen/acpi: Domain0 acpi parser related platform hypercall (Yu Ke)
- xen/pm_idle: Make pm_idle be default_idle under Xen. (Konrad Rzeszutek Wilk)
- cpuidle: stop depending on pm_idle (Len Brown)
- cpuidle: replace xen access to x86 pm_idle and default_idle (Len Brown)
- cpuidle: create bootparam "cpuidle.off=1" (Len Brown)
- Revert "Merge branch 'stable/acpi-cpufreq.v3.rebased' into uek2-merge"
  (Konrad Rzeszutek Wilk)
- x86/microcode: check proper return code. (Ben Guthro)
- xen: add CPU microcode update driver (Jeremy Fitzhardinge)
- xen: add dom0_op hypercall (Jeremy Fitzhardinge)
- xen/acpi: Domain0 acpi parser related platform hypercall (Yu Ke)
- nfs: add support for read_iter, write_iter (Dave Kleikamp)
- xenbus_dev: add missing error check to watch handling (Jan Beulich)
- xen/pci[front|back]: Use %d instead of %1x for displaying PCI devfn. (Konrad
  Rzeszutek Wilk)
- xen pvhvm: do not remap pirqs onto evtchns if !xen_have_vector_callback
  (Stefano Stabellini)
- xen/smp: Fix CPU online/offline bug triggering a BUG: scheduling while
  atomic. (Konrad Rzeszutek Wilk)
- xen/bootup: During bootup suppress XENBUS: Unable to read cpu state (Konrad
  Rzeszutek Wilk)
- Merge conflict resolved. Somehow the letter 's' slipped in the Makefile. This
  fixes the compile issues. (Konrad Rzeszutek Wilk)
- xen/events: BUG() when we can't allocate our event->irq array. (Konrad
  Rzeszutek Wilk)
- xen/granttable: Disable grant v2 for HVM domains. (Konrad Rzeszutek Wilk)
- xen-blkfront: Use kcalloc instead of kzalloc to allocate array (Thomas Meyer)
- xen/pciback: Expand the warning message to include domain id. (Konrad
  Rzeszutek Wilk)
- xen/pciback: Fix "device has been assigned to X domain!" warning (Konrad
  Rzeszutek Wilk)
- xen/xenbus: don't reimplement kvasprintf via a fixed size buffer (Ian
  Campbell)
- xenbus: maximum buffer size is XENSTORE_PAYLOAD_MAX (Ian Campbell)
- xen/xenbus: Reject replies with payload > XENSTORE_PAYLOAD_MAX. (Ian
  Campbell)
- Xen: consolidate and simplify struct xenbus_driver instantiation (Jan
  Beulich)
- xen-gntalloc: introduce missing kfree (Julia Lawall)
- xen/xenbus: Fix compile error - missing header for xen_initial_domain()
  (Konrad Rzeszutek Wilk)
- xen/netback: Enable netback on HVM guests (Daniel De Graaf)
- xen/grant-table: Support mappings required by blkback (Daniel De Graaf)
- xenbus: Use grant-table wrapper functions (Daniel De Graaf)
- xenbus: Support HVM backends (Daniel De Graaf)
- xen/xenbus-frontend: Fix compile error with randconfig (Konrad Rzeszutek
  Wilk)
- xen/xenbus-frontend: Make error message more clear (Bastian Blank)
- xen/privcmd: Remove unused support for arch specific privcmp mmap (Bastian
  Blank)
- xen: Add xenbus_backend device (Bastian Blank)
- xen: Add xenbus device driver (Bastian Blank)
- xen: Add privcmd device driver (Bastian Blank)
- xen/gntalloc: fix reference counts on multi-page mappings (Daniel De Graaf)
- xen/gntalloc: release grant references on page free (Daniel De Graaf)
- xen/events: prevent calling evtchn_get on invalid channels (Daniel De Graaf)
- xen/granttable: Support transitive grants (Annie Li)
- xen/granttable: Support sub-page grants (Annie Li)
- xen/granttable: Improve comments for function pointers (Annie Li)
- xen/ia64: fix build breakage because of conflicting u64 guest handles (Tony
  Luck)
- xen/granttable: Keep code format clean (Annie Li)
- xen/granttable: Grant tables V2 implementation (Annie Li)
- xen/granttable: Refactor some code (Annie Li)
- xen/granttable: Introducing grant table V2 stucture (Annie Li)
- Xen: update MAINTAINER info (Jeremy Fitzhardinge)
- xen/event: Add reference counting to event channels (Daniel De Graaf)
- xen/gnt{dev,alloc}: reserve event channels for notify (Daniel De Graaf)
- xen/gntalloc: Change gref_lock to a mutex (Daniel De Graaf)
- xen: document backend sysfs files (David Vrabel)
- xen: document balloon driver sysfs files (David Vrabel)
- btrfs: add support for read_iter, write_iter, and direct_IO_bvec (Dave
  Kleikamp)
- ext4: add support for read_iter, write_iter, and direct_IO_bvec (Dave
  Kleikamp)
- ocfs2: add support for read_iter, write_iter, and direct_IO_bvec (Dave
  Kleikamp)
- ext3: add support for .read_iter and .write_iter (Dave Kleikamp)
- bio: add bvec_length(), like iov_length() (Dave Kleikamp)
- aio: add aio support for iov_iter arguments (Zach Brown)
- aio: add aio_kernel_() interface (Dave Kleikamp)
- fs: pull iov_iter use higher up the stack (Dave Kleikamp)
- dio: add __blockdev_direct_IO_bdev() (Dave Kleikamp)
- dio: add dio_post_submission() helper function (Dave Kleikamp)
- dio: add dio_lock_and_flush() helper (Dave Kleikamp)
- dio: add sdio_init() helper function (Dave Kleikamp)
- dio: add dio_alloc_init() helper function (Dave Kleikamp)
- dio: create a dio_aligned() helper function (Zach Brown)
- iov_iter: let callers extract iovecs and bio_vecs (Zach Brown)
- iov_iter: add a shorten call (Zach Brown)
- iov_iter: add bvec support (Zach Brown)
- iov_iter: hide iovec details behind ops function pointers (Zach Brown)
- fuse: convert fuse to use iov_iter_copy_[to|from]_user (Dave Kleikamp)
- iov_iter: add copy_to_user support (Zach Brown)
- iov_iter: move into its own file (Zach Brown)
- xen/scsi[front|back]: consolidate and simplify struct xenbus_driver
  instantiation (Konrad Rzeszutek Wilk)
- xen/scsiback: allow RESERVE/RELEASE commands (James Harper)
- xen/scsiback: vscsi >2TB patch (Samuel Kvasnica)
- xen-scsi[front|back]: Fix warnings and bugs. (Konrad Rzeszutek Wilk)
- xen/scsi[front|back]: Forgot .owner attribute. (Konrad Rzeszutek Wilk)
- xen/scsi[front|back]: Initial commit from Novell SLES11SP1 2.6.32 tree.
  (Konrad Rzeszutek Wilk)
- xen/pci:use hypercall PHYSDEVOP_restore_msi_ext to restore MSI/MSI-X vectors
  (Liang Tang)
- xen/acpi/sleep: Register to the acpi_suspend_lowlevel a callback. (Konrad
  Rzeszutek Wilk)
- xen/acpi/sleep: Enable ACPI sleep via the __acpi_override_sleep (Konrad
  Rzeszutek Wilk)
- xen/acpi: Domain0 acpi parser related platform hypercall (Yu Ke)
- xen: Utilize the restore_msi_irqs hook. (Konrad Rzeszutek Wilk)
- x86/acpi/sleep: Provide registration for acpi_suspend_lowlevel. (Liang Tang)
- x86, acpi, tboot: Have a ACPI sleep override instead of calling tboot_sleep.
  (Konrad Rzeszutek Wilk)
- x86: Expand the x86_msi_ops to have a restore MSIs. (Konrad Rzeszutek Wilk)

* Tue Mar  6 2012 Guru Anbalagane <guru.anbalagane@oracle.com> [2.6.39-100.5.1.el6uek]
- proc: make sure mem_open() doesn't pin the target's memory (Oleg Nesterov) 
- proc: mem_release() should check mm != NULL (Oleg Nesterov) [orabug 13811116]
- proc: unify mem_read() and mem_write() (Oleg Nesterov)

* Thu Mar  1 2012 Guru Anbalagane <guru.anbalagane@oracle.com> [2.6.39-100.4.1.el6uek]
- sysfs: restore upstream sysfs code (Guru Anbalagane)
- rpm: remove symlink on uninstall (Maxim Uvarov) [Orabug: 13791936]
- Btrfs: fix casting error in scrub reada code (Chris Mason)

* Wed Feb 22 2012 Guru Anbalagane <guru.anbalagane@oracle.com> [2.6.39-100.3.1.el6uek]
- Btrfs: clear the extent uptodate bits during parent transid failures (Chris
  Mason)
- Btrfs: add extra sanity checks on the path names in btrfs_mksubvol (Chris
  Mason)
- Btrfs: make sure we update latest_bdev (Chris Mason)
- Btrfs: improve error handling for btrfs_insert_dir_item callers (Chris Mason)
- fnic: return zero on fnic_reset() success (Joe Jin)
- [SCSI] libfc: improve flogi retries to avoid lport stuck (Vasu Dev) 
- [SCSI] libfc: avoid exchanges collision during lport reset (Vasu Dev)
- igbvf: update version number (Williams, Mitch A)

* Tue Feb 14 2012 Guru Anbalagane <guru.anbalagane@oracle.com> [2.6.39-100.2.1.el6uek]
- config: enable dm-nfs (Guru Anbalagane)
- Update lpfc version for 8.3.5.58.2p driver release (Chuck Anderson)
- Fix build warning with uninitialized variable (Chuck Anderson)
- Fix warning on i386 system (CR 123966) (Chuck Anderson)
- Fix mailbox and vpi memory leaks causing crashes (CR 126818) (Chuck Anderson)
- Fixed unbounded firmware revision string from port caused the system panic
  (CR 126560) (Chuck Anderson)

* Tue Feb  7 2012 Guru Anbalagane <guru.anbalagane@oracle.com> [2.6.39-100.1.1.el6uek]
- mm: compaction: check pfn_valid when entering a new MAX_ORDER_NR_PAGES block
  during isolation for migration (Mel Gorman)
- block: Disable autoprotect (Martin K. Petersen)
- enic: do vlan cleanup (Jiri Pirko)
- enic: Add support to configure hardware interrupt coalesce timers in a
  platform independent way (Vasanthy Kolluri)
- enic: Partial: Bug Fix: Fix hardware transmit queue indexing in
  enic_poll_controller (Vasanthy Kolluri)
- enic: Get/Set interrupt resource index for transmit and receive queues
  (Vasanthy Kolluri)
- enic: Log device configuration in detail during driver load (Vasanthy
  Kolluri)
- enic: Pass 802.1p bits for packets tagged with vlan zero (Vasanthy Kolluri)
- enic: update to support 64 bit stats (stephen hemminger)
- enic: Add support for MTU change via port profile on a dynamic vnic (Roopa
  Prabhu)
- drivers/net: Remove unnecessary semicolons (Joe Perches)
- [SCSI] megaraid_sas Version to 5.40-rc1 and Changelog update (Adam Radford)
- [SCSI] megaraid_sas: Add .change_queue_depth support (Adam Radford)
- [SCSI] megaraid_sas: Fix FastPath I/O to work on degraded raid 1 (Adam
  Radford)
- bnx2x: add missing break in bnx2x_dcbnl_get_cap (Shmulik Ravid)
- bnx2x: fix hw attention handling (Dmitry Kravkov)
- bnx2x: prevent flooded warnning kernel info (Joe Jin)
- Btrfs: don't reserve data with extents locked in btrfs_fallocate (Chris
  Mason)
- watchdog: hpwdt: prevent multiple "NMI occurred" messages (Naga Chumbalkar)
- watchdog: hpwdt: add next gen HP servers (Thomas Mingarelli)
- bnx2fc: Update copyright and bump version to 1.0.4 (Bhanu Prakash Gollapudi)
- bnx2fc: Tx BDs cache in write tasks (Bhanu Prakash Gollapudi)
- bnx2fc: Do not arm CQ when there are no CQEs (Bhanu Prakash Gollapudi)
- bnx2fc: hold tgt lock when calling cmd_release (Bhanu Prakash Gollapudi)
- bnx2fc: Enable support for sequence level error recovery (Bhanu Prakash
  Gollapudi)
- bnx2fc: HSI changes for tape (Bhanu Prakash Gollapudi)
- bnx2fc: Handle REC_TOV error code from firmware (Bhanu Prakash Gollapudi)
- bnx2fc: REC/SRR link service request and response handling (Bhanu Prakash
  Gollapudi)
- bnx2fc: Support 'sequence cleanup' task (Bhanu Prakash Gollapudi)
- bnx2fc: Enable REC & CONF support for the session (Bhanu Prakash Gollapudi)
- bnx2fc: Introduce interface structure for each vlan interface (Bhanu Prakash
  Gollapudi)
- bnx2fc: Replace printks with KERN_ALERT to KERN_ERR/KERN_INFO (Bhanu Prakash
  Gollapudi)
- cnic: Add VLAN ID as a parameter during netevent upcall (Michael Chan)
- bnx2i: Updated copyright and bump version (Eddie Wai)
- bnx2i: Modified to skip CNIC registration if iSCSI is not supported (Eddie
  Wai)
- bnx2i: Added the use of kthreads to handle SCSI cmd completion (Eddie Wai)
- iscsi: Use struct scsi_lun in iscsi structs instead of u8[8] (Andy Grover)
- cnic: Wait for all Context IDs to be deleted before sending FCOE_DESTROY_FUNC
  (Michael Chan)
- cnic: Fix Context ID space calculation (Michael Chan)
- bnx2x: Implementation for netdev->ndo_fcoe_get_wwn (Vladislav Zolotarov)
- bnx2: Fix endian swapping on firmware version string (Michael Chan)
- bnx2: Close device if tx_timeout reset fails (Michael Chan)
- bnx2: Read iSCSI config from shared memory during ->probe() (Michael Chan)
- bnx2: Add MCP dump (Jeffrey Huang)
- bnx2: remove unnecessary read of PCI_CAP_ID_EXP (Jon Mason)
- cnic: Return proper error code if we fail to send netlink message (Michael
  Chan)
- cnic: Fix ring setup/shutdown code (Michael Chan)
- cnic: Fix port_mode setting (Michael Chan)
- cnic: Replace get_random_bytes() with random32() (Michael Chan)
- cnic, bnx2i: Add support for new devices - 57800, 57810, and 57840 (Michael
  Chan)
- drivers/net: Remove casts of void * (Joe Perches)
- bnx2fc: Fix kernel panic when deleting NPIV ports (Bhanu Prakash Gollapudi)
- bnx2fc: scsi_dma_unmap() not invoked on IO completions (Bhanu Prakash
  Gollapudi)
- bnx2fc: host stats show the link speed 'unknown' on NIC partitioned
  interfaces (Bhanu Prakash Gollapudi)
- bnx2x: Update date to 2011/06/13 and version to 1.70.00-0 (Vladislav
  Zolotarov)
- bnx2x: PFC support for 578xx (Dmitry Kravkov)
- bnx2x: Rename LASI registers to definitions in mdio.h (Yaniv Rosner)
- bnx2x: Add a periodic task for link PHY events (Yaniv Rosner)
- bnx2x: Adjust BCM84833 to BCM578xx (Yaniv Rosner)
- bnx2x: Adjust ETS to 578xx (Yaniv Rosner)
- bnx2x: Add new PHY 54616s (Yaniv Rosner)
- bnx2x: Add Warpcore support for 578xx (Yaniv Rosner)
- bnx2x: Add new MAC support for 578xx (Yaniv Rosner)
- bnx2x: Cosmetic changes. (Dmitry Kravkov)
- bnx2x: update DCB data during PMF migration (Dmitry Kravkov)
- bnx2x: 57712 parity handling (Vladislav Zolotarov)
- New 7.0 FW: bnx2x, cnic, bnx2i, bnx2fc (Vlad Zolotarov)
- cnic: Move indexing function pointers to struct kcq_info (Michael Chan)
- linux-firmware: Add a new FW 7.0.20.0 (Vladislav Zolotarov)
- ixgbe: Fix FCOE memory leak for DDP packets (Alexander Duyck)
- ixgbe: fix PHY link setup for 82599 (Emil Tantilov)
- ixgbe: fix __ixgbe_notify_dca() bail out code (Don Skidmore)
- ixgbe: convert to ndo_fix_features (Don Skidmore)
- ixgbe: only enable WoL for magic packet by default (Andy Gospodarek)
- ixgbe: remove ifdef check for non-existent define (Emil Tantilov)
- ixgbe: Pass staterr instead of re-reading status and error bits from
  descriptor (Alexander Duyck)
- ixgbe: Move interrupt related values out of ring and into q_vector (Alexander
  Duyck)
- ixgbe: add structure for containing RX/TX rings to q_vector (Alexander Duyck)
- ixgbe: inline the ixgbe_maybe_stop_tx function (Alexander Duyck)
- ixgbe: Update ATR to use recorded TX queues instead of CPU for routing
  (Alexander Duyck)
- ixgbe: Make certain to initialize the fdir_perfect_lock in all cases
  (Alexander Duyck)
- e1000: always call e1000_check_for_link() on e1000_ce4100 MACs. (Nicolas
  Schichan)
- e1000: do vlan cleanup (Jiri Pirko)
- e1000: convert to ndo_fix_features (Michał Mirosław)
- e1000: remove unnecessary code (Greg Dietsche)
- igbvf: do vlan cleanup (Jiri Pirko)
- ixgbe: A fix to VF TX rate limit (Lior Levy)
- ixgbe: Update method used for determining descriptor count for an skb
  (Alexander Duyck)
- ixgbe: Add one function that handles most of context descriptor setup
  (Alexander Duyck)
- ixgbe: Move all values that deal with count, next_to_use, next_to_clean to
  u16 (Alexander Duyck)
- ixgbe: Convert IXGBE_DESC_UNUSED from macro to static inline function
  (Alexander Duyck)
- ixgbe: pass adapter struct instead of netdev for interrupt data (Alexander
  Duyck)
- ixgbe: update driver version string (Don Skidmore)
- ixgbe: fix ring assignment issues for SR-IOV and drop cases (Alexander Duyck)
- ixgbe: disable RSC when Rx checksum is off (Emil Tantilov)
- ixgbe: move reset code into a separate function (Emil Tantilov)
- ixgbe: move setting RSC into a separate function (Emil Tantilov)
- ixgbe: add support for nfc addition and removal of filters (Alexander Duyck)
- ixgbe: add support for displaying ntuple filters via the nfc interface
  (Alexander Duyck)
- ixgbe: add basic support for setting and getting nfc controls (Alexander
  Duyck)
- ixgbe: update perfect filter framework to support retaining filters
  (Alexander Duyck)
- ixgbe: fix flags relating to perfect filters to support coexistence
  (Alexander Duyck)
- ixgbe: remove ntuple filtering (Alexander Duyck)
- ixgbe: setup per CPU PCI pool for FCoE DDP (Vasu Dev)
- ixgbe: add support for Dell CEM (Emil Tantilov)
- bnx2x: Created bnx2x_sp (Vladislav Zolotarov)
- bnx2x: removed unused variables (Dmitry Kravkov)
- bnx2x: use bnx2x_reload_if_running (Dmitry Kravkov)
- bnx2x: dump FW memory when appropriate msglvl is raised (Dmitry Kravkov)
- bnx2x: do not call link update without HW notification (Yaniv Rosner)
- bnx2x: disable fairness if ETS is enabled (Dmitry Kravkov)
- bnx2x: avoid release of unrequested irqs (Dmitry Kravkov)
- bnx2x: put start bd csum in separate function (Dmitry Kravkov)
- bnx2x: remove references to intr_sem (Dmitry Kravkov)
- bnx2x: do not allocate FCoE ring if disabled (Dmitry Kravkov)
- bnx2x: Improve cl45 access methods (Yaniv Rosner)
- bnx2x: Modify XGXS functions (Yaniv Rosner)
- bnx2x: Fix link status sync (Yaniv Rosner)
- bnx2x: Adjust BCM8726 module detection settings (Yaniv Rosner)
- bnx2x: Fix grammar and relocate code (Yaniv Rosner)
- bnx2x: Fix BCM84833 settings (Yaniv Rosner)
- bnx2x: Fix over current port display (Yaniv Rosner)
- bnx2x: Add TX fault check for fiber PHYs (Yaniv Rosner)
- bnx2x: Change return status type (Yaniv Rosner)
- bnx2x: Fix port type display (Yaniv Rosner)
- bnx2x: Add new phy BCM8722 (Yaniv Rosner)
- Revert "bnx2fc: Fix kernel panic when deleting NPIV ports" (Bob Picco)
- Revert "bnx2fc: scsi_dma_unmap() not invoked on IO completions" (Bob Picco)
- Revert "bnx2x: prevent flooded warnning kernel info" (Bob Picco)
- Revert "bnx2x: fix hw attention handling" (Bob Picco)
- Revert "bnx2x: add missing break in bnx2x_dcbnl_get_cap" (Bob Picco)
- ixgbe: DCB and perfect filters can coexist (John Fastabend)
- ixgbe: fix bit mask for DCB version (John Fastabend)
- ixgbe: setup redirection table for multiple packet buffers (John Fastabend)
- ixgbe: DCB 82598 devices, tx_idx and rx_idx swapped (John Fastabend)
- ixgbe: DCB use existing TX and RX queues (John Fastabend)
- ixgbe: configure minimal packet buffers to support TC (John Fastabend)
- ixgbe: consolidate MRQC and MTQC handling (John Fastabend)
- ixgbe: consolidate packet buffer allocation (John Fastabend)
- ixgbe: dcbnl reduce duplicated code and indentation (John Fastabend)
- ixgbevf: do vlan cleanup (Jiri Pirko)
- ixgbevf: remove unnecessary ampersands (Stephen Hemminger)
- ixgbevf: Fix bungled declaration of ixgbevf_mbx_ops (Greg Rose)
- ixgbevf: Update the driver string (Greg Rose)
- e1000e: workaround invalid Tx/Rx tail descriptor register write (Bruce Allan)
- e1000e: Spurious interrupts & dropped packets with 82577/8/9 in half-duplex
  (Bruce Allan)
- e1000e: increase driver version number (Bruce Allan)
- e1000e: alternate MAC address update (Bruce Allan)
- e1000e: do not disable receiver on 82574/82583 (Bruce Allan)
- e1000e: minor re-order of #include files (Bruce Allan)
- e1000e: remove unnecessary check for NULL pointer (Bruce Allan)
- intel drivers: repair missing flush operations (Jesse Brandeburg)
- e1000e: use GFP_KERNEL allocations at init time (Jeff Kirsher)
- e1000e: Add Jumbo Frame support to 82583 devices (Carolyn Wyborny)
- e1000e: remove e1000_queue_stats (Eric Dumazet)
- net: e1000e: Use is_multicast_ether_addr helper (Tobias Klauser)
- e1000e: remove unnecessary reads of PCI_CAP_ID_EXP (Jon Mason)
- e1000e: update driver version (Bruce Allan)
- e1000e: Clear host wakeup bit on 82577/8 without touching PHY page 800 (Bruce
  Allan)
- e1000e: access multiple PHY registers on same page at the same time (Bruce
  Allan)
- e1000e: do not schedule the Tx queue until ready (Bruce Allan)
- e1000e: log when swflag is cleared unexpectedly on ICH/PCH devices (Bruce
  Allan)
- e1000e: 82579 intermittently disabled during S0->Sx (Bruce Allan)
- e1000e: disable far-end loopback mode on ESB2 (Bruce Allan)
- net: introduce __netdev_alloc_skb_ip_align (Eric Dumazet)
- update modsign (Maxim Uvarov) [Orabug: 13615815]

* Tue Jan 31 2012 Guru Anbalagane <guru.anbalagane@oracle.com> [2.6.39-100.0.22.el6uek]
- xfs: fix acl count validation in xfs_acl_from_disk() (Dan Carpenter)
  CVE-2012-0038
- Updated driver version to 5.02.00.00.06.02-uek2 (Tej Parkash)
- ocfs2: use spinlock irqsave for downconvert lock.patch (Srinivas Eeda)
- dm-nfs-for-uek2 (Adnan Misherfi)

* Thu Jan 26 2012 Guru Anbalagane <guru.anbalagane@oracle.com> [2.6.39-100.0.21.el6uek]
- git-changelog: add Orabug and CVE (Maxim Uvarov) [Add parsing Orabug and
  CVE.]
- qla2xxx: Update the driver version to 8.03.07.12.39.0-k. (Giridhar Malavali)
- Add support for pv hugepages and support for huge balloon pages. (Dave
  McCracken)
- Btrfs: remove some verbose warnings (Chris Mason)
- Btrfs: fix reservations in btrfs_page_mkwrite (Chris Mason)
- Btrfs: use larger system chunks (Chris Mason)
- Btrfs: add a delalloc mutex to inodes for delalloc reservations (Josef Bacik)
- Btrfs: protect orphan block rsv with spin_lock (Josef Bacik)
- Btrfs: don't call btrfs_throttle in file write (Josef Bacik)
- Btrfs: release space on error in page_mkwrite (Josef Bacik)
- Btrfs: fix btrfsck error 400 when truncating a compressed (Miao Xie)
- Btrfs: do not use btrfs_end_transaction_throttle everywhere (Josef Bacik)
- Btrfs: fix possible deadlock when opening a seed device (Li Zefan)
- Btrfs: update global block_rsv when creating a new block group (Li Zefan)
- Btrfs: rewrite btrfs_trim_block_group() (Li Zefan)
- Btrfs: simplfy calculation of stripe length for discard operation (Li Zefan)
- Btrfs: don't pre-allocate btrfs bio (Li Zefan)
- Btrfs: don't pass a trans handle unnecessarily in volumes.c (Li Zefan)
- Btrfs: reserve metadata space in btrfs_ioctl_setflags() (Li Zefan)
- Btrfs: remove BUG_ON()s in btrfs_ioctl_setflags() (Li Zefan)
- Btrfs: check the return value of io_ctl_init() (Li Zefan)
- Btrfs: avoid possible NULL deref in io_ctl_drop_pages() (Li Zefan)
- Btrfs: add pinned extents to on-disk free space cache correctly (Li Zefan)
- Btrfs: revamp clustered allocation logic (Alexandre Oliva)
- Btrfs: don't set up allocation result twice (Alexandre Oliva)
- Btrfs: test free space only for unclustered allocation (Alexandre Oliva)
- Btrfs: use bigger metadata chunks on bigger filesystems (Chris Mason)
- Btrfs: lower the bar for chunk allocation (Chris Mason)
- Btrfs: run chunk allocations while we do delayed refs (Chris Mason)
- Btrfs: call d_instantiate after all ops are setup (Al Viro)
- Btrfs: fix worker lock misuse in find_worker (Chris Mason)
- xen/config: turn CONFIG_XEN_DEBUG_FS off. (Konrad Rzeszutek Wilk)
- proc: clean up and fix /proc/<pid>/mem handling (Maxim Uvarov) [Orabug:
  13618927] CVE-2012-0056
- set XEN_MAX_DOMAIN_MEMORY for 512 (Maxim Uvarov)
- add __init arguments to init functions (Maxim Uvarov)
- hpwdt: clean up set_memory_x call for 32 bit (Maxim Uvarov)

* Tue Jan 12 2012 Maxim Uvarov <maxim.uvarov@oracle.com> [2.6.39-100.0.20.el6uek]
- Enable Kabi Check (Guru Anbalagane)
- net/bna driver update from 2.3.2.3 to 3.0.2.2 (Maxim Uvarov)
- scsi/bfa driver update from 2.3.2.3 to 3.0.2.2 (Maxim Uvarov)
- Updated version to 5.02.00.00.06.02-uek1 (Tej Parkash)
- qla4xxx: Added error logging for firmware abort (Nilesh Javali)
- qla4xxx: Disable generating pause frames in case of FW hung (Giridhar
  Malavali)
- qla4xxx: Temperature monitoring for ISP82XX core. (Mike Hernandez)
- qla4xxx: check for FW alive before calling chip_reset (Shyam Sunder)
- qla4xxx: Remove the unused macros (Tej Parkash)
- qla4xxx: cleanup, make qla4xxx_build_ddb_list short (Lalit Chandivade)
- qla4xxx: clear the RISC interrupt bit during firmware init (Sarang Radke)
- qla4xxx: clear the SCSI COMPLETION INTERRUPT bit during firmware init
  (Prasanna Mumbai)
- qla4xxx: Fixed BFS with sendtargets as boot index. (Manish Rangankar)
- qla4xxx: Correct the default relogin timeout value (Nilesh Javali)
- qla4xxx: Limit the ACB Default Timeout value to 12s (Nilesh Javali)
- bond_alb: don't disable softirq under bond_alb_xmit (Maxim Uvarov)
- fix kernel version (Guru Anbalagane)

* Tue Jan 10 2012 Maxim Uvarov <maxim.uvarov@oracle.com> [2.6.39-100.0.19.el6uek]
- scripts/git-changelog: generate rpm changelog script (Maxim Uvarov)
- Revert "hpwd watchdog mark page executable" (Maxim Uvarov)
- Partial revert of mainline removal of deprecated sysfs interface for 13568528
  (Chuck Anderson)
- scsi:lpfc update to 8.3.5.58 (Maxim Uvarov)
- Let KERNEL_VERSION be 3.0.x, and override UTSNAME (Nelson Elhage)
- qla4xxx: Fix qla4xxx_dump_buffer to dump buffer correctly (Vikas Chaudhary)
- qla4xxx: Fix the IDC locking mechanism (Nilesh Javali)
- qla4xxx: Wait for disable_acb before doing set_acb (Vikas Chaudhary)
- qla4xxx: Don't recover adapter if device state is FAILED (Sarang Radke)
- qla4xxx: fix call trace on rmmod with ql4xdontresethba=1 (Sarang Radke)
- qla4xxx: Fix CPU lockups when ql4xdontresethba set (Mike Hernandez)
- qla4xxx: Perform context resets in case of context failures. (Vikas
  Chaudhary)
- do not obsolete firmware (Maxim Uvarov)
- Revert "xen/pv-on-hvm kexec: add xs_reset_watches to shutdown watches from
  old kernel" (Konrad Rzeszutek Wilk)
- Revert "xen-blkback: convert hole punching to discard request on loop
  devices" (Maxim Uvarov)
- ath9k: Fix kernel panic in AR2427 in AP mode (Mohammed Shafi Shajakhan)
- ptrace: partially fix the do_wait(WEXITED) vs EXIT_DEAD->EXIT_ZOMBIE race
  (Oleg Nesterov)
- Revert "rtc: Disable the alarm in the hardware" (Linus Torvalds)
- hung_task: fix false positive during vfork (Mandeep Singh Baines)
- drm/radeon/kms/atom: fix possible segfault in pm setup (Alexander Müller)
- xfs: log all dirty inodes in xfs_fs_sync_fs (Christoph Hellwig)
- xfs: log the inode in ->write_inode calls for kupdate (Christoph Hellwig)
- mfd: Turn on the twl4030-madc MADC clock (Kyle Manna)
- mfd: Check for twl4030-madc NULL pointer (Kyle Manna)
- mfd: Copy the device pointer to the twl4030-madc structure (Kyle Manna)
- mfd: Fix mismatch in twl4030 mutex lock-unlock (Sanjeev Premi)
- iwlwifi: update SCD BC table for all SCD queues (Emmanuel Grumbach)
- ipv4: using prefetch requires including prefetch.h (Stephen Rothwell)
- ipv4: reintroduce route cache garbage collector (Eric Dumazet)
- ipv4: flush route cache after change accept_local (Weiping Pan)
- sctp: Do not account for sizeof(struct sk_buff) in estimated rwnd (Thomas
  Graf)
- sctp: fix incorrect overflow check on autoclose (Xi Wang)
- sch_gred: should not use GFP_KERNEL while holding a spinlock (Eric Dumazet)
- net: have ipconfig not wait if no dev is available (Gerlando Falauto)
- mqprio: Avoid panic if no options are provided (Thomas Graf)
- llc: llc_cmsg_rcv was getting called after sk_eat_skb. (Alex Juncu)
- ppp: fix pptp double release_sock in pptp_bind() (Djalal Harouni)
- net: bpf_jit: fix an off-one bug in x86_64 cond jump target (Markus Kötter)
- sparc: Fix handling of orig_i0 wrt. debugging when restarting syscalls.
  (David S. Miller)
- sparc64: Fix masking and shifting in VIS fpcmp emulation. (David S. Miller)
- sparc32: Correct the return value of memcpy. (David S. Miller)
- sparc32: Remove uses of %g7 in memcpy implementation. (David S. Miller)
- sparc32: Remove non-kernel code from memcpy implementation. (David S. Miller)
- sparc: Kill custom io_remap_pfn_range(). (David S. Miller)
- sparc64: Patch sun4v code sequences properly on module load. (David S.
  Miller)
- sparc32: Be less strict in matching %lo part of relocation. (David S. Miller)
- sparc64: Fix MSIQ HV call ordering in pci_sun4v_msiq_build_irq(). (David S.
  Miller)
- mm: hugetlb: fix non-atomic enqueue of huge page (Hillf Danton)
- drm/radeon/kms: bail on BTC parts if MC ucode is missing (Alex Deucher)
- watchdog: hpwdt: Changes to handle NX secure bit in 32bit path (Mingarelli,
  Thomas)
- futex: Fix uninterruptible loop due to gate_area (Hugh Dickins)
- oprofile, arm/sh: Fix oprofile_arch_exit() linkage issue (Vladimir Zapolskiy)
- ARM: 7220/1: mmc: mmci: Fixup error handling for dma (Ulf Hansson)
- ARM: 7214/1: mmc: mmci: Fixup handling of MCI_STARTBITERR (Ulf Hansson)
- ARM:imx:fix pwm period value (Jason Chen)
- VFS: Fix race between CPU hotplug and lglocks (Srivatsa S. Bhat)
- memcg: keep root group unchanged if creation fails (Hillf Danton)
- iwlwifi: allow to switch to HT40 if not associated (Wey-Yi Guy)
- iwlwifi: do not set the sequence control bit is not needed (Wey-Yi Guy)
- ath9k: fix max phy rate at rate control init (Rajkumar Manoharan)
- media: s5p-fimc: Use correct fourcc for RGB565 colour format (Sylwester
  Nawrocki)
- vfs: __read_cache_page should use gfp argument rather than GFP_KERNEL (Dave
  Kleikamp)
- mfd: Fix twl-core oops while calling twl_i2c_* for unbound driver (Ilya
  Yanok)
- cgroups: fix a css_set not found bug in cgroup_attach_proc (Mandeep Singh
  Baines)
- mmc: vub300: fix type of firmware_rom_wait_states module parameter (Rusty
  Russell)
- nilfs2: unbreak compat ioctl (Thomas Meyer)
- SELinux: Fix RCU deref check warning in sel_netport_insert() (David Howells)
- NFSv4.1: Ensure that we handle _all_ SEQUENCE status bits. (Trond Myklebust)
- oprofile: Fix uninitialized memory access when writing to writing to
  oprofilefs (Robert Richter)
- oom: fix integer overflow of points in oom_badness (Frantisek Hrbata)
- binary_sysctl(): fix memory leak (Michel Lespinasse)
- percpu: fix per_cpu_ptr_to_phys() handling of non-page-aligned addresses
  (Eugene Surovegin)
- Input: synaptics - fix touchpad not working after S2R on Vostro V13 (Dmitry
  Torokhov)
- MXC PWM: should active during DOZE/WAIT/DBG mode (Jason Chen)
- ssb: fix init regression with SoCs (Hauke Mehrtens)
- block: initialize request_queue's numa node during (Mike Snitzer)
- mac80211: fix another race in aggregation start (Johannes Berg)
- SCSI: fcoe: Fix preempt count leak in fcoe_filter_frames() (Thomas Gleixner)
- SCSI: zfcp: return early from slave_destroy if slave_alloc returned early
  (Steffen Maier)
- cfq-iosched: fix cfq_cic_link() race confition (Yasuaki Ishimatsu)
- cfq-iosched: free cic_index if blkio_alloc_blkg_stats fails (majianpeng)
- drm/i915: prevent division by zero when asking for chipset power (Eugeni
  Dodonov)
- rtc: m41t80: Workaround broken alarm functionality (John Stultz)
- ipip, sit: copy parms.name after register_netdevice (Ted Feng)
- ARM: OMAP: rx51: fix USB (Felipe Contreras)
- Revert "clockevents: Set noop handler in clockevents_exchange_device()"
  (Linus Torvalds)
- ASoC: core: Don't schedule deferred_resume_work twice (Stephen Warren)
- USB: option: Removing one bogus and adding some new Huawei combinations
  (Bjørn Mork)
- usb: option: Add Huawei E398 controlling interfaces (Alex Hermann)
- USB: cdc-acm: add IDs for Motorola H24 HSPA USB module. (Krzysztof Hałasa)
- ibft: Fix finding IBFT ACPI table on UEFI (Yinghai Lu)
- drm/radeon/kms: add some new pci ids (Alex Deucher)
- staging: r8712u: Add new USB ID (Larry Finger)
- fuse: fix fuse_retrieve (Miklos Szeredi)
- ext4: handle EOF correctly in ext4_bio_write_page() (Yongqiang Yang)
- ext4: avoid potential hang in mpage_submit_io() when blocksize < pagesize
  (Yongqiang Yang)
- ext4: avoid hangs in ext4_da_should_update_i_disksize() (Andrea Arcangeli)
- ext4: display the correct mount option in /proc/mounts for [no]init_itable
  (Theodore Ts'o)
- md/raid5: fix bug that could result in reads from a failed device.
  (NeilBrown)
- xfs: avoid synchronous transactions when deleting attr blocks (Christoph
  Hellwig)
- xfs: fix nfs export of 64-bit inodes numbers on 32-bit kernels (Christoph
  Hellwig)
- hwmon: (coretemp) Fix oops on CPU offlining (Jean Delvare)
- hfs: fix hfs_find_init() sb->ext_tree NULL ptr oops (Phillip Lougher)
- Make TASKSTATS require root access (Linus Torvalds)
- jbd/jbd2: validate sb->s_first in journal_get_superblock() (Eryu Guan)
- x86, hpet: Immediately disable HPET timer 1 if rtc irq is masked (Mark
  Langsdorf)
- mmc: mxcmmc: fix falling back to PIO (Sascha Hauer)
- hwmon: (jz4740) fix signedness bug (Axel Lin)
- linux/log2.h: Fix rounddown_pow_of_two(1) (Linus Torvalds)
- mac80211: fix race condition caused by late addBA response (Nikolay Martynov)
- iwlwifi: do not re-configure HT40 after associated (Wey-Yi Guy)
- percpu: fix chunk range calculation (Tejun Heo)
- intel-iommu: fix superpage support in pfn_to_dma_pte() (Allen Kay)
- intel-iommu: set iommu_superpage on VM domains to lowest common denominator
  (Allen Kay)
- intel-iommu: fix return value of iommu_unmap() API (Allen Kay)
- target: Handle 0 correctly in transport_get_sectors_6() (Roland Dreier)
- fix apparmor dereferencing potentially freed dentry, sanitize __d_path() API
  (Al Viro)
- mm: vmalloc: check for page allocation failure before vmlist insertion (Mel
  Gorman)
- mm: Ensure that pfn_valid() is called once per pageblock when reserving
  pageblocks (Michal Hocko)
- ptp: Fix clock_getres() implementation (Thomas Gleixner)
- thp: set compound tail page _count to zero (Youquan Song)
- thp: add compound tail page _mapcount when mapped (Youquan Song)
- fs/proc/meminfo.c: fix compilation error (Claudio Scordino)
- ASoC: Provide a more complete DMA driver stub (Mark Brown)
- ARM: davinci: dm646x evm: wrong register used in
  setup_vpif_input_channel_mode (Hans Verkuil)
- ARM: at91: fix clock conid for atmel_tcb.1 on 9260/9g20 (Jean-Christophe
  PLAGNIOL-VILLARD)
- arm: mx23: recognise stmp378x as mx23 (Wolfram Sang)
- ARM: davinci: da850 evm: change audio edma event queue to EVENTQ_0
  (Manjunathappa, Prakash)
- alarmtimers: Fix time comparison (Thomas Gleixner)
- ALSA: hda/realtek - Fix Oops in alc_mux_select() (Takashi Iwai)
- ALSA: sis7019 - give slow codecs more time to reset (David Dillow)
- netconsole support for netfront (Zhenzhong Duan)
- oracleasm: Fix two merge errors (Martin K. Petersen)
- x86/numa: Add constraints check for nid parameters (Petr Holasek)

* Sun Dec 18 2011 Guru Anbalagane <guru.anbalagane@oracle.com> [2.6.39-100.0.18.el6uek]
- xen/acpi: Domain0 acpi parser related platform hypercall (Yu Ke)
- xen: add dom0_op hypercall (Jeremy Fitzhardinge)
- xen: add CPU microcode update driver (Jeremy Fitzhardinge)
- xen/v86d: Fix /dev/mem to access memory below 1MB (Konrad Rzeszutek Wilk)
- x86/microcode: check proper return code. (Ben Guthro)
- Oracle ASM Kernel Driver (Martin K. Petersen)
- modsign: no sign if keys are missing (Maxim Uvarov)
- Set panic_on_oops to default to true (Maxim Uvarov)
  (Andi Kleen)
- direct-io: separate fields only used in the submission path from struct dio
- direct-io: fix a wrong comment (Andi Kleen)
- direct-io: rearrange fields in dio/dio_submit to avoid holes (Andi Kleen)
- direct-io: use a slab cache for struct dio (Andi Kleen)
- direct-io: separate map_bh from dio (Andi Kleen)
- direct-io: inline the complete submission path (Andi Kleen)
- direct-io: merge direct_io_walker into __blockdev_direct_IO (Andi Kleen)
- Install include/drm headers (Maxim Uvarov)
- VFS: Cache request_queue in struct block_device (Andi Kleen)
- DIO: optimize cache misses in the submission path (Andi Kleen)
- put firmware to kernel version specific location (Maxim Uvarov)
- hpwd watchdog mark page executable (Maxim Uvarov)
- SPEC: el5 mkinird more then 5.1.19.6-71.0.10 (Maxim Uvarov)
- SPEC: req udev-095-14.27.0.1.el5_7.1 or more (Maxim Uvarov)
- SPEC: ol6 req dracut-kernel-004-242.0.3 (Maxim Uvarov)
  S. Miller)
- sparc64: Force the execute bit in OpenFirmware's translation entries. (David
- sched/rt: Migrate equal priority tasks to available CPUs (Shawn Bohrer)
- sched: Fix up wchan borkage (Simon Kirby)
- ide-disk: Fix request requeuing (Borislav Petkov)
- posix-cpu-timers: Cure SMP wobbles (Peter Zijlstra)
- lis3: fix regression of HP DriveGuard with 8bit chip (Takashi Iwai)
- ASoC: use a valid device for dev_err() in Zylonite (Arnd Bergmann)
- ASoC: Fix setting update bits for WM8753_LADC and WM8753_RADC (Axel Lin)
  calculation. (Michel Dänzer)
- drm/radeon: Update AVIVO cursor coordinate origin before x/yorigin
- drm/radeon/kms: Fix logic error in DP HPD handler (Alex Deucher)
- drm/radeon/kms: fix regression in DP aux defer handling (Alex Deucher)
- drm/radeon/kms: add retry limits for native DP aux defer (Alex Deucher)
- drm/radeon/kms: fix channel_remap setup (v2) (Alex Deucher)
- ptp: fix L2 event message recognition (Richard Cochran)
- rt2x00: Serialize TX operations on a queue. (Gertjan van Wingerde)
- x86/PCI: use host bridge _CRS info on ASUS M2V-MX SE (Paul Menzel)
- qla2xxx: Fix crash in qla2x00_abort_all_cmds() on unload (Roland Dreier)
- libsas: fix panic when single phy is disabled on a wide port (Mark Salyzyn)
- md: Avoid waking up a thread after it has been freed. (NeilBrown)
- dm table: avoid crash if integrity profile changes (Mike Snitzer)
- mmc: mxs-mmc: fix clock rate setting (Koen Beel)
- ARM: mach-ux500: enable fix for ARM errata 754322 (srinidhi kasagar)
  Deucher)
- drm/radeon/kms: retry aux transactions if there are status flags (Alex
  (Alex Deucher)
- drm/radeon/kms: use hardcoded dig encoder to transmitter mapping for DCE4.1
- ipv6: fix NULL dereference in udp6_ufo_fragment() (Jason Wang)
- ahci: Enable SB600 64bit DMA on Asus M3A (Mark Nelson)
  Wysocki)
- MIPS: PM: Use struct syscore_ops instead of sysdevs for PM (v2) (Rafael J.
- ftrace: Fix regression of :mod:module function enabling (Steven Rostedt)
  Rostedt)
- ftrace: Fix regression where ftrace breaks when modules are loaded (Steven
  Rostedt)
- ftrace: Fix warning when CONFIG_FUNCTION_TRACER is not defined (Steven
- e1000e: workaround for packet drop on 82579 at 100Mbps (Bruce Allan)
- ARM: 7113/1: mm: Align bank start to MAX_ORDER_NR_PAGES (Linus Walleij)
- ARM: 7117/1: perf: fix HW_CACHE_* events on Cortex-A9 (Will Deacon)
- HID: usbhid: Add support for SiGma Micro chip (Jeremiah Matthey)
- hwmon: (w83627ehf) Properly report thermal diode sensors (Jean Delvare)
- Avoid using variable-length arrays in kernel/sys.c (Linus Torvalds)
- drm/radeon/kms/atom: fix handling of FB scratch indices (Alex Deucher)
- cputimer: Cure lock inversion (Peter Zijlstra)
- fuse: fix memory leak (Miklos Szeredi)
  (Thomas Courbon)
- Platform: fix samsung-laptop DMI identification for N150/N210/220/N230
  Kosina)
- HID: magicmouse: ignore 'ivalid report id' while switching modes, v2 (Jiri
- uvcvideo: Fix crash when linking entities (Laurent Pinchart)
  Forshee)
- hfsplus: ensure bio requests are not smaller than the hardware sectors (Seth
  Skeggs)
- drm/ttm: ensure ttm for new node is bound before calling move_notify() (Ben
- drm/ttm: unbind ttm before destroying node in accel move cleanup (Ben Skeggs)
- CIFS: Fix ERR_PTR dereference in cifs_get_root (Pavel Shilovsky)
- xfs: start periodic workers later (Christoph Hellwig)
- xfs: use a cursor for bulk AIL insertion (Dave Chinner)
- xfs: do not update xa_last_pushed_lsn for locked items (Christoph Hellwig)
  Hellwig)
- xfs: force the log if we encounter pinned buffers in .iop_pushbuf (Christoph
- xfs: revert to using a kthread for AIL pushing (Christoph Hellwig)
- firewire: sbp2: fix panic after rmmod with slow targets (Chris Boot)
- x86: Fix S4 regression (Takashi Iwai)
- hwmon: (w83627ehf) Fix negative 8-bit temperature values (Jean Delvare)
- mm: fix race between mremap and removing migration entry (Hugh Dickins)
- x25: Prevent skb overreads when checking call user data (Matthew Daley)
- crypto: ghash - Avoid null pointer dereference if no key is set (Nick Bowler)
- ALSA: HDA: conexant support for Lenovo T520/W520 (Daniel Suchy)
- ALSA: hda - Add position_fix quirk for Dell Inspiron 1010 (Takashi Iwai)
  Forshee)
- hfsplus: Fix kfree of wrong pointers in hfsplus_fill_super() error path (Seth
- CIFS: Fix incorrect max RFC1002 write size value (Pavel Shilovsky)
- CIFS: Fix DFS handling in cifs_get_file_info (Pavel Shilovsky)
- cris: fix a build error in drivers/tty/serial/crisv10.c (WANG Cong)
- TTY: drop driver reference in tty_open fail path (Jiri Slaby)
- TTY: make tty_add_file non-failing (Jiri Slaby)
- TTY: pty, release tty in all ptmx_open fail paths (Jiri Slaby)
  Wylder)
- USB: for usb_autopm_get_interface_async -EINPROGRESS is not an error (Jim
- staging: serqt_usb2: remove ssu100 from supported devices (Bill Pemberton)
  Consul)
- staging: quatech_usb2: Potential lost wakeup scenario in TIOCMIWAIT (Kautuk
- Staging: hv: Add support for >2 TB LUN in storage driver. (Mike Sterling)
  Hartmann)
- USB: qcserial: Add support for Sierra Wireless MC8355/Gobi 3000 (Richard
  Hamisch)
- USB: qcserial: add device ID for "HP un2430 Mobile Broadband Module" (Rigbert
- serial: pxa: work around for errata #20 (Marcus Folkesson)
  (Ning Jiang)
- serial-core: power up uart port early before we do set_termios when resuming
- EHCI : introduce a common ehci_setup (Matthieu CASTET)
- USB: fix ehci alignment error (Harro Haan)
- EHCI: workaround for MosChip controller bug (Alan Stern)
- xhci-mem.c: Check for ring->first_seg != NULL (Kautuk Consul)
- xHCI: AMD isoc link TRB chain bit quirk (Andiry Xu)
  Packard)
- drm/i915: Wrap DP EDID fetch functions to enable eDP panel power (Keith
  (Takashi Iwai)
- drm/i915/panel: Always record the backlight level again (but cleverly)
  Deucher)
- drm/radeon/kms: bail early in dvi_detect for digital only connectors (Alex
  Deucher)
- drm/radeon/kms: handle !force case in connector detect more gracefully (Alex
- drm/radeon/kms: Fix I2C mask definitions (Jean Delvare)
- mmc: core: Fix hangs related to insert/remove of cards (Ulf Hansson)
- mmc: core: ext_csd.raw_* used in comparison but never set (Andrei Warkentin)
  1180:e823 (Josh Boyer)
- PCI quirk: mmc: Always check for lower base frequency quirk for Ricoh
- megaraid_sas: Fix instance access in megasas_reset_timer (Adam Radford)
- ipr: Always initiate hard reset in kdump kernel (Anton Blanchard)
- libsas: set sas_address and device type of rphy (Jack Wang)
- isci: fix support for large smp requests (Dan Williams)
- isci: fix missed unlock in apc_agent_timeout() (Jeff Skirvin)
- ALSA: hda - Remove bad code for IDT 92HD83 family patch (Charles Chin)
- ALSA: HDA: Add new revision for ALC662 (David Henningsson)
  (Nicholas Bellinger)
- target: Fix REPORT TARGET PORT GROUPS handling with small allocation length
  Steiner)
- x86: uv2: Workaround for UV2 Hub bug (system global address format) (Jack
- x86: Fix compilation bug in kprobes' twobyte_is_boostable (Josh Stone)
- epoll: fix spurious lockdep warnings (Nelson Elhage)
  Ospite)
- leds: save the delay values after a successful call to blink_set() (Antonio
- leds: turn the blink_timer off before starting to blink (Antonio Ospite)
- usbmon vs. tcpdump: fix dropped packet count (Johannes Stezenbach)
- USB: storage: Use normalized sense when emulating autosense (Luben Tuikov)
- USB: Fix runtime wakeup on OHCI (Matthew Garrett)
- USB: g_printer: fix bug in unregistration (Fabian Godehardt)
- usb/core/devio.c: Check for printer class specific request (Matthias Dellweg)
  Hallyn)
- USB: pid_ns: ensure pid is not freed during kill_pid_info_as_uid (Serge
- usb: cdc-acm: Owen SI-30 support (Denis Pershin)
- USB: add RESET_RESUME for webcams shown to be quirky (Oliver Neukum)
- USB: add quirk for Logitech C300 web cam (Jon Levell)
- USB: pl2303: add id for SMART device (Eric Benoit)
- USB: ftdi_sio: add PID for Sony Ericsson Urban (Hakan Kvist)
  Stuge)
- USB: ftdi_sio: Support TI/Luminary Micro Stellaris BD-ICDI Board (Peter
- USB: option: convert interface blacklisting to bitfields (Dan Williams)
  blacklist (Dan Williams)
- USB: option: convert Huawei K3765, K4505, K4605 reservered interface to
- USB: option: add ZTE product 0x0037 to sendsetup blacklist (Dan Williams)
  Williams)
- USB: option: add various ZTE device network interfaces to the blacklist (Dan
- MAINTANERS: update Qualcomm Atheros addresses (Luis R. Rodriguez)
- ath9k_hw: Fix descriptor status of TxOpExceeded (Rajkumar Manoharan)
- ath9k_hw: Fix magnitude/phase coeff correction (Rajkumar Manoharan)
- ath9k_htc: add AVM FRITZ!WLAN 11N v2 support (Luis R. Rodriguez)
- ath9k_hw: Fix number of GPIO pins for AR9287/9300 (Mohammed Shafi Shajakhan)
- ath9k: disable unnecessary PHY error reporting (Felix Fietkau)
- HID: ACRUX - fix enabling force feedback support (Sergei Kolzun)
- QE/FHCI: fixed the CONTROL bug (Jerry Huang)
- Update email address for stable patch submission (Josh Boyer)
- kobj_uevent: Ignore if some listeners cannot handle message (Milan Broz)
- caif: Fix BUG() with network namespaces (David Woodhouse)
  (Stefan Beller)
- platform: samsung_laptop: add dmi information for Samsung R700 laptops
- Platform: samsung_laptop: add support for X520 machines. (Tommaso Massimi)
- Platform: samsung_laptop: samsung backlight for R528/R728 (Smelov Andrey)
  Stubbs)
- platform: samsung_laptop: fix samsung brightness min/max calculations (Jason
- Platform: Fix error path in samsung-laptop init (David Herrmann)
- kmod: prevent kmod_loop_msg overflow in __request_module() (Jiri Kosina)
  syncing" (Trond Myklebust)
- Revert "NFS: Ensure that writeback_single_inode() calls write_inode() when
  Layton)
- nfs: don't redirty inode when ncommit == 0 in nfs_commit_unstable_pages (Jeff
  chipsets(v2) (Ming Lei)
- ata_piix: make DVD Drive recognisable on systems with Intel Sandybridge
  dev_change_net_namespaces (Eric W. Biederman)
- rtnetlink: Add missing manual netlink notification in
- dp83640: free packet queues on remove (Richard Cochran)
- mac80211: fix offchannel TX cookie matching (Johannes Berg)
- net: hold sock reference while processing tx timestamps (Richard Cochran)
- wl12xx: fix forced passive scans (Luciano Coelho)
- time: Change jiffies_to_clock_t() argument type to unsigned long (hank)
  (NeilBrown)
- md/raid5: fix bug that could result in reads from a failed device.
- perf probe: Fix to show correct error string (Masami Hiramatsu)
  Rostedt)
- tracing: Fix returning of duplicate data after EOF in trace_pipe_raw (Steven
- genirq: Add IRQF_RESUME_EARLY and resume such IRQs earlier (Ian Campbell)
- nfs: don't try to migrate pages with active requests (Jeff Layton)
- nfsd4: Remove check for a 32-bit cookie in nfsd4_readdir() (Bernd Schubert)
- nfsd4: stop using nfserr_resource for transitory errors (J. Bruce Fields)
- nfsd4: fix seqid_mutating_error (J. Bruce Fields)
- nfsd4: permit read opens of executable-only files (J. Bruce Fields)
- nfsd4: fix open downgrade, again (J. Bruce Fields)
- nfsd4: ignore WANT bits in open downgrade (J. Bruce Fields)
- hppfs: missing include (Al Viro)
- vfs: add "device" tag to /proc/self/mountstats (Bryan Schumaker)
- io-mapping: ensure io_mapping_map_atomic _is_ atomic (Daniel Vetter)
- ASoC: wm8940: Properly set codec->dapm.bias_level (Axel Lin)
- ASoC: wm8741: Fix setting interface format for DSP modes (Axel Lin)
- ASoC: ak4642: fixup cache register table (Kuninori Morimoto)
- ASoC: ak4535: fixup cache register table (Axel Lin)
- ASoC: wm8994: Use SND_SOC_DAPM_AIF_OUT for AIF3 Capture (Axel Lin)
- ASoC: Remove direct register cache accesses from WM8962 driver (Mark Brown)
- ASoC: Fix a bug in WM8962 DSP_A and DSP_B settings (Susan Gao)
- KVM: s390: check cpu_id prior to using it (Carsten Otte)
- user per registers vs. ptrace single stepping (Martin Schwidefsky)
- memory leak with RCU_TABLE_FREE (Martin Schwidefsky)
- ccwgroup: move attributes to attribute group (Sebastian Ott)
- WMI: properly cleanup devices to avoid crashes (Dmitry Torokhov)
- iommu/amd: Fix wrong shift direction (Joerg Roedel)
- carminefb: Fix module parameters permissions (Jean Delvare)
  Krzesinski)
- fb: avoid possible deadlock caused by fb_set_suspend (Herton Ronaldo
  (Bruno Prémont)
- fb: sh-mobile: Fix deadlock risk between lock_fb_info() and console_lock()
  Schandinat)
- viafb: use display information in info not in var for panning (Florian Tobias
- viafb: improve pitch handling (Florian Tobias Schandinat)
  Lei)
- uvcvideo: Set alternate setting 0 on resume if the bus has been reset (Ming
- DiBcom: protect the I2C bufer access (Patrick Boettcher)
- dib0700: protect the dib0700 buffer access (Olivier Grenie)
  (Mauro Carvalho Chehab)
- tuner_xc2028: Allow selection of the frequency adjustment code for XC3028
- /proc/self/numa_maps: restore "huge" tag for hugetlb vmas (Andrew Morton)
  (Paul Fertser)
- plat-mxc: iomux-v3.h: implicitly enable pull-up/down when that's desired
- ARM: mach-ux500: unlock I&D l2x0 caches before init (Linus Walleij)
  Hayasaka)
- mm: avoid null pointer access in vm_struct via /proc/vmallocinfo (Mitsuo
- ALSA: hda - Fix ADC input-amp handling for Cx20549 codec (Takashi Iwai)
- um: fix ubd cow size (Richard Weinberger)
  (Andy Whitcroft)
- readlinkat: ensure we return ENOENT for the empty pathname for normal lookups
- VFS: Fix automount for negative autofs dentries (David Howells)
- vfs: automount should ignore LOOKUP_FOLLOW (Miklos Szeredi)
- VFS: Fix the remaining automounter semantics regressions (Trond Myklebust)
- vfs pathname lookup: Add LOOKUP_AUTOMOUNT flag (Linus Torvalds)
- ptrace: don't clear GROUP_STOP_SIGMASK on double-stop (Oleg Nesterov)
- jsm: remove buggy write queue (Thadeu Lima de Souza Cascardo)
  (Mitsuo Hayasaka)
- bonding: use local function pointer of bond->recv_probe in bond_handle_frame
- bridge: fix hang on removal of bridge via netlink (stephen hemminger)
- can bcm: fix tx_setup off-by-one errors (Oliver Hartkopp)
- ipv4: fix ipsec forward performance regression (Yan, Zheng)
- l2tp: fix a potential skb leak in l2tp_xmit_skb() (Eric Dumazet)
  Ward)
- macvlan/macvtap: Fix unicast between macvtap interfaces in bridge mode (David
- netconsole: enable netconsole can make net_device refcnt incorrent (Gao feng)
- tcp: properly handle md5sig_pool references (Yan, Zheng)
- tcp: properly update lost_cnt_hint during shifting (Yan, Zheng)
- tg3: negate USE_PHYLIB flag check (Jiri Pirko)
  Zheng)
- ipv6: nullify ipv6_ac_list and ipv6_fl_list when creating new socket (Yan,
  ring (Willem de Bruijn)
- make PACKET_STATISTICS getsockopt report consistently between ring and non-
  Vrabel)
- net: xen-netback: correctly restart Tx after a VM restore/migrate (David
- mm: thp: tail page refcounting fix (Andrea Arcangeli)
- binfmt_elf: fix PIE execution with randomization disabled (Jiri Kosina)
  Torvalds)
- vfs: show O_CLOEXE bit properly in /proc/<pid>/fdinfo/<fd> files (Linus
- iwlagn: do not use interruptible waits (Johannes Berg)
  Bounine)
- drivers/net/rionet.c: fix ethernet address macros for LE platforms (Alexandre
- hwspinlock/core: use a mutex to protect the radix tree (Juan Gutierrez)
  (Clifton Barnes)
- drivers/power/ds2780_battery.c: create central point for calling w1 interface
  (Clifton Barnes)
- drivers/power/ds2780_battery.c: add a nolock function to w1 interface
  (Clifton Barnes)
- drivers/power/ds2780_battery.c: fix deadlock upon insertion and removal
  (Theodore Ts'o)
- ext2,ext3,ext4: don't inherit APPEND_FL or IMMUTABLE_FL for new inodes
  Wong)
- ext4: ext4_rename should dirty dir_bh with the correct directory (Darrick J.
  (Darrick J. Wong)
- ext4: ext4_mkdir should dirty dir_block with newly created directory inode
  (Theodore Ts'o)
- ext4: call ext4_handle_dirty_metadata with correct inode in ext4_dx_add_entry
- ext4: fix race in xattr block allocation path (Eric Sandeen)
  (Vasanthy Kolluri)
- enic: Bug Fix: Fix hardware transmit queue indexing in enic_poll_controller
  li)
- rtl8150: rtl8150_disconnect(...) does not need tasklet_disable(...) (huajun
- USB: EHCI: Fix test mode sequence (Boris Todorov)
  (Arvid Brodin)
- usb/isp1760: Added missing call to usb_hcd_check_unlink_urb() during unlink
- USB: Serial: Add device ID for Sierra Wireless MC8305 (Florian Echtler)
  (Artur Zimmer)
- USB: Serial: Add PID(0xF7C0) to FTDI SIO driver for a zeitcontrol-device
- usbnet/cdc_ncm: Don't use stack variables for DMA (Josh Boyer)
- USB: Avoid NULL pointer deref in usb_hcd_alloc_bandwidth. (Sarah Sharp)
- ipheth: iPhone 4 Verizon CDMA USB Product ID add (Kavan Smith)
- USB: xHCI: prevent infinite loop when processing MSE event (Andiry Xu)
- ASIX: Simplify condition in rx_fixup() (Marek Vasut)
- ASIX: Use only 11 bits of header for data size (Marek Vasut)
- Bluetooth: Add MacBookAir4,1 support (Pieter-Augustijn Van Malleghem)
- Bluetooth: Add Toshiba laptops AR30XX device ID (Ricardo Mendoza)
- Bluetooth: Add Atheros AR3012 one PID/VID supported (Steven.Li)
- Bluetooth: add support for 2011 mac mini (Jurgen Kramer)
- btusb: add device entry for Broadcom SoftSailing (Oliver Neukum)
- usb_storage: Don't freeze in usb-stor-scan (Seth Forshee)
- xhci: If no endpoints changed, don't issue BW command. (Sarah Sharp)
- xHCI: test and clear RWC bit (Andiry Xu)
- xHCI: Clear PLC for USB2 root hub ports (Andiry Xu)
- can bcm: fix incomplete tx_setup fix (Oliver Hartkopp)
  Arcangeli)
- powerpc: remove superfluous PageTail checks on the pte gup_fast (Andrea
- powerpc: get_hugepte() don't put_page() the wrong page (Andrea Arcangeli)
  Arcangeli)
- powerpc: gup_hugepte() avoid freeing the head page too many times (Andrea
- powerpc: gup_hugepte() support THP based tail recounting (Andrea Arcangeli)
- powerpc: gup_huge_pmd() return 0 if pte changes (Andrea Arcangeli)
- s390: gup_huge_pmd() support THP tail recounting (Andrea Arcangeli)
- s390: gup_huge_pmd() return 0 if pte changes (Andrea Arcangeli)
- thp: share get_huge_page_tail() (Andrea Arcangeli)
- bridge: leave carrier on for empty bridge (stephen hemminger)
- net: Unlock sock before calling sk_free() (Thomas Gleixner)
- ALSA: ua101: fix crash when unplugging (Clemens Ladisch)
  (Charles Chin)
- ALSA: hda - Disable power-widget control for IDT 92HD83/93 as default
- ALSA: hda - Add support for 92HD65 / 92HD66 family of codecs (Charles Chin)
- ALSA: hda/realtek - Skip invalid digital out pins (Takashi Iwai)
  (Jerome Glisse)
- drm/radeon: avoid bouncing connector status btw disconnected & unknown
- drm/radeon/kms: split MSI check into a separate function (Alex Deucher)
- drm/radeon/kms: Add MSI quirk for HP RS690 (Alex Deucher)
  Glisse)
- drm/radeon: set hpd polarity at init time so hotplug detect works (Jerome
- drm/radeon/kms: properly set panel mode for eDP (Alex Deucher)
- drm/radeon/kms: Add MSI quirk for Dell RS690 (Alex Deucher)
- drm/radeon/kms: add MSI module parameter (Alex Deucher)
- drm/radeon/kms: set HPD polarity in hpd_init() (Alex Deucher)
- kbuild: Fix help text not displayed in choice option. (Srinivas Kandagatla)
- PM / Runtime: Automatically retry failed autosuspends (Alan Stern)
- USB: Update last_busy time after autosuspend fails (Alan Stern)
  (Mike Miller)
- cciss: add small delay when using PCI Power Management to reset for kump
- hwmon: (coretemp) Fix for non-SMP builds (Jean Delvare)
  Delvare)
- hwmon: (w83627ehf) Properly report PECI and AMD-SI sensor types (Jean
- hwmon: (w83627ehf) Fix broken driver init (Guenter Roeck)
  (Nicholas Bellinger)
- tcm_loop: Add explict read buffer memset for SCF_SCSI_CONTROL_SG_IO_CDB
- st: fix race in st_scsi_execute_end (Petr Uzel)
- scsi_dh: check queuedata pointer before proceeding further (Moger, Babu)
- Make scsi_free_queue() kill pending SCSI commands (Bart Van Assche)
- Fix block queue and elevator memory leak in scsi_alloc_sdev (Anton Blanchard)
  (nagalakshmi.nandigama)
- mpt2sas: Fix for system hang when discovery in progress
  (Axel Lin)
- ASoC: wm8711: Fix wrong mask for setting input audio data bit length select
  wm8711_set_dai_fmt (Axel Lin)
- ASoC: Leave input audio data bit length settings untouched in
- ASoC: WM8904: Set `invert' bit for Capture Switch (Hong Xu)
- ASoC: Ensure WM8962 PLL registers are reset (Mark Brown)
- ASoC: Ensure the WM8962 oscillator and PLLs start up disabled (Mark Brown)
- NFS/sunrpc: don't use a credential with extra groups. (NeilBrown)
- block: make gendisk hold a reference to its queue (Tejun Heo)
- VFS: fix statfs() automounter semantics regression (Dan McGee)
  Miller)
- hpsa: add small delay when using PCI Power Management to reset for kump (Mike
- VFS: we need to set LOOKUP_JUMPED on mountpoint crossing (Al Viro)
  Blanchard)
- powerpc/numa: Remove double of_node_put in hot_add_node_scn_to_nid (Anton
  (Anton Blanchard)
- powerpc: Fix oops when echoing bad values to /sys/devices/system/memory/probe
  Blanchard)
- powerpc/pseries: Avoid spurious error during hotplug CPU add (Anton
- powerpc/eeh: Fix /proc/ppc64/eeh creation (Thadeu Lima de Souza Cascardo)
- powerpc: Fix deadlock in icswx code (Anton Blanchard)
  Luck)
- ACPI atomicio: Convert width in bits to bytes in __acpi_ioremap_fast() (Tony
- netlink: validate NLA_MSECS length (Johannes Berg)
  Manoharan)
- ath9k_hw: Update AR9485 initvals to fix system hang issue (Rajkumar
- mac80211: fix remain_off_channel regression (Eliad Peller)
- mac80211: config hw when going back on-channel (Eliad Peller)
- mac80211: disable powersave for broken APs (Johannes Berg)
- mtd: mtdchar: add missing initializer on raw write (Peter Wippich)
- mtd: provide an alias for the redboot module name (Andres Salomon)
- mtd: pxa3xx_nand: fix nand detection issue (Lei Wen)
- mtd: pxa3xx_nand: Fix blank page ECC mismatch (Daniel Mack)
  (Jiaying Zhang)
- ext4: remove i_mutex lock in ext4_evict_inode to fix lockdep complaining
- net: Align AF-specific flowi structs to long (David Ward)
  (dpward)
- net: Handle different key sizes between address families in flow cache
- PM / Suspend: Off by one in pm_suspend() (Dan Carpenter)
- crypto: cryptd - Use subsys_initcall to prevent races with aesni (Herbert Xu)
  Cochran)
- dp83640: use proper function to free transmit time stamping packets (Richard
  Manoharan)
- ath9k_hw: Fix regression of register offset for AR9003 chips (Rajkumar
  Adam (Adam))
- mtd: nand_base: always initialise oob_poi before writing OOB data (THOMSON,
- HID: add support for new revision of Apple aluminum keyboard (Dan Bastone)
- HID: add support for HuiJia USB Gamepad connector (Clemens Werther)
- HID: add support for MacBookAir4,2 keyboard. (Joshua V. Dillon)
- HID: hid-multitouch: Add LG Display Multitouch device. (Jeff Brown)
- HID: add MacBookAir4,2 to hid_have_special_driver[] (Jiri Kosina)
- HID: Add support MacbookAir 4,1 keyboard (Nobuhiro Iwamatsu)
- HID: Add device IDs for Macbook Pro 8 keyboards (Gökçen Eraslan)
- HID: hid-apple: add device ID of another wireless aluminium (Andreas Krist)
- HID: consolidate MacbookAir 4,1 mappings (Jiri Kosina)
  translations (Linus Torvalds)
- hid/apple: modern macbook airs use the standard apple function key
  Iwai)
- ALSA: hda - Don't add elements of other codecs to vmaster slave (Takashi
- virtio-pci: fix use after free (Michael S. Tsirkin)
  Brown)
- ASoC: Don't use wm8994->control_data in wm8994_readable_register() (Mark
- sh: Fix cached/uncaced address calculation in 29bit mode (Nobuhiro Iwamatsu)
  Anholt)
- drm/i915: Fix object refcount leak on mmappable size limit error path. (Eric
- drm/nouveau: initialize chan->fence.lock before use (Marcin Slusarz)
- drm/radeon/kms: make an aux failure debug only (Alex Deucher)
  Iwai)
- ALSA: usb-audio - Check the dB-range validity in the later read, too (Takashi
  Iwai)
- ALSA: usb-audio - Fix the missing volume quirks at delayed init (Takashi
- KEYS: Fix a NULL pointer deref in the user-defined key type (David Howells)
- hfs: add sanity check for file name length (Dan Carpenter)
  (Johan Hovold)
- Revert "leds: save the delay values after a successful call to blink_set()"
- drm/radeon: add some missing FireMV pci ids (Alex Deucher)
  (Jesse Barnes)
- drm/i915: enable ring freq scaling, RC6 and graphics turbo on Ivy Bridge v3
- sfi: table irq 0xFF means 'no interrupt' (Kirill A. Shutemov)
- x86, mrst: use a temporary variable for SFI irq (Mika Westerberg)
- b43: refuse to load unsupported firmware (Rafał Miłecki)
- md/raid5: abort any pending parity operations when array fails. (NeilBrown)
- mfd: Fix twl4030 dependencies for audio codec (Thomas Weber)
- powerpc/ps3: Fix lost SMP IPIs (Geoff Levand)
- powerpc: Copy down exception vectors after feature fixups (Anton Blanchard)
- backing-dev: ensure wakeup_timer is deleted (Rabin Vincent)
  Hutchings)
- block: Always check length of all iov entries in blk_rq_map_user_iov() (Ben
- genirq: Fix irqfixup, irqpoll regression (Edward Donovan)
- fix WARNING: at drivers/scsi/scsi_lib.c:1704 (James Bottomley)
- hpsa: Disable ASPM (Matthew Garrett)
  Averin)
- aacraid: controller hangs if kernel uses non-default ASPM policy (Vasily
- saa7164: Add support for another HVR2200 hardware revision (Tony Jago)
- drm/i915/pch: Save/restore PCH_PORT_HOTPLUG across suspend (Adam Jackson)
  Marinas)
- ARM: 7150/1: Allow kernel unaligned accesses on ARMv6+ processors (Catalin
- Net, libertas: Resolve memory leak in if_spi_host_to_card() (Jesper Juhl)
  Wingerde)
- rt2x00: Fix sleep-while-atomic bug in powersaving code. (Gertjan van
- mac80211: fix NULL dereference in radiotap code (Johannes Berg)
- mac80211: fix bug in ieee80211_build_probe_req (Johannes Berg)
- nl80211: fix HT capability attribute validation (Johannes Berg)
  Rodriguez)
- cfg80211: fix bug on regulatory core exit on access to last_request (Luis R.
- ip6_tunnel: copy parms.name after register_netdevice (Josh Boyer)
- PM / driver core: disable device's runtime PM during shutdown (Peter Chen)
- pch_phub: Support new device LAPIS Semiconductor ML7831 IOH (Tomoya MORINAGA)
- pch_phub: Fix MAC address writing issue for LAPIS ML7831 (Tomoya MORINAGA)
- pch_uart: Fix hw-flow control issue (Tomoya MORINAGA)
- pch_uart: Fix DMA resource leak issue (Tomoya MORINAGA)
- pch_uart: Support new device LAPIS Semiconductor ML7831 IOH (Tomoya MORINAGA)
- tty: hvc_dcc: Fix duplicate character inputs (Stephen Boyd)
- TTY: ldisc, allow waiting for ldisc arbitrarily long (Jiri Slaby)
- TTY: ldisc, move wait idle to caller (Jiri Slaby)
- TTY: ldisc, wait for ldisc infinitely in hangup (Jiri Slaby)
  (Jeff Layton)
- nfs: when attempting to open a directory, fall back on normal lookup (try #5)
- pcie-gadget-spear: Add "platform:" prefix for platform modalias (Axel Lin)
  (Claudio Scordino)
- drivers/base/node.c: fix compilation error with older versions of gcc
- xhci: Set slot and ep0 flags for address command. (Sarah Sharp)
- usb, xhci: Clear warm reset change event during init (Don Zickus)
- usb, xhci: fix lockdep warning on endpoint timeout (Don Zickus)
- USB: XHCI: resume root hubs when the controller resumes (Alan Stern)
- USB: option: release new PID for ZTE 3G modem (zheng.zhijian)
- USB: option: add PID of Huawei E173s 3G modem (Ferenc Wagner)
- USB: serial: pl2303: rm duplicate id (wangyanqing)
- USB: cdc-acm: Fix disconnect() vs close() race (Havard Skinnemoen)
- USB: workaround for bug in old version of GCC (Alan Stern)
- USB: ark3116 initialisation fix (Bart Hartgers)
- USB: Fix Corruption issue in USB ftdi driver ftdi_sio.c (Andrew Worsley)
- usb-storage: Accept 8020i-protocol commands longer than 12 bytes (Alan Stern)
- USB: EHCI: fix HUB TT scheduling issue with iso transfer (Thomas Poussevin)
- USB: add quirk for Logitech C600 web cam (Josh Boyer)
- USB: quirks: adding more quirky webcams to avoid squeaky audio (sordna)
- xfs: fix error handling for synchronous writes (Christoph Hellwig)
- xfs: fix xfs_mark_inode_dirty during umount (Christoph Hellwig)
- xfs: dont serialise direct IO reads on page cache (Dave Chinner)
- xfs: avoid direct I/O write vs buffered I/O race (Christoph Hellwig)
- xfs: Return -EIO when xfs_vn_getattr() failed (Mitsuo Hayasaka)
- xfs: fix buffer flushing during unmount (Christoph Hellwig)
- xfs: Fix possible memory corruption in xfs_readlink (Carlos Maiolino)
- xfs: use doalloc flag in xfs_qm_dqattach_one() (Mitsuo Hayasaka)
- xfs: fix ->write_inode return values (Christoph Hellwig)
- drm/i915: fix IVB cursor support (Jesse Barnes)
- drm/i915: always set FDI composite sync bit (Jesse Barnes)
  Kroah-Hartman)
- Revert "USB: EHCI: fix HUB TT scheduling issue with iso transfer" (Greg
  supported on the card (Somnath Kotur)
- be2net: Fallback to the older opcode if MCC_CREATE_EXT opcode is not
- be2net: Fix Rx pause counter for lancer (Selvin Xavier)
- be2net: Enable NETIF_F_TSO6 for VLAN traffic for BE (Padmanabh Ratnakar)
- be2net: support multiple TX queues (Sathya Perla)
- be2net: fix netdev_stats_update (Sathya Perla)
- be2net: get rid of multi_rxq module param (Sathya Perla)
- be2net: fix initialization of vlan_prio_bmap (Sathya Perla)
- be2net: fix certain cmd failure logging (Sathya Perla)
- be2net: create/destroy rx-queues on interface open/close (Sathya Perla)
- be2net: clear intr bit in be_probe() (Sathya Perla)
- benet: Add missing comma between constant string array (Joe Perches)
- be2net: account for skb allocation failures (Eric Dumazet)
- be2net: move to new vlan model (Ajit Khaparde)
- be2net: request native mode each time the card is reset (Sathya Perla)
- be2net: cleanup and refactor stats code (Sathya Perla)
- be2net: use stats-sync to read/write 64-bit stats (Sathya Perla)
  Perla)
- be2net: remove wrong and unnecessary calls to netif_carrier_off() (Sathya
- be2net: no need to query link status (Sathya Perla)
- be2net: non-member vlan pkts not received in promiscous mode (Sathya Perla)
- be2net: use RX_FILTER cmd to program multicast addresses (Sathya Perla)
- be2net: add support for flashing Teranetics PHY firmware (Sathya Perla)
- be2net: drop pkts that do not belong to the port (Sathya Perla)
- be2net: fix cmd-rx-filter not notifying MCC (Sathya Perla)
- benet: fix build error on 32bit arch (Eric Dumazet)
  vlan_tag (Somnath Kotur)
- be2net: Storing the 'vid' got by the grp5 event instead of storing the
- be2net: Fix race in posting rx buffers. (Sathya Perla)
- be2net: get rid of memory mapped pci-cfg space address (Sathya Perla)
- be2net: fix erx->rx_drops_no_frags wrap around (Sathya Perla)
- be2net: increase FW update completion timeout (Sathya Perla)
- be2net: remove unused variable (Sathya Perla)
- benet: remove bogus "unlikely" on vlan check (Jiri Pirko)
- be2net: fix multicast filter programming (Sathya Perla)
- be2net: Show newly flashed FW ver in ethtool (Sathya Perla)
  (Somnath Kotur)
- be2net: Add 60 second delay to allow FAT dump completion on recovery from EEH
  Kotur)
- be2net: Change the data type of the 'on die temperature' stat. (Somnath
  retrieving FAT data (Somnath Kotur)
- be2net: Fixed Endianness issues in the response read log length field while
- be2net: Modified PCI MaxReadReq size to 4096 bytes (Somnath Kotur)
- be2net: Making die temperature ioctl call async (Somnath Kotur)
- be2net: fix truesize errors (Eric Dumazet)
- be2net: add vlan/rx-mode/flow-control config to be_setup() (Sathya Perla)
  Perla)
- be2net: refactor VF setup/teardown code into be_vf_setup/clear() (Sathya
- be2net: don't create multiple TXQs in BE2 (Sathya Perla)
  Perla)
- be2net: don't create multiple RX/TX rings in multi channel mode (Sathya
- be2net: Refactored be_cmds.c file. (Somnath Kotur)
- be2net: Changing MAC Address of a VF was broken. (Somnath Kotur)
- be2net: Fix endian issue in RX filter command (Padmanabh Ratnakar)
- be2net: Fix disabling multicast promiscous mode (Padmanabh Ratnakar)
- be2net: Prevent CQ full condition for Lancer (Padmanabh Ratnakar)
- be2net: Add detect UE feature for Lancer (Padmanabh Ratnakar)
  Perla)
- be2net: init (vf)_if_handle/vf_pmac_id to handle failure scenarios (Sathya
- be2net: stop checking the UE registers after an EEH error (Sathya Perla)
  Perla)
- be2net: don't log more than one error on detecting EEH/UE errors (Sathya
- be2net: stop issuing FW cmds if any cmd times out (Sathya Perla)
- be2net: Fix TX queue create for Lancer (Padmanabh Ratnakar)
- be2net: add register dump feature for Lancer (Padmanabh Ratnakar)
- be2net: Add EEPROM dump feature for Lancer (Padmanabh Ratnakar)
- be2net: Fix VLAN promiscous mode for Lancer (Padmanabh Ratnakar)
- be2net: Use V1 query link status command for lancer (Padmanabh Ratnakar)
- be2net: Move to new SR-IOV implementation in Lancer (Padmanabh Ratnakar)
- be2net: Fix error recovery paths (Padmanabh Ratnakar)
- be2net: Add error handling for Lancer (Padmanabh Ratnakar)
- be2net: Use new hash key (Padmanabh Ratnakar)
- be2net: Fix non utilization of RX queues (Padmanabh Ratnakar)
- be2net: Changed version number to 4.1.297o (Somnath Kotur)
- Enable BG by default (Maxim Uvarov)
  Uvarov)
- Fixed compiler warning for putting large amount of memory on stack (Maxim
- Fixed mailbox double free panic (Maxim Uvarov)
  Uvarov)
- Merge from upstream: Silence DEBUG_STRICT_USER_COPY_CHECKS=y warning (Maxim
  together (Konrad Rzeszutek Wilk)
- xen/blk[front|back]: Squash blkif_request_rw and blkif_request_discard
  (Konrad Rzeszutek Wilk)
- xen/blk[front|back]: Enhance discard support with secure erasing support.
  (Konrad Rzeszutek Wilk)
- xen/blkback: Move processing of BLKIF_OP_DISCARD from dispatch_rw_block_io
  Dongyang)
- xen-blkback: convert hole punching to discard request on loop devices (Li
  Vrabel)
- block: xen-blkback: use API provided by xenbus module to map rings (David
  Vrabel)
- xen: use generic functions instead of xen_{alloc, free}_vm_area() (David
  Vrabel)
- block: xen-blkback: use API provided by xenbus module to map rings (David
  Vrabel)
- net: xen-netback: use API provided by xenbus module to map rings (David
  Vrabel)
- xen: map foreign pages for shared rings by updating the PTEs directly (David
- xen/pm_idle: Make pm_idle be default_idle under Xen. (Konrad Rzeszutek Wilk)
  (Konrad Rzeszutek Wilk)
- x86/cpa: Use pte_attrs instead of pte_flags on CPA/set_p.._wb/wc operations.
  Rzeszutek Wilk)
- x86/paravirt: Use pte_val instead of pte_flags on CPA pageattr_test (Konrad
  XenbusStateClosed. (Joe Jin)
- xen-blkback: Don't disconnect backend until state switched to
- xen/acpi: Domain0 acpi parser related platform hypercall (Yu Ke)
- ACPI: processor: export necessary interfaces (Kevin Tian)
  (Kevin Tian)
- ACPI: processor: Don't setup cpu idle handler when we do not want them.
- ACPI: processor: cache acpi_power_register in cx structure (Kevin Tian)
  Liang)
- ACPI: processor: add __acpi_processor_[un]register_driver helpers. (Tang
- ACPI: add processor driver for Xen virtual CPUs. (Kevin Tian)
  for Xen vcpu (Tang Liang)
- ACPI: processor: override the interface of register acpi processor handler
- ACPI: xen processor: add PM notification interfaces. (Kevin Tian)
  Tian)
- ACPI: xen processor: set ignore_ppc to handle PPC event for Xen vcpu. (Kevin
  Rzeszutek Wilk)
- Revert "xen/pm_idle: Make pm_idle be default_idle under Xen." (Konrad
- AIO: Don't plug the I/O queue in do_io_submit() (Dave Kleikamp)
- mlx4: use pci_dev->revision (Sergei Shtylyov)
- mlx4_core: Extend capability flags to 64 bits (Or Gerlitz)
- mlx4_core: Read extended capabilities into the flags field (Or Gerlitz)
- mlx4: do vlan cleanup (Jiri Pirko)
- mlx4: Fixing Ethernet unicast packet steering (Yevgeny Petrilin)
- mlx4: decreasing ref count when removing mac (Yevgeny Petrilin)
- mlx4_core: Clean up error flow in mlx4_register_mac() (Roland Dreier)
- mlx4_en: Assigning TX irq per ring (Joe Jin)
- mlx4_en: Removing reserve vectors (Joe Jin)
- mlx4_en: Adjusting moderation per each ring (Joe Jin)
- mlx4_en: Added missing iounmap upon releasing a device (Joe Jin)
- mlx4_en: Fix QP number calculation according to module param (Joe Jin)
- mlx4_en: Fix crash upon device initialization error (Joe Jin)
- mlx4_en: Adding 40gb speed report for ethtool (Joe Jin)
- mlx4: Fix vlan table overflow (Joe Jin)
- mlx4_en: Controlling FCS header removal (Joe Jin)
- mlx4_en: Checksum counters per ring (Joe Jin)
- mlx4_en: Recording rx queue for gro packets (Joe Jin)
- mlx4_en: Adding rxhash support (Joe Jin)
- mlx4_en: Updating driver version (Joe Jin)
- mlx4_en: fix skb truesize underestimation (Joe Jin)
- mlx4_en: Remove FCS bytes from packet length. (Joe Jin)
- mlx4_en: using non collapsed CQ on TX (Joe Jin)
  Jin)
- mlx4_en: fix WOL handlers were always looking at port2 capability bit (Joe
- mlx4_en: adding loopback support (Joe Jin)
- netxen: Upgrade netxen_nic driver to v4.0.77 (Joe Jin)
- [firmware] radeon: Add License for raedon firmware files (Joe Jin)
  hanged. (Konrad Rzeszutek Wilk)
- xen: Enable CONFIG_XEN_WDT so that we can reboot the box in case the dom0 is
  Campbell)
- xen: only limit memory map to maximum reservation for domain 0. (Ian
  Rzeszutek Wilk)
- xen/swiotlb: Use page alignment for early buffer allocation. (Konrad
- eCryptfs: Flush file in vma close (Tyler Hicks)
  (Jeffrey (Sheng-Hui) Chu)
- i2c-algo-bit: Generate correct i2c address sequence for 10-bit target
- eCryptfs: Extend array bounds for all filename chars (Tyler Hicks)
- crypto: mv_cesa - fix hashing of chunks > 1920 bytes (Phil Sutter)
- drm: integer overflow in drm_mode_dirtyfb_ioctl() (Xi Wang)
- drm/radeon/kms: fix up gpio i2c mask bits for r4xx for real (Alex Deucher)
- drm/i915: Ivybridge still has fences! (Daniel Vetter)
  Anholt)
- drm/i915: Turn on a required 3D clock gating bit on Sandybridge. (Eric
- drm/i915: Turn on another required clock gating bit on gen6. (Eric Anholt)
  Skeggs)
- drm/ttm: request zeroed system memory pages for new TT buffer objects (Ben
- drm/i915: fix CB tuning check for ILK+ (Jesse Barnes)
  Helgaas)
- PCI hotplug: shpchp: don't blindly claim non-AMD 0x7450 device IDs (Bjorn
- drm/radeon/kms: fix up gpio i2c mask bits for r4xx (Alex Deucher)
- viafb: correct sync polarity for OLPC DCON (Daniel Drake)
- ARM: pxa: fix inconsistent CONFIG_USB_PXA27X (Haojian Zhuang)
- arm: mx28: fix bit operation in clock setting (Wolfram Sang)
- ARM: OMAP: smartreflex: fix IRQ handling bug (Felipe Balbi)
- ARM: OMAP2: select ARM_AMBA if OMAP3_EMU is defined (Ming Lei)
- ARM: 7161/1: errata: no automatic store buffer drain (Will Deacon)
- ALSA: lx6464es - fix device communication via command bus (Tim Blechmann)
- ASoC: fsl_ssi: properly initialize the sysfs attribute object (Timur Tabi)
- ASoC: wm8753: Skip noop reconfiguration of DAI mode (Timo Juhani Lindfors)
  (Mark Brown)
- ASoC: Ensure WM8731 register cache is synced when resuming from disabled
  Myklebust)
- SUNRPC: Ensure we return EAGAIN in xs_nospace if congestion is cleared (Trond
- genirq: fix regression in irqfixup, irqpoll (Edward Donovan)
- cgroup_freezer: fix freezing groups with stopped tasks (Michal Hocko)
- timekeeping: add arch_offset hook to ktime_get functions (Hector Palacios)
- hrtimer: Fix extra wakeups from __remove_hrtimer() (Jeff Ohlstein)
- p54spi: Add missing spin_lock_init (Michael Büsch)
- p54spi: Fix workqueue deadlock (Michael Büsch)
- rt2x00: Fix efuse EEPROM reading on PPC32. (Gertjan van Wingerde)
- nl80211: fix MAC address validation (Eliad Peller)
- cfg80211: fix regulatory NULL dereference (Johannes Berg)
- mac80211: don't stop a single aggregation session twice (Johannes Berg)
  Grumbach)
- mac80211: fix race between the AGG SM and the Tx data path (Emmanuel
- hwmon: (coretemp) Fix oops on driver load (Jean Delvare)
- revert "mfd: Fix twl4030 dependencies for audio codec" (Greg Kroah-Hartman)
- SCSI: Silencing 'killing requests for dead queue' (Hannes Reinecke)
- hugetlb: release pages in the error path of hugetlb_cow() (Hillf Danton)
- drm/radeon/kms: add some new pci ids (Alex Deucher)
- drm/radeon/kms: add some loop timeouts in pageflip code (Alex Deucher)
- firmware: Sigma: Prevent out of bounds memory access (Lars-Peter Clausen)
- firmware: Sigma: Skip header during CRC generation (Lars-Peter Clausen)
- firmware: Sigma: Fix endianess issues (Lars-Peter Clausen)
- staging: usbip: bugfix for deadlock (Bart Westgeest)
- staging: comedi: fix oops for USB DAQ devices. (Bernd Porr)
- Staging: comedi: fix mmap_count (Federico Vaga)
- Staging: comedi: fix signal handling in read and write (Federico Vaga)
- USB: whci-hcd: fix endian conversion in qset_clear() (Dan Carpenter)
- HID: Correct General touch PID (Benjamin Tissoires)
- usb: ftdi_sio: add PID for Propox ISPcable III (Marcin Kościelnicki)
- usb: option: add Huawei E353 controlling interfaces (Dirk Nehring)
- usb: option: add SIMCom SIM5218 (Veli-Pekka Peltola)
- USB: usb-storage: unusual_devs entry for Kingston DT 101 G2 (Qinglin Ye)
- EHCI : Fix a regression in the ISO scheduler (Matthieu CASTET)
- xHCI: fix bug in xhci_clear_command_ring() (Andiry Xu)
- sched, x86: Avoid unnecessary overflow in sched_clock (Salman Qazi)
- x86/mpparse: Account for bus types other than ISA and PCI (Bjorn Helgaas)
- x86: Fix "Acer Aspire 1" reboot hang (Peter Chubb)
- perf/x86: Fix PEBS instruction unwind (Peter Zijlstra)
  Richter)
- oprofile, x86: Fix crash when unloading module (nmi timer mode) (Robert
- add missing .set function for NT_S390_LAST_BREAK regset (Martin Schwidefsky)
- cfg80211: fix race on init and driver registration (Luis R. Rodriguez)
- cfg80211: amend regulatory NULL dereference fix (Luis R. Rodriguez)
- genirq: Fix race condition when stopping the irq thread (Ido Yariv)
  Myklebust)
- NFS: Prevent 3.0 from crashing if it receives a partial layout (Trond
- xfs: validate acl count (Christoph Hellwig)
  (Christoph Hellwig)
- xfs: force buffer writeback before blocking on the ilock in inode reclaim
- xfs: fix attr2 vs large data fork assert (Christoph Hellwig)
  ftrace_event_call->filter (Tejun Heo)
- trace_events_filter: Use rcu_assign_pointer() when setting
- rtc: Disable the alarm in the hardware (Rabin Vincent)
- tracing: fix event_subsystem ref counting (Ilya Dryomov)
  Gleixner)
- tick-broadcast: Stop active broadcast device when replacing it (Thomas
- perf: Fix parsing of __print_flags() in TP_printk() (Steven Rostedt)
  Natapov)
- jump_label: jump_label_inc may return before the code is patched (Gleb
- oprofile: Fix crash when unloading module (hr timer mode) (Robert Richter)
  (Joseph))
- clocksource: Fix bug with max_deferment margin calculation (Yang Honggang
  Gleixner)
- clockevents: Set noop handler in clockevents_exchange_device() (Thomas
  Christie)
- iscsi_boot_sysfs: have this module check for null on destruction (Mike
  (Mike Christie)
- iscsi_ibft, be2iscsi, iscsi_boot: fix boot kobj data lifetime management
- block: add bsg helper library (Mike Christie)
- bsg-lib: add module.h include (Jens Axboe)
- iscsi_transport: add support for net settings (Mike Christie)
- qla4xxx: add support for set_net_config (Mike Christie)
- qla4xxx: Added new "struct ipaddress_config" (Vikas Chaudhary)
- iscsi class: add iface representation (Mike Christie)
- qla4xxx: added support to show multiple iface in sysfs (Vikas Chaudhary)
- iscsi cls: sysfs group is_visible callout for conn attrs (Mike Christie)
- iscsi class: sysfs group is_visible callout for session attrs (Mike Christie)
- iscsi class: remove iface param mask (Mike Christie)
  Christie)
- iscsi class: sysfs group is_visible callout for iscsi host attrs (Mike
- iscsi class: expand vlan support (Mike Christie)
- qla4xxx: Add VLAN support (Vikas Chaudhary)
- iscsi class: add bsg support to iscsi class (Mike Christie)
- qla4xxx: add bsg support (Vikas Chaudhary)
  offload session login. (Manish Rangankar)
- scsi_transport_iscsi: Add conn login, kernel to user, event to support
- qla4xxx: support iscsiadm session mgmt (Manish Rangankar)
  Rangankar)
- qla4xxx: Remove reduandant code after open-iscsi integration. (Manish
- qla4xxx: Boot from SAN support for open-iscsi (Manish Rangankar)
- scsi_transport_iscsi: Added support to update mtu (Vikas Chaudhary)
- qla4xxx: Added support to update mtu (Vikas Chaudhary)
- qla4xxx: Code cleanup for read/update flash using BSG (Harish Zunjarrao)
- qla4xxx: Add get ACB state support using BSG (Harish Zunjarrao)
  Zunjarrao)
- qla4xxx: Add read/update NVRAM support for 40xx adapters using BSG (Harish
- qla4xxx: Added vendor specific sysfs attributes (Vikas Chaudhary)
  Chaudhary)
- scsi_transport_iscsi: Added support to update initiator iscsi port (Vikas
- qla4xxx: added support to update initiator iscsi port (Vikas Chaudhary)
- qla4xxx: Added restore factory defaults support using BSG (Harish Zunjarrao)
- qla4xxx: Added Get ACB support using BSG (Harish Zunjarrao)
- scsi: Added support for adapter and firmware reset (Vikas Chaudhary)
- qla4xxx: Added support for adapter and firmware reset (Vikas Chaudhary)
- qla4xxx: export iface name (Mike Christie)
- qla4xxx: Add new FLT firmware region (Nilesh Javali)
- qla4xxx: Fix bidirectional CHAP. (Lalit Chandivade)
- qla4xxx: Do not add duplicate CHAP entry in FLASH (Lalit Chandivade)
- qla4xxx: Fix exporting boot targets to sysfs (Lalit Chandivade)
- qla4xxx: Fix getting BIDI CHAP for boot targets (Lalit Chandivade)
- qla4xxx: Free Device Database (DDB) reserved by FW (Lalit Chandivade)
- qla4xxx: Clear DDB map index on the basis of AEN. (Manish Rangankar)
- qla4xxx: Fixed session destroy issue on link up-down. (Manish Rangankar)
- qla4xxx: Fixed device blocked issue on link up-down. (Manish Rangankar)
- qla4xxx: Fixed active session re-open issue. (Manish Rangankar)
- qla4xxx: Fixed target discovery failed issue. (Manish Rangankar)
- qla4xxx: updated device id check for BFS. (Manish Rangankar)
- qla4xxx: Update driver version to 5.02.00-k8 (Vikas Chaudhary)
- iscsi class: fix link local mispelling (Mike Christie)
- qla4xxx: fix data alignment and use nl helpers (Mike Christie)
- iscsi class: fix vlan configuration (Mike Christie)
  Christie)
- qla4xxx: export address/port of connection (fix udev disk names) (Mike
- scsi: qla4xxx driver depends on NET (Randy Dunlap)
- qla4xxx: select iscsi boot sysfs attrs (Mike Christie)
- qla4xxx: Autologin persisted target entries. (Manish Rangankar)
- iscsi class: export pid of process that created session (Mike Christie)
- qla4xxx: Updated version to 5.02.00.00.06.02-uek0 (Lalit Chandivade)
- [SCSI] mpt2sas MPI next revision header update (Kashyap, Desai)
- [SCSI] mpt2sas: Set max_sector count from module parameter (Kashyap, Desai)
- [SCSI] mpt2sas: fix broadcast AEN and task management issue (Kashyap, Desai)
- [SCSI] mpt2sas: Bump version 09.100.00.00 (Kashyap, Desai)
  entry in MPI message (Kashyap, Desai)
- [SCSI] mpt2sas: WarpDrive Infinite command retries due to wrong scsi command
  context (kashyap.desai)
- [SCSI] mpt2sas: Added missing mpt2sas_base_detach call from scsih_remove
- Remove unneeded version.h includes from drivers/scsi/ (Jesper Juhl)
  support of the HBA (nagalakshmi.nandigama)
- [SCSI] mpt2sas: Added NUNA IO support in driver which uses multi-reply queue
- [SCSI] mpt2sas: Bump driver version 09.100.00.01 (nagalakshmi.nandigama)
- [SCSI] mpt2sas: take size of pointed value, not pointer (Julia Lawall)
- [SCSI] mpt2sas: MPI next revision header update (nagalakshmi.nandigama)
- [SCSI] mpt2sas: New feature - Fast Load Support (nagalakshmi.nandigama)
  (nagalakshmi.nandigama)
- [SCSI] mpt2sas: Fix for system hang when discovery in progress
  (nagalakshmi.nandigama)
- [SCSI] mpt2sas: Fix failure message displayed during diag reset
  removed while host reset is active (nagalakshmi.nandigama)
- [SCSI] mpt2sas: Fix drives not getting properly deleted if sas cable is
  sas_device_lock (nagalakshmi.nandigama)
- [SCSI] mpt2sas: Fix for dead lock occurring between host_lock and
  reset context (nagalakshmi.nandigama)
- [SCSI] mpt2sas: Fix for deadlock between hot plug worker threads and host
  complete while issued during creating a volume (nagalakshmi.nandigama)
- [SCSI] mpt2sas: Fix for issue Port Reset taking long time(around 5 mins) to
  (nagalakshmi.nandigama)
- [SCSI] mpt2sas: Fix for Panic when inactive volume is tried deleting
- [SCSI] mpt2sas: Bump driver version to 10.100.00.00 (nagalakshmi.nandigama)
- [SCSI] mpt2sas: add missing allocation. (Dan Carpenter)
  context (Anton Blanchard)
- [SCSI] mpt2sas: _scsih_smart_predicted_fault uses GFP_KERNEL in interrupt
  (nagalakshmi.nandigama)
- [SCSI] mpt2sas: Better handling DEAD IOC (PCI-E LInk down) error condition
  to avoid infinite resets (nagalakshmi.nandigama)
- [SCSI] mpt2sas: When IOs are terminated, update the result to DID_SOFT_ERROR
  (nagalakshmi.nandigama)
- [SCSI] mpt2sas: Adding support for customer specific branding
- [SCSI] mpt2sas: MPI next revision header update (nagalakshmi.nandigama)
  callback when all the LUNS have been deleted (nagalakshmi.nandigama)
- [SCSI] mpt2sas: Do not set sas_device->starget to NULL from the slave_destroy
  (nagalakshmi.nandigama)
  initialized prior to sending the request to controller firmware
- [SCSI] mpt2sas: Rearrange the the code so that the completion queues are
- [SCSI] mpt2sas: Bump driver version to 11.100.00.00 (nagalakshmi.nandigama)
  (nagalakshmi.nandigama)
- [SCSI] mpt2sas: Support for greater than 2TB capacity WarpDrive
  (nagalakshmi.nandigama)
- [SCSI] mpt2sas: Increase max transfer support from 4MB to 16MB
  (nagalakshmi.nandigama)
- [SCSI] mpt2sas: Added support for customer specific branding
- [SCSI] mpt2sas: MPI next revision header update (nagalakshmi.nandigama)
  (nagalakshmi.nandigama)
- [SCSI] mpt2sas: Release spinlock for the raid device list before blocking it
  (nagalakshmi.nandigama)
- [SCSI] mpt2sas: Do not retry a timed out direct IO for warpdrive
  (nagalakshmi.nandigama)
- [SCSI] mpt2sas : Fix for memory allocation error for large host credits
- [SCSI] mpt2sas : Bump driver vesion to 12.100.00.00 (nagalakshmi.nandigama)
- [SCSI] mpt2sas: Fix leak on mpt2sas_base_attach() error path (Roland Dreier)
- [SCSI] mpt2sas: Fix possible integer truncation of cpu_count (Roland Dreier)
  Dreier)
- [SCSI] mpt2sas: Remove unused duplicate diag_buffer_enable param (Roland
  _scsih_probe (nagalakshmi.nandigama)
- [SCSI] mpt2sas: Removed redundant calling of _scsih_probe_devices() from
- Btrfs: fix barrier flushes (Chris Mason)
- btrfs: Fix up 32/64-bit compatibility for new ioctls (Jeff Mahoney)
- btrfs: mirror_num should be int, not u64 (Jan Schmidt)
- Btrfs: fix to search one more bitmap for cluster setup (Li Zefan)
- Btrfs: avoid unnecessary bitmap search for cluster setup (Li Zefan)
- btrfs: fix stat blocks accounting (David Sterba)
- Btrfs: prefix resize related printks with btrfs: (Arnd Hannemann)
- Btrfs: wait on caching if we're loading the free space cache (Josef Bacik)
- Btrfs: clear pages dirty for io and set them extent mapped (Josef Bacik)
- Btrfs: sectorsize align offsets in fiemap (Josef Bacik)
- Btrfs: remove free-space-cache.c WARN during log replay (Chris Mason)
- btrfs scrub: handle -ENOMEM from init_ipath() (Dan Carpenter)
- Fix URL of btrfs-progs git repository in docs (Arnd Hannemann)
- Btrfs: fix deadlock on metadata reservation when evicting a inode (Miao Xie)
- Btrfs: Don't error on resizing FS to same size (Mike Fleetwood)
- Btrfs: fix oops when calling statfs on readonly device (Li Zefan)
- Btrfs: initialize new bitmaps' list (Alexandre Oliva)
- Btrfs: reset cluster's max_size when creating bitmap (Alexandre Oliva)
- Btrfs: start search for new cluster at the beginning (Alexandre Oliva)
- Btrfs: skip block groups without enough space for a cluster (Alexandre Oliva)
- Btrfs: skip allocation attempt from empty cluster (Alexandre Oliva)
- Btrfs: fix meta data raid-repair merge problem (Jan Schmidt)
  Oliva)
- Btrfs: try to allocate from cluster even at LOOP_NO_EMPTY_SIZE (Alexandre
- Btrfs: try cluster but don't advance in search list (Alexandre Oliva)
- Btrfs: check if the to-be-added device is writable (Li Zefan)
- Btrfs: drop spin lock when memory alloc fails (Liu Bo)
  Mason)
- Btrfs: fix btrfs_end_bio to deal with write errors to a single mirror (Chris
- Btrfs: fix wrong i_size when truncating a file to a larger size (Miao Xie)
- Btrfs: fix wrong disk space information of the files (Miao Xie)
- Btrfs: fix inaccurate available space on raid0 profile (Miao Xie)
- btrfs: keep orphans for subvolume deletion (Arne Jansen)
- Btrfs: fix ctime update of on-disk inode (Li Zefan)
- Btrfs: add a cond_resched() into the worker loop (Chris Mason)
- BTRFS: Establish i_ops before calling d_instantiate (Casey Schaufler)
  Bacik)
- Btrfs: fix num_workers_starting bug and other bugs in async thread (Josef
- Btrfs: deal with enospc from dirtying inodes properly (Chris Mason)
  error (Josef Bacik)
- Btrfs: fix how we do delalloc reservations and how we free reservations on
- Btrfs: fix leaked space in truncate (Josef Bacik)
- Btrfs: don't panic if orphan item already exists (Josef Bacik)
- Btrfs: only set cache_generation if we setup the block group (Josef Bacik)
  Mason)
- Btrfs: deal with NULL srv_rsv in the delalloc inode reservation code (Chris
- Btrfs: unplug every once and a while (Chris Mason)
- scsi: qla_isr.c: fix comment typo 'hammmer' (Justin P. Mattock)
- qla2xxx: Basic infrastructure for dynamic logging. (Saurav Kashyap)
  Kashyap)
- qla2xxx: Code changes to support new dynamic logging infrastructure. (Saurav
- qla2xxx: Cleanup of previous infrastructure. (Saurav Kashyap)
- qla2xxx: T10 DIF - Handle uninitalized sectors. (Arun Easi)
- qla2xxx: T10 DIF - Fix incorrect error reporting. (Arun Easi)
- qla2xxx: Fix qla24xx revision check while enabling interrupts. (Chad Dupuis)
- qla2xxx: Acquire hardware lock while manipulating dsd list. (Saurav Kashyap)
  (Chad Dupuis)
- qla2xxx: Double check for command completion if abort mailbox command fails.
  (Saurav Kashyap)
- qla2xxx: Save and restore irq in the response queue interrupt handler.
- qla2xxx: Set the task attributes after memsetting fcp cmnd. (Saurav Kashyap)
- qla2xxx: Update version number to 8.03.07.07-k. (Chad Dupuis)
  (Giridhar Malavali)
- qla2xxx: Add support for ISP82xx to capture dump (minidump) on failure.
- qla2xxx: Implemeted beacon on/off for ISP82XX. (Saurav Kashyap)
  (Saurav Kashyap)
- qla2xxx: Prevent CPU lockups when "ql2xdontresethba" module param is set.
  be changed dynamically. (Chad Dupuis)
- qla2xxx: Enable write permission to some debug related module parameters to
  Kashyap)
- qla2xxx: check for marker IOCB during response queue processing. (Saurav
- qla2xxx: Fix array out of bound warning. (Saurav Kashyap)
- qla2xxx: During loopdown perform Diagnostic loopback. (Saurav Kashyap)
- qla2xxx: Correction to sysfs edc interface. (Joe Carnuccio)
- qla2xxx: Provide method for updating I2C attached VPD. (Joe Carnuccio)
- qla2xxx: Return sysfs error codes appropriate to conditions. (Joe Carnuccio)
  ISP82xx. (Giridhar Malavali)
- qla2xxx: Issue mailbox command only when firmware hung bit is reset for
- qla2xxx: Fix "active_mask" may be used uninitialized warning. (Chad Dupuis)
- scsi: fix qla2xxx printk format warning (Randy Dunlap)
- qla2xxx: Fix crash in qla2x00_abort_all_cmds() on unload (Roland Dreier)
- qla2xxx: Correct inadvertent clearing of RISC_INTR status. (Andrew Vasquez)
- qla2xxx: Remove qla2x00_wait_for_loop_ready function. (Saurav Kashyap)
- qla2xxx: Check for SCSI status on underruns. (Arun Easi)
- qla2xxx: Don't call alloc_fw_dump for ISP82XX. (Saurav Kashyap)
  Malavali)
- qla2xxx: Revert back the request queue mapping to request queue 0. (Giridhar
  interrupt mode during firmware hang. (Giridhar Malavali)
- qla2xxx: Stop unconditional completion of mailbox commands issued in
  Malavali)
- qla2xxx: Enable Minidump by default with default capture mask 0x1f. (Giridhar
  recovery. (Andrew Vasquez)
- qla2xxx: Return the correct value for a mailbox command if 82xx is in reset
- qla2xxx: Display IPE error message for ISP82xx. (Chad Dupuis)
- qla2xxx: Correct fc_host port_state display. (Saurav Kashyap)
  0. (Giridhar Malavali)
- qla2xxx: Submit all chained IOCBs for passthrough commands on request queue
- qla2xxx: Update version number to 8.03.07.12-k. (Chad Dupuis)
- qla2xxx: Use less stack to emit logging messages. (Joe Perches)
  current broken uses as appropriate. (Joe Perches)
- qla2xxx: Make the logging functions verify their arguments and fixed the
- qla2xxx: Update to dynamic logging. (Chad Dupuis)
  (Giridhar Malavali)
- qla2xxx: Proper cleanup of pass through commands when firmware returns error.
- qla2xxx: Only read requested mailbox registers. (Andrew Vasquez)
- qla2xxx: Limit excessive DPC cycles. (Andrew Vasquez)
- qla2xxx: Fix to include FCE data as part of dump. (Giridhar Malavali)
- qla2xxx: Correct report-id acquisition check (Giridhar Malavali)
- qla2xxx: Corrections to returned sysfs error codes. (Joe Carnuccio)
  mask. (Giridhar Malavali)
- qla2xxx: Corrected the default setting of the help text of Minidump capture
  (Giridhar Malavali)
- qla2xxx: Corrected the display of firmware dump availability for ISP82xx.
  (Giridhar Malavali)
- qla2xxx: Added a new entry to ISP specific function pointers structure.
- qla2xxx: Process marker IOCB request on request queue 0. (Giridhar Malavali)
- qla2xxx: Consolidated IOCB processing routines. (Giridhar Malavali)
- qla2xxx: Implement FCP priority tagging for 82xx adapters. (Saurav Kashyap)
  (Andrew Vasquez)
- qla2xxx: Ensure there's enough request-queue space for passthru IOCBs.
  Dupuis)
- qla2xxx: Move initialization of some variables before iospace_config. (Chad
  (Chad Dupuis)
- qla2xxx: Do not check for minidump when device state is QLA82XX_DEV_READY.
- SCSI, qla2xxx: remove redundant semicolon (Jesper Juhl)
  Anderson)
- be2iscsi 4.1.239.0 [PATCH 01/10]   Remove host and session casts (Chuck
  (Chuck Anderson)
- be2iscsi 4.1.239.0 [PATCH 02/10]  Fixing the /proc/interrupts problem V3
- be2iscsi 4.1.239.0 [PATCH 03/10]  Adding a shutdown Routine (Chuck Anderson)
- be2iscsi 4.1.239.0 [PATCH 04/10]  Add pci_disable device (Chuck Anderson)
- be2iscsi 4.1.239.0 [PATCH 05/10]  Fix for kdump failure (Chuck Anderson)
  Anderson)
- be2iscsi 4.1.239.0 [PATCH 06/10]  Fix for wrong dmsg setting in wrb (Chuck
  earlier (Chuck Anderson)
- be2iscsi 4.1.239.0 [PATCH 07/10]  Fix for case where task->sc was cleanedup
  Anderson)
- be2iscsi 4.1.239.0 [PATCH 08/10]   memset wrb for ring create (Chuck
  Anderson)
- be2iscsi 4.1.239.0 [PATCH 09/10]  Move driver Version to 4.1.239.0 (Chuck
  (Chuck Anderson)
- be2iscsi 4.1.239.0 [PATCH 10/10]  Fix in the ASYNC PDU handling code path.
- qlcnic driver v5.0.25.1 for UEK2 2.6.39 (Chuck Anderson)
* Wed Nov 16 2011 Maxim Uvarov <maxim.uvarov@oracle.com> [2.6.39-100.0.17.el6uek]
- Update Btrfs
- turn on CONFIG_PARAVIRT_SPINLOCKS for bare metal
- xen-gntalloc: signedness bug in add_grefs()
- xen-gntalloc: integer overflow in gntalloc_ioctl_alloc()
- xen-gntdev: integer overflow in gntdev_alloc_map()
- xen:pvhvm: enable PVHVM VCPU placement when using more than 32 CPUs.
- xen/balloon: Avoid OOM when requesting highmem
- xen: Remove hanging references to CONFIG_XEN_PLATFORM_PCI

* Fri Nov 11 2011 Maxim Uvarov <maxim.uvarov@oracle.com> [2.6.39-100.0.16.el6uek]
- SPEC: fixes for spec file [orabugs 13359985, 13339700, 13348381]
- config: enable IP_PNP
- Merge branch 'uek2-merge' of git://oss.oracle.com/git/kwilk/xen into uek2-stable
- ocfs2: Fix cleancache initialization call to correctly pass uuid
- Merge branch 'stable/xen-block.rebase' into uek2-merge
- xen/blkback: Fix two races in the handling of barrier requests.
- xen/blkback: Check for proper operation.
- xen/blkback: Fix the inhibition to map pages when discarding sector ranges.
- xen/blkback: Report VBD_WSECT (wr_sect) properly.
- xen/blkback: Support 'feature-barrier' aka old-style BARRIER requests.
- xen-blkfront: plug device number leak in xlblk_init() error path
- xen-blkfront: If no barrier or flush is supported, use invalid operation.
- xen-blkback: use kzalloc() in favor of kmalloc()+memset()
- xen-blkback: fixed indentation and comments
- xen-blkfront: fix a deadlock while handling discard response
- xen-blkfront: Handle discard requests.
- xen-blkback: Implement discard requests ('feature-discard')
- xen-blkfront: add BLKIF_OP_DISCARD and discard request struct
- xen/blkback: Add module alias for autoloading
- xen/blkback: Don't let in-flight requests defer pending ones.
- Merge branch 'stable/xen-settime' into uek2-merge
- Merge branch 'stable/e820-3.2.rebased' into uek2-merge
- Merge branch 'stable/mmu.fixes.rebased' into uek2-merge
- Merge branch 'stable/drivers-3.2.rebased' into uek2-merge
- Merge branch 'stable/cleanups-3.2.rebased' into uek2-merge
- Merge branch 'stable/pci.fixes-3.2' of git://oss.oracle.com/git/kwilk/xen into uek2-merge
- Merge branch 'stable/bug.fixes-3.2.rebased' of git://oss.oracle.com/git/kwilk/xen into uek2-merge
- Merge branch 'stable/xen-pciback-0.6.3.bugfixes' of git://oss.oracle.com/git/kwilk/xen into uek2-merge
- xen/irq: If we fail during msi_capability_init return proper error code.
- xen: remove XEN_PLATFORM_PCI config option
- xen: XEN_PVHVM depends on PCI
- xen/p2m/debugfs: Make type_name more obvious.
- xen/p2m/debugfs: Fix potential pointer exception.
- xen/enlighten: Fix compile warnings and set cx to known value.
- xen/xenbus: Remove the unnecessary check.
- xen/events: Don't check the info for NULL as it is already done.
- xen/pci: Use 'acpi_gsi_to_irq' value unconditionally.
- xen/pci: Remove 'xen_allocate_pirq_gsi'.
- xen/pci: Retire unnecessary #ifdef CONFIG_ACPI
- xen/pci: Move the allocation of IRQs when there are no IOAPIC's to the end
- xen/pci: Squash pci_xen_initial_domain and xen_setup_pirqs together.
- xen/pci: Use the xen_register_pirq for HVM and initial domain users
- xen/pci: In xen_register_pirq bind the GSI to the IRQ after the hypercall.
- xen/pci: Provide #ifdef CONFIG_ACPI to easy code squashing.
- xen/pci: Update comments and fix empty spaces.
- xen/pci: Shuffle code around.
- xen/dom0: set wallclock time in Xen
- xen: add dom0_op hypercall
- xen/acpi: Domain0 acpi parser related platform hypercall
- xen: release all pages within 1-1 p2m mappings
- xen: allow extra memory to be in multiple regions
- xen: allow balloon driver to use more than one memory region
- xen/balloon: simplify test for the end of usable RAM
- xen/balloon: account for pages released during memory setup
- xen/e820: if there is no dom0_mem=, don't tweak extra_pages.
- Revert "xen/e820: if there is no dom0_mem=, don't tweak extra_pages."
- xen/e820: if there is no dom0_mem=, don't tweak extra_pages.
- xen: use maximum reservation to limit amount of usable RAM
- xen: Fix misleading WARN message at xen_release_chunk
- xen: Fix printk() format in xen/setup.c
- xen/gntdev: Fix sleep-inside-spinlock
- xen: modify kernel mappings corresponding to granted pages
- xen: add an "highmem" parameter to alloc_xenballooned_pages
- xen/p2m: Use SetPagePrivate and its friends for M2P overrides.
- xen/p2m: Make debug/xen/mmu/p2m visible again.
- Revert "xen/debug: WARN_ON when identity PFN has no _PAGE_IOMAP flag set."
- xen/pciback: Check if the device is found instead of blindly assuming so.
- xen/pciback: Do not dereference psdev during printk when it is NULL.
- xen/pciback: double lock typo
- xen/pciback: use mutex rather than spinlock in vpci backend
- xen/pciback: Use mutexes when working with Xenbus state transitions.
- xen/pciback: miscellaneous adjustments
- xen/pciback: use mutex rather than spinlock in passthrough backend
- xen/pciback: use resource_size()
- xen: use static initializers in xen-balloon.c
- Xen: fix braces and tabs coding style issue in xenbus_probe.c
- Xen: fix braces coding style issue in xenbus_probe.h
- Xen: fix whitespaces,tabs coding style issue in drivers/xen/pci.c
- Xen: fix braces coding style issue in gntdev.c and grant-table.c
- Xen: fix whitespaces,tabs coding style issue in drivers/xen/events.c
- Xen: fix whitespaces,tabs coding style issue in drivers/xen/balloon.c

* Wed Oct 19 2011 Joe Jin <joe.jin@oracle.com> [2.6.39-100.0.15.el6uek]
- [scsi] cciss: Use cciss for some Smart Array controller when build for OL5
- [Kconfig]: Add CONFIG_UEK5 option.

* Wed Oct 12 2011 Guru Anbalagane <guru.anbalagane@oracle.com> [2.6.39-100.0.14.el6uek]
- Apply signature checking to modules on module load (David Howells)
- Don't include .note.gnu.build-id in the digest (David Howells)
- config: turn on module sign (Maxim Uvarov)
- fix modpost port bug for module signatures  (Maxim Uvarov)
- xen: Fix selfballooning and ensure it doesn't go too far (Dan Magenheimer)
- config: disable XEN_BALLOON_MEMORY_HOTPLUG
- apic, i386/bigsmp: Fix false warnings regarding logical APIC ID mismatches (Jan Beulich)

* Thu Oct 10 2011 Maxim Uvarov <maxim.uvarov@oracle.com> [2.6.39-100.0.13.el6uek]
- fix btrfs compilation for 32 bit 
- ext4 turn on CONFIG_LBDAF for 32bit kernel [orabug 12965485]
- exec: do not call request_module() twice from search_binary_handler()
- merge 3.0.6 patches

* Thu Sep 29 2011 Guru Anbalagane <guru.anbalagane@oracle.com> [2.6.39-100.0.12.el6uek]
- audit: dynamically allocate audit_names when not enough spaceis in the names array [orabug 13038425]
- update btrfs 3.0

* Wed Sep 28 2011 Guru Anbalagane <guru.anbalagane@oracle.com> [2.6.39-100.0.11.el6uek]
- xen:  Add  bootmem.h in xen-selfballoon.c 

* Wed Sep 28 2011 Guru Anbalagane <guru.anbalagane@oracle.com> [2.6.39-100.0.10.el6uek]
- mpt2sas: Add a module parameter that permits overriding protection capabilities
- mpt2sas: Return the correct sense key for DIF errors 
- mpt2sas: Do not check DIF for unwritten blocks
- Revert "xen/e820: if there is no dom0_mem=, don't tweak extra_pages."
- Revert "[AUDIT/workaround] Increase AUDIT_NAMES array len" [orabug 13034299]
- block: Rate-limit failed I/O error message  [orabug 13007648]
- config: disable panic on hardlockup [orabug 13007648]
- ocfs2: update ocfs2 version [orabug 13017352]
- x86/paravirt: PTE updates in k(un)map_atomic need to be synchronous, regardless of lazy_mmu mode
- bnx2x: prevent flooded warnning kernel info [orabug 12687487]
- tg3: Dont dump DMA error when interface not ready [orabug 12981473]
- xen: Fix selfballooning and ensure it doesn't go too far
- ocfs2: Add datavolume mount option [orabug 13017352]

* Thu Sep 22 2011 Guru Anbalagane <guru.anbalagane@oracle.com> [2.6.39-100.0.9.el6uek]
- generate -paravirt configs more accurate [orabug 13002151]
- radeon: add missed firmwares [orabug 12981553]
- ksplice: Clear garbage data on the kernel stack when handling signals
- Add devel headers [orabug 13000607]

* Wed Sep 21 2011 Kevin Lyons [2.6.39-100.0.8.el6uek]
- Add -u parameter to kernel_variant_post to make it work
  properly for uek [orabug 12965870]

* Tue Sep 20 2011 Guru Anbalagane <guru.anbalagane@oracle.com> [2.6.39-100.0.7.el6uek]
- fix --noarch build
- CONFIG: Add support for Large files - 32bit orabug 12984979

* Mon Sep 19 2011 Guru Anbalagane <guru.anbalagane@oracle.com> [2.6.39-100.0.6.el6uek]
- rebase to 3.0.4
- Build paravirt and paravirt-debug kernels
- Remove commented out patches from spec
- Specfile: build OCFS2
- make XEN_MAX_DOMAIN_MEMORY selectable
- config-debug: enable LOCKDEP and more debug options
- Turn on CONFIG_CRYPTO_FIPS (Maxim Uvarov) 
- CONFIG: enable sysfs(el5) and xen memory hotplug
- scsi: bump up SD_MAX_DISKS (Dave Kleikamp) 
- x86, acpi: Handle xapic/x2apic entries in MADT at same time (Yinghai Lu)

* Tue Sep 13 2011 Guru Anbalagane <guru.anbalagane@oracle.com> [2.6.39-100.0.5.el6uek]
- xen: allow enable use of VGA console on dom0
- xen: prepare tmem shim to handle frontswap
- xen: Add __attribute__((format(printf... where appropriate
- xen: Populate xenbus device attributes
- xen: Add module alias to autoload backend drivers
- xen: tmem: self-ballooning and frontswap-selfshrinking
- xen/pci: Shuffle code around.
- xen/pci: Update comments and fix empty spaces.
- xen/pci: Provide #ifdef CONFIG_ACPI to easy code squashing.
- xen/pci: In xen_register_pirq bind the GSI to the IRQ after the hypercall.
- xen/pci: Use the xen_register_pirq for HVM and initial domain users
- xen/pci: Squash pci_xen_initial_domain and xen_setup_pirqs together.
- xen/pci: Move the allocation of IRQs when there are no IOAPIC's to the end
- xen/pci: Retire unnecessary #ifdef CONFIG_ACPI
- xen/pci: Remove 'xen_allocate_pirq_gsi'.
- xen/pci: Use 'acpi_gsi_to_irq' value unconditionally.
- xen/pciback: xen pci backend driver.
- xen/pciback: Cleanup the driver based on checkpatch warnings and errors.
- xen/pciback: Register the owner (domain) of the PCI device.
- xen/pciback: guest SR-IOV support for PV guest
- xen/pciback: Disable MSI/MSI-X when reseting a device
- xen/pciback: Allocate IRQ handler for device that is shared with guest.
- xen/pciback: Fine-grain the spinlocks and fix BUG: scheduling while atomic cases.
- xen: rename pciback module to xen-pciback.
- xen/pciback: Don't setup an fake IRQ handler for SR-IOV devices.
- xen/pciback: Print out the MSI/MSI-X (PIRQ) values
- xen/pciback: Drop two backends, squash and cleanup some code.
- xen/pciback: Remove the DEBUG option.
- xen/pciback: Have 'passthrough' option instead of XEN_PCIDEV_BACKEND_PASS and XEN_PCIDEV_BACKEND_VPCI
- mm: frontswap: swap data structure changes
- mm: frontswap: core code
- mm: frontswap: add swap hooks and extend try_to_unuse
- mm: frontswap: config and doc files
- xen:pvhvm: Modpost section mismatch fix
- xen/pciback: remove duplicated #include
- trace/xen: add skeleton for Xen trace events
- xen/multicalls: remove debugfs stats
- xen/trace: set up tracepoint skeleton
- xen/trace: add multicall tracing
- xen/trace: add mmu tracepoints
- xen/trace: add ptpage alloc/release tracepoints
- xen/trace: add xen_pgd_(un)pin tracepoints
- xen/trace: add segment desc tracing
- xen/trace: add tlb flush tracepoints
- xen/mmu: use extend_args for more mmuext updates
- xen/mmu: tune pgtable alloc/release
- xen/multicalls: disable MC_DEBUG
- xen/multicalls: add unlikely around slowpath in __xen_mc_entry()
- xen/multicall: special-case singleton hypercalls
- xen/multicall: move *idx fields to start of mc_buffer
- xen/trace: convert mmu events to use DECLARE_EVENT_CLASS()/DEFINE_EVENT()
- xen/trace: use class for multicall trace
- xen/tracing: fix compile errors when tracing is disabled.
- xen/tracing: it looks like we wanted CONFIG_FTRACE
- xen/trace: Fix compile error when CONFIG_XEN_PRIVILEGED_GUEST is not set
- xen/tracing: Fix tracing config option properly
- Input: xen-kbdfront - enable driver for HVM guests
- xen/balloon: memory hotplug support for Xen balloon driver
- mm: extend memory hotplug API to allow memory hotplug in virtual machines
- xen/blkback: Add module alias for autoloading
- xen/blkback: Don't let in-flight requests defer pending ones.
- xen/netback: Add module alias for autoloading
- xen: convert to 64 bit stats interface
- xen/balloon: Fix compile errors - missing header files.
- xen/self-balloon: Add dependency on tmem.
- xen: xen-selfballoon.c needs more header files
- xen/grant: Fix compile warning.
- xen: Fix printk() format in xen/setup.c
- xen: Fix misleading WARN message at xen_release_chunk
- xen/x86: replace order-based range checking of M2P table by linear one
- xen: Do not enable PV IPIs when vector callback not present
- xen-blkfront: Fix one off warning about name clash
- xen-blkfront: Drop name and minor adjustments for emulated scsi devices
- xen/blkback: Make description more obvious.
- xen-blkback: fixed indentation and comments
- SCSI: Fix oops dereferencing queue
- xen: use maximum reservation to limit amount of usable RAM
- xen: x86_32: do not enable iterrupts when returning from exception in interrupt context
- xen/smp: Warn user why they keel over - nosmp or noapic and what to use instead.
- xen: disable PV spinlocks on HVM
- xen/e820: if there is no dom0_mem=, don't tweak extra_pages.
- config: from 6.1 and review
- Revert "IPC reduce lock contention in semctl"
- Revert "IPC lock reduction corners"
- Revert "use rwlocks for ipc"
- Revert "ipc semaphores: order wakeups based on waiter CPU"
- Revert "ipc semaphores: reduce ipc_lock contention in semtimedop

* Thu Aug 25 2011 Guru Anbalagane <guru.anbalagane@oracle.com> [2.6.39-100.0.4.el6uek]
- revert makefile to 2.6.39

* Wed  Aug 24 2011 Guru Anbalagane <guru.anbalagane@oracle.com> [2.6.39-100.0.3.el6uek]
- Rebase to linux-3.0.3

* Thu  Aug 11 2011 Guru Anbalagane <guru.anbalagane@oracle.com> [2.6.39-100.0.2.el6uek]
- [AUDIT/workaround] Increase AUDIT_NAMES array len (Maxim Uvarov)
- Increase kernel log buffer to 1MB (SHIFT=20)
- export list of msi irqs into sysfs (Chris Mason)
- memcg: mark init_section_page_cgroup() properly (Namhyung Kim)
- memcg: fix init_page_cgroup nid with sparsemem (KAMEZAWA Hiroyuki)

* Thu Jul 29 2011 Guru Anbalagane <guru.anbalagane@oracle.com> [2.6.39-100.0.1.el6uek]
- Linux 2.6.39.3
- ipc semaphores: reduce ipc_lock contention in semtimedop
- ipc semaphores: order wakeups based on waiter CPU
- use rwlocks for ipc
- IPC lock reduction corners
- IPC reduce lock contention in semctl
- Batched wakeups from ipc<|MERGE_RESOLUTION|>--- conflicted
+++ resolved
@@ -198,11 +198,7 @@
 %endif
 
 %if %{rhel}
-<<<<<<< HEAD
 %define pkg_release %{distro_build}.0.3%{?dist}uek%{?buildid}
-=======
-%define pkg_release %{distro_build}.29.1%{?dist}uek%{?buildid}
->>>>>>> 090dfc37
 %endif
 %define KVERREL %{rpmversion}-%{pkg_release}.%{_target_cpu}
 
@@ -1576,15 +1572,9 @@
 %kernel_variant_pre
 %kernel_variant_preun
 %ifarch x86_64
-<<<<<<< HEAD
-%kernel_variant_post -u -v uek -r (kernel|kernel-smp|kernel-xen|kernel-debug|kernel-uek-debug)
-%else
-%kernel_variant_post -u -v uek -r (kernel|kernel-smp|kernel-PAE|kernel-xen|kernel-debug|kernel-uek-debug)
-=======
 %kernel_variant_post -u -v uek -r (kernel-uek|kernel-uek-debug|kernel-ovs)
 %else
 %kernel_variant_post -u -v uek -r (kernel-uek|kernel-uek-debug|kernel-ovs)
->>>>>>> 090dfc37
 %endif
 
 %kernel_variant_pre smp
@@ -1702,7 +1692,6 @@
 %kernel_variant_files -k vmlinux %{with_kdump} kdump
 
 %changelog
-<<<<<<< HEAD
 * Thu Jun 14 2012 Maxim Uvarov <maxim.uvarov@oracle.com> [2.6.39-300.0.3.el6uek]
 - Revert "xen/mce: Add mcelog support for Xen platform" (Konrad Rzeszutek Wilk)
 - Revert "xen/mce: Register native mce handler as vMCE bounce back point"
@@ -1716,1004 +1705,6 @@
   (Konrad Rzeszutek Wilk)
 - xen/events: Add WARN_ON when quick lookup found invalid type. (Konrad
   Rzeszutek Wilk)
-=======
-* Fri Jul 06 2012 Joe Jin <joe.jin@oracle.come> [2.6.39-200.29.1.el6uek]
-- 3.0.x: hrtimer: Update hrtimer base offsets each hrtimer_interrupt (John Stultz)
-- 3.0.x: time: Fix leapsecond triggered hrtimer/futex load spike issue (John Stultz)
-- 3.0.x: hrtimer: Fix clock_was_set so it is safe to call from irq context (John Stultz)
-- Revert "Fix clock_was_set so it is safe to call from atomic"
-- Revert "Fix leapsecond triggered hrtimer/futex load spike issue"
-- Revert "3.0.x: hrtimer: Update hrtimer base offsets each hrtimer_interrupt"
-
-* Fri Jul 06 2012 Joe Jin <joe.jin@oracle.come> [2.6.39-200.28.1.el6uek]
-- Update hrtimer base offsets each hrtimer_interrupt(John Stultz) [Orabug: 14264454]
-
-* Thu Jul 05 2012 Guru Anbalagane <guru.anbalagane@oracle.com> [2.6.39-200.27.1.el6uek]
-- SPEC: replace kernel-ovs to kernel-uek (Guru Anbalagane) [Orabug: 14238939]
-
-* Thu Jul 05 2012 Maxim Uvarov <maxim.uvarov@oracle.com> [2.6.39-200.26.1.el6uek]
-- Fix leapsecond triggered hrtimer/futex load spike issue (John Stultz)
-- Fix clock_was_set so it is safe to call from atomic (John Stultz)
-
-* Wed Jul 04 2012 Maxim Uvarov <maxim.uvarov@oracle.com> [2.6.39-200.25.1.el6uek]
-- dm-nfs: force random mode for the backend file (Joe Jin) [Orabug: 14092678]
-
-* Fri Jun 22 2012 Guru Anbalagane <guru.anbalagane@oracle.com> [2.6.39-200.24.1.el6uek]
-- Revert "Add Oracle VM guest messaging driver" (Guru Anbalagane) [Orabug: 14233627}
-
-* Thu Jun 21 2012 Guru Anbalagane <guru.anbalagane@oracle.com> [2.6.39-200.23.1.el6uek]
-- SPEC: add block/net modules to list used by installer (Guru Anbalagane)
-  [Orabug: 14224837]
-
-* Thu Jun 21 2012 Maxim Uvarov <maxim.uvarov@oracle.com> [2.6.39-200.22.1.el6uek]
-- NFSv4: include bitmap in nfsv4 get acl data (Andy Adamson)  {CVE-2011-4131}
-- ocfs2:btrfs: aio-dio-loop changes broke setrlimit behavior [orabug 14207636]
-  (Dave Kleikamp)
-- Add Oracle VM guest messaging driver (Zhigang Wang)
-- thp: avoid atomic64_read in pmd_read_atomic for 32bit PAE (Andrea Arcangeli)
-  [Orabug: 14217003]
-
-* Tue Jun 19 2012 Maxim Uvarov <maxim.uvarov@oracle.com> [2.6.39-200.21.0.el6uek]
-- KVM: Fix buffer overflow in kvm_set_irq() (Avi Kivity) [Bugdb: 13966]
-  {CVE-2012-2137}
-- net: sock: validate data_len before allocating skb in sock_alloc_send_pskb()
-  (Jason Wang) [Bugdb: 13966] {CVE-2012-2136}
-- mm: pmd_read_atomic: fix 32bit PAE pmd walk vs pmd_populate SMP race
-  condition (Andrea Arcangeli) [Bugdb: 13966] {CVE-2012-2373}
-- KVM: lock slots_lock around device assignment (Alex Williamson) [Bugdb:
-  13966] {CVE-2012-2121}
-- KVM: unmap pages from the iommu when slots are removed (Alex Williamson)
-  [Bugdb: 13966] {CVE-2012-2121}
-- KVM: introduce kvm_for_each_memslot macro (Xiao Guangrong) [Bugdb: 13966]
-- fcaps: clear the same personality flags as suid when fcaps are used (Eric
-  Paris) [Bugdb: 13966] {CVE-2012-2123}
-
-* Fri Jun 15 2012 Maxim Uvarov <maxim.uvarov@oracle.com> [2.6.39-200.20.0.el6uek]
-- Update lpfc version for 8.3.5.68.6p driver release (Martin K. Petersen)
-- Fix system hang due to bad protection module parameters (CR 130769) (Martin
-  K. Petersen)
-- oracleasm: Data integrity support (Martin K. Petersen)
-- sd: Allow protection_type to be overridden (Martin K. Petersen)
-- SCSI: Fix two bugs in DIX retry handling (Martin K. Petersen)
-- sd: Avoid remapping bad reference tags (Martin K. Petersen)
-- block: Fix bad range check in bio_sector_offset (Martin K. Petersen)
-
-* Thu Jun 14 2012 Maxim Uvarov <maxim.uvarov@oracle.com> [2.6.39-200.19.0.el6uek]
-- xen/netback: Calculate the number of SKB slots required correctly (Simon
-  Graham)
-
-* Fri Jun 08 2012 Maxim Uvarov <maxim.uvarov@oracle.com>  [2.6.39-200.18.0.el6uek]
-- e1000e: disable rxhash when try to enable jumbo frame also rxhash and rxcsum
-  have enabled (Joe Jin)
-
-* Wed Jun 06 2012 Maxim Uvarov <maxim.uvarov@oracle.com> [2.6.39-200.17.0.el6uek]
-- mm: reduce the amount of work done when updating min_free_kbytes (Mel Gorman)
-  [Orabug: 14073214]
-- ocfs2: clear unaligned io flag when dio fails (Junxiao Bi) [Orabug: 14063941]
-- aio: make kiocb->private NUll in init_sync_kiocb() (Junxiao Bi) [Orabug:
-  14063941]
-- vmxnet3: cap copy length at size of skb to prevent dropped frames on tx (Neil
-  Horman) [Orabug: 14159701]
-- mm/mempolicy.c: refix mbind_range() vma issue (KOSAKI Motohiro) [Orabug:
-  14149364]
-- mm/mempolicy.c: fix pgoff in mbind vma merge (Caspar Zhang) [Orabug:14149364]
-
-* Tue Jun 05 2012 Maxim Uvarov <maxim.uvarov@oracle.com> [2.6.39-200.16.0.el6uek]
-- xen/gntdev: Fix merge error. (Konrad Rzeszutek Wilk)
-
-* Fri Jun 01 2012 Maxim Uvarov <maxim.uvarov@oracle.com> [2.6.39-200.15.0.el6uek]
-- xen: expose host uuid via sysfs. (Zhigang Wang)
-
-* Wed May 30 2012 Maxim Uvarov <maxim.uvarov@oracle.com> [2.6.39-200.14.0.el6uek]
-- SPEC: upgrade preserve rhck as a boot kernel (Kevin Lyons) [Orabug: 14065209]
-- hxge: update driver to 1.3.4 (Maxim Uvarov) [Orabug: 14134149]
-- SPEC: v2.6.39-200.12.0 (Maxim Uvarov)
-- Revert "bnx2x: correction to firmware interface" (Joe Jin)
-- cnic: fix bnx2fc_constants.h path (Maxim Uvarov)
-- bnx2x: PFC fix (Yaniv Rosner)
-- cnic: Fix parity error code conflict (Michael Chan)
-- bnx2x: Clear MDC/MDIO warning message (Yaniv Rosner)
-- bnx2x: Fix BCM578x0-SFI pre-emphasis settings (Yaniv Rosner)
-- bnx2x: Fix BCM57810-KR AN speed transition (Yaniv Rosner)
-- cnic: Re-init dev->stats_addr after chip reset (Michael Chan)
-- config: turn on CONFIG_HVC_XEN_FRONTEND (Maxim Uvarov) [Orabug: 14064174]
-- ixgbe: Don't set ip checksum if did not enable tso. (Joe Jin)
-- Revert "x86, efi: Pass a minimal map to SetVirtualAddressMap()" (Maxim
-  Uvarov) [Orabug: 14076004]
-- r8169: add firmware files (Joe Jin)
-- e1000e: fix build warning. (Joe Jin)
-- bnx2x: file build warning (Joe Jin)
-- 8139too: Add 64bit statistics (Junchang Wang)
-- net: export netdev_stats_to_stats64 (Eric Dumazet)
-- r8169: enable transmit time stamping. (Joe Jin)
-- r8169: stop using net_device.{base_addr, irq}. (Francois Romieu)
-- r8169: move the driver removal method to the end of the driver file.
-  (Francois Romieu)
-- r8169: fix unsigned int wraparound with TSO (Julien Ducourthial)
-- 8139cp: set intr mask after its handler is registered (Jason Wang)
-- r8169: enable napi on resume. (Artem Savkov)
-- r8169: runtime resume before shutdown. (françois romieu)
-- r8169: add 64bit statistics. (Junchang Wang)
-- r8169: corrupted IP fragments fix for large mtu. (françois romieu)
-- r8169: spinlock redux. (Francois Romieu)
-- r8169: avoid a useless work scheduling. (Francois Romieu)
-- r8169: move task enable boolean to bitfield. (Francois Romieu)
-- r8169: bh locking redux and task scheduling. (Francois Romieu)
-- r8169: fix early queue wake-up. (Francois Romieu)
-- r8169: remove work from irq handler. (Joe Jin)
-- r8169: missing barriers. (Francois Romieu)
-- r8169: irq mask helpers. (Francois Romieu)
-- r8169: factor out IntrMask writes. (Francois Romieu)
-- r8169: stop delaying workqueue. (Francois Romieu)
-- r8169: remove rtl8169_reinit_task. (Francois Romieu)
-- r8169: remove hardcoded PCIe registers accesses. (Francois Romieu)
-- 8139cp: fix missing napi_gro_flush. (françois romieu)
-- 8139cp/8139too: do not read into reserved registers (Jason Wang)
-- r8169: fix Config2 MSIEnable bit setting. (françois romieu)
-- r8169: fix Rx index race between FIFO overflow recovery and NAPI handler.
-  (françois romieu)
-- r8169: Rx FIFO overflow fixes. (françois romieu)
-- corral some wayward N/A fw_version dust bunnies (Rick Jones)
-- ethernet: Convert MAC_ADDR_LEN uses to ETH_ALEN (Joe Jin)
-- sweep the floors and convert some .get_drvinfo routines to strlcpy (Joe Jin)
-- r8169: check firmware content sooner. (Francois Romieu)
-- r8169: support new firmware format. (Hayes Wang)
-- r8169: explicit firmware format check. (Francois Romieu)
-- r8169: move the firmware down into the device private data. (Francois Romieu)
-- r8169: increase the delay parameter of pm_schedule_suspend (hayeswang)
-- r8169: fix wrong eee setting for rlt8111evl (hayeswang)
-- r8169: fix driver shutdown WoL regression. (françois romieu)
-- Add ethtool -g support to 8139cp (Rick Jones)
-- sc92031: use standard #defines from mii.h. (françois romieu)
-- r8169: jumbo fixes. (Francois Romieu)
-- r8169: expand received packet length indication. (Francois Romieu)
-- r8169: support new chips of RTL8111F (Hayes Wang)
-- r8169: do not enable the TBI for anything but the original 8169. (Francois
-  Romieu)
-- r8169: remove erroneous processing of always set bit. (Francois Romieu)
-- r8169: fix WOL setting for 8105 and 8111evl (Hayes Wang)
-- r8169: add MODULE_FIRMWARE for the firmware of 8111evl (Hayes Wang)
-- r8169: fix the reset setting for 8111evl (Hayes Wang)
-- r8169: define the early size for 8111evl (Hayes Wang)
-- r8169: convert to SKB paged frag API. (Ian Campbell)
-- 8139cp: convert to SKB paged frag API. (Ian Campbell)
-- net: remove use of ndo_set_multicast_list in realtek drivers (Joe Jin)
-- r8169 : MAC address change fix for the 8168e-vl. (françois romieu)
-- r8169: use pci_dev->subsystem_{vendor|device} (Sergei Shtylyov)
-- r8169: fix sticky accepts packet bits in RxConfig. (Francois Romieu)
-- r8169: adjust the RxConfig settings. (Hayes Wang)
-- r8169: don't enable rx when shutdown. (Hayes Wang)
-- r8169: fix wake on lan setting for non-8111E. (Hayes Wang)
-- r8169: support RTL8111E-VL. (Hayes Wang)
-- r8169: add ERI functions. (Hayes Wang)
-- r8169: modify the flow of the hw reset. (Hayes Wang)
-- r8169: adjust some registers. (Hayes Wang)
-- r8169: remove unnecessary read of PCI_CAP_ID_EXP (Jon Mason)
-- ixgbevf: print MAC via printk format specifier (Danny Kukawka)
-- ixgbevf: Update copyright notices (Greg Rose)
-- ixgbevf: Fix mailbox interrupt ack bug (Greg Rose)
-- ixgbevf: make operations tables const (Stephen Hemminger)
-- ixgbevf: fix sparse warnings (Stephen Hemminger)
-- ixgbevf: make ethtool ops and strings const (Stephen Hemminger)
-- ixgbevf: Prevent possible race condition by checking for message (Greg Rose)
-- ixgbevf: Fix register defines to correctly handle complex expressions
-  (Alexander Duyck)
-- ixgbevf: Update release version (Greg Rose)
-- ixgbevf: Fix broken trunk vlan (Greg Rose)
-- ixgbevf: convert to ndo_fix_features (Joe Jin)
-- ixgbevf: Check if EOP has changed before using it (Greg Rose)
-- ixgbe: Correct flag values set by ixgbe_fix_features (Joe Jin)
-- ixgbe: fix typo in enumeration name (Don Skidmore)
-- ixgbe: Add support for enabling UDP RSS via the ethtool rx-flow-hash command
-  (Joe Jin)
-- ixgbe: Whitespace cleanups (Joe Jin)
-- ixgbe: Two minor fixes for RSS and FDIR set queues functions (Alexander
-  Duyck)
-- ixgbe: drop err_eeprom tag which is at same location as err_sw_init
-  (Alexander Duyck)
-- ixgbe: Move poll routine in order to improve readability (Alexander Duyck)
-- ixgbe: cleanup logic for the service timer and VF hang detection (Alexander
-  Duyck)
-- ixgbe: Fix issues with SR-IOV loopback when flow control is disabled
-  (Alexander Duyck)
-- ixgbe: Place skb on first buffer_info structure to avoid using stack space
-  (Joe Jin)
-- ixgbe: Use packets to track Tx completions instead of a seperate value
-  (Alexander Duyck)
-- ixgbe: Modify setup of descriptor flags to avoid conditional jumps (Alexander
-  Duyck)
-- ixgbe: Make certain that all frames fit minimum size requirements (Alexander
-  Duyck)
-- ixgbe: cleanup logic in ixgbe_change_mtu (Alexander Duyck)
-- ixgbe: dcb: use DCB config values for FCoE traffic class on open (John
-  Fastabend)
-- ixgbe: Fix race condition where RX buffer could become corrupted. (Atita
-  Shirwaikar)
-- ixgbe: use typed min/max functions where possible (Jesse Brandeburg)
-- ixgbe: fix obvious return value bug. (Don Skidmore)
-- ixgbe: Replace eitr_low and eitr_high with static values in ixgbe_update_itr
-  (Alexander Duyck)
-- ixgbe: Do not disable read relaxed ordering when DCA is enabled (Alexander
-  Duyck)
-- ixgbe: Simplify logic for ethtool loopback frame creation and testing
-  (Alexander Duyck)
-- ixgbe: Add iterator for cycling through rings on a q_vector (Alexander Duyck)
-- ixgbe: Allocate rings as part of the q_vector (Alexander Duyck)
-- ixgbe: Drop unnecessary napi_schedule_prep and spare blank line from
-  ixgbe_intr (Alexander Duyck)
-- ixgbe: Default to queue pairs when number of queues is less than CPUs
-  (Alexander Duyck)
-- ixgbe: Correct Adaptive Interrupt Moderation so that it will change values
-  (Alexander Duyck)
-- ixgbe: Address issues with Tx WHTRESH value not being set correctly
-  (Alexander Duyck)
-- ixgbe: Reorder adapter contents for better cache utilization (Joe Jin)
-- ixgbe: Do no clear Tx status bits since eop_desc provides enough info
-  (Alexander Duyck)
-- ixgbe: remove tie between NAPI work limits and interrupt moderation (Jeff
-  Kirsher)
-- ixgbe: dcb: check setup_tc return codes (John Fastabend)
-- ixgbe: Fix comments that are out of date or formatted incorrectly (Alexander
-  Duyck)
-- ixgbe: fix spelling errors (Don Skidmore)
-- ixgbe: Minor formatting and comment corrections for ixgbe_xmit_frame_ring
-  (Alexander Duyck)
-- ixgbe: Combine post-DMA processing of sk_buff fields into single function
-  (Alexander Duyck)
-- ixgbe: Drop the _ADV of descriptor macros since all ixgbe descriptors are ADV
-  (Alexander Duyck)
-- ixgbe: Add function for testing status bits in Rx descriptor (Alexander
-  Duyck)
-- ixgbe: Let the Rx buffer allocation clear status bits instead of cleanup (Joe
-  Jin)
-- ixgbe: Address fact that RSC was not setting GSO size for incoming frames
-  (Alexander Duyck)
-- ixgbe: Minor refactor of RSC (Alexander Duyck)
-- ixgbe: ethtool: stats user buffer overrun (John Fastabend)
-- ixgbe: dcb: up2tc mapping lost on disable/enable CEE DCB state (John
-  Fastabend)
-- ixgbe: do not update real num queues when netdev is going away (Yi Zou)
-- ixgbe: Fix broken dependency on MAX_SKB_FRAGS being related to page size
-  (Alexander Duyck)
-- ixgbe: Fix case of Tx Hang in PF with 32 VFs (Greg Rose)
-- ixgbe: fix vf lookup (Greg Rose)
-- ixgbe: Fix typo in ixgbe_common.h (Masanari Iida)
-- ixgbe: make ethtool strings table const (Stephen Hemminger)
-- ixgbe: Add warning when no space left for more MAC filters (Joe Jin)
-- ixgbe: update copyright to 2012 (Don Skidmore)
-- ixgbe: Add module parameter to allow untested and unsafe SFP+ modules (Peter
-  P Waskiewicz Jr)
-- ixgbe: Fix register defines to correctly handle complex expressions
-  (Alexander Duyck)
-- ixgbe: add support for new 82599 device. (Don Skidmore)
-- ixgbe: add support for new 82599 device id (Emil Tantilov)
-- ixgbe: add write flush in ixgbe_clock_out_i2c_byte() (Emil Tantilov)
-- ixgbe: fix typo's (Stephen Hemminger)
-- ixgbe: fix incorrect PHY register reads (Emil Tantilov)
-- ixgbe: Remove function prototype for non-existent function (Greg Rose)
-- ixgbe: DCB: IEEE transitions may fail to reprogram hardware. (John Fastabend)
-- ixgbe: DCBnl set_all, order of operations fix (Joe Jin)
-- ixgbe: fix LED blink logic to check for link (Emil Tantilov)
-- ixgbe: Fix compile for kernel without CONFIG_PCI_IOV defined (Rose, Gregory
-  V)
-- ixgbe: DCB, return max for IEEE traffic classes (John Fastabend)
-- ixgbe: fix reading of the buffer returned by the firmware (Emil Tantilov)
-- ixgbe: Fix compiler warnings (Greg Rose)
-- ixgbe: fix smatch splat due to missing NULL check (John Fastabend)
-- ixgbe: fix disabling of Tx laser at probe (Emil Tantilov)
-- ixgbe: Fix link issues caused by a reset while interface is down (Emil
-  Tantilov)
-- ixgbe: change the eeprom version reported by ethtool (Emil Tantilov)
-- ixgbe: allow eeprom writes via ethtool (Emil Tantilov)
-- ixgbe: fix endianess when writing driver version to firmware (Emil Tantilov)
-- ixgbe: fix skb truesize underestimation (Eric Dumazet)
-- ixgbe: Correct check for change in FCoE priority (Mark Rustad)
-- ixgbe: Add FCoE DDP allocation failure counters to ethtool stats. (Amir
-  Hanania)
-- ixgbe: Add protection from VF invalid target DMA (Greg Rose)
-- ixgbe: bump version number (Don Skidmore)
-- ixgbe: X540 devices RX PFC frames pause traffic even if disabled (John
-  Fastabend)
-- ixgbe: DCB X540 devices support max traffic class of 4 (John Fastabend)
-- ixgbe: fixup hard dependencies on supporting 8 traffic classes (Joe Jin)
-- ixgbe: Fix PFC mask generation (Mark Rustad)
-- ixgbe: remove instances of ixgbe_phy_aq for 82598 and 82599 (Emil Tantilov)
-- ixgbe: get pauseparam autoneg (Mika Lansirinne)
-- ixgbe: do not disable flow control in ixgbe_check_mac_link (Emil Tantilov)
-- ixgbe: send MFLCN to ethtool (Emil Tantilov)
-- ixgbe: add support for new 82599 device (Emil Tantilov)
-- ixgbe: fix driver version initialization in firmware (Jacob Keller)
-- ixgbe: remove return code for functions that always return 0 (Emil Tantilov)
-- ixgbe: clear the data field in ixgbe_read_i2c_byte_generic (Emil Tantilov)
-- ixgbe: prevent link checks while resetting (Emil Tantilov)
-- ixgbe: add ECC warning for legacy interrupts (Don Skidmore)
-- ixgbe: cleanup ixgbe_setup_gpie() for X540 (Don Skidmore)
-- ixgbe add thermal sensor support for x540 hardware (Jacob Keller)
-- ixgbe: update {P}FC thresholds to account for X540 and loopback (John
-  Fastabend)
-- ixgbe: disable LLI for FCoE (Vasu Dev)
-- ixgbe: Cleanup q_vector interrupt throttle rate logic (Emil Tantilov)
-- ixgbe: remove global reset to the MAC (Emil Tantilov)
-- ixgbe: add WOL support for X540 (Emil Tantilov)
-- ixgbe: avoid HW lockup when adapter is reset with Tx work pending (Emil
-  Tantilov)
-- ixgbe: dcb, set priority to traffic class mappings (John Fastabend)
-- ixgbe: cleanup X540 interrupt enablement (Don Skidmore)
-- ixgbe: DCB, do not call set_state() from IEEE mode (Joe Jin)
-- ixgbe: Reconfigure SR-IOV Init (Greg Rose)
-- ixgbe: remove duplicate netif_tx_start_all_queues (Emil Tantilov)
-- ixgbe: fix FCRTL/H register dump for X540 (Emil Tantilov)
-- ixgbe: cleanup some register reads (Emil Tantilov)
-- ixgbe: Make better use of memory allocations in one-buffer mode w/ RSC
-  (Alexander Duyck)
-- ixgbe: drop adapter from ixgbe_fso call documentation (Alexander Duyck)
-- ixgbe: Add SFP support for missed 82598 PHY (Alexander Duyck)
-- ixgbe: Add missing code for enabling overheat sensor interrupt (Alexander
-  Duyck)
-- ixgbe: make ixgbe_up and ixgbe_up_complete void functions (Alexander Duyck)
-- v2 ixgbe: Update packet buffer reservation to correct fdir headroom size
-  (Alexander Duyck)
-- ixgbe: remove redundant configuration of tx_sample_rate (Alexander Duyck)
-- ixgbe: Correctly name and handle MSI-X other interrupt (Alexander Duyck)
-- ixgbe: cleanup configuration of EITRSEL and VF reset path (Alexander Duyck)
-- ixgbe: cleanup reset paths (Alexander Duyck)
-- ixgbe: Update TXDCTL configuration to correctly handle WTHRESH (Alexander
-  Duyck)
-- ixgbe: combine PCI_VDEVICE and board declaration to same line (Alexander
-  Duyck)
-- ixgbe: Drop unnecessary adapter->hw dereference in loopback test setup
-  (Alexander Duyck)
-- ixgbe: commonize ixgbe_map_rings_to_vectors to work for all interrupt types
-  (Alexander Duyck)
-- ixgbe: Use ring->dev instead of adapter->pdev->dev when updating DCA
-  (Alexander Duyck)
-- ixgbe: cleanup allocation and freeing of IRQ affinity hint (Alexander Duyck)
-- v2 ixgbe: consolidate all MSI-X ring interrupts and poll routines into one
-  (Alexander Duyck)
-- ixgbe: Change default Tx work limit size to 256 buffers (Alexander Duyck)
-- ixgbe: clear RNBC only for 82598 (Emil Tantilov)
-- ixgbe: add check for supported modes (Emil Tantilov)
-- ixgbe: fix ixgbe_fc_autoneg_fiber bug (Don Skidmore)
-- ixgbe: cleanup feature flags in ixgbe_probe (Don Skidmore)
-- ixgbe: PFC not cleared on X540 devices (John Fastabend)
-- ixgbe: consolidate, setup for multiple traffic classes (John Fastabend)
-- ixgbe: remove unneeded fdir pb alloc case (John Fastabend)
-- ixgbe: fixup remaining call sites for arbitrary TCs (John Fastabend)
-- ixgbe: Always tag VLAN tagged packets (Alexander Duyck)
-- ixgbe: Add support for setting CC bit when SR-IOV is enabled (Alexander
-  Duyck)
-- ixgbe: convert rings from q_vector bit indexed array to linked list
-  (Alexander Duyck)
-- ixgbe: Simplify transmit cleanup path (Alexander Duyck)
-- ixgbe: Cleanup FCOE and VLAN handling in xmit_frame_ring (Alexander Duyck)
-- ixgbe: replace reference to CONFIG_FCOE with IXGBE_FCOE (Alexander Duyck)
-- ixgbe - DDP last user buffer - error to warn (Amir Hanania)
-- ixgbe: remove unused fcoe.tc field and fcoe_setapp() (John Fastabend)
-- ixgbe: complete FCoE initialization from setapp() routine (John Fastabend)
-- ixgbe: DCB, remove unneeded ixgbe_dcb_txq_to_tc() routine (John Fastabend)
-- ixgb: Remove unnecessary defines, use pr_debug (Joe Perches)
-- ixgb: finish conversion to ndo_fix_features (Michał Mirosław)
-- ixgb: eliminate checkstack warnings (Jesse Brandeburg)
-- ixgb: convert to ndo_fix_features (Michał Mirosław)
-- igbvf: fix the bug when initializing the igbvf (Samuel Liao)
-- rename dev_hw_addr_random and remove redundant second (Joe Jin)
-- ixgbevf: Convert printks to pr_<level> (Jeff Kirsher)
-- igbvf: Use ETH_ALEN (Joe Perches)
-- igbvf: reset netdevice addr_assign_type if changed (Danny Kukawka)
-- igbvf: refactor Interrupt Throttle Rate code (Mitch A Williams)
-- igbvf: change copyright date (Mitch A Williams)
-- igbvf: Remove unnecessary irq disable/enable (Joe Jin)
-- igbvf: remove unneeded cast (Stephen Hemminger)
-- igbvf: Convert printks to pr_<level> (Jeff Kirsher)
-- igbvf: Bump version number (Williams, Mitch A)
-- igbvf: Update module identification strings (Williams, Mitch A)
-- igbvf: fix truesize underestimation (Eric Dumazet)
-- igbvf: Fix trunk vlan (Greg Rose)
-- igbvf: convert to ndo_fix_features (Michał Mirosław)
-- igb: fix rtnl race in PM resume path (Benjamin Poirier)
-- igb: fix warning about unused function (Emil Tantilov)
-- igb: fix vf lookup (Greg Rose)
-- igb: Update Copyright on all Intel copyrighted files. (Carolyn Wyborny)
-- igb: make local functions static (Stephen Hemminger)
-- igb: reset PHY after recovering from PHY power down (Koki Sanagi)
-- igb: add basic runtime PM support (Yan, Zheng)
-- igb: Add flow control advertising to ethtool setting. (Carolyn Wyborny)
-- igb: Update DMA Coalescing threshold calculation. (Matthew Vick)
-- igb: Convert bare printk to pr_notice (Joe Perches)
-- igb: Convert printks to pr_<level> (Jeff Kirsher)
-- igb: Fix for I347AT4 PHY cable length unit detection (Kantecki, Tomasz)
-- igb: VFTA Table Fix for i350 devices (Carolyn Wyborny)
-- igb: Move DMA Coalescing init code to separate function. (Carolyn Wyborny)
-- igb: Fix for Alt MAC Address feature on 82580 and later devices (Carolyn
-  Wyborny)
-- igb: fix a compile warning (RongQing Li)
-- igb: Check if subordinate VFs are assigned to virtual machines (Greg Rose)
-- pci: Add flag indicating device has been assigned by KVM (Greg Rose)
-- igb: enable l4 timestamping for v2 event packets (Jacob Keller)
-- igb: fix skb truesize underestimation (Eric Dumazet)
-- igb: Version bump. (Carolyn Wyborny)
-- igb: Loopback functionality supports for i350 devices (Akeem G. Abodunrin)
-- igb: fix static function warnings reported by sparse (Emil Tantilov)
-- igb: Add workaround for byte swapped VLAN on i350 local traffic (Alexander
-  Duyck)
-- igb: Drop unnecessary write of E1000_IMS from igb_msix_other (Alexander
-  Duyck)
-- igb: Fix features that are currently 82580 only and should also be i350
-  (Alexander Duyck)
-- igb: Make certain one vector is always assigned in igb_request_irq (Alexander
-  Duyck)
-- igb: avoid unnecessarily creating a local copy of the q_vector (Alexander
-  Duyck)
-- igb: add support for NETIF_F_RXHASH (Alexander Duyck)
-- igb: move TX hang check flag into ring->flags (Alexander Duyck)
-- igb: fix recent VLAN changes that would leave VLANs disabled after reset
-  (Alexander Duyck)
-- igb: leave staterr in place and instead us a helper function to check bits
-  (Alexander Duyck)
-- igb: retire the RX_CSUM flag and use the netdev flag instead (Alexander
-  Duyck)
-- igb: cleanup IVAR configuration (Alexander Duyck)
-- igb: Move ITR related data into work container within the q_vector (Alexander
-  Duyck)
-- igb: Consolidate all of the ring feature flags into a single value (Alexander
-  Duyck)
-- igb: avoid unnecessary conversions from u16 to int (Alexander Duyck)
-- igb: Use node specific allocations for the q_vectors and rings (Alexander
-  Duyck)
-- igb: push data into first igb_tx_buffer sooner to reduce stack usage
-  (Alexander Duyck)
-- igb: consolidate creation of Tx buffer info and data descriptor (Alexander
-  Duyck)
-- igb: Combine all flag info fields into a single tx_flags structure (Alexander
-  Duyck)
-- igb: Cleanup protocol handling in transmit path (Alexander Duyck)
-- igb: Create separate functions for generating cmd_type and olinfo (Alexander
-  Duyck)
-- igb: Make first and tx_buffer_info->next_to_watch into pointers (Alexander
-  Duyck)
-- igb: Consolidate creation of Tx context descriptors into a single function
-  (Alexander Duyck)
-- intel: convert to SKB paged frag API. (Ian Campbell)
-- ixgbe: Refactor transmit map and cleanup routines (Alexander Duyck)
-- igb: split buffer_info into tx_buffer_info and rx_buffer_info (Alexander
-  Duyck)
-- igb: Make Tx budget for NAPI user adjustable (Alexander Duyck)
-- igb: Alternate MAC Address Updates for Func2&3 (Akeem G. Abodunrin)
-- igb: Alternate MAC Address EEPROM Updates (Akeem G. Abodunrin)
-- igb: Code to prevent overwriting SFP I2C (Akeem G. Abodunrin)
-- igb: Remove multi_tx_table and simplify igb_xmit_frame (Alexander Duyck)
-- igb: drop the "adv" off function names relating to descriptors (Joe Jin)
-- igb: Replace E1000_XX_DESC_ADV with IGB_XX_DESC (Alexander Duyck)
-- igb: Refactor clean_rx_irq to reduce overhead and improve performance
-  (Alexander Duyck)
-- igb: update ring and adapter structure to improve performance (Alexander
-  Duyck)
-- igb: streamline Rx buffer allocation and cleanup (Alexander Duyck)
-- igb: drop support for single buffer mode (Alexander Duyck)
-- igb: Update max_frame_size to account for an optional VLAN tag if present
-  (Alexander Duyck)
-- igb: Update RXDCTL/TXDCTL configurations (Alexander Duyck)
-- igb: remove duplicated #include (Huang Weiyi)
-- igb: Fix for DH89xxCC near end loopback test (Robert Healy)
-- igb: do vlan cleanup (Jiri Pirko)
-- igb: Add support of SerDes Forced mode for certain hardware (Carolyn Wyborny)
-- igb: Update copyright on all igb driver files. (Carolyn Wyborny)
-- net: igb: Use is_multicast_ether_addr helper (Tobias Klauser)
-- igb: remove unnecessary reads of PCI_CAP_ID_EXP (Jon Mason)
-- igb: convert to ndo_fix_features (Michał Mirosław)
-- igb: Change version to remove number after -k in kernel versions. (Carolyn
-  Wyborny)
-- e1000e: Fix default interrupt throttle rate not set in NIC HW (Jeff Kirsher)
-- e1000e: MSI interrupt test failed, using legacy interrupt (Prasanna S
-  Panchamukhi)
-- e1000e: issues in Sx on 82577/8/9 (Joe Jin)
-- e1000e: Guarantee descriptor writeback flush success. (Matthew Vick)
-- e1000e: prevent oops when adapter is being closed and reset simultaneously
-  (Bruce Allan)
-- e1000e: use msleep instead of mdelay (Joe Jin)
-- e1000e: cleanup goto statements to exit points without common work (Bruce
-  Allan)
-- e1000e: potentially incorrect return for e1000e_setup_fiber_serdes_link
-  (Bruce Allan)
-- e1000e: potentially incorrect return for e1000_init_hw_ich8lan (Bruce Allan)
-- e1000e: cleanup: minor whitespace addition (insert blank line separator)
-  (Bruce Allan)
-- e1000e: cleanup: remove unnecessary variable initializations (Bruce Allan)
-- e1000e: cleanup: remove unnecessary test and return (Bruce Allan)
-- e1000e: cleanup: remove unnecessary variable ret_val (Bruce Allan)
-- e1000e: cleanup: remove unreachable statement (Bruce Allan)
-- e1000e: potentially incorrect return for e1000_set_d3_lplu_state_ich8lan
-  (Bruce Allan)
-- e1000e: cleanup: always return 0 (Bruce Allan)
-- e1000e: cleanup: remove unnecessary assignments just before returning (Bruce
-  Allan)
-- e1000e: potential incorrect return for e1000_setup_copper_link_80003es2lan
-  (Bruce Allan)
-- e1000e: potentially incorrect return for e1000_cfg_kmrn_10_100_80003es2lan
-  (Bruce Allan)
-- e1000e: cleanup: rename goto labels to be more meaningful (Bruce Allan)
-- e1000e: cleanup: use goto for common work needed by multiple exit points
-  (Bruce Allan)
-- e1000e: replace '1' with 'true' for boolean get_link_status (Bruce Allan)
-- e1000e: pass pointer to hw struct for e1000_init_mac_params_XXX() (Bruce
-  Allan)
-- e1000e: use true/false for bool autoneg_false (Bruce Allan)
-- e1000e: remove unnecessary parentheses (Bruce Allan)
-- e1000e: remove unnecessary returns from void functions (Bruce Allan)
-- e1000e: remove test that is always false (Bruce Allan)
-- e1000e: WoL fails on device ID 0x1501 (Joe Jin)
-- e1000e: WoL can fail on 82578DM (Bruce Allan)
-- e1000e: remove redundant reverse dependency on CRC32 (Bruce Allan)
-- e1000e: minor whitespace and indentation cleanup (Bruce Allan)
-- e1000e: fix sparse warnings with -D__CHECK_ENDIAN__ (Bruce Allan)
-- e1000e: fix checkpatch warning from MINMAX test (Bruce Allan)
-- e1000e: cleanup - use braces in both branches of a conditional statement
-  (Bruce Allan)
-- e1000e: cleanup e1000_set_phys_id (Bruce Allan)
-- e1000e: cleanup e1000_init_mac_params_82571() (Bruce Allan)
-- e1000e: cleanup e1000_init_mac_params_80003es2lan() (Bruce Allan)
-- e1000e: rename es2lan.c to 80003es2lan.c (Joe Jin)
-- e1000e: cleanup - check return values consistently (Bruce Allan)
-- e1000e: add missing initializers reported when compiling with W=1 (Bruce
-  Allan)
-- e1000e: update copyright year (Bruce Allan)
-- e1000e: split lib.c into three more-appropriate files (Bruce Allan)
-- e1000e: call er16flash() instead of __er16flash() (Bruce Allan)
-- e1000e: increase version number (Joe Jin)
-- e1000e: convert final strncpy() to strlcpy() (Bruce Allan)
-- e1000e: concatenate long debug strings which span multiple lines (Bruce
-  Allan)
-- e1000e: conditionally restart autoneg on 82577/8/9 when setting LPLU state
-  (Bruce Allan)
-- e1000e: increase Rx PBA to prevent dropping received packets on 82566/82567
-  (Bruce Allan)
-- e1000e: ICHx/PCHx LOMs should use LPLU setting in NVM when going to Sx (Joe
-  Jin)
-- e1000e: update workaround for 82579 intermittently disabled during S0->Sx
-  (Bruce Allan)
-- e1000e: disable Early Receive DMA on ICH LOMs (Bruce Allan)
-- e1000e: Need to include vmalloc.h (David S. Miller)
-- e1000e: 82574/82583 Tx hang workaround (Bruce Allan)
-- e1000e: use hardware default values for Transmit Control register (Bruce
-  Allan)
-- e1000e: use default settings for Tx Inter Packet Gap timer (Bruce Allan)
-- e1000e: 82579: workaround for link drop issue (Bruce Allan)
-- e1000e: always set transmit descriptor control registers the same (Bruce
-  Allan)
-- e1000e: re-factor ethtool get/set ring parameter (Bruce Allan)
-- e1000e: pass pointer to ring struct instead of adapter struct (Joe Jin)
-- e1000e: add Receive Packet Steering (RPS) support (Joe Jin)
-- e1000e: convert to netdev features/hw_features API (Joe Jin)
-- e1000e: cleanup Rx checksum offload code (Bruce Allan)
-- e1000e: convert head, tail and itr_register offsets to __iomem pointers
-  (Bruce Allan)
-- e1000e: re-enable alternate MAC address for all devices which support it
-  (Bruce Allan)
-- e1000e: default IntMode based on kernel config & available hardware support
-  (Bruce Allan)
-- e1000e: convert to real ndo_set_rx_mode (Joe Jin)
-- net: introduce IFF_UNICAST_FLT private flag (Joe Jin)
-- e1000e: remove use of ndo_set_multicast_list in drivers (Joe Jin)
-- e1000e: Convert printks to pr_<level> (Jeff Kirsher)
-- e1000e: demote a debugging WARN to a debug log message (Bruce Allan)
-- e1000e: fix skb truesize underestimation (Eric Dumazet)
-- e1000e: locking bug introduced by commit 67fd4fcb (Bruce Allan)
-- e1000e: bad short packets received when jumbos enabled on 82579 (Bruce Allan)
-- e1000e: convert driver to use extended descriptors (Joe Jin)
-- drivers/net: Add module.h to drivers who were implicitly using it (Joe Jin)
-- e1000e: hitting BUG_ON() from napi_enable (Bruce Allan)
-- e1000: Silence sparse warnings by correcting type (Andrei Emeltchenko)
-- v2 e1000: Neaten e1000_dump function (Tushar Dave)
-- e1000: Neaten e1000_config_dsp_after_link_change (Joe Perches)
-- e1000: fix vlan processing regression (Joe Jin)
-- e1000: Remove unnecessary k.alloc/v.alloc OOM messages (Joe Jin)
-- e1000: add dropped DMA receive enable back in for WoL (Dean Nelson)
-- e1000: Adding e1000_dump function (Tushar Dave)
-- e1000: don't enable dma receives until after dma address has been setup (Dean
-  Nelson)
-- e1000: save skb counts in TX to avoid cache misses (Dean Nelson)
-- e1000: cleanup CE4100 MDIO registers access (Florian Fainelli)
-- e1000: unmap ce4100_gbe_mdio_base_virt in e1000_remove (Florian Fainelli)
-- e1000: fix lockdep splat in shutdown handler (Jesse Brandeburg)
-- e1000e/ixgb: fix assignment of 0/1 to bool variables. (Joe Jin)
-- intel: Convert <FOO>_LENGTH_OF_ADDRESS to ETH_ALEN (Joe Perches)
-- e1000: fix skb truesize underestimation (Eric Dumazet)
-- e1000: convert to private mutex from rtnl (Jesse Brandeburg)
-- e1000: convert mdelay to msleep (Jesse Brandeburg)
-- e1000: convert hardware management from timers to threads (Jesse Brandeburg)
-- e100: Remove alloc_etherdev error messages (Joe Jin)
-- net: Remove Intel NICs unnecessary driver assignments of ethtool_ringparam
-  fields to zero (Joe Jin)
-- e100: Show short v/s long rx length errors in ethtool stats. (Ben Greear)
-- e100: Fix rx-over-length statistics. (Ben Greear)
-- e100: make sure vlan support isn't advertised on old adapters (Jesse
-  Brandeburg)
-- 8139cp: properly config rx mode after resuming (Jason Wang)
-- bnx2x: add bnx2x firmware 7.2.16 (Joe Jin)
-- bnx2fc: Remove bh disable in softirq context (Neil Horman)
-- bnx2fc: HSI dependent changes for 7.2.xx FW (Bhanu Prakash Gollapudi)
-- bnx2fc: Bumped version to 1.0.10 (Bhanu Prakash Gollapudi)
-- bnx2fc: NPIV ports go offline when interface is brought down & up (Bhanu
-  Prakash Gollapudi)
-- bnx2fc: Handle LOGO flooding from the target (Bhanu Prakash Gollapudi)
-- bnx2fc: fix panic in bnx2fc_post_io_req (Bhanu Prakash Gollapudi)
-- bnx2fc: Bumped version to 1.0.9 (Bhanu Prakash Gollapudi)
-- bnx2fc: Handle SRR LS_ACC drop scenario (Bhanu Prakash Gollapudi)
-- bnx2fc: Handle ABTS timeout during ulp timeout (Bhanu Prakash Gollapudi)
-- bnx2fc: Bumped version to 1.0.8 (Bhanu Prakash Gollapudi)
-- bnx2fc: Return error statistics of remote peer (Bhanu Prakash Gollapudi)
-- bnx2fc: call ctlr_link_up only when the interface is enabled (Bhanu Prakash
-  Gollapudi)
-- bnx2fc: Bumped version to 1.0.7 (Bhanu Prakash Gollapudi)
-- bnx2fc: Handle bnx2fc_map_sg failure (Bhanu Prakash Gollapudi)
-- bnx2fc: Replace scsi_dma_map() with dma_map_sg(). (Bhanu Prakash Gollapudi)
-- bnx2fc: Bumped version to 1.0.6 (Bhanu Prakash Gollapudi)
-- bnx2fc: Fix FW assert during RSCN stress tests (Bhanu Prakash Gollapudi)
-- bnx2fc: Fix panic caused because of incorrect errror handling in create().
-  (Bhanu Prakash Gollapudi)
-- bnx2fc: Avoid calling bnx2fc_if_destroy with unnecessary locks (Bhanu Prakash
-  Gollapudi)
-- bnx2fc: Validate vlan id in NETDEV_UNREGISTER handler (Nithin Nayak Sujir)
-- bnx2fc: No abort issued for REC when it times out (Bhanu Prakash Gollapudi)
-- bnx2fc: Send solicitation only after vlan discovery is complete (Bhanu
-  Prakash Gollapudi)
-- bnx2fc: Reset max receive frame size during link up (Bhanu Prakash Gollapudi)
-- bnx2fc: Need not schedule destroy_work from __bnx2fc_destroy (Bhanu Prakash
-  Gollapudi)
-- bnx2fc: Bump version to 1.0.5 (Bhanu Prakash Gollapudi)
-- bnx2fc: Prevent creating of NPIV port with duplicate WWN (Bhanu Prakash
-  Gollapudi)
-- bnx2fc: Obtain WWNN/WWPN from the shared memory (Bhanu Prakash Gollapudi)
-- [SCSI] fcoe,libfcoe: Move common code for fcoe_get_lesb to fcoe_transport
-  (Bhanu Prakash Gollapudi)
-- [SCSI] fcoe: Move common functions to fcoe_transport library (Bhanu Prakash
-  Gollapudi)
-- [SCSI] bnx2fc: Drop incoming ABTS (Bhanu Prakash Gollapudi)
-- [SCSI] bnx2fc: code cleanup in bnx2fc_offload_session (Bhanu Prakash
-  Gollapudi)
-- [SCSI] bnx2fc: Fix NULL pointer deref during arm_cq. (Bhanu Prakash
-  Gollapudi)
-- [SCSI] bnx2fc: IO errors when receiving unsolicited LOGO (Bhanu Prakash
-  Gollapudi)
-- [SCSI] bnx2fc: Do not reuse the fcoe connection id immediately (Bhanu Prakash
-  Gollapudi)
-- [SCSI] bnx2fc: Clear DESTROY_CMPL flag after firmware destroy (Bhanu Prakash
-  Gollapudi)
-- [SCSI] bnx2fc: Handle NETDEV_UNREGISTER for vlan devices (Bhanu Prakash
-  Gollapudi)
-- [SCSI] bnx2fc: Reorganize cleanup code between interface_cleanup and
-  if_destory (Bhanu Prakash Gollapudi)
-- [SCSI] bnx2fc: Change function names of
-  bnx2fc_netdev_setup/bnx2fc_netdev_cleanup (Bhanu Prakash Gollapudi)
-- [SCSI] bnx2fc: Do not attempt destroying NPIV port twice (Bhanu Prakash
-  Gollapudi)
-- [SCSI] bnx2fc: Remove erroneous kref_get on IO request (Bhanu Prakash
-  Gollapudi)
-- [SCSI] bnx2fc: Enable bsg_request support for bnx2fc (Bhanu Prakash
-  Gollapudi)
-- [SCSI] bnx2fc: Bug fixes in percpu_thread_create/destroy (Bhanu Prakash
-  Gollapudi)
-- [SCSI] bnx2fc: Reset the max receive frame size (Bhanu Prakash Gollapudi)
-- [SCSI] bnx2i: Fixed the override of the error_mask module param (Eddie Wai)
-- [SCSI] bnx2i: use kthread_create_on_node() (Eric Dumazet)
-- [SCSI] bnx2i: Fixed kernel panic caused by unprotected task->sc->request
-  deref (Eddie Wai)
-- [SCSI] bnx2i: Fixed the endian on TTT for NOP out transmission (Eddie Wai)
-- [SCSI] bnx2i: Fixed kernel panic due to illegal usage of sc->request->cpu
-  (Eddie Wai)
-- cnic: Fix select dependencies in bnx2fc/bnx2i Kconfig. (David S. Miller)
-- bnx2x: Fix 578xx link LED (Yaniv Rosner)
-- bnx2x: Enable FEC for 57810-KR (Yaniv Rosner)
-- bnx2x: disable dcb on 578xx since not supported yet (Dmitry Kravkov)
-- bnx2x: decrease print level to debug (Dmitry Kravkov)
-- bnx2x: fix BRB thresholds for dropless_fc mode (Dmitry Kravkov)
-- bnx2x: fix cl_id allocation for non-eth clients for NPAR mode (Dmitry
-  Kravkov)
-- bnx2x: Fix for a host coalescing bug which impared latency. (Ariel Elior)
-- bnx2x: fix select_queue when FCoE is disabled (Vladislav Zolotarov)
-- bnx2x: fix WOL by enablement PME in config space (Dmitry Kravkov)
-- bnx2x: Fix XMAC loopback test (Yaniv Rosner)
-- bnx2x: init FCOE FP only once (Vladislav Zolotarov)
-- bnx2x: Remove fiber remote fault detection (Yaniv Rosner)
-- cnic: update for FW 7.2.xx (Michael Chan)
-- bnx2x: correction to firmware interface (Yuval Mintz)
-- bnx2x: fix vector traveling while looking for an empty entry (Dmitry Kravkov)
-- bnx2x: mark functions as loaded on shared memory (Yuval Mintz)
-- bnx2x: fix memory leak in bnx2x_init_firmware() (Michal Schmidt)
-- bnx2x: fix a crash on corrupt firmware file (Michal Schmidt)
-- bnx2x: make bnx2x_close() static again (Michal Schmidt)
-- bnx2x: removed code re-checking memory base after device open (Mintz Yuval)
-- bnx2x: allow BCM84833 phy to advertise 100Base-T speeds (Mintz Yuval)
-- bnx2x: notify cnic of address of info-to-the-mcp (Mintz Yuval)
-- bnx2x: allocate smaller Rx rings for 1G functions (Mintz Yuval)
-- bnx2x: allocate memory dynamically in ethtool self-test. (Merav Sicron)
-- bnx2x: force 10G on 84833 phy should be autoneg with only 10G advertised
-  (Yaniv Rosner)
-- bnx2x: added autoneg-restart after link advertisement changes (Yaniv Rosner)
-- bnx2x: ethtool publishes link partners speed and FC (Mintz Yuval)
-- bnx2x: half duplex support added for several boards (Yaniv Rosner)
-- bnx2x: remove the 'poll' module option (Michal Schmidt)
-- bnx2x: fix bnx2x_storm_stats_update() on big endian (Eric Dumazet)
-- bnx2x: Fix mem leak in bnx2x_tpa_stop() if build_skb() fails. (Jesper Juhl)
-- bnx2x: Update version to 1.72.0 and copyrights (Ariel Elior)
-- bnx2x: Recoverable and unrecoverable error statistics (Ariel Elior)
-- bnx2x: Recovery flow bug fixes (Ariel Elior)
-- bnx2x: init fw_seq after undi_unload is done (Dmitry Kravkov)
-- bnx2x: Track active PFs with bitmap (Ariel Elior)
-- bnx2x: Lock PF-common resources (Ariel Elior)
-- bnx2x: don't reset device while reading its configuration. (Dmitry Kravkov)
-- bnx2x: Loaded Firmware Version Validation (Ariel Elior)
-- bnx2x: Function Level Reset Final Cleanup (Ariel Elior)
-- bnx2x: Obtain Bus Device Function from register (Ariel Elior)
-- bnx2x: Removing indirect register access (Ariel Elior)
-- bnx2x: Support Queue Per Cos in 5771xx devices (Ariel Elior)
-- bnx2x: Remove 100Mb force speed for BCM84833 (Yaniv Rosner)
-- bnx2x: Fix ethtool advertisement (Yaniv Rosner)
-- bnx2x: unlock before returning an error (Dan Carpenter)
-- bnx2x: fix compilation error with SOE in fw_dump (Yuval Mintz)
-- bnx2x: handle CHIP_REVISION during init_one (Ariel Elior)
-- bnx2x: don't access removed registers on 57712 and above (Dmitry Kravkov)
-- bnx2x: properly clean indirect addresses (Dmitry Kravkov)
-- bnx2x: allow user to change ring size in ISCSI SD mode (Dmitry Kravkov)
-- bnx2x: fix Big-Endianess in ethtool -t (Dmitry Kravkov)
-- bnx2x: fixed ethtool statistics for MF modes (Yuval Mintz)
-- bnx2x: credit-leakage fixup on vlan_mac_del_all (Yuval Mintz)
-- bnx2x: Disable AN KR work-around for BCM57810 (Yaniv Rosner)
-- bnx2x: Remove AutoGrEEEn for BCM84833 (Yaniv Rosner)
-- bnx2x: Fix PFC setting on BCM57840 (Yaniv Rosner)
-- bnx2x: Fix Super-Isolate mode for BCM84833 (Yaniv Rosner)
-- bnx2x: handle vpd data longer than 128 bytes (Barak Witkowski)
-- bnx2x: properly update skb when mtu > 1500 (Dmitry Kravkov)
-- bnx2x: properly initialize L5 features (Joe Jin)
-- bnx2x: fix typo in fcoe stats collection (Barak Witkowski)
-- bnx2x: Fix compile errors if CONFIG_CNIC is not set (Michael Chan)
-- bnx2x, cnic: support DRV_INFO upon FW request (Barak Witkowski)
-- bnx2x: support classification config query (Ariel Elior)
-- bnx2x: add fcoe statistics (Barak Witkowski)
-- bnx2x: add PFC statistics (Barak Witkowski)
-- bnx2x: Use kcalloc instead of kzalloc to allocate array (Thomas Meyer)
-- bnx2x: handle iSCSI SD mode (Dmitry Kravkov)
-- bnx2x: fix rx ring size report (Vladislav Zolotarov)
-- bnx2x: Change value comparison order (Yaniv Rosner)
-- bnx2x: Cosmetic changes (Yaniv Rosner)
-- bnx2x: Fix self test of BCM57800 (Yaniv Rosner)
-- bnx2x: Add known PHY type check (Yaniv Rosner)
-- bnx2x: Change Warpcore MDIO work around mode (Yaniv Rosner)
-- bnx2x: Fix BCM84833 link and LED behavior (Yaniv Rosner)
-- bnx2x: Warpcore HW reset following fan failure (Yaniv Rosner)
-- bnx2x: ETS changes (Yaniv Rosner)
-- bnx2x: Fix ETS bandwidth (Yaniv Rosner)
-- bnx2x: PFC changes (Yaniv Rosner)
-- bnx2x: Fix 5461x LED (Yaniv Rosner)
-- bnx2x: cache-in compressed fw image (Dmitry Kravkov)
-- bnx2x: add endline at end of message (Dmitry Kravkov)
-- bnx2x: uses build_skb() in receive path (Eric Dumazet)
-- net: introduce build_skb() (Eric Dumazet)
-- net: more accurate skb truesize (Eric Dumazet)
-- bnx2x: update driver version to 1.70.35-0 (Dmitry Kravkov)
-- bnx2x: Remove on-stack napi struct variable (Ariel Elior)
-- bnx2x: prevent race in statistics flow (Dmitry Kravkov)
-- bnx2x: add fan failure event handling (Ariel Elior)
-- bnx2x: remove unused #define (Dmitry Kravkov)
-- bnx2x: simplify definition of RX_SGE_MASK_LEN and use it. (Dmitry Kravkov)
-- bnx2x: propagate DCBX negotiation (Dmitry Kravkov)
-- bnx2x: fix MF for 4-port devices (Dmitry Kravkov)
-- bnx2x: DCBX: use #define instead of magic (Dmitry Kravkov)
-- bnx2x: separate FCoE and iSCSI license initialization. (Joe Jin)
-- bnx2x: remove unused variable (Dmitry Kravkov)
-- bnx2x: use rx_queue index for skb_record_rx_queue() (Dmitry Kravkov)
-- bnx2x: allow FCoE and DCB for 578xx (Joe Jin)
-- bnx2x: update driver version to 1.70.30-0 (Dmitry Kravkov)
-- bnx2x: use FW 7.0.29.0 (Dmitry Kravkov)
-- bnx2x: add bnx2x FW 7.0.29 (Joe Jin)
-- bnx2x: Enable changing speed when port type is PORT_DA (Yaniv Rosner)
-- bnx2x: Fix 54618se LED behavior (Yaniv Rosner)
-- bnx2x: Fix RX/TX problem caused by the MAC layer (Yaniv Rosner)
-- bnx2x: Add link retry to 578xx-KR (Yaniv Rosner)
-- bnx2x: Fix LED blink rate for 578xx (Yaniv Rosner)
-- bnx2x: fix skb truesize underestimation (Eric Dumazet)
-- bnx2x: remove some dead code (Dan Carpenter)
-- bnx2x: Fix build error (Dmitry Kravkov)
-- bnx2x: Add new PHY BCM54616 (Yaniv Rosner)
-- bnx2x: resurrect RX hashing (Joe Jin)
-- bnx2x: convert to SKB paged frag API. (Ian Campbell)
-- net: add APIs for manipulating skb page fragments. (Ian Campbell)
-- bnx2x: Use pr_fmt and message logging cleanups (Joe Jin)
-- bnx2x: Coalesce pr_cont uses and fix DP typos (Joe Perches)
-- bnx2x: Remove local defines for %pM and mac address (Joe Perches)
-- bnx2x: Clear MDIO access warning during first driver load (Yaniv Rosner)
-- bnx2x: Fix BCM578xx MAC test (Yaniv Rosner)
-- bnx2x: Fix BCM54618se invalid link indication (Yaniv Rosner)
-- bnx2x: Fix BCM84833 link (Yaniv Rosner)
-- bnx2x: Fix link issue with DAC over 578xx (Yaniv Rosner)
-- bnx2x: Fix LED behavior (Yaniv Rosner)
-- bnx2x: Fix BCM578xx-B0 MDIO access (Yaniv Rosner)
-- bnx2x: Fix remote fault handling (Yaniv Rosner)
-- bnx2x: Fix chip hanging due to TX pipe stall. (Yaniv Rosner)
-- bnx2x: Fix missing pause on for 578xx (Yaniv Rosner)
-- bnx2x: Prevent restarting Tx during bnx2x_nic_unload (Vladislav Zolotarov)
-- bnx2x: use pci_pcie_cap() (Vladislav Zolotarov)
-- bnx2x: fix bnx2x_stop_on_error flow in bnx2x_sp_rtnl_task (Vladislav
-  Zolotarov)
-- bnx2x: enable internal target-read for 57712 and up only (Shmulik Ravid)
-- bnx2x: count statistic ramrods on EQ to prevent MC assert (Vladislav
-  Zolotarov)
-- bnx2x: fix loopback for non 10G link (Yaniv Rosner)
-- bnx2x: dcb - send all unmapped priorities to same COS as L2 (Dmitry Kravkov)
-- bnx2x: Broken self-test in SF mode on 578xx (Vladislav Zolotarov)
-- bnx2x: Parity errors recovery for 578xx (Vladislav Zolotarov)
-- bnx2x: Read FIP mac from SHMEM in single function mode (Vladislav Zolotarov)
-- bnx2x: Fixed ethtool -d for 578xx (Vladislav Zolotarov)
-- bnx2x: disable FCoE for 578xx devices since not yet supported (Dmitry
-  Kravkov)
-- bnx2x: fix memory barriers (Vladislav Zolotarov)
-- bnx2x: use BNX2X_Q_FLG_TPA_IPV6 for TPA queue configuration (Vladislav
-  Zolotarov)
-- bnx2x: disable loacal BH when scheduling FCOE napi (Vladislav Zolotarov)
-- bnx2x: fix MB index for 4-port devices (Dmitry Kravkov)
-- bnx2x: DCB rework (Dmitry Kravkov)
-- bnx2x: remove unnecessary dma_sync (Vladislav Zolotarov)
-- bnx2x: stop tx before CNIC_STOP (Vladislav Zolotarov)
-- bnx2x: add missing command in error handling flow (Dmitry Kravkov)
-- bnx2x: use correct dma_sync function (Vladislav Zolotarov)
-- bnx2x: Fix compilation when CNIC is not selected in config (Dmitry Kravkov)
-- bnx2x: Multiple concurrent l2 traffic classes (Ariel Elior)
-- bnx2x: Renaming the "reset_task" to "sp_rtnl_task" (Ariel Elior)
-- bnx2x: Add dcbnl notification (Shmulik Ravid)
-- dcbnl: Add CEE notification (Shmulik Ravid)
-- dcbnl: Aggregated CEE GET operation (Shmulik Ravid)
-- dcb: use nlmsg_free() instead of kfree() (Dan Carpenter)
-- dcb: Add missing error check in dcb_ieee_set() (John Fastabend)
-- dcb: fix return type on dcb_setapp() (John Fastabend)
-- dcb: Add dcb_ieee_getapp_mask() for drivers to query APP settings (John
-  Fastabend)
-- dcb: Add ieee_dcb_delapp() and dcb op to delete app entry (Joe Jin)
-- dcb: Add ieee_dcb_setapp() to be used for IEEE 802.1Qaz APP data (John
-  Fastabend)
-- net: dcbnl, add multicast group for DCB (John Fastabend)
-- dcb: Add DCBX capabilities bitmask to the get_ieee response (John Fastabend)
-- bnx2x: Fix warning message during 57712/8727 initialization (Yaniv Rosner)
-- bnx2x: Add autogrEEEn support (Yaniv Rosner)
-- bnx2x: Fix BCM84833 initialization (Yaniv Rosner)
-- bnx2x: Fix false link indication at link partner when DAC is used (Yaniv
-  Rosner)
-- bnx2x: Reset PHY due to fan failure for 578xx (Yaniv Rosner)
-- bnx2x: Add CL37 BAM for Warpcore (Yaniv Rosner)
-- bnx2x: Change BCM54616S to BCM54618SE (Yaniv Rosner)
-- bnx2x: PFC fixes (Yaniv Rosner)
-- bnx2x: remove unnecessary read of PCI_CAP_ID_EXP (Jon Mason)
-- cnic: Update VLAN ID during ISCSI_UEVENT_PATH_UPDATE (Eddie Wai)
-- cnic: set error flag when iSCSI connection fails (Jeffrey Huang)
-- cnic: Add FCoE parity error recovery (Michael Chan)
-- cnic: Improve error recovery on bnx2x devices (Michael Chan)
-- cnic: Add timeout for ramrod replies. (Michael Chan)
-- cnic, bnx2fc: Increase maximum FCoE sessions. (Michael Chan)
-- bnx2: Update driver to use new mips firmware. (Joe Jin)
-- bnx2: Add missing memory barrier in bnx2_start_xmit() (Joe Jin)
-- bnx2: Add support for ethtool --show-channels|--set-channels (Michael Chan)
-- bnx2: fix skb truesize underestimation (Eric Dumazet)
-- bnx2: don't request firmware when there's no userspace. (françois romieu)
-- tg3: Avoid panic from reserved statblk field access (Matt Carlson)
-- tg3: Use mii_advertise_flowctrl (Matt Carlson)
-- tg3: Fix advertisement handling (Joe Jin)
-- tg3: Add 57766 ASIC rev support (Matt Carlson)
-- tg3: Make the TX BD DMA limit configurable (Matt Carlson)
-- tg3: Track LP advertising (Matt Carlson)
-- tg3: Integrate flowctrl check into AN adv check (Joe Jin)
-- net: Change mii to ethtool advertisement function names (Matt Carlson)
-- net: Add ethtool to mii advertisment conversion helpers (Joe Jin)
-- tg3: fix ipv6 header length computation (Eric Dumazet)
-- tg3: Break out RSS indir table init and assignment (Matt Carlson)
-- tg3: Update version to 3.122 (Matt Carlson)
-- tg3: Return flowctrl config through ethtool (Matt Carlson)
-- tg3: Save stats across chip resets (Matt Carlson)
-- tg3: Remove ethtool stats member from dev struct (Matt Carlson)
-- tg3: Scale back code that modifies MRRS (Matt Carlson)
-- tg3: Fix TSO CAP for 5704 devs w / ASF enabled (Matt Carlson)
-- tg3: Add MDI-X reporting (Matt Carlson)
-- tg3: Restrict large prod ring cap devices (Matt Carlson)
-- tg3: Adjust BD replenish thresholds (Matt Carlson)
-- tg3: Make 1000Base-X FC resolution look like 1000T (Matt Carlson)
-- tg3: Update version to 3.121 (Matt Carlson)
-- tg3: Eliminate timer race with reset_task (Matt Carlson)
-- tg3: Schedule at most one tg3_reset_task run (Joe Jin)
-- tg3: Obtain PCI function number from device (Matt Carlson)
-- tg3: Fix irq alloc error cleanup path (Matt Carlson)
-- tg3: Fix 4k skb error recovery path (Matt Carlson)
-- tg3: Fix 4k tx bd segmentation code (Joe Jin)
-- tg3: Fix APE mutex init and use (Matt Carlson)
-- tg3: add tx_dropped counter (Joe Jin)
-- tg3: fix tigon3_dma_hwbug_workaround() (Eric Dumazet)
-- tg3: Remove unnecessary driver assignments of ethtool_ringparam fields to
-  zero (Joe Jin)
-- tg3: Code movement (Matt Carlson)
-- tg3: Eliminate tg3_halt_cpu() prototype (Matt Carlson)
-- tg3: Eliminate tg3_write_sig_post_reset() prototype (Matt Carlson)
-- tg3: Eliminate tg3_stop_fw() prototype (Matt Carlson)
-- tg3: Remove tp->rx_offset term when unneeded (Matt Carlson)
-- tg3: Fix missed MSI workaround (Matt Carlson)
-- tg3: Workaround tagged status update bug (Matt Carlson)
-- tg3: Add ability to turn off 1shot MSI (Matt Carlson)
-- tg3: Check all adv bits when checking config (Matt Carlson)
-- tg3: Update version to 3.120 (Matt Carlson)
-- tg3: Add external loopback support to selftest (Matt Carlson)
-- net: add external loopback test in ethtool self test (Amit Kumar Salecha)
-- tg3: Restructure tg3_test_loopback (Matt Carlson)
-- tg3: Pull phy int lpbk setup into separate func (Matt Carlson)
-- tg3: Consilidate MAC loopback code (Matt Carlson)
-- tg3: Remove dead code (Matt Carlson)
-- tg3: Remove 5719 jumbo frames and TSO blocks (Matt Carlson)
-- tg3: Break larger frags into 4k chunks for 5719 (Matt Carlson)
-- tg3: Add tx BD budgeting code (Matt Carlson)
-- tg3: Consolidate code that calls tg3_tx_set_bd() (Matt Carlson)
-- tg3: Add partial fragment unmapping code (Matt Carlson)
-- tg3: Generalize tg3_skb_error_unmap() (Matt Carlson)
-- tg3: Remove short DMA check for 1st fragment (Matt Carlson)
-- tg3: Simplify tx bd assignments (Matt Carlson)
-- tg3: Reintroduce tg3_tx_ring_info (Matt Carlson)
-- tg3: Fix NVRAM selftest failures for 5720 devs (Matt Carlson)
-- tg3: Add more selfboot formats to NVRAM selftest (Matt Carlson)
-- tg3: Return size from tg3_vpd_readblock() (Matt Carlson)
-- tg3: Fix RSS indirection table distribution (Matt Carlson)
-- tg3: Fix link down notify failure when EEE disabled (Matt Carlson)
-- tg3: Fix link flap at 100Mbps with EEE enabled (Matt Carlson)
-- tg3: Match power source to driver state (Matt Carlson)
-- tg3: Add function status reporting (Matt Carlson)
-- tg3: Create critical section around GPIO toggling (Matt Carlson)
-- tg3: Determine PCI function number in one place (Matt Carlson)
-- tg3: Check transitions to D0 power state (Matt Carlson)
-- tg3: Create funcs for power source switching (Matt Carlson)
-- tg3: Move power state transitions to init_one (Matt Carlson)
-- tg3: Detect APE enabled devs earlier (Matt Carlson)
-- tg3: remove unnecessary read of PCI_CAP_ID_EXP (Jon Mason)
-- tg3: Migrate phy preprocessor defs to system defs (Matt Carlson)
-- tg3: Show flowctrl settings through get_settings() (Matt Carlson)
-- tg3: Remove 4G_DMA_BNDRY_BUG flag (Matt Carlson)
-- tg3: Remove 40BIT_DMA_LIMIT_BUG (Matt Carlson)
-- [SCSI] hpsa: use find_first_zero_bit (Akinobu Mita)
-- [SCSI] hpsa: combine hpsa_scsi_detect and hpsa_register_scsi (Stephen M.
-  Cameron)
-- [SCSI] hpsa: removed unneeded structure member max_sg_entries and fix badly
-  named constant MAXSGENTRIES (Stephen M. Cameron)
-- [SCSI] hpsa: fix per device memory leak on driver unload (Stephen M. Cameron)
-- [SCSI] hpsa: do not sleep in atomic context in rmmod path. (Stephen M.
-  Cameron)
-- [SCSI] hpsa: fix flush cache transfer length (Stephen M. Cameron)
-- [SCSI] hpsa: set max sectors instead of taking the default (Stephen M.
-  Cameron)
-- [SCSI] hpsa: detect controller lockup (Stephen M. Cameron)
-- [SCSI] hpsa: remove unused busy_initializing and busy_scanning (Stephen M.
-  Cameron)
-- cciss: fix flush cache transfer length (Stephen M. Cameron)
-- cciss: auto engage SCSI mid layer at driver load time (Stephen M. Cameron)
-- The Windows driver .inf disables ASPM on all cciss devices. Do the same.
-  (Matthew Garrett)
-- cciss: add transport mode attribute to sys (Joe Handzik)
-- cciss: Adds simple mode functionality (Joseph Handzik)
-- [SCSI] hpsa: update device attributes when they change (Scott Teel)
-- [SCSI] hpsa: improve naming on external target device functions (Scott Teel)
-- [SCSI] hpsa: eliminate 8 external target limitation (Scott Teel)
-- [SCSI] hpsa: fix potential array overflow in hpsa_update_scsi_devices (Scott
-  Teel)
-- [SCSI] hpsa: rename HPSA_MAX_SCSI_DEVS_PER_HBA (Scott Teel)
-- [SCSI] hpsa: refactor hpsa_figure_bus_target_lun (Stephen M. Cameron)
-- [SCSI] hpsa: make target and lun match what SCSI REPORT LUNs returns (Stephen
-  M. Cameron)
-- [SCSI] hpsa: Fix problem with MSA2xxx devices (Stephen M. Cameron)
-- [scsi] hpsa: Add IRQF_SHARED back in for the non-MSI(X) interrupt handler
-  (Joe Jin)
-
-* Mon May 28 2012 Maxim Uvarov <maxim.uvarov@oracle.com> [2.6.39-200.13.0.el6uek]
-- drm/i915: fix integer overflow in i915_gem_do_execbuffer() (Xi Wang) [Orabug:
-  14107456] {CVE-2012-2384}
-- drm/i915: fix integer overflow in i915_gem_execbuffer2() (Xi Wang) [Orabug:
-  14107445] {CVE-2012-2383}
-
-* Wed May 23 2012 Maxim Uvarov <maxim.uvarov@oracle.com> [2.6.39-200.12.0.el6uek]
-- Revert "x86, efi: Pass a minimal map to SetVirtualAddressMap()" (Maxim
-  Uvarov) [Orabug: 14076004]
-- config: turn on CONFIG_HVC_XEN_FRONTEND (Maxim Uvarov) [Orabug: 14064174]
->>>>>>> 090dfc37
 - xen/hvc: Check HVM_PARAM_CONSOLE_[EVTCHN|PFN] for correctness. (Konrad
   Rzeszutek Wilk)
 - xen/hvc: Fix error cases around HVM_PARAM_CONSOLE_PFN (Konrad Rzeszutek Wilk)
