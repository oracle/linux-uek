--- conflicted
+++ resolved
@@ -17,7 +17,7 @@
 
 %define rhel 1
 %if %{rhel}
-%define distro_build 400
+%define distro_build 300
 %define signmodules 1
 %else
 
@@ -190,11 +190,7 @@
 %endif
 
 %if %{rhel}
-<<<<<<< HEAD
-%define pkg_release %{distro_build}.1.0%{?dist}uek%{?buildid}
-=======
-%define pkg_release %{distro_build}.12.0%{?dist}uek%{?buildid}
->>>>>>> c3b529d4
+%define pkg_release %{distro_build}.11.0%{?dist}uek%{?buildid}
 
 %endif
 %define KVERREL %{rpmversion}-%{pkg_release}
@@ -1685,18 +1681,6 @@
 %kernel_variant_files -k vmlinux %{with_kdump} kdump
 
 %changelog
-<<<<<<< HEAD
-* Mon Sep 24 2012 Maxim Uvarov <maxim.uvarov@oracle.com> [2.6.39-400.1.0.el5uek]
-- xen-pciback: support wild cards in slot specifications (Jan Beulich)
-- xen/boot: Disable BIOS SMP MP table search. (Konrad Rzeszutek Wilk)
-- xen/m2p: do not reuse kmap_op->dev_bus_addr (Stefano Stabellini)
-- xen/pciback: Fix proper FLR steps. (Konrad Rzeszutek Wilk)
-- xen/setup: Fix one-off error when adding for-balloon PFNs to the P2M. (Konrad
-  Rzeszutek Wilk)
-=======
-* Thu Oct 04 2012 Maxim Uvarov <maxim.uvarov@oracle.com> [2.6.39-300.12.0.el5uek]
-- xen/m2p: do not reuse kmap_op->dev_bus_addr (Stefano Stabellini) [Orabug: 14706608]
-
 * Mon Oct 01 2012 Maxim Uvarov <maxim.uvarov@oracle.com> [2.6.39-300.11.0.el5uek]
 - xen/boot: Disable BIOS SMP MP table search. (Konrad Rzeszutek Wilk) [Bugdb:
   13665]
@@ -1707,7 +1691,6 @@
 
 * Thu Sep 27 2012 Joe Jin <joe.jin@oracle.com> [2.6.39-300.9.0.el5uek]
 - cciss: Update HPSA_BOUNDARY. (Joe Jin) [Orabug: 14681165]
->>>>>>> c3b529d4
 
 * Wed Sep 12 2012 Guru Anbalagane <guru.anbalagane@oracle.com> [2.6.39-300.8.0.el5uek]
 - ocfs2: Fix oops in ocfs2_fast_symlink_readpage() code path (Xiaowei.Hu)
