// SPDX-License-Identifier: GPL-2.0-only
/* Copyright (c) 2013-2015 PLUMgrid, http://plumgrid.com
 */
#include <stdio.h>
#include <stdlib.h>
#include <signal.h>
#include <unistd.h>
#include <stdbool.h>
#include <string.h>
#include <sys/resource.h>

#include <bpf/bpf.h>
#include <bpf/libbpf.h>
#include "bpf_util.h"

#define SLOTS 100

static void clear_stats(int fd)
{
	unsigned int nr_cpus = bpf_num_possible_cpus();
	__u64 values[nr_cpus];
	__u32 key;

	memset(values, 0, sizeof(values));
	for (key = 0; key < SLOTS; key++)
		bpf_map_update_elem(fd, &key, values, BPF_ANY);
}

const char *color[] = {
	"\033[48;5;255m",
	"\033[48;5;252m",
	"\033[48;5;250m",
	"\033[48;5;248m",
	"\033[48;5;246m",
	"\033[48;5;244m",
	"\033[48;5;242m",
	"\033[48;5;240m",
	"\033[48;5;238m",
	"\033[48;5;236m",
	"\033[48;5;234m",
	"\033[48;5;232m",
};
const int num_colors = ARRAY_SIZE(color);

const char nocolor[] = "\033[00m";

const char *sym[] = {
	" ",
	" ",
	".",
	".",
	"*",
	"*",
	"o",
	"o",
	"O",
	"O",
	"#",
	"#",
};

bool full_range = false;
bool text_only = false;

static void print_banner(void)
{
	if (full_range)
		printf("|1ns     |10ns     |100ns    |1us      |10us     |100us"
		       "    |1ms      |10ms     |100ms    |1s       |10s\n");
	else
		printf("|1us      |10us     |100us    |1ms      |10ms     "
		       "|100ms    |1s       |10s\n");
}

static void print_hist(int fd)
{
	unsigned int nr_cpus = bpf_num_possible_cpus();
	__u64 total_events = 0;
	long values[nr_cpus];
	__u64 max_cnt = 0;
	__u64 cnt[SLOTS];
	__u64 value;
	__u32 key;
	int i;

	for (key = 0; key < SLOTS; key++) {
		bpf_map_lookup_elem(fd, &key, values);
		value = 0;
		for (i = 0; i < nr_cpus; i++)
			value += values[i];
		cnt[key] = value;
		total_events += value;
		if (value > max_cnt)
			max_cnt = value;
	}
	clear_stats(fd);
	for (key = full_range ? 0 : 29; key < SLOTS; key++) {
		int c = num_colors * cnt[key] / (max_cnt + 1);

		if (text_only)
			printf("%s", sym[c]);
		else
			printf("%s %s", color[c], nocolor);
	}
	printf(" # %lld\n", total_events);
}

int main(int ac, char **argv)
{
<<<<<<< HEAD
	struct rlimit r = {RLIM_INFINITY, RLIM_INFINITY};
=======
>>>>>>> 356006a6
	struct bpf_link *links[2];
	struct bpf_program *prog;
	struct bpf_object *obj;
	char filename[256];
	int map_fd, i, j = 0;

	for (i = 1; i < ac; i++) {
		if (strcmp(argv[i], "-a") == 0) {
			full_range = true;
		} else if (strcmp(argv[i], "-t") == 0) {
			text_only = true;
		} else if (strcmp(argv[i], "-h") == 0) {
			printf("Usage:\n"
			       "  -a display wider latency range\n"
			       "  -t text only\n");
			return 1;
		}
	}

	snprintf(filename, sizeof(filename), "%s_kern.o", argv[0]);
	obj = bpf_object__open_file(filename, NULL);
	if (libbpf_get_error(obj)) {
		fprintf(stderr, "ERROR: opening BPF object file failed\n");
		return 0;
	}

	/* load BPF program */
	if (bpf_object__load(obj)) {
		fprintf(stderr, "ERROR: loading BPF object file failed\n");
		goto cleanup;
	}

	map_fd = bpf_object__find_map_fd_by_name(obj, "lat_map");
	if (map_fd < 0) {
		fprintf(stderr, "ERROR: finding a map in obj file failed\n");
		goto cleanup;
	}

	bpf_object__for_each_program(prog, obj) {
		links[j] = bpf_program__attach(prog);
		if (libbpf_get_error(links[j])) {
			fprintf(stderr, "ERROR: bpf_program__attach failed\n");
			links[j] = NULL;
			goto cleanup;
		}
		j++;
	}

	printf("  heatmap of IO latency\n");
	if (text_only)
		printf("  %s", sym[num_colors - 1]);
	else
		printf("  %s %s", color[num_colors - 1], nocolor);
	printf(" - many events with this latency\n");

	if (text_only)
		printf("  %s", sym[0]);
	else
		printf("  %s %s", color[0], nocolor);
	printf(" - few events\n");

	for (i = 0; ; i++) {
		if (i % 20 == 0)
			print_banner();
		print_hist(map_fd);
		sleep(2);
	}

cleanup:
	for (j--; j >= 0; j--)
		bpf_link__destroy(links[j]);

	bpf_object__close(obj);
	return 0;
}<|MERGE_RESOLUTION|>--- conflicted
+++ resolved
@@ -107,10 +107,6 @@
 
 int main(int ac, char **argv)
 {
-<<<<<<< HEAD
-	struct rlimit r = {RLIM_INFINITY, RLIM_INFINITY};
-=======
->>>>>>> 356006a6
 	struct bpf_link *links[2];
 	struct bpf_program *prog;
 	struct bpf_object *obj;
