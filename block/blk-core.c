--- conflicted
+++ resolved
@@ -820,11 +820,7 @@
 	const bool preempt = flags & BLK_MQ_REQ_PREEMPT;
 
 	while (true) {
-<<<<<<< HEAD
 		bool success = false;
-		int ret;
-=======
->>>>>>> ecc160ec
 
 		rcu_read_lock_sched();
 		if (percpu_ref_tryget_live(&q->q_usage_counter)) {
@@ -856,16 +852,10 @@
 		 */
 		smp_rmb();
 
-<<<<<<< HEAD
-		ret = wait_event_interruptible(q->mq_freeze_wq,
-				(atomic_read(&q->mq_freeze_depth) == 0 &&
-				 (preempt || !blk_queue_preempt_only(q))) ||
-				blk_queue_dying(q));
-=======
 		wait_event(q->mq_freeze_wq,
-			   !atomic_read(&q->mq_freeze_depth) ||
+			   (atomic_read(&q->mq_freeze_depth) == 0 &&
+			    (preempt || !blk_queue_preempt_only(q))) ||
 			   blk_queue_dying(q));
->>>>>>> ecc160ec
 		if (blk_queue_dying(q))
 			return -ENODEV;
 	}
