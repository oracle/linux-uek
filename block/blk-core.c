--- conflicted
+++ resolved
@@ -517,18 +517,11 @@
 		if (op_is_flush(bio->bi_opf) && !bio_sectors(bio))
 			return;
 
-<<<<<<< HEAD
-		if (bio->bi_bdev->bd_ro_warned)
-			return;
-
-		bio->bi_bdev->bd_ro_warned = true;
-=======
 		if (bdev_test_flag(bio->bi_bdev, BD_RO_WARNED))
 			return;
 
 		bdev_set_flag(bio->bi_bdev, BD_RO_WARNED);
 
->>>>>>> 0c383648
 		/*
 		 * Use ioctl to set underlying disk of raid/dm to read-only
 		 * will trigger this.
