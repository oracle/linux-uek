// SPDX-License-Identifier: GPL-2.0
/* bounce buffer handling for block devices
 *
 * - Split from highmem.c
 */

#define pr_fmt(fmt) KBUILD_MODNAME ": " fmt

#include <linux/mm.h>
#include <linux/export.h>
#include <linux/swap.h>
#include <linux/gfp.h>
#include <linux/bio.h>
#include <linux/pagemap.h>
#include <linux/mempool.h>
#include <linux/blkdev.h>
#include <linux/backing-dev.h>
#include <linux/init.h>
#include <linux/hash.h>
#include <linux/highmem.h>
#include <linux/printk.h>
#include <asm/tlbflush.h>

#include <trace/events/block.h>
#include "blk.h"

#define POOL_SIZE	64
#define ISA_POOL_SIZE	16

static struct bio_set bounce_bio_set, bounce_bio_split;
static mempool_t page_pool;

static void init_bounce_bioset(void)
{
	static bool bounce_bs_setup;
	int ret;

	if (bounce_bs_setup)
		return;

	ret = bioset_init(&bounce_bio_set, BIO_POOL_SIZE, 0, BIOSET_NEED_BVECS);
	BUG_ON(ret);
	if (bioset_integrity_create(&bounce_bio_set, BIO_POOL_SIZE))
		BUG_ON(1);

	ret = bioset_init(&bounce_bio_split, BIO_POOL_SIZE, 0, 0);
	BUG_ON(ret);
	bounce_bs_setup = true;
}

static __init int init_emergency_pool(void)
{
	int ret;

#ifndef CONFIG_MEMORY_HOTPLUG
	if (max_pfn <= max_low_pfn)
		return 0;
#endif

	ret = mempool_init_page_pool(&page_pool, POOL_SIZE, 0);
	BUG_ON(ret);
	pr_info("pool size: %d pages\n", POOL_SIZE);

	init_bounce_bioset();
	return 0;
}

__initcall(init_emergency_pool);

/*
 * highmem version, map in to vec
 */
static void bounce_copy_vec(struct bio_vec *to, unsigned char *vfrom)
{
	unsigned char *vto;

	vto = kmap_atomic(to->bv_page);
	memcpy(vto + to->bv_offset, vfrom, to->bv_len);
	kunmap_atomic(vto);
}

/*
 * Simple bounce buffer support for highmem pages. Depending on the
 * queue gfp mask set, *to may or may not be a highmem page. kmap it
 * always, it will do the Right Thing
 */
static void copy_to_high_bio_irq(struct bio *to, struct bio *from)
{
	unsigned char *vfrom;
	struct bio_vec tovec, fromvec;
	struct bvec_iter iter;
	/*
	 * The bio of @from is created by bounce, so we can iterate
	 * its bvec from start to end, but the @from->bi_iter can't be
	 * trusted because it might be changed by splitting.
	 */
	struct bvec_iter from_iter = BVEC_ITER_ALL_INIT;

	bio_for_each_segment(tovec, to, iter) {
		fromvec = bio_iter_iovec(from, from_iter);
		if (tovec.bv_page != fromvec.bv_page) {
			/*
			 * fromvec->bv_offset and fromvec->bv_len might have
			 * been modified by the block layer, so use the original
			 * copy, bounce_copy_vec already uses tovec->bv_len
			 */
			vfrom = page_address(fromvec.bv_page) +
				tovec.bv_offset;

			bounce_copy_vec(&tovec, vfrom);
			flush_dcache_page(tovec.bv_page);
		}
		bio_advance_iter(from, &from_iter, tovec.bv_len);
	}
}

static void bounce_end_io(struct bio *bio)
{
	struct bio *bio_orig = bio->bi_private;
	struct bio_vec *bvec, orig_vec;
	struct bvec_iter orig_iter = bio_orig->bi_iter;
	struct bvec_iter_all iter_all;

	/*
	 * free up bounce indirect pages used
	 */
	bio_for_each_segment_all(bvec, bio, iter_all) {
		orig_vec = bio_iter_iovec(bio_orig, orig_iter);
		if (bvec->bv_page != orig_vec.bv_page) {
			dec_zone_page_state(bvec->bv_page, NR_BOUNCE);
			mempool_free(bvec->bv_page, &page_pool);
		}
		bio_advance_iter(bio_orig, &orig_iter, orig_vec.bv_len);
	}

	bio_orig->bi_status = bio->bi_status;
	bio_endio(bio_orig);
	bio_put(bio);
}

static void bounce_end_io_write(struct bio *bio)
{
	bounce_end_io(bio);
}

static void bounce_end_io_read(struct bio *bio)
{
	struct bio *bio_orig = bio->bi_private;

	if (!bio->bi_status)
		copy_to_high_bio_irq(bio_orig, bio);

	bounce_end_io(bio);
}

static struct bio *bounce_clone_bio(struct bio *bio_src)
{
	struct bvec_iter iter;
	struct bio_vec bv;
	struct bio *bio;

	/*
	 * Pre immutable biovecs, __bio_clone() used to just do a memcpy from
	 * bio_src->bi_io_vec to bio->bi_io_vec.
	 *
	 * We can't do that anymore, because:
	 *
	 *  - The point of cloning the biovec is to produce a bio with a biovec
	 *    the caller can modify: bi_idx and bi_bvec_done should be 0.
	 *
	 *  - The original bio could've had more than BIO_MAX_VECS biovecs; if
	 *    we tried to clone the whole thing bio_alloc_bioset() would fail.
	 *    But the clone should succeed as long as the number of biovecs we
	 *    actually need to allocate is fewer than BIO_MAX_VECS.
	 *
	 *  - Lastly, bi_vcnt should not be looked at or relied upon by code
	 *    that does not own the bio - reason being drivers don't use it for
	 *    iterating over the biovec anymore, so expecting it to be kept up
	 *    to date (i.e. for clones that share the parent biovec) is just
	 *    asking for trouble and would force extra work on
	 *    __bio_clone_fast() anyways.
	 */
<<<<<<< HEAD
	if (bio_is_passthrough(bio_src))
		bio = bio_kmalloc(GFP_NOIO | __GFP_NOFAIL,
				  bio_segments(bio_src));
	else
		bio = bio_alloc_bioset(GFP_NOIO, bio_segments(bio_src),
				       &bounce_bio_set);
=======
	bio = bio_alloc_bioset(GFP_NOIO, bio_segments(bio_src),
			       &bounce_bio_set);
>>>>>>> 6be388f4
	bio->bi_bdev		= bio_src->bi_bdev;
	if (bio_flagged(bio_src, BIO_REMAPPED))
		bio_set_flag(bio, BIO_REMAPPED);
	bio->bi_opf		= bio_src->bi_opf;
	bio->bi_ioprio		= bio_src->bi_ioprio;
	bio->bi_write_hint	= bio_src->bi_write_hint;
	bio->bi_iter.bi_sector	= bio_src->bi_iter.bi_sector;
	bio->bi_iter.bi_size	= bio_src->bi_iter.bi_size;

	switch (bio_op(bio)) {
	case REQ_OP_DISCARD:
	case REQ_OP_SECURE_ERASE:
	case REQ_OP_WRITE_ZEROES:
		break;
	case REQ_OP_WRITE_SAME:
		bio->bi_io_vec[bio->bi_vcnt++] = bio_src->bi_io_vec[0];
		break;
	default:
		bio_for_each_segment(bv, bio_src, iter)
			bio->bi_io_vec[bio->bi_vcnt++] = bv;
		break;
	}

	if (bio_crypt_clone(bio, bio_src, GFP_NOIO) < 0)
		goto err_put;

	if (bio_integrity(bio_src) &&
	    bio_integrity_clone(bio, bio_src, GFP_NOIO) < 0)
		goto err_put;

	bio_clone_blkg_association(bio, bio_src);
	blkcg_bio_issue_init(bio);

	return bio;

err_put:
	bio_put(bio);
	return NULL;
}

void __blk_queue_bounce(struct request_queue *q, struct bio **bio_orig)
{
	struct bio *bio;
	int rw = bio_data_dir(*bio_orig);
	struct bio_vec *to, from;
	struct bvec_iter iter;
	unsigned i = 0;
	bool bounce = false;
	int sectors = 0;

	bio_for_each_segment(from, *bio_orig, iter) {
		if (i++ < BIO_MAX_VECS)
			sectors += from.bv_len >> 9;
		if (PageHighMem(from.bv_page))
			bounce = true;
	}
	if (!bounce)
		return;

<<<<<<< HEAD
	if (!bio_is_passthrough(*bio_orig) &&
	    sectors < bio_sectors(*bio_orig)) {
=======
	if (sectors < bio_sectors(*bio_orig)) {
>>>>>>> 6be388f4
		bio = bio_split(*bio_orig, sectors, GFP_NOIO, &bounce_bio_split);
		bio_chain(bio, *bio_orig);
		submit_bio_noacct(*bio_orig);
		*bio_orig = bio;
	}
	bio = bounce_clone_bio(*bio_orig);

	/*
	 * Bvec table can't be updated by bio_for_each_segment_all(),
	 * so retrieve bvec from the table directly. This way is safe
	 * because the 'bio' is single-page bvec.
	 */
	for (i = 0, to = bio->bi_io_vec; i < bio->bi_vcnt; to++, i++) {
		struct page *page = to->bv_page;

		if (!PageHighMem(page))
			continue;

		to->bv_page = mempool_alloc(&page_pool, GFP_NOIO);
		inc_zone_page_state(to->bv_page, NR_BOUNCE);

		if (rw == WRITE) {
			char *vto, *vfrom;

			flush_dcache_page(page);

			vto = page_address(to->bv_page) + to->bv_offset;
			vfrom = kmap_atomic(page) + to->bv_offset;
			memcpy(vto, vfrom, to->bv_len);
			kunmap_atomic(vfrom);
		}
	}

	trace_block_bio_bounce(*bio_orig);

	bio->bi_flags |= (1 << BIO_BOUNCED);

	if (rw == READ)
		bio->bi_end_io = bounce_end_io_read;
	else
		bio->bi_end_io = bounce_end_io_write;

	bio->bi_private = *bio_orig;
	*bio_orig = bio;
}<|MERGE_RESOLUTION|>--- conflicted
+++ resolved
@@ -180,17 +180,8 @@
 	 *    asking for trouble and would force extra work on
 	 *    __bio_clone_fast() anyways.
 	 */
-<<<<<<< HEAD
-	if (bio_is_passthrough(bio_src))
-		bio = bio_kmalloc(GFP_NOIO | __GFP_NOFAIL,
-				  bio_segments(bio_src));
-	else
-		bio = bio_alloc_bioset(GFP_NOIO, bio_segments(bio_src),
-				       &bounce_bio_set);
-=======
 	bio = bio_alloc_bioset(GFP_NOIO, bio_segments(bio_src),
 			       &bounce_bio_set);
->>>>>>> 6be388f4
 	bio->bi_bdev		= bio_src->bi_bdev;
 	if (bio_flagged(bio_src, BIO_REMAPPED))
 		bio_set_flag(bio, BIO_REMAPPED);
@@ -250,12 +241,7 @@
 	if (!bounce)
 		return;
 
-<<<<<<< HEAD
-	if (!bio_is_passthrough(*bio_orig) &&
-	    sectors < bio_sectors(*bio_orig)) {
-=======
 	if (sectors < bio_sectors(*bio_orig)) {
->>>>>>> 6be388f4
 		bio = bio_split(*bio_orig, sectors, GFP_NOIO, &bounce_bio_split);
 		bio_chain(bio, *bio_orig);
 		submit_bio_noacct(*bio_orig);
