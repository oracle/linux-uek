--- conflicted
+++ resolved
@@ -2429,17 +2429,11 @@
 				improves system performance, but it may also
 				expose users to several CPU vulnerabilities.
 				Equivalent to: nopti [X86,PPC]
-<<<<<<< HEAD
-					       nospectre_v1 [X86,PPC]
-					       nobp=0 [S390]
-					       nospectre_v2 [X86,PPC,S390]
-=======
 					       kpti=0 [ARM64]
 					       nospectre_v1 [PPC]
 					       nobp=0 [S390]
 					       nospectre_v1 [X86]
 					       nospectre_v2 [X86,PPC,S390,ARM64]
->>>>>>> ddef1e8e
 					       spectre_v2_user=off [X86]
 					       spec_store_bypass_disable=off [X86,PPC]
 					       ssbd=force-off [ARM64]
