--- conflicted
+++ resolved
@@ -1860,7 +1860,6 @@
 			Default is 0 (off)
 
 	kvm.nx_huge_pages=
-<<<<<<< HEAD
 			[KVM] Controls the sw workaround for bug
 			X86_BUG_ITLB_MULTIHIT.
 			force	: Always deploy workaround.
@@ -1870,19 +1869,6 @@
 
 			If the sw workaround is enabled for the host, guests
 			need not enable it for nested guests.
-=======
-			[KVM] Controls the software workaround for the
-			X86_BUG_ITLB_MULTIHIT bug.
-			force	: Always deploy workaround.
-			off	: Never deploy workaround.
-			auto    : Deploy workaround based on the presence of
-				  X86_BUG_ITLB_MULTIHIT.
-
-			Default is 'auto'.
-
-			If the software workaround is enabled for the host,
-			guests do need not to enable it for nested guests.
->>>>>>> 775d01b6
 
 	kvm.nx_huge_pages_recovery_ratio=
 			[KVM] Controls how many 4KiB pages are periodically zapped
@@ -2454,15 +2440,12 @@
 					       l1tf=off [X86]
 					       mds=off [X86]
 					       tsx_async_abort=off [X86]
-<<<<<<< HEAD
-=======
 					       kvm.nx_huge_pages=off [X86]
 
 				Exceptions:
 					       This does not have any effect on
 					       kvm.nx_huge_pages when
 					       kvm.nx_huge_pages=force.
->>>>>>> 775d01b6
 
 			auto (default)
 				Mitigate all CPU vulnerabilities, but leave SMT
