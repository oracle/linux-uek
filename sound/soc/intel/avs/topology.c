// SPDX-License-Identifier: GPL-2.0-only
//
// Copyright(c) 2021 Intel Corporation
//
// Authors: Cezary Rojewski <cezary.rojewski@intel.com>
//          Amadeusz Slawinski <amadeuszx.slawinski@linux.intel.com>
//

#include <linux/firmware.h>
#include <linux/uuid.h>
#include <sound/soc.h>
#include <sound/soc-acpi.h>
#include <sound/soc-topology.h>
#include <uapi/sound/intel/avs/tokens.h>
#include "avs.h"
#include "control.h"
#include "topology.h"
#include "utils.h"

/* Get pointer to vendor array at the specified offset. */
#define avs_tplg_vendor_array_at(array, offset) \
	((struct snd_soc_tplg_vendor_array *)((u8 *)array + offset))

/* Get pointer to vendor array that is next in line. */
#define avs_tplg_vendor_array_next(array) \
	(avs_tplg_vendor_array_at(array, le32_to_cpu((array)->size)))

/*
 * Scan provided block of tuples for the specified token. If found,
 * @offset is updated with position at which first matching token is
 * located.
 *
 * Returns 0 on success, -ENOENT if not found and error code otherwise.
 */
static int
avs_tplg_vendor_array_lookup(struct snd_soc_tplg_vendor_array *tuples,
			     u32 block_size, u32 token, u32 *offset)
{
	u32 pos = 0;

	while (block_size > 0) {
		struct snd_soc_tplg_vendor_value_elem *tuple;
		u32 tuples_size = le32_to_cpu(tuples->size);

		if (tuples_size > block_size)
			return -EINVAL;

		tuple = tuples->value;
		if (le32_to_cpu(tuple->token) == token) {
			*offset = pos;
			return 0;
		}

		block_size -= tuples_size;
		pos += tuples_size;
		tuples = avs_tplg_vendor_array_next(tuples);
	}

	return -ENOENT;
}

/*
 * See avs_tplg_vendor_array_lookup() for description.
 *
 * Behaves exactly like avs_tplg_vendor_lookup() but starts from the
 * next vendor array in line. Useful when searching for the finish line
 * of an arbitrary entry in a list of entries where each is composed of
 * several vendor tuples and a specific token marks the beginning of
 * a new entry block.
 */
static int
avs_tplg_vendor_array_lookup_next(struct snd_soc_tplg_vendor_array *tuples,
				  u32 block_size, u32 token, u32 *offset)
{
	u32 tuples_size = le32_to_cpu(tuples->size);
	int ret;

	if (tuples_size > block_size)
		return -EINVAL;

	tuples = avs_tplg_vendor_array_next(tuples);
	block_size -= tuples_size;

	ret = avs_tplg_vendor_array_lookup(tuples, block_size, token, offset);
	if (!ret)
		*offset += tuples_size;
	return ret;
}

/*
 * Scan provided block of tuples for the specified token which marks
 * the border of an entry block. Behavior is similar to
 * avs_tplg_vendor_array_lookup() except 0 is also returned if no
 * matching token has been found. In such case, returned @size is
 * assigned to @block_size as the entire block belongs to the current
 * entry.
 *
 * Returns 0 on success, error code otherwise.
 */
static int
avs_tplg_vendor_entry_size(struct snd_soc_tplg_vendor_array *tuples,
			   u32 block_size, u32 entry_id_token, u32 *size)
{
	int ret;

	ret = avs_tplg_vendor_array_lookup_next(tuples, block_size, entry_id_token, size);
	if (ret == -ENOENT) {
		*size = block_size;
		ret = 0;
	}

	return ret;
}

/*
 * Vendor tuple parsing descriptor.
 *
 * @token: vendor specific token that identifies tuple
 * @type: tuple type, one of SND_SOC_TPLG_TUPLE_TYPE_XXX
 * @offset: offset of a struct's field to initialize
 * @parse: parsing function, extracts and assigns value to object's field
 */
struct avs_tplg_token_parser {
	enum avs_tplg_token token;
	u32 type;
	u32 offset;
	int (*parse)(struct snd_soc_component *comp, void *elem, void *object, u32 offset);
};

static int
avs_parse_uuid_token(struct snd_soc_component *comp, void *elem, void *object, u32 offset)
{
	struct snd_soc_tplg_vendor_uuid_elem *tuple = elem;
	guid_t *val = (guid_t *)((u8 *)object + offset);

	guid_copy((guid_t *)val, (const guid_t *)&tuple->uuid);

	return 0;
}

static int
avs_parse_bool_token(struct snd_soc_component *comp, void *elem, void *object, u32 offset)
{
	struct snd_soc_tplg_vendor_value_elem *tuple = elem;
	bool *val = (bool *)((u8 *)object + offset);

	*val = le32_to_cpu(tuple->value);

	return 0;
}

static int
avs_parse_byte_token(struct snd_soc_component *comp, void *elem, void *object, u32 offset)
{
	struct snd_soc_tplg_vendor_value_elem *tuple = elem;
	u8 *val = ((u8 *)object + offset);

	*val = le32_to_cpu(tuple->value);

	return 0;
}

static int
avs_parse_short_token(struct snd_soc_component *comp, void *elem, void *object, u32 offset)
{
	struct snd_soc_tplg_vendor_value_elem *tuple = elem;
	u16 *val = (u16 *)((u8 *)object + offset);

	*val = le32_to_cpu(tuple->value);

	return 0;
}

static int
avs_parse_word_token(struct snd_soc_component *comp, void *elem, void *object, u32 offset)
{
	struct snd_soc_tplg_vendor_value_elem *tuple = elem;
	u32 *val = (u32 *)((u8 *)object + offset);

	*val = le32_to_cpu(tuple->value);

	return 0;
}

static int
avs_parse_string_token(struct snd_soc_component *comp, void *elem, void *object, u32 offset)
{
	struct snd_soc_tplg_vendor_string_elem *tuple = elem;
	char *val = (char *)((u8 *)object + offset);

	snprintf(val, SNDRV_CTL_ELEM_ID_NAME_MAXLEN, "%s", tuple->string);

	return 0;
}

static int avs_parse_uuid_tokens(struct snd_soc_component *comp, void *object,
				 const struct avs_tplg_token_parser *parsers, int count,
				 struct snd_soc_tplg_vendor_array *tuples)
{
	struct snd_soc_tplg_vendor_uuid_elem *tuple;
	int ret, i, j;

	/* Parse element by element. */
	for (i = 0; i < le32_to_cpu(tuples->num_elems); i++) {
		tuple = &tuples->uuid[i];

		for (j = 0; j < count; j++) {
			/* Ignore non-UUID tokens. */
			if (parsers[j].type != SND_SOC_TPLG_TUPLE_TYPE_UUID ||
			    parsers[j].token != le32_to_cpu(tuple->token))
				continue;

			ret = parsers[j].parse(comp, tuple, object, parsers[j].offset);
			if (ret)
				return ret;
		}
	}

	return 0;
}

static int avs_parse_string_tokens(struct snd_soc_component *comp, void *object,
				   const struct avs_tplg_token_parser *parsers, int count,
				   struct snd_soc_tplg_vendor_array *tuples)
{
	struct snd_soc_tplg_vendor_string_elem *tuple;
	int ret, i, j;

	/* Parse element by element. */
	for (i = 0; i < le32_to_cpu(tuples->num_elems); i++) {
		tuple = &tuples->string[i];

		for (j = 0; j < count; j++) {
			/* Ignore non-string tokens. */
			if (parsers[j].type != SND_SOC_TPLG_TUPLE_TYPE_STRING ||
			    parsers[j].token != le32_to_cpu(tuple->token))
				continue;

			ret = parsers[j].parse(comp, tuple, object, parsers[j].offset);
			if (ret)
				return ret;
		}
	}

	return 0;
}

static int avs_parse_word_tokens(struct snd_soc_component *comp, void *object,
				 const struct avs_tplg_token_parser *parsers, int count,
				 struct snd_soc_tplg_vendor_array *tuples)
{
	struct snd_soc_tplg_vendor_value_elem *tuple;
	int ret, i, j;

	/* Parse element by element. */
	for (i = 0; i < le32_to_cpu(tuples->num_elems); i++) {
		tuple = &tuples->value[i];

		for (j = 0; j < count; j++) {
			/* Ignore non-integer tokens. */
			if (!(parsers[j].type == SND_SOC_TPLG_TUPLE_TYPE_WORD ||
			      parsers[j].type == SND_SOC_TPLG_TUPLE_TYPE_SHORT ||
			      parsers[j].type == SND_SOC_TPLG_TUPLE_TYPE_BYTE ||
			      parsers[j].type == SND_SOC_TPLG_TUPLE_TYPE_BOOL))
				continue;

			if (parsers[j].token != le32_to_cpu(tuple->token))
				continue;

			ret = parsers[j].parse(comp, tuple, object, parsers[j].offset);
			if (ret)
				return ret;
		}
	}

	return 0;
}

static int avs_parse_tokens(struct snd_soc_component *comp, void *object,
			    const struct avs_tplg_token_parser *parsers, size_t count,
			    struct snd_soc_tplg_vendor_array *tuples, int priv_size)
{
	int array_size, ret;

	while (priv_size > 0) {
		array_size = le32_to_cpu(tuples->size);

		if (array_size <= 0) {
			dev_err(comp->dev, "invalid array size 0x%x\n", array_size);
			return -EINVAL;
		}

		/* Make sure there is enough data before parsing. */
		priv_size -= array_size;
		if (priv_size < 0) {
			dev_err(comp->dev, "invalid array size 0x%x\n", array_size);
			return -EINVAL;
		}

		switch (le32_to_cpu(tuples->type)) {
		case SND_SOC_TPLG_TUPLE_TYPE_UUID:
			ret = avs_parse_uuid_tokens(comp, object, parsers, count, tuples);
			break;
		case SND_SOC_TPLG_TUPLE_TYPE_STRING:
			ret = avs_parse_string_tokens(comp, object, parsers, count, tuples);
			break;
		case SND_SOC_TPLG_TUPLE_TYPE_BOOL:
		case SND_SOC_TPLG_TUPLE_TYPE_BYTE:
		case SND_SOC_TPLG_TUPLE_TYPE_SHORT:
		case SND_SOC_TPLG_TUPLE_TYPE_WORD:
			ret = avs_parse_word_tokens(comp, object, parsers, count, tuples);
			break;
		default:
			dev_err(comp->dev, "unknown token type %d\n", tuples->type);
			ret = -EINVAL;
		}

		if (ret) {
			dev_err(comp->dev, "parsing %zu tokens of %d type failed: %d\n",
				count, tuples->type, ret);
			return ret;
		}

		tuples = avs_tplg_vendor_array_next(tuples);
	}

	return 0;
}

#define AVS_DEFINE_PTR_PARSER(name, type, member) \
static int \
avs_parse_##name##_ptr(struct snd_soc_component *comp, void *elem, void *object, u32 offset) \
{ \
	struct snd_soc_tplg_vendor_value_elem *tuple = elem;		\
	struct avs_soc_component *acomp = to_avs_soc_component(comp);	\
	type **val = (type **)(object + offset);			\
	u32 idx;							\
									\
	idx = le32_to_cpu(tuple->value);				\
	if (idx >= acomp->tplg->num_##member)				\
		return -EINVAL;						\
									\
	*val = &acomp->tplg->member[idx];				\
									\
	return 0;							\
}

AVS_DEFINE_PTR_PARSER(audio_format, struct avs_audio_format, fmts);
AVS_DEFINE_PTR_PARSER(modcfg_base, struct avs_tplg_modcfg_base, modcfgs_base);
AVS_DEFINE_PTR_PARSER(modcfg_ext, struct avs_tplg_modcfg_ext, modcfgs_ext);
AVS_DEFINE_PTR_PARSER(pplcfg, struct avs_tplg_pplcfg, pplcfgs);
AVS_DEFINE_PTR_PARSER(binding, struct avs_tplg_binding, bindings);

static int
parse_audio_format_bitfield(struct snd_soc_component *comp, void *elem, void *object, u32 offset)
{
	struct snd_soc_tplg_vendor_value_elem *velem = elem;
	struct avs_audio_format *audio_format = object;

	switch (offset) {
	case AVS_TKN_AFMT_NUM_CHANNELS_U32:
		audio_format->num_channels = le32_to_cpu(velem->value);
		break;
	case AVS_TKN_AFMT_VALID_BIT_DEPTH_U32:
		audio_format->valid_bit_depth = le32_to_cpu(velem->value);
		break;
	case AVS_TKN_AFMT_SAMPLE_TYPE_U32:
		audio_format->sample_type = le32_to_cpu(velem->value);
		break;
	}

	return 0;
}

static int avs_ssp_sprint(char *buf, size_t size, const char *fmt, int port, int tdm)
{
	char *needle = strstr(fmt, "%d");
	int retsize;

	/*
	 * If there is %d present in fmt string it should be replaced by either
	 * SSP or SSP:TDM, where SSP and TDM are numbers, all other formatting
	 * will be ignored.
	 */
	if (needle) {
		retsize = scnprintf(buf, min_t(size_t, size, needle - fmt + 1), "%s", fmt);
		retsize += scnprintf(buf + retsize, size - retsize, "%d", port);
		if (tdm)
			retsize += scnprintf(buf + retsize, size - retsize, ":%d", tdm);
		retsize += scnprintf(buf + retsize, size - retsize, "%s", needle + 2);
		return retsize;
	}

	return snprintf(buf, size, "%s", fmt);
}

static int parse_link_formatted_string(struct snd_soc_component *comp, void *elem,
				       void *object, u32 offset)
{
	struct snd_soc_tplg_vendor_string_elem *tuple = elem;
	struct snd_soc_acpi_mach *mach = dev_get_platdata(comp->card->dev);
	char *val = (char *)((u8 *)object + offset);
	int ssp_port, tdm_slot;

	/*
	 * Dynamic naming - string formats, e.g.: ssp%d - supported only for
	 * topologies describing single device e.g.: an I2S codec on SSP0.
	 */
	if (!avs_mach_singular_ssp(mach))
		return avs_parse_string_token(comp, elem, object, offset);

	ssp_port = avs_mach_ssp_port(mach);
	if (!avs_mach_singular_tdm(mach, ssp_port))
		return avs_parse_string_token(comp, elem, object, offset);

	tdm_slot = avs_mach_ssp_tdm(mach, ssp_port);

	avs_ssp_sprint(val, SNDRV_CTL_ELEM_ID_NAME_MAXLEN, tuple->string, ssp_port, tdm_slot);

	return 0;
}

static int
parse_dictionary_header(struct snd_soc_component *comp,
			struct snd_soc_tplg_vendor_array *tuples,
			void **dict, u32 *num_entries, size_t entry_size,
			u32 num_entries_token)
{
	struct snd_soc_tplg_vendor_value_elem *tuple;

	/* Dictionary header consists of single tuple - entry count. */
	tuple = tuples->value;
	if (le32_to_cpu(tuple->token) != num_entries_token) {
		dev_err(comp->dev, "invalid dictionary header, expected: %d\n",
			num_entries_token);
		return -EINVAL;
	}

	*num_entries = le32_to_cpu(tuple->value);
	*dict = devm_kcalloc(comp->card->dev, *num_entries, entry_size, GFP_KERNEL);
	if (!*dict)
		return -ENOMEM;

	return 0;
}

static int
parse_dictionary_entries(struct snd_soc_component *comp,
			 struct snd_soc_tplg_vendor_array *tuples, u32 block_size,
			 void *dict, u32 num_entries, size_t entry_size,
			 u32 entry_id_token,
			 const struct avs_tplg_token_parser *parsers, size_t num_parsers)
{
	void *pos = dict;
	int i;

	for (i = 0; i < num_entries; i++) {
		u32 esize;
		int ret;

		ret = avs_tplg_vendor_entry_size(tuples, block_size,
						 entry_id_token, &esize);
		if (ret)
			return ret;

		ret = avs_parse_tokens(comp, pos, parsers, num_parsers, tuples, esize);
		if (ret < 0) {
			dev_err(comp->dev, "parse entry: %d of type: %d failed: %d\n",
				i, entry_id_token, ret);
			return ret;
		}

		pos += entry_size;
		block_size -= esize;
		tuples = avs_tplg_vendor_array_at(tuples, esize);
	}

	return 0;
}

static int parse_dictionary(struct snd_soc_component *comp,
			    struct snd_soc_tplg_vendor_array *tuples, u32 block_size,
			    void **dict, u32 *num_entries, size_t entry_size,
			    u32 num_entries_token, u32 entry_id_token,
			    const struct avs_tplg_token_parser *parsers, size_t num_parsers)
{
	int ret;

	ret = parse_dictionary_header(comp, tuples, dict, num_entries,
				      entry_size, num_entries_token);
	if (ret)
		return ret;

	block_size -= le32_to_cpu(tuples->size);
	/* With header parsed, move on to parsing entries. */
	tuples = avs_tplg_vendor_array_next(tuples);

	return parse_dictionary_entries(comp, tuples, block_size, *dict,
					*num_entries, entry_size,
					entry_id_token, parsers, num_parsers);
}

static const struct avs_tplg_token_parser library_parsers[] = {
	{
		.token = AVS_TKN_LIBRARY_NAME_STRING,
		.type = SND_SOC_TPLG_TUPLE_TYPE_STRING,
		.offset = offsetof(struct avs_tplg_library, name),
		.parse = avs_parse_string_token,
	},
};

static int avs_tplg_parse_libraries(struct snd_soc_component *comp,
				    struct snd_soc_tplg_vendor_array *tuples, u32 block_size)
{
	struct avs_soc_component *acomp = to_avs_soc_component(comp);
	struct avs_tplg *tplg = acomp->tplg;

	return parse_dictionary(comp, tuples, block_size, (void **)&tplg->libs,
				&tplg->num_libs, sizeof(*tplg->libs),
				AVS_TKN_MANIFEST_NUM_LIBRARIES_U32,
				AVS_TKN_LIBRARY_ID_U32,
				library_parsers, ARRAY_SIZE(library_parsers));
}

static const struct avs_tplg_token_parser audio_format_parsers[] = {
	{
		.token = AVS_TKN_AFMT_SAMPLE_RATE_U32,
		.type = SND_SOC_TPLG_TUPLE_TYPE_WORD,
		.offset = offsetof(struct avs_audio_format, sampling_freq),
		.parse = avs_parse_word_token,
	},
	{
		.token = AVS_TKN_AFMT_BIT_DEPTH_U32,
		.type = SND_SOC_TPLG_TUPLE_TYPE_WORD,
		.offset = offsetof(struct avs_audio_format, bit_depth),
		.parse = avs_parse_word_token,
	},
	{
		.token = AVS_TKN_AFMT_CHANNEL_MAP_U32,
		.type = SND_SOC_TPLG_TUPLE_TYPE_WORD,
		.offset = offsetof(struct avs_audio_format, channel_map),
		.parse = avs_parse_word_token,
	},
	{
		.token = AVS_TKN_AFMT_CHANNEL_CFG_U32,
		.type = SND_SOC_TPLG_TUPLE_TYPE_WORD,
		.offset = offsetof(struct avs_audio_format, channel_config),
		.parse = avs_parse_word_token,
	},
	{
		.token = AVS_TKN_AFMT_INTERLEAVING_U32,
		.type = SND_SOC_TPLG_TUPLE_TYPE_WORD,
		.offset = offsetof(struct avs_audio_format, interleaving),
		.parse = avs_parse_word_token,
	},
	{
		.token = AVS_TKN_AFMT_NUM_CHANNELS_U32,
		.type = SND_SOC_TPLG_TUPLE_TYPE_WORD,
		.offset = AVS_TKN_AFMT_NUM_CHANNELS_U32,
		.parse = parse_audio_format_bitfield,
	},
	{
		.token = AVS_TKN_AFMT_VALID_BIT_DEPTH_U32,
		.type = SND_SOC_TPLG_TUPLE_TYPE_WORD,
		.offset = AVS_TKN_AFMT_VALID_BIT_DEPTH_U32,
		.parse = parse_audio_format_bitfield,
	},
	{
		.token = AVS_TKN_AFMT_SAMPLE_TYPE_U32,
		.type = SND_SOC_TPLG_TUPLE_TYPE_WORD,
		.offset = AVS_TKN_AFMT_SAMPLE_TYPE_U32,
		.parse = parse_audio_format_bitfield,
	},
};

static int avs_tplg_parse_audio_formats(struct snd_soc_component *comp,
					struct snd_soc_tplg_vendor_array *tuples,
					u32 block_size)
{
	struct avs_soc_component *acomp = to_avs_soc_component(comp);
	struct avs_tplg *tplg = acomp->tplg;

	return parse_dictionary(comp, tuples, block_size, (void **)&tplg->fmts,
				&tplg->num_fmts, sizeof(*tplg->fmts),
				AVS_TKN_MANIFEST_NUM_AFMTS_U32,
				AVS_TKN_AFMT_ID_U32,
				audio_format_parsers, ARRAY_SIZE(audio_format_parsers));
}

static const struct avs_tplg_token_parser modcfg_base_parsers[] = {
	{
		.token = AVS_TKN_MODCFG_BASE_CPC_U32,
		.type = SND_SOC_TPLG_TUPLE_TYPE_WORD,
		.offset = offsetof(struct avs_tplg_modcfg_base, cpc),
		.parse = avs_parse_word_token,
	},
	{
		.token = AVS_TKN_MODCFG_BASE_IBS_U32,
		.type = SND_SOC_TPLG_TUPLE_TYPE_WORD,
		.offset = offsetof(struct avs_tplg_modcfg_base, ibs),
		.parse = avs_parse_word_token,
	},
	{
		.token = AVS_TKN_MODCFG_BASE_OBS_U32,
		.type = SND_SOC_TPLG_TUPLE_TYPE_WORD,
		.offset = offsetof(struct avs_tplg_modcfg_base, obs),
		.parse = avs_parse_word_token,
	},
	{
		.token = AVS_TKN_MODCFG_BASE_PAGES_U32,
		.type = SND_SOC_TPLG_TUPLE_TYPE_WORD,
		.offset = offsetof(struct avs_tplg_modcfg_base, is_pages),
		.parse = avs_parse_word_token,
	},
};

static int avs_tplg_parse_modcfgs_base(struct snd_soc_component *comp,
				       struct snd_soc_tplg_vendor_array *tuples,
				       u32 block_size)
{
	struct avs_soc_component *acomp = to_avs_soc_component(comp);
	struct avs_tplg *tplg = acomp->tplg;

	return parse_dictionary(comp, tuples, block_size, (void **)&tplg->modcfgs_base,
				&tplg->num_modcfgs_base, sizeof(*tplg->modcfgs_base),
				AVS_TKN_MANIFEST_NUM_MODCFGS_BASE_U32,
				AVS_TKN_MODCFG_BASE_ID_U32,
				modcfg_base_parsers, ARRAY_SIZE(modcfg_base_parsers));
}

static const struct avs_tplg_token_parser modcfg_ext_parsers[] = {
	{
		.token = AVS_TKN_MODCFG_EXT_TYPE_UUID,
		.type = SND_SOC_TPLG_TUPLE_TYPE_UUID,
		.offset = offsetof(struct avs_tplg_modcfg_ext, type),
		.parse = avs_parse_uuid_token,
	},
	{
		.token = AVS_TKN_MODCFG_CPR_OUT_AFMT_ID_U32,
		.type = SND_SOC_TPLG_TUPLE_TYPE_WORD,
		.offset = offsetof(struct avs_tplg_modcfg_ext, copier.out_fmt),
		.parse = avs_parse_audio_format_ptr,
	},
	{
		.token = AVS_TKN_MODCFG_CPR_FEATURE_MASK_U32,
		.type = SND_SOC_TPLG_TUPLE_TYPE_WORD,
		.offset = offsetof(struct avs_tplg_modcfg_ext, copier.feature_mask),
		.parse = avs_parse_word_token,
	},
	{
		.token = AVS_TKN_MODCFG_CPR_VINDEX_U8,
		.type = SND_SOC_TPLG_TUPLE_TYPE_BYTE,
		.offset = offsetof(struct avs_tplg_modcfg_ext, copier.vindex),
		.parse = avs_parse_byte_token,
	},
	{
		.token = AVS_TKN_MODCFG_CPR_DMA_TYPE_U32,
		.type = SND_SOC_TPLG_TUPLE_TYPE_WORD,
		.offset = offsetof(struct avs_tplg_modcfg_ext, copier.dma_type),
		.parse = avs_parse_word_token,
	},
	{
		.token = AVS_TKN_MODCFG_CPR_DMABUFF_SIZE_U32,
		.type = SND_SOC_TPLG_TUPLE_TYPE_WORD,
		.offset = offsetof(struct avs_tplg_modcfg_ext, copier.dma_buffer_size),
		.parse = avs_parse_word_token,
	},
	{
		.token = AVS_TKN_MODCFG_CPR_BLOB_FMT_ID_U32,
		.type = SND_SOC_TPLG_TUPLE_TYPE_WORD,
		.offset = offsetof(struct avs_tplg_modcfg_ext, copier.blob_fmt),
		.parse = avs_parse_audio_format_ptr,
	},
	{
		.token = AVS_TKN_MODCFG_MICSEL_OUT_AFMT_ID_U32,
		.type = SND_SOC_TPLG_TUPLE_TYPE_WORD,
		.offset = offsetof(struct avs_tplg_modcfg_ext, micsel.out_fmt),
		.parse = avs_parse_audio_format_ptr,
	},
	{
		.token = AVS_TKN_MODCFG_INTELWOV_CPC_LP_MODE_U32,
		.type = SND_SOC_TPLG_TUPLE_TYPE_WORD,
		.offset = offsetof(struct avs_tplg_modcfg_ext, wov.cpc_lp_mode),
		.parse = avs_parse_word_token,
	},
	{
		.token = AVS_TKN_MODCFG_SRC_OUT_FREQ_U32,
		.type = SND_SOC_TPLG_TUPLE_TYPE_WORD,
		.offset = offsetof(struct avs_tplg_modcfg_ext, src.out_freq),
		.parse = avs_parse_word_token,
	},
	{
		.token = AVS_TKN_MODCFG_MUX_REF_AFMT_ID_U32,
		.type = SND_SOC_TPLG_TUPLE_TYPE_WORD,
		.offset = offsetof(struct avs_tplg_modcfg_ext, mux.ref_fmt),
		.parse = avs_parse_audio_format_ptr,
	},
	{
		.token = AVS_TKN_MODCFG_MUX_OUT_AFMT_ID_U32,
		.type = SND_SOC_TPLG_TUPLE_TYPE_WORD,
		.offset = offsetof(struct avs_tplg_modcfg_ext, mux.out_fmt),
		.parse = avs_parse_audio_format_ptr,
	},
	{
		.token = AVS_TKN_MODCFG_AEC_REF_AFMT_ID_U32,
		.type = SND_SOC_TPLG_TUPLE_TYPE_WORD,
		.offset = offsetof(struct avs_tplg_modcfg_ext, aec.ref_fmt),
		.parse = avs_parse_audio_format_ptr,
	},
	{
		.token = AVS_TKN_MODCFG_AEC_OUT_AFMT_ID_U32,
		.type = SND_SOC_TPLG_TUPLE_TYPE_WORD,
		.offset = offsetof(struct avs_tplg_modcfg_ext, aec.out_fmt),
		.parse = avs_parse_audio_format_ptr,
	},
	{
		.token = AVS_TKN_MODCFG_AEC_CPC_LP_MODE_U32,
		.type = SND_SOC_TPLG_TUPLE_TYPE_WORD,
		.offset = offsetof(struct avs_tplg_modcfg_ext, aec.cpc_lp_mode),
		.parse = avs_parse_word_token,
	},
	{
		.token = AVS_TKN_MODCFG_ASRC_OUT_FREQ_U32,
		.type = SND_SOC_TPLG_TUPLE_TYPE_WORD,
		.offset = offsetof(struct avs_tplg_modcfg_ext, asrc.out_freq),
		.parse = avs_parse_word_token,
	},
	{
		.token = AVS_TKN_MODCFG_ASRC_MODE_U8,
		.type = SND_SOC_TPLG_TUPLE_TYPE_BYTE,
		.offset = offsetof(struct avs_tplg_modcfg_ext, asrc.mode),
		.parse = avs_parse_byte_token,
	},
	{
		.token = AVS_TKN_MODCFG_ASRC_DISABLE_JITTER_U8,
		.type = SND_SOC_TPLG_TUPLE_TYPE_BYTE,
		.offset = offsetof(struct avs_tplg_modcfg_ext, asrc.disable_jitter_buffer),
		.parse = avs_parse_byte_token,
	},
	{
		.token = AVS_TKN_MODCFG_UPDOWN_MIX_OUT_CHAN_CFG_U32,
		.type = SND_SOC_TPLG_TUPLE_TYPE_WORD,
		.offset = offsetof(struct avs_tplg_modcfg_ext, updown_mix.out_channel_config),
		.parse = avs_parse_word_token,
	},
	{
		.token = AVS_TKN_MODCFG_UPDOWN_MIX_COEFF_SELECT_U32,
		.type = SND_SOC_TPLG_TUPLE_TYPE_WORD,
		.offset = offsetof(struct avs_tplg_modcfg_ext, updown_mix.coefficients_select),
		.parse = avs_parse_word_token,
	},
	{
		.token = AVS_TKN_MODCFG_UPDOWN_MIX_COEFF_0_S32,
		.type = SND_SOC_TPLG_TUPLE_TYPE_WORD,
		.offset = offsetof(struct avs_tplg_modcfg_ext, updown_mix.coefficients[0]),
		.parse = avs_parse_word_token,
	},
	{
		.token = AVS_TKN_MODCFG_UPDOWN_MIX_COEFF_1_S32,
		.type = SND_SOC_TPLG_TUPLE_TYPE_WORD,
		.offset = offsetof(struct avs_tplg_modcfg_ext, updown_mix.coefficients[1]),
		.parse = avs_parse_word_token,
	},
	{
		.token = AVS_TKN_MODCFG_UPDOWN_MIX_COEFF_2_S32,
		.type = SND_SOC_TPLG_TUPLE_TYPE_WORD,
		.offset = offsetof(struct avs_tplg_modcfg_ext, updown_mix.coefficients[2]),
		.parse = avs_parse_word_token,
	},
	{
		.token = AVS_TKN_MODCFG_UPDOWN_MIX_COEFF_3_S32,
		.type = SND_SOC_TPLG_TUPLE_TYPE_WORD,
		.offset = offsetof(struct avs_tplg_modcfg_ext, updown_mix.coefficients[3]),
		.parse = avs_parse_word_token,
	},
	{
		.token = AVS_TKN_MODCFG_UPDOWN_MIX_COEFF_4_S32,
		.type = SND_SOC_TPLG_TUPLE_TYPE_WORD,
		.offset = offsetof(struct avs_tplg_modcfg_ext, updown_mix.coefficients[4]),
		.parse = avs_parse_word_token,
	},
	{
		.token = AVS_TKN_MODCFG_UPDOWN_MIX_COEFF_5_S32,
		.type = SND_SOC_TPLG_TUPLE_TYPE_WORD,
		.offset = offsetof(struct avs_tplg_modcfg_ext, updown_mix.coefficients[5]),
		.parse = avs_parse_word_token,
	},
	{
		.token = AVS_TKN_MODCFG_UPDOWN_MIX_COEFF_6_S32,
		.type = SND_SOC_TPLG_TUPLE_TYPE_WORD,
		.offset = offsetof(struct avs_tplg_modcfg_ext, updown_mix.coefficients[6]),
		.parse = avs_parse_word_token,
	},
	{
		.token = AVS_TKN_MODCFG_UPDOWN_MIX_COEFF_7_S32,
		.type = SND_SOC_TPLG_TUPLE_TYPE_WORD,
		.offset = offsetof(struct avs_tplg_modcfg_ext, updown_mix.coefficients[7]),
		.parse = avs_parse_word_token,
	},
	{
		.token = AVS_TKN_MODCFG_UPDOWN_MIX_CHAN_MAP_U32,
		.type = SND_SOC_TPLG_TUPLE_TYPE_WORD,
		.offset = offsetof(struct avs_tplg_modcfg_ext, updown_mix.channel_map),
		.parse = avs_parse_word_token,
	},
	{
		.token = AVS_TKN_MODCFG_EXT_NUM_INPUT_PINS_U16,
		.type = SND_SOC_TPLG_TUPLE_TYPE_SHORT,
		.offset = offsetof(struct avs_tplg_modcfg_ext, generic.num_input_pins),
		.parse = avs_parse_short_token,
	},
	{
		.token = AVS_TKN_MODCFG_EXT_NUM_OUTPUT_PINS_U16,
		.type = SND_SOC_TPLG_TUPLE_TYPE_SHORT,
		.offset = offsetof(struct avs_tplg_modcfg_ext, generic.num_output_pins),
		.parse = avs_parse_short_token,
	},
};

static const struct avs_tplg_token_parser pin_format_parsers[] = {
	{
		.token = AVS_TKN_PIN_FMT_INDEX_U32,
		.type = SND_SOC_TPLG_TUPLE_TYPE_WORD,
		.offset = offsetof(struct avs_tplg_pin_format, pin_index),
		.parse = avs_parse_word_token,
	},
	{
		.token = AVS_TKN_PIN_FMT_IOBS_U32,
		.type = SND_SOC_TPLG_TUPLE_TYPE_WORD,
		.offset = offsetof(struct avs_tplg_pin_format, iobs),
		.parse = avs_parse_word_token,
	},
	{
		.token = AVS_TKN_PIN_FMT_AFMT_ID_U32,
		.type = SND_SOC_TPLG_TUPLE_TYPE_WORD,
		.offset = offsetof(struct avs_tplg_pin_format, fmt),
		.parse = avs_parse_audio_format_ptr,
	},
};

static void
assign_copier_gtw_instance(struct snd_soc_component *comp, struct avs_tplg_modcfg_ext *cfg)
{
	struct snd_soc_acpi_mach *mach;
	int ssp_port, tdm_slot;

	if (!guid_equal(&cfg->type, &AVS_COPIER_MOD_UUID))
		return;

	/* Only I2S boards assign port instance in ->i2s_link_mask. */
	switch (cfg->copier.dma_type) {
	case AVS_DMA_I2S_LINK_OUTPUT:
	case AVS_DMA_I2S_LINK_INPUT:
		break;
	default:
		return;
	}

	/* If topology sets value don't overwrite it */
	if (cfg->copier.vindex.val)
		return;

	mach = dev_get_platdata(comp->card->dev);

	if (!avs_mach_singular_ssp(mach))
		return;
	ssp_port = avs_mach_ssp_port(mach);

	if (!avs_mach_singular_tdm(mach, ssp_port))
		return;
	tdm_slot = avs_mach_ssp_tdm(mach, ssp_port);

	cfg->copier.vindex.i2s.instance = ssp_port;
	cfg->copier.vindex.i2s.time_slot = tdm_slot;
}

static int avs_tplg_parse_modcfg_ext(struct snd_soc_component *comp,
				     struct avs_tplg_modcfg_ext *cfg,
				     struct snd_soc_tplg_vendor_array *tuples,
				     u32 block_size)
{
	u32 esize;
	int ret;

	/* See where pin block starts. */
	ret = avs_tplg_vendor_entry_size(tuples, block_size,
					 AVS_TKN_PIN_FMT_INDEX_U32, &esize);
	if (ret)
		return ret;

	ret = avs_parse_tokens(comp, cfg, modcfg_ext_parsers,
			       ARRAY_SIZE(modcfg_ext_parsers), tuples, esize);
	if (ret)
		return ret;

	/* Update copier gateway based on board's i2s_link_mask. */
	assign_copier_gtw_instance(comp, cfg);

	block_size -= esize;
	/* Parse trailing in/out pin formats if any. */
	if (block_size) {
		struct avs_tplg_pin_format *pins;
		u32 num_pins;

		num_pins = cfg->generic.num_input_pins + cfg->generic.num_output_pins;
		if (!num_pins)
			return -EINVAL;

		pins = devm_kcalloc(comp->card->dev, num_pins, sizeof(*pins), GFP_KERNEL);
		if (!pins)
			return -ENOMEM;

		tuples = avs_tplg_vendor_array_at(tuples, esize);
		ret = parse_dictionary_entries(comp, tuples, block_size,
					       pins, num_pins, sizeof(*pins),
					       AVS_TKN_PIN_FMT_INDEX_U32,
					       pin_format_parsers,
					       ARRAY_SIZE(pin_format_parsers));
		if (ret)
			return ret;
		cfg->generic.pin_fmts = pins;
	}

	return 0;
}

static int avs_tplg_parse_modcfgs_ext(struct snd_soc_component *comp,
				      struct snd_soc_tplg_vendor_array *tuples,
				      u32 block_size)
{
	struct avs_soc_component *acomp = to_avs_soc_component(comp);
	struct avs_tplg *tplg = acomp->tplg;
	int ret, i;

	ret = parse_dictionary_header(comp, tuples, (void **)&tplg->modcfgs_ext,
				      &tplg->num_modcfgs_ext,
				      sizeof(*tplg->modcfgs_ext),
				      AVS_TKN_MANIFEST_NUM_MODCFGS_EXT_U32);
	if (ret)
		return ret;

	block_size -= le32_to_cpu(tuples->size);
	/* With header parsed, move on to parsing entries. */
	tuples = avs_tplg_vendor_array_next(tuples);

	for (i = 0; i < tplg->num_modcfgs_ext; i++) {
		struct avs_tplg_modcfg_ext *cfg = &tplg->modcfgs_ext[i];
		u32 esize;

		ret = avs_tplg_vendor_entry_size(tuples, block_size,
						 AVS_TKN_MODCFG_EXT_ID_U32, &esize);
		if (ret)
			return ret;

		ret = avs_tplg_parse_modcfg_ext(comp, cfg, tuples, esize);
		if (ret)
			return ret;

		block_size -= esize;
		tuples = avs_tplg_vendor_array_at(tuples, esize);
	}

	return 0;
}

static const struct avs_tplg_token_parser pplcfg_parsers[] = {
	{
		.token = AVS_TKN_PPLCFG_REQ_SIZE_U16,
		.type = SND_SOC_TPLG_TUPLE_TYPE_SHORT,
		.offset = offsetof(struct avs_tplg_pplcfg, req_size),
		.parse = avs_parse_short_token,
	},
	{
		.token = AVS_TKN_PPLCFG_PRIORITY_U8,
		.type = SND_SOC_TPLG_TUPLE_TYPE_BYTE,
		.offset = offsetof(struct avs_tplg_pplcfg, priority),
		.parse = avs_parse_byte_token,
	},
	{
		.token = AVS_TKN_PPLCFG_LOW_POWER_BOOL,
		.type = SND_SOC_TPLG_TUPLE_TYPE_BOOL,
		.offset = offsetof(struct avs_tplg_pplcfg, lp),
		.parse = avs_parse_bool_token,
	},
	{
		.token = AVS_TKN_PPLCFG_ATTRIBUTES_U16,
		.type = SND_SOC_TPLG_TUPLE_TYPE_SHORT,
		.offset = offsetof(struct avs_tplg_pplcfg, attributes),
		.parse = avs_parse_short_token,
	},
	{
		.token = AVS_TKN_PPLCFG_TRIGGER_U32,
		.type = SND_SOC_TPLG_TUPLE_TYPE_WORD,
		.offset = offsetof(struct avs_tplg_pplcfg, trigger),
		.parse = avs_parse_word_token,
	},
};

static int avs_tplg_parse_pplcfgs(struct snd_soc_component *comp,
				  struct snd_soc_tplg_vendor_array *tuples,
				  u32 block_size)
{
	struct avs_soc_component *acomp = to_avs_soc_component(comp);
	struct avs_tplg *tplg = acomp->tplg;

	return parse_dictionary(comp, tuples, block_size, (void **)&tplg->pplcfgs,
				&tplg->num_pplcfgs, sizeof(*tplg->pplcfgs),
				AVS_TKN_MANIFEST_NUM_PPLCFGS_U32,
				AVS_TKN_PPLCFG_ID_U32,
				pplcfg_parsers, ARRAY_SIZE(pplcfg_parsers));
}

static const struct avs_tplg_token_parser binding_parsers[] = {
	{
		.token = AVS_TKN_BINDING_TARGET_TPLG_NAME_STRING,
		.type = SND_SOC_TPLG_TUPLE_TYPE_STRING,
		.offset = offsetof(struct avs_tplg_binding, target_tplg_name),
		.parse = parse_link_formatted_string,
	},
	{
		.token = AVS_TKN_BINDING_TARGET_PATH_TMPL_ID_U32,
		.type = SND_SOC_TPLG_TUPLE_TYPE_WORD,
		.offset = offsetof(struct avs_tplg_binding, target_path_tmpl_id),
		.parse = avs_parse_word_token,
	},
	{
		.token = AVS_TKN_BINDING_TARGET_PPL_ID_U32,
		.type = SND_SOC_TPLG_TUPLE_TYPE_WORD,
		.offset = offsetof(struct avs_tplg_binding, target_ppl_id),
		.parse = avs_parse_word_token,
	},
	{
		.token = AVS_TKN_BINDING_TARGET_MOD_ID_U32,
		.type = SND_SOC_TPLG_TUPLE_TYPE_WORD,
		.offset = offsetof(struct avs_tplg_binding, target_mod_id),
		.parse = avs_parse_word_token,
	},
	{
		.token = AVS_TKN_BINDING_TARGET_MOD_PIN_U8,
		.type = SND_SOC_TPLG_TUPLE_TYPE_BYTE,
		.offset = offsetof(struct avs_tplg_binding, target_mod_pin),
		.parse = avs_parse_byte_token,
	},
	{
		.token = AVS_TKN_BINDING_MOD_ID_U32,
		.type = SND_SOC_TPLG_TUPLE_TYPE_WORD,
		.offset = offsetof(struct avs_tplg_binding, mod_id),
		.parse = avs_parse_word_token,
	},
	{
		.token = AVS_TKN_BINDING_MOD_PIN_U8,
		.type = SND_SOC_TPLG_TUPLE_TYPE_BYTE,
		.offset = offsetof(struct avs_tplg_binding, mod_pin),
		.parse = avs_parse_byte_token,
	},
	{
		.token = AVS_TKN_BINDING_IS_SINK_U8,
		.type = SND_SOC_TPLG_TUPLE_TYPE_BYTE,
		.offset = offsetof(struct avs_tplg_binding, is_sink),
		.parse = avs_parse_byte_token,
	},
};

static int avs_tplg_parse_bindings(struct snd_soc_component *comp,
				   struct snd_soc_tplg_vendor_array *tuples,
				   u32 block_size)
{
	struct avs_soc_component *acomp = to_avs_soc_component(comp);
	struct avs_tplg *tplg = acomp->tplg;

	return parse_dictionary(comp, tuples, block_size, (void **)&tplg->bindings,
				&tplg->num_bindings, sizeof(*tplg->bindings),
				AVS_TKN_MANIFEST_NUM_BINDINGS_U32,
				AVS_TKN_BINDING_ID_U32,
				binding_parsers, ARRAY_SIZE(binding_parsers));
}

static const struct avs_tplg_token_parser module_parsers[] = {
	{
		.token = AVS_TKN_MOD_ID_U32,
		.type = SND_SOC_TPLG_TUPLE_TYPE_WORD,
		.offset = offsetof(struct avs_tplg_module, id),
		.parse = avs_parse_word_token,
	},
	{
		.token = AVS_TKN_MOD_MODCFG_BASE_ID_U32,
		.type = SND_SOC_TPLG_TUPLE_TYPE_WORD,
		.offset = offsetof(struct avs_tplg_module, cfg_base),
		.parse = avs_parse_modcfg_base_ptr,
	},
	{
		.token = AVS_TKN_MOD_IN_AFMT_ID_U32,
		.type = SND_SOC_TPLG_TUPLE_TYPE_WORD,
		.offset = offsetof(struct avs_tplg_module, in_fmt),
		.parse = avs_parse_audio_format_ptr,
	},
	{
		.token = AVS_TKN_MOD_CORE_ID_U8,
		.type = SND_SOC_TPLG_TUPLE_TYPE_BYTE,
		.offset = offsetof(struct avs_tplg_module, core_id),
		.parse = avs_parse_byte_token,
	},
	{
		.token = AVS_TKN_MOD_PROC_DOMAIN_U8,
		.type = SND_SOC_TPLG_TUPLE_TYPE_BYTE,
		.offset = offsetof(struct avs_tplg_module, domain),
		.parse = avs_parse_byte_token,
	},
	{
		.token = AVS_TKN_MOD_MODCFG_EXT_ID_U32,
		.type = SND_SOC_TPLG_TUPLE_TYPE_WORD,
		.offset = offsetof(struct avs_tplg_module, cfg_ext),
		.parse = avs_parse_modcfg_ext_ptr,
	},
	{
		.token = AVS_TKN_MOD_KCONTROL_ID_U32,
		.type = SND_SOC_TPLG_TUPLE_TYPE_WORD,
		.offset = offsetof(struct avs_tplg_module, ctl_id),
		.parse = avs_parse_byte_token,
	},
	{
		.token = AVS_TKN_MOD_INIT_CONFIG_NUM_IDS_U32,
		.type = SND_SOC_TPLG_TUPLE_TYPE_WORD,
		.offset = offsetof(struct avs_tplg_module, num_config_ids),
		.parse = avs_parse_byte_token,
	},
};

static const struct avs_tplg_token_parser init_config_parsers[] = {
	{
		.token = AVS_TKN_MOD_INIT_CONFIG_ID_U32,
		.type = SND_SOC_TPLG_TUPLE_TYPE_WORD,
		.offset = 0,
		.parse = avs_parse_word_token,
	},
};

static struct avs_tplg_module *
avs_tplg_module_create(struct snd_soc_component *comp, struct avs_tplg_pipeline *owner,
		       struct snd_soc_tplg_vendor_array *tuples, u32 block_size)
{
	struct avs_tplg_module *module;
	u32 esize;
	int ret;

	/* See where config id block starts. */
	ret = avs_tplg_vendor_entry_size(tuples, block_size,
					 AVS_TKN_MOD_INIT_CONFIG_ID_U32, &esize);
	if (ret)
		return ERR_PTR(ret);

	module = devm_kzalloc(comp->card->dev, sizeof(*module), GFP_KERNEL);
	if (!module)
		return ERR_PTR(-ENOMEM);

	ret = avs_parse_tokens(comp, module, module_parsers,
			       ARRAY_SIZE(module_parsers), tuples, esize);
	if (ret < 0)
		return ERR_PTR(ret);

	block_size -= esize;
	/* Parse trailing config ids if any. */
	if (block_size) {
		u32 num_config_ids = module->num_config_ids;
		u32 *config_ids;

		if (!num_config_ids)
			return ERR_PTR(-EINVAL);

		config_ids = devm_kcalloc(comp->card->dev, num_config_ids, sizeof(*config_ids),
					   GFP_KERNEL);
		if (!config_ids)
			return ERR_PTR(-ENOMEM);

		tuples = avs_tplg_vendor_array_at(tuples, esize);
		ret = parse_dictionary_entries(comp, tuples, block_size,
					       config_ids, num_config_ids, sizeof(*config_ids),
					       AVS_TKN_MOD_INIT_CONFIG_ID_U32,
					       init_config_parsers,
					       ARRAY_SIZE(init_config_parsers));
		if (ret)
			return ERR_PTR(ret);

		module->config_ids = config_ids;
	}

	module->owner = owner;
	INIT_LIST_HEAD(&module->node);

	return module;
}

static const struct avs_tplg_token_parser pipeline_parsers[] = {
	{
		.token = AVS_TKN_PPL_ID_U32,
		.type = SND_SOC_TPLG_TUPLE_TYPE_WORD,
		.offset = offsetof(struct avs_tplg_pipeline, id),
		.parse = avs_parse_word_token,
	},
	{
		.token = AVS_TKN_PPL_PPLCFG_ID_U32,
		.type = SND_SOC_TPLG_TUPLE_TYPE_WORD,
		.offset = offsetof(struct avs_tplg_pipeline, cfg),
		.parse = avs_parse_pplcfg_ptr,
	},
	{
		.token = AVS_TKN_PPL_NUM_BINDING_IDS_U32,
		.type = SND_SOC_TPLG_TUPLE_TYPE_WORD,
		.offset = offsetof(struct avs_tplg_pipeline, num_bindings),
		.parse = avs_parse_word_token,
	},
};

static const struct avs_tplg_token_parser bindings_parsers[] = {
	{
		.token = AVS_TKN_PPL_BINDING_ID_U32,
		.type = SND_SOC_TPLG_TUPLE_TYPE_WORD,
		.offset = 0, /* to treat pipeline->bindings as dictionary */
		.parse = avs_parse_binding_ptr,
	},
};

static struct avs_tplg_pipeline *
avs_tplg_pipeline_create(struct snd_soc_component *comp, struct avs_tplg_path *owner,
			 struct snd_soc_tplg_vendor_array *tuples, u32 block_size)
{
	struct avs_tplg_pipeline *pipeline;
	u32 modblk_size, offset;
	int ret;

	pipeline = devm_kzalloc(comp->card->dev, sizeof(*pipeline), GFP_KERNEL);
	if (!pipeline)
		return ERR_PTR(-ENOMEM);

	pipeline->owner = owner;
	INIT_LIST_HEAD(&pipeline->mod_list);

	/* Pipeline header MUST be followed by at least one module. */
	ret = avs_tplg_vendor_array_lookup(tuples, block_size,
					   AVS_TKN_MOD_ID_U32, &offset);
	if (!ret && !offset)
		ret = -EINVAL;
	if (ret)
		return ERR_PTR(ret);

	/* Process header which precedes module sections. */
	ret = avs_parse_tokens(comp, pipeline, pipeline_parsers,
			       ARRAY_SIZE(pipeline_parsers), tuples, offset);
	if (ret < 0)
		return ERR_PTR(ret);

	block_size -= offset;
	tuples = avs_tplg_vendor_array_at(tuples, offset);

	/* Optionally, binding sections follow module ones. */
	ret = avs_tplg_vendor_array_lookup_next(tuples, block_size,
						AVS_TKN_PPL_BINDING_ID_U32, &offset);
	if (ret) {
		if (ret != -ENOENT)
			return ERR_PTR(ret);

		/* Does header information match actual block layout? */
		if (pipeline->num_bindings)
			return ERR_PTR(-EINVAL);

		modblk_size = block_size;
	} else {
		pipeline->bindings = devm_kcalloc(comp->card->dev, pipeline->num_bindings,
						  sizeof(*pipeline->bindings), GFP_KERNEL);
		if (!pipeline->bindings)
			return ERR_PTR(-ENOMEM);

		modblk_size = offset;
	}

	block_size -= modblk_size;
	do {
		struct avs_tplg_module *module;
		u32 esize;

		ret = avs_tplg_vendor_entry_size(tuples, modblk_size,
						 AVS_TKN_MOD_ID_U32, &esize);
		if (ret)
			return ERR_PTR(ret);

		module = avs_tplg_module_create(comp, pipeline, tuples, esize);
		if (IS_ERR(module)) {
			dev_err(comp->dev, "parse module failed: %ld\n",
				PTR_ERR(module));
			return ERR_CAST(module);
		}

		list_add_tail(&module->node, &pipeline->mod_list);
		modblk_size -= esize;
		tuples = avs_tplg_vendor_array_at(tuples, esize);
	} while (modblk_size > 0);

	/* What's left is optional range of bindings. */
	ret = parse_dictionary_entries(comp, tuples, block_size, pipeline->bindings,
				       pipeline->num_bindings, sizeof(*pipeline->bindings),
				       AVS_TKN_PPL_BINDING_ID_U32,
				       bindings_parsers, ARRAY_SIZE(bindings_parsers));
	if (ret)
		return ERR_PTR(ret);

	return pipeline;
}

static const struct avs_tplg_token_parser path_parsers[] = {
	{
		.token = AVS_TKN_PATH_ID_U32,
		.type = SND_SOC_TPLG_TUPLE_TYPE_WORD,
		.offset = offsetof(struct avs_tplg_path, id),
		.parse = avs_parse_word_token,
	},
	{
		.token = AVS_TKN_PATH_FE_FMT_ID_U32,
		.type = SND_SOC_TPLG_TUPLE_TYPE_WORD,
		.offset = offsetof(struct avs_tplg_path, fe_fmt),
		.parse = avs_parse_audio_format_ptr,
	},
	{
		.token = AVS_TKN_PATH_BE_FMT_ID_U32,
		.type = SND_SOC_TPLG_TUPLE_TYPE_WORD,
		.offset = offsetof(struct avs_tplg_path, be_fmt),
		.parse = avs_parse_audio_format_ptr,
	},
};

static struct avs_tplg_path *
avs_tplg_path_create(struct snd_soc_component *comp, struct avs_tplg_path_template *owner,
		     struct snd_soc_tplg_vendor_array *tuples, u32 block_size,
		     const struct avs_tplg_token_parser *parsers, u32 num_parsers)
{
	struct avs_tplg_pipeline *pipeline;
	struct avs_tplg_path *path;
	u32 offset;
	int ret;

	path = devm_kzalloc(comp->card->dev, sizeof(*path), GFP_KERNEL);
	if (!path)
		return ERR_PTR(-ENOMEM);

	path->owner = owner;
	INIT_LIST_HEAD(&path->ppl_list);
	INIT_LIST_HEAD(&path->node);

	/* Path header MAY be followed by one or more pipelines. */
	ret = avs_tplg_vendor_array_lookup(tuples, block_size,
					   AVS_TKN_PPL_ID_U32, &offset);
	if (ret == -ENOENT)
		offset = block_size;
	else if (ret)
		return ERR_PTR(ret);
	else if (!offset)
		return ERR_PTR(-EINVAL);

	/* Process header which precedes pipeline sections. */
	ret = avs_parse_tokens(comp, path, parsers, num_parsers, tuples, offset);
	if (ret < 0)
		return ERR_PTR(ret);

	block_size -= offset;
	tuples = avs_tplg_vendor_array_at(tuples, offset);
	while (block_size > 0) {
		u32 esize;

		ret = avs_tplg_vendor_entry_size(tuples, block_size,
						 AVS_TKN_PPL_ID_U32, &esize);
		if (ret)
			return ERR_PTR(ret);

		pipeline = avs_tplg_pipeline_create(comp, path, tuples, esize);
		if (IS_ERR(pipeline)) {
			dev_err(comp->dev, "parse pipeline failed: %ld\n",
				PTR_ERR(pipeline));
			return ERR_CAST(pipeline);
		}

		list_add_tail(&pipeline->node, &path->ppl_list);
		block_size -= esize;
		tuples = avs_tplg_vendor_array_at(tuples, esize);
	}

	return path;
}

static const struct avs_tplg_token_parser path_tmpl_parsers[] = {
	{
		.token = AVS_TKN_PATH_TMPL_ID_U32,
		.type = SND_SOC_TPLG_TUPLE_TYPE_WORD,
		.offset = offsetof(struct avs_tplg_path_template, id),
		.parse = avs_parse_word_token,
	},
};

static int parse_path_template(struct snd_soc_component *comp,
			       struct snd_soc_tplg_vendor_array *tuples, u32 block_size,
			       struct avs_tplg_path_template *template,
			       const struct avs_tplg_token_parser *tmpl_tokens, u32 num_tmpl_tokens,
			       const struct avs_tplg_token_parser *path_tokens, u32 num_path_tokens)
{
	struct avs_tplg_path *path;
	u32 offset;
	int ret;

	/* Path template header MUST be followed by at least one path variant. */
	ret = avs_tplg_vendor_array_lookup(tuples, block_size,
					   AVS_TKN_PATH_ID_U32, &offset);
	if (ret)
		return ret;

	/* Process header which precedes path variants sections. */
	ret = avs_parse_tokens(comp, template, tmpl_tokens, num_tmpl_tokens, tuples, offset);
	if (ret < 0)
		return ret;

	block_size -= offset;
	tuples = avs_tplg_vendor_array_at(tuples, offset);
	do {
		u32 esize;

		ret = avs_tplg_vendor_entry_size(tuples, block_size,
						 AVS_TKN_PATH_ID_U32, &esize);
		if (ret)
			return ret;

		path = avs_tplg_path_create(comp, template, tuples, esize, path_tokens,
					    num_path_tokens);
		if (IS_ERR(path)) {
			dev_err(comp->dev, "parse path failed: %ld\n", PTR_ERR(path));
			return PTR_ERR(path);
		}

		list_add_tail(&path->node, &template->path_list);
		block_size -= esize;
		tuples = avs_tplg_vendor_array_at(tuples, esize);
	} while (block_size > 0);

	return 0;
}

static struct avs_tplg_path_template *
avs_tplg_path_template_create(struct snd_soc_component *comp, struct avs_tplg *owner,
			      struct snd_soc_tplg_vendor_array *tuples, u32 block_size)
{
	struct avs_tplg_path_template *template;
	int ret;

	template = devm_kzalloc(comp->card->dev, sizeof(*template), GFP_KERNEL);
	if (!template)
		return ERR_PTR(-ENOMEM);

	template->owner = owner; /* Used to access component tplg is assigned to. */
	INIT_LIST_HEAD(&template->path_list);
	INIT_LIST_HEAD(&template->node);

	ret = parse_path_template(comp, tuples, block_size, template, path_tmpl_parsers,
				  ARRAY_SIZE(path_tmpl_parsers), path_parsers,
				  ARRAY_SIZE(path_parsers));
	if (ret)
		return ERR_PTR(ret);

	return template;
}

static const struct avs_tplg_token_parser mod_init_config_parsers[] = {
	{
		.token = AVS_TKN_MOD_INIT_CONFIG_ID_U32,
		.type = SND_SOC_TPLG_TUPLE_TYPE_WORD,
		.offset = offsetof(struct avs_tplg_init_config, id),
		.parse = avs_parse_word_token,
	},
	{
		.token = AVS_TKN_INIT_CONFIG_PARAM_U8,
		.type = SND_SOC_TPLG_TUPLE_TYPE_BYTE,
		.offset = offsetof(struct avs_tplg_init_config, param),
		.parse = avs_parse_byte_token,
	},
	{
		.token = AVS_TKN_INIT_CONFIG_LENGTH_U32,
		.type = SND_SOC_TPLG_TUPLE_TYPE_WORD,
		.offset = offsetof(struct avs_tplg_init_config, length),
		.parse = avs_parse_word_token,
	},
};

static int avs_tplg_parse_initial_configs(struct snd_soc_component *comp,
					   struct snd_soc_tplg_vendor_array *tuples,
					   u32 block_size)
{
	struct avs_soc_component *acomp = to_avs_soc_component(comp);
	struct avs_tplg *tplg = acomp->tplg;
	int ret, i;

	/* Parse tuple section telling how many init configs there are. */
	ret = parse_dictionary_header(comp, tuples, (void **)&tplg->init_configs,
				      &tplg->num_init_configs,
				      sizeof(*tplg->init_configs),
				      AVS_TKN_MANIFEST_NUM_INIT_CONFIGS_U32);
	if (ret)
		return ret;

	block_size -= le32_to_cpu(tuples->size);
	/* With header parsed, move on to parsing entries. */
	tuples = avs_tplg_vendor_array_next(tuples);

	for (i = 0; i < tplg->num_init_configs && block_size > 0; i++) {
		struct avs_tplg_init_config *config = &tplg->init_configs[i];
		struct snd_soc_tplg_vendor_array *tmp;
		void *init_config_data;
		u32 esize;

		/*
		 * Usually to get section length we search for first token of next group of data,
		 * but in this case we can't as tuples are followed by raw data.
		 */
		tmp = avs_tplg_vendor_array_next(tuples);
		esize = le32_to_cpu(tuples->size) + le32_to_cpu(tmp->size);

		ret = parse_dictionary_entries(comp, tuples, esize, config, 1, sizeof(*config),
					       AVS_TKN_MOD_INIT_CONFIG_ID_U32,
					       mod_init_config_parsers,
					       ARRAY_SIZE(mod_init_config_parsers));

		block_size -= esize;

		/* handle raw data section */
		init_config_data = (void *)tuples + esize;
		esize = config->length;

		config->data = devm_kmemdup(comp->card->dev, init_config_data, esize, GFP_KERNEL);
		if (!config->data)
			return -ENOMEM;

		tuples = init_config_data + esize;
		block_size -= esize;
	}

	return 0;
}

static int avs_route_load(struct snd_soc_component *comp, int index,
			  struct snd_soc_dapm_route *route)
{
	struct snd_soc_acpi_mach *mach = dev_get_platdata(comp->card->dev);
	size_t len = SNDRV_CTL_ELEM_ID_NAME_MAXLEN;
<<<<<<< HEAD
	char buf[SNDRV_CTL_ELEM_ID_NAME_MAXLEN];
	int ssp_port, tdm_slot;
=======
	int ssp_port, tdm_slot;
	char *buf;
>>>>>>> 0c383648

	/* See parse_link_formatted_string() for dynamic naming when(s). */
	if (!avs_mach_singular_ssp(mach))
		return 0;
	ssp_port = avs_mach_ssp_port(mach);

	if (!avs_mach_singular_tdm(mach, ssp_port))
		return 0;
	tdm_slot = avs_mach_ssp_tdm(mach, ssp_port);

<<<<<<< HEAD
	avs_ssp_sprint(buf, len, route->source, ssp_port, tdm_slot);
	strscpy((char *)route->source, buf, len);
	avs_ssp_sprint(buf, len, route->sink, ssp_port, tdm_slot);
	strscpy((char *)route->sink, buf, len);
	if (route->control) {
		avs_ssp_sprint(buf, len, route->control, ssp_port, tdm_slot);
		strscpy((char *)route->control, buf, len);
=======
	buf = devm_kzalloc(comp->card->dev, len, GFP_KERNEL);
	if (!buf)
		return -ENOMEM;
	avs_ssp_sprint(buf, len, route->source, ssp_port, tdm_slot);
	route->source = buf;

	buf = devm_kzalloc(comp->card->dev, len, GFP_KERNEL);
	if (!buf)
		return -ENOMEM;
	avs_ssp_sprint(buf, len, route->sink, ssp_port, tdm_slot);
	route->sink = buf;

	if (route->control) {
		buf = devm_kzalloc(comp->card->dev, len, GFP_KERNEL);
		if (!buf)
			return -ENOMEM;
		avs_ssp_sprint(buf, len, route->control, ssp_port, tdm_slot);
		route->control = buf;
>>>>>>> 0c383648
	}

	return 0;
}

static int avs_widget_load(struct snd_soc_component *comp, int index,
			   struct snd_soc_dapm_widget *w,
			   struct snd_soc_tplg_dapm_widget *dw)
{
	struct snd_soc_acpi_mach *mach;
	struct avs_tplg_path_template *template;
	struct avs_soc_component *acomp = to_avs_soc_component(comp);
	struct avs_tplg *tplg;
	int ssp_port, tdm_slot;

	if (!le32_to_cpu(dw->priv.size))
		return 0;

	w->no_wname_in_kcontrol_name = true;

	if (w->ignore_suspend && !AVS_S0IX_SUPPORTED) {
		dev_info_once(comp->dev, "Device does not support S0IX, check BIOS settings\n");
		w->ignore_suspend = false;
	}

	tplg = acomp->tplg;
	mach = dev_get_platdata(comp->card->dev);
	if (!avs_mach_singular_ssp(mach))
		goto static_name;
	ssp_port = avs_mach_ssp_port(mach);

	/* See parse_link_formatted_string() for dynamic naming when(s). */
	if (avs_mach_singular_tdm(mach, ssp_port)) {
		/* size is based on possible %d -> SSP:TDM, where SSP and TDM < 10 + '\0' */
		size_t size = strlen(dw->name) + 2;
		char *buf;

		tdm_slot = avs_mach_ssp_tdm(mach, ssp_port);

		buf = kmalloc(size, GFP_KERNEL);
		if (!buf)
			return -ENOMEM;
		avs_ssp_sprint(buf, size, dw->name, ssp_port, tdm_slot);
		kfree(w->name);
		/* w->name is freed later by soc_tplg_dapm_widget_create() */
		w->name = buf;
	}

static_name:
	template = avs_tplg_path_template_create(comp, tplg, dw->priv.array,
						 le32_to_cpu(dw->priv.size));
	if (IS_ERR(template)) {
		dev_err(comp->dev, "widget %s load failed: %ld\n", dw->name,
			PTR_ERR(template));
		return PTR_ERR(template);
	}

	w->priv = template; /* link path information to widget */
	list_add_tail(&template->node, &tplg->path_tmpl_list);
	return 0;
}

static int avs_widget_ready(struct snd_soc_component *comp, int index,
			    struct snd_soc_dapm_widget *w,
			    struct snd_soc_tplg_dapm_widget *dw)
{
	struct avs_tplg_path_template *template = w->priv;

	template->w = w;
	return 0;
}

static int avs_dai_load(struct snd_soc_component *comp, int index,
			struct snd_soc_dai_driver *dai_drv, struct snd_soc_tplg_pcm *pcm,
			struct snd_soc_dai *dai)
{
	u32 fe_subformats = SNDRV_PCM_SUBFMTBIT_MSBITS_20 |
			    SNDRV_PCM_SUBFMTBIT_MSBITS_24 |
			    SNDRV_PCM_SUBFMTBIT_MSBITS_MAX;

	if (pcm) {
		dai_drv->ops = &avs_dai_fe_ops;
		dai_drv->capture.subformats = fe_subformats;
		dai_drv->playback.subformats = fe_subformats;
	}

	return 0;
}

static int avs_link_load(struct snd_soc_component *comp, int index, struct snd_soc_dai_link *link,
			 struct snd_soc_tplg_link_config *cfg)
{
	if (link->ignore_suspend && !AVS_S0IX_SUPPORTED) {
		dev_info_once(comp->dev, "Device does not support S0IX, check BIOS settings\n");
		link->ignore_suspend = false;
	}

	if (!link->no_pcm) {
		/* Stream control handled by IPCs. */
		link->nonatomic = true;

		/* Open LINK (BE) pipes last and close them first to prevent xruns. */
		link->trigger[0] = SND_SOC_DPCM_TRIGGER_PRE;
		link->trigger[1] = SND_SOC_DPCM_TRIGGER_PRE;
	} else {
		/* Do not ignore codec capabilities. */
		link->dpcm_merged_format = 1;
	}

	return 0;
}

static const struct avs_tplg_token_parser manifest_parsers[] = {
	{
		.token = AVS_TKN_MANIFEST_NAME_STRING,
		.type = SND_SOC_TPLG_TUPLE_TYPE_STRING,
		.offset = offsetof(struct avs_tplg, name),
		.parse = parse_link_formatted_string,
	},
	{
		.token = AVS_TKN_MANIFEST_VERSION_U32,
		.type = SND_SOC_TPLG_TUPLE_TYPE_WORD,
		.offset = offsetof(struct avs_tplg, version),
		.parse = avs_parse_word_token,
	},
};

static int avs_manifest(struct snd_soc_component *comp, int index,
			struct snd_soc_tplg_manifest *manifest)
{
	struct snd_soc_tplg_vendor_array *tuples = manifest->priv.array;
	struct avs_soc_component *acomp = to_avs_soc_component(comp);
	size_t remaining = le32_to_cpu(manifest->priv.size);
	bool has_init_config = true;
	u32 offset;
	int ret;

	ret = avs_tplg_vendor_array_lookup(tuples, remaining,
					   AVS_TKN_MANIFEST_NUM_LIBRARIES_U32, &offset);
	/* Manifest MUST begin with a header. */
	if (!ret && !offset)
		ret = -EINVAL;
	if (ret) {
		dev_err(comp->dev, "incorrect manifest format: %d\n", ret);
		return ret;
	}

	/* Process header which precedes any of the dictionaries. */
	ret = avs_parse_tokens(comp, acomp->tplg, manifest_parsers,
			       ARRAY_SIZE(manifest_parsers), tuples, offset);
	if (ret < 0)
		return ret;

	remaining -= offset;
	tuples = avs_tplg_vendor_array_at(tuples, offset);

	ret = avs_tplg_vendor_array_lookup(tuples, remaining,
					   AVS_TKN_MANIFEST_NUM_AFMTS_U32, &offset);
	if (ret) {
		dev_err(comp->dev, "audio formats lookup failed: %d\n", ret);
		return ret;
	}

	/* Libraries dictionary. */
	ret = avs_tplg_parse_libraries(comp, tuples, offset);
	if (ret < 0)
		return ret;

	remaining -= offset;
	tuples = avs_tplg_vendor_array_at(tuples, offset);

	ret = avs_tplg_vendor_array_lookup(tuples, remaining,
					   AVS_TKN_MANIFEST_NUM_MODCFGS_BASE_U32, &offset);
	if (ret) {
		dev_err(comp->dev, "modcfgs_base lookup failed: %d\n", ret);
		return ret;
	}

	/* Audio formats dictionary. */
	ret = avs_tplg_parse_audio_formats(comp, tuples, offset);
	if (ret < 0)
		return ret;

	remaining -= offset;
	tuples = avs_tplg_vendor_array_at(tuples, offset);

	ret = avs_tplg_vendor_array_lookup(tuples, remaining,
					   AVS_TKN_MANIFEST_NUM_MODCFGS_EXT_U32, &offset);
	if (ret) {
		dev_err(comp->dev, "modcfgs_ext lookup failed: %d\n", ret);
		return ret;
	}

	/* Module configs-base dictionary. */
	ret = avs_tplg_parse_modcfgs_base(comp, tuples, offset);
	if (ret < 0)
		return ret;

	remaining -= offset;
	tuples = avs_tplg_vendor_array_at(tuples, offset);

	ret = avs_tplg_vendor_array_lookup(tuples, remaining,
					   AVS_TKN_MANIFEST_NUM_PPLCFGS_U32, &offset);
	if (ret) {
		dev_err(comp->dev, "pplcfgs lookup failed: %d\n", ret);
		return ret;
	}

	/* Module configs-ext dictionary. */
	ret = avs_tplg_parse_modcfgs_ext(comp, tuples, offset);
	if (ret < 0)
		return ret;

	remaining -= offset;
	tuples = avs_tplg_vendor_array_at(tuples, offset);

	ret = avs_tplg_vendor_array_lookup(tuples, remaining,
					   AVS_TKN_MANIFEST_NUM_BINDINGS_U32, &offset);
	if (ret) {
		dev_err(comp->dev, "bindings lookup failed: %d\n", ret);
		return ret;
	}

	/* Pipeline configs dictionary. */
	ret = avs_tplg_parse_pplcfgs(comp, tuples, offset);
	if (ret < 0)
		return ret;

	remaining -= offset;
	tuples = avs_tplg_vendor_array_at(tuples, offset);

	ret = avs_tplg_vendor_array_lookup(tuples, remaining,
					   AVS_TKN_MANIFEST_NUM_CONDPATH_TMPLS_U32, &offset);
	if (ret) {
		dev_err(comp->dev, "condpath lookup failed: %d\n", ret);
		return ret;
	}

	/* Bindings dictionary. */
	ret = avs_tplg_parse_bindings(comp, tuples, offset);
	if (ret < 0)
		return ret;

	remaining -= offset;
	tuples = avs_tplg_vendor_array_at(tuples, offset);

	ret = avs_tplg_vendor_array_lookup(tuples, remaining,
					   AVS_TKN_MANIFEST_NUM_INIT_CONFIGS_U32, &offset);
	if (ret == -ENOENT) {
		dev_dbg(comp->dev, "init config lookup failed: %d\n", ret);
		has_init_config = false;
	} else if (ret) {
		dev_err(comp->dev, "init config lookup failed: %d\n", ret);
		return ret;
	}

	if (!has_init_config)
		return 0;

	remaining -= offset;
	tuples = avs_tplg_vendor_array_at(tuples, offset);

	/* Initial configs dictionary. */
	ret = avs_tplg_parse_initial_configs(comp, tuples, remaining);
	if (ret < 0)
		return ret;

	return 0;
}

#define AVS_CONTROL_OPS_VOLUME	257

static const struct snd_soc_tplg_kcontrol_ops avs_control_ops[] = {
	{
		.id = AVS_CONTROL_OPS_VOLUME,
		.get = avs_control_volume_get,
		.put = avs_control_volume_put,
	},
};

static const struct avs_tplg_token_parser control_parsers[] = {
	{
		.token = AVS_TKN_KCONTROL_ID_U32,
		.type = SND_SOC_TPLG_TUPLE_TYPE_WORD,
		.offset = offsetof(struct avs_control_data, id),
		.parse = avs_parse_word_token,
	},
};

static int
avs_control_load(struct snd_soc_component *comp, int index, struct snd_kcontrol_new *ctmpl,
		 struct snd_soc_tplg_ctl_hdr *hdr)
{
	struct snd_soc_tplg_vendor_array *tuples;
	struct snd_soc_tplg_mixer_control *tmc;
	struct avs_control_data *ctl_data;
	struct soc_mixer_control *mc;
	size_t block_size;
	int ret;

	switch (le32_to_cpu(hdr->type)) {
	case SND_SOC_TPLG_TYPE_MIXER:
		tmc = container_of(hdr, typeof(*tmc), hdr);
		tuples = tmc->priv.array;
		block_size = le32_to_cpu(tmc->priv.size);
		break;
	default:
		return -EINVAL;
	}

	ctl_data = devm_kzalloc(comp->card->dev, sizeof(*ctl_data), GFP_KERNEL);
	if (!ctl_data)
		return -ENOMEM;

	ret = parse_dictionary_entries(comp, tuples, block_size, ctl_data, 1, sizeof(*ctl_data),
				       AVS_TKN_KCONTROL_ID_U32, control_parsers,
				       ARRAY_SIZE(control_parsers));
	if (ret)
		return ret;

	mc = (struct soc_mixer_control *)ctmpl->private_value;
	mc->dobj.private = ctl_data;
	return 0;
}

static struct snd_soc_tplg_ops avs_tplg_ops = {
	.io_ops			= avs_control_ops,
	.io_ops_count		= ARRAY_SIZE(avs_control_ops),
	.control_load		= avs_control_load,
	.dapm_route_load	= avs_route_load,
	.widget_load		= avs_widget_load,
	.widget_ready		= avs_widget_ready,
	.dai_load		= avs_dai_load,
	.link_load		= avs_link_load,
	.manifest		= avs_manifest,
};

struct avs_tplg *avs_tplg_new(struct snd_soc_component *comp)
{
	struct avs_tplg *tplg;

	tplg = devm_kzalloc(comp->card->dev, sizeof(*tplg), GFP_KERNEL);
	if (!tplg)
		return NULL;

	tplg->comp = comp;
	INIT_LIST_HEAD(&tplg->path_tmpl_list);

	return tplg;
}

int avs_load_topology(struct snd_soc_component *comp, const char *filename)
{
	const struct firmware *fw;
	int ret;

	ret = request_firmware(&fw, filename, comp->dev);
	if (ret < 0) {
		dev_err(comp->dev, "request topology \"%s\" failed: %d\n", filename, ret);
		return ret;
	}

	ret = snd_soc_tplg_component_load(comp, &avs_tplg_ops, fw);
	if (ret < 0)
		dev_err(comp->dev, "load topology \"%s\" failed: %d\n", filename, ret);

	release_firmware(fw);
	return ret;
}

int avs_remove_topology(struct snd_soc_component *comp)
{
	snd_soc_tplg_component_remove(comp);

	return 0;
}<|MERGE_RESOLUTION|>--- conflicted
+++ resolved
@@ -1545,13 +1545,8 @@
 {
 	struct snd_soc_acpi_mach *mach = dev_get_platdata(comp->card->dev);
 	size_t len = SNDRV_CTL_ELEM_ID_NAME_MAXLEN;
-<<<<<<< HEAD
-	char buf[SNDRV_CTL_ELEM_ID_NAME_MAXLEN];
-	int ssp_port, tdm_slot;
-=======
 	int ssp_port, tdm_slot;
 	char *buf;
->>>>>>> 0c383648
 
 	/* See parse_link_formatted_string() for dynamic naming when(s). */
 	if (!avs_mach_singular_ssp(mach))
@@ -1562,15 +1557,6 @@
 		return 0;
 	tdm_slot = avs_mach_ssp_tdm(mach, ssp_port);
 
-<<<<<<< HEAD
-	avs_ssp_sprint(buf, len, route->source, ssp_port, tdm_slot);
-	strscpy((char *)route->source, buf, len);
-	avs_ssp_sprint(buf, len, route->sink, ssp_port, tdm_slot);
-	strscpy((char *)route->sink, buf, len);
-	if (route->control) {
-		avs_ssp_sprint(buf, len, route->control, ssp_port, tdm_slot);
-		strscpy((char *)route->control, buf, len);
-=======
 	buf = devm_kzalloc(comp->card->dev, len, GFP_KERNEL);
 	if (!buf)
 		return -ENOMEM;
@@ -1589,7 +1575,6 @@
 			return -ENOMEM;
 		avs_ssp_sprint(buf, len, route->control, ssp_port, tdm_slot);
 		route->control = buf;
->>>>>>> 0c383648
 	}
 
 	return 0;
