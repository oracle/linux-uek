--- conflicted
+++ resolved
@@ -174,11 +174,7 @@
 
 	/* Enable jack detection. */
 	ret = snd_soc_card_jack_new(card, "DP Jack", SND_JACK_LINEOUT,
-<<<<<<< HEAD
-				    &cdn_dp_card_jack, NULL, 0);
-=======
 				    &cdn_dp_card_jack);
->>>>>>> 88084a3d
 	if (ret) {
 		dev_err(card->dev, "Can't create DP Jack %d\n", ret);
 		return ret;
