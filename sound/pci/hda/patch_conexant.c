/*
 * HD audio interface patch for Conexant HDA audio codec
 *
 * Copyright (c) 2006 Pototskiy Akex <alex.pototskiy@gmail.com>
 * 		      Takashi Iwai <tiwai@suse.de>
 * 		      Tobin Davis  <tdavis@dsl-only.net>
 *
 *  This driver is free software; you can redistribute it and/or modify
 *  it under the terms of the GNU General Public License as published by
 *  the Free Software Foundation; either version 2 of the License, or
 *  (at your option) any later version.
 *
 *  This driver is distributed in the hope that it will be useful,
 *  but WITHOUT ANY WARRANTY; without even the implied warranty of
 *  MERCHANTABILITY or FITNESS FOR A PARTICULAR PURPOSE.  See the
 *  GNU General Public License for more details.
 *
 *  You should have received a copy of the GNU General Public License
 *  along with this program; if not, write to the Free Software
 *  Foundation, Inc., 59 Temple Place, Suite 330, Boston, MA  02111-1307 USA
 */

#include <linux/init.h>
#include <linux/delay.h>
#include <linux/slab.h>
#include <linux/pci.h>
#include <sound/core.h>
#include <sound/jack.h>

#include "hda_codec.h"
#include "hda_local.h"
#include "hda_beep.h"

#define CXT_PIN_DIR_IN              0x00
#define CXT_PIN_DIR_OUT             0x01
#define CXT_PIN_DIR_INOUT           0x02
#define CXT_PIN_DIR_IN_NOMICBIAS    0x03
#define CXT_PIN_DIR_INOUT_NOMICBIAS 0x04

#define CONEXANT_HP_EVENT	0x37
#define CONEXANT_MIC_EVENT	0x38
#define CONEXANT_LINE_EVENT	0x39

/* Conexant 5051 specific */

#define CXT5051_SPDIF_OUT	0x12
#define CXT5051_PORTB_EVENT	0x38
#define CXT5051_PORTC_EVENT	0x39

#define AUTO_MIC_PORTB		(1 << 1)
#define AUTO_MIC_PORTC		(1 << 2)

struct pin_dac_pair {
	hda_nid_t pin;
	hda_nid_t dac;
	int type;
};

struct imux_info {
	hda_nid_t pin;		/* input pin NID */
	hda_nid_t adc;		/* connected ADC NID */	
	hda_nid_t boost;	/* optional boost volume NID */
	int index;		/* corresponding to autocfg.input */
};

struct conexant_spec {

	const struct snd_kcontrol_new *mixers[5];
	int num_mixers;
	hda_nid_t vmaster_nid;

	const struct hda_verb *init_verbs[5];	/* initialization verbs
						 * don't forget NULL
						 * termination!
						 */
	unsigned int num_init_verbs;

	/* playback */
	struct hda_multi_out multiout;	/* playback set-up
					 * max_channels, dacs must be set
					 * dig_out_nid and hp_nid are optional
					 */
	unsigned int cur_eapd;
	unsigned int hp_present;
	unsigned int line_present;
	unsigned int auto_mic;
	int auto_mic_ext;		/* imux_pins[] index for ext mic */
	int auto_mic_dock;		/* imux_pins[] index for dock mic */
	int auto_mic_int;		/* imux_pins[] index for int mic */
	unsigned int need_dac_fix;
	hda_nid_t slave_dig_outs[2];

	/* capture */
	unsigned int num_adc_nids;
	const hda_nid_t *adc_nids;
	hda_nid_t dig_in_nid;		/* digital-in NID; optional */

	unsigned int cur_adc_idx;
	hda_nid_t cur_adc;
	unsigned int cur_adc_stream_tag;
	unsigned int cur_adc_format;

	const struct hda_pcm_stream *capture_stream;

	/* capture source */
	const struct hda_input_mux *input_mux;
	const hda_nid_t *capsrc_nids;
	unsigned int cur_mux[3];

	/* channel model */
	const struct hda_channel_mode *channel_mode;
	int num_channel_mode;

	/* PCM information */
	struct hda_pcm pcm_rec[2];	/* used in build_pcms() */

	unsigned int spdif_route;

	/* dynamic controls, init_verbs and input_mux */
	struct auto_pin_cfg autocfg;
	struct hda_input_mux private_imux;
	struct imux_info imux_info[HDA_MAX_NUM_INPUTS];
	hda_nid_t private_adc_nids[HDA_MAX_NUM_INPUTS];
	hda_nid_t private_dac_nids[AUTO_CFG_MAX_OUTS];
	struct pin_dac_pair dac_info[8];
	int dac_info_filled;

	unsigned int port_d_mode;
	unsigned int auto_mute:1;	/* used in auto-parser */
	unsigned int detect_line:1;	/* Line-out detection enabled */
	unsigned int automute_lines:1;	/* automute line-out as well */
	unsigned int automute_hp_lo:1;	/* both HP and LO available */
	unsigned int dell_automute:1;
	unsigned int dell_vostro:1;
	unsigned int ideapad:1;
	unsigned int thinkpad:1;
	unsigned int hp_laptop:1;
	unsigned int asus:1;
	unsigned int single_adc_amp:1;

	unsigned int adc_switching:1;

	unsigned int ext_mic_present;
	unsigned int recording;
	void (*capture_prepare)(struct hda_codec *codec);
	void (*capture_cleanup)(struct hda_codec *codec);

	/* OLPC XO-1.5 supports DC input mode (e.g. for use with analog sensors)
	 * through the microphone jack.
	 * When the user enables this through a mixer switch, both internal and
	 * external microphones are disabled. Gain is fixed at 0dB. In this mode,
	 * we also allow the bias to be configured through a separate mixer
	 * control. */
	unsigned int dc_enable;
	unsigned int dc_input_bias; /* offset into cxt5066_olpc_dc_bias */
	unsigned int mic_boost; /* offset into cxt5066_analog_mic_boost */

	unsigned int beep_amp;
};

static int conexant_playback_pcm_open(struct hda_pcm_stream *hinfo,
				      struct hda_codec *codec,
				      struct snd_pcm_substream *substream)
{
	struct conexant_spec *spec = codec->spec;
	return snd_hda_multi_out_analog_open(codec, &spec->multiout, substream,
					     hinfo);
}

static int conexant_playback_pcm_prepare(struct hda_pcm_stream *hinfo,
					 struct hda_codec *codec,
					 unsigned int stream_tag,
					 unsigned int format,
					 struct snd_pcm_substream *substream)
{
	struct conexant_spec *spec = codec->spec;
	return snd_hda_multi_out_analog_prepare(codec, &spec->multiout,
						stream_tag,
						format, substream);
}

static int conexant_playback_pcm_cleanup(struct hda_pcm_stream *hinfo,
					 struct hda_codec *codec,
					 struct snd_pcm_substream *substream)
{
	struct conexant_spec *spec = codec->spec;
	return snd_hda_multi_out_analog_cleanup(codec, &spec->multiout);
}

/*
 * Digital out
 */
static int conexant_dig_playback_pcm_open(struct hda_pcm_stream *hinfo,
					  struct hda_codec *codec,
					  struct snd_pcm_substream *substream)
{
	struct conexant_spec *spec = codec->spec;
	return snd_hda_multi_out_dig_open(codec, &spec->multiout);
}

static int conexant_dig_playback_pcm_close(struct hda_pcm_stream *hinfo,
					 struct hda_codec *codec,
					 struct snd_pcm_substream *substream)
{
	struct conexant_spec *spec = codec->spec;
	return snd_hda_multi_out_dig_close(codec, &spec->multiout);
}

static int conexant_dig_playback_pcm_prepare(struct hda_pcm_stream *hinfo,
					 struct hda_codec *codec,
					 unsigned int stream_tag,
					 unsigned int format,
					 struct snd_pcm_substream *substream)
{
	struct conexant_spec *spec = codec->spec;
	return snd_hda_multi_out_dig_prepare(codec, &spec->multiout,
					     stream_tag,
					     format, substream);
}

/*
 * Analog capture
 */
static int conexant_capture_pcm_prepare(struct hda_pcm_stream *hinfo,
				      struct hda_codec *codec,
				      unsigned int stream_tag,
				      unsigned int format,
				      struct snd_pcm_substream *substream)
{
	struct conexant_spec *spec = codec->spec;
	if (spec->capture_prepare)
		spec->capture_prepare(codec);
	snd_hda_codec_setup_stream(codec, spec->adc_nids[substream->number],
				   stream_tag, 0, format);
	return 0;
}

static int conexant_capture_pcm_cleanup(struct hda_pcm_stream *hinfo,
				      struct hda_codec *codec,
				      struct snd_pcm_substream *substream)
{
	struct conexant_spec *spec = codec->spec;
	snd_hda_codec_cleanup_stream(codec, spec->adc_nids[substream->number]);
	if (spec->capture_cleanup)
		spec->capture_cleanup(codec);
	return 0;
}



static const struct hda_pcm_stream conexant_pcm_analog_playback = {
	.substreams = 1,
	.channels_min = 2,
	.channels_max = 2,
	.nid = 0, /* fill later */
	.ops = {
		.open = conexant_playback_pcm_open,
		.prepare = conexant_playback_pcm_prepare,
		.cleanup = conexant_playback_pcm_cleanup
	},
};

static const struct hda_pcm_stream conexant_pcm_analog_capture = {
	.substreams = 1,
	.channels_min = 2,
	.channels_max = 2,
	.nid = 0, /* fill later */
	.ops = {
		.prepare = conexant_capture_pcm_prepare,
		.cleanup = conexant_capture_pcm_cleanup
	},
};


static const struct hda_pcm_stream conexant_pcm_digital_playback = {
	.substreams = 1,
	.channels_min = 2,
	.channels_max = 2,
	.nid = 0, /* fill later */
	.ops = {
		.open = conexant_dig_playback_pcm_open,
		.close = conexant_dig_playback_pcm_close,
		.prepare = conexant_dig_playback_pcm_prepare
	},
};

static const struct hda_pcm_stream conexant_pcm_digital_capture = {
	.substreams = 1,
	.channels_min = 2,
	.channels_max = 2,
	/* NID is set in alc_build_pcms */
};

static int cx5051_capture_pcm_prepare(struct hda_pcm_stream *hinfo,
				      struct hda_codec *codec,
				      unsigned int stream_tag,
				      unsigned int format,
				      struct snd_pcm_substream *substream)
{
	struct conexant_spec *spec = codec->spec;
	spec->cur_adc = spec->adc_nids[spec->cur_adc_idx];
	spec->cur_adc_stream_tag = stream_tag;
	spec->cur_adc_format = format;
	snd_hda_codec_setup_stream(codec, spec->cur_adc, stream_tag, 0, format);
	return 0;
}

static int cx5051_capture_pcm_cleanup(struct hda_pcm_stream *hinfo,
				      struct hda_codec *codec,
				      struct snd_pcm_substream *substream)
{
	struct conexant_spec *spec = codec->spec;
	snd_hda_codec_cleanup_stream(codec, spec->cur_adc);
	spec->cur_adc = 0;
	return 0;
}

static const struct hda_pcm_stream cx5051_pcm_analog_capture = {
	.substreams = 1,
	.channels_min = 2,
	.channels_max = 2,
	.nid = 0, /* fill later */
	.ops = {
		.prepare = cx5051_capture_pcm_prepare,
		.cleanup = cx5051_capture_pcm_cleanup
	},
};

static int conexant_build_pcms(struct hda_codec *codec)
{
	struct conexant_spec *spec = codec->spec;
	struct hda_pcm *info = spec->pcm_rec;

	codec->num_pcms = 1;
	codec->pcm_info = info;

	info->name = "CONEXANT Analog";
	info->stream[SNDRV_PCM_STREAM_PLAYBACK] = conexant_pcm_analog_playback;
	info->stream[SNDRV_PCM_STREAM_PLAYBACK].channels_max =
		spec->multiout.max_channels;
	info->stream[SNDRV_PCM_STREAM_PLAYBACK].nid =
		spec->multiout.dac_nids[0];
	if (spec->capture_stream)
		info->stream[SNDRV_PCM_STREAM_CAPTURE] = *spec->capture_stream;
	else {
		if (codec->vendor_id == 0x14f15051)
			info->stream[SNDRV_PCM_STREAM_CAPTURE] =
				cx5051_pcm_analog_capture;
		else {
			info->stream[SNDRV_PCM_STREAM_CAPTURE] =
				conexant_pcm_analog_capture;
			info->stream[SNDRV_PCM_STREAM_CAPTURE].substreams =
				spec->num_adc_nids;
		}
	}
	info->stream[SNDRV_PCM_STREAM_CAPTURE].nid = spec->adc_nids[0];

	if (spec->multiout.dig_out_nid) {
		info++;
		codec->num_pcms++;
		info->name = "Conexant Digital";
		info->pcm_type = HDA_PCM_TYPE_SPDIF;
		info->stream[SNDRV_PCM_STREAM_PLAYBACK] =
			conexant_pcm_digital_playback;
		info->stream[SNDRV_PCM_STREAM_PLAYBACK].nid =
			spec->multiout.dig_out_nid;
		if (spec->dig_in_nid) {
			info->stream[SNDRV_PCM_STREAM_CAPTURE] =
				conexant_pcm_digital_capture;
			info->stream[SNDRV_PCM_STREAM_CAPTURE].nid =
				spec->dig_in_nid;
		}
		if (spec->slave_dig_outs[0])
			codec->slave_dig_outs = spec->slave_dig_outs;
	}

	return 0;
}

static int conexant_mux_enum_info(struct snd_kcontrol *kcontrol,
	       			  struct snd_ctl_elem_info *uinfo)
{
	struct hda_codec *codec = snd_kcontrol_chip(kcontrol);
	struct conexant_spec *spec = codec->spec;

	return snd_hda_input_mux_info(spec->input_mux, uinfo);
}

static int conexant_mux_enum_get(struct snd_kcontrol *kcontrol,
				 struct snd_ctl_elem_value *ucontrol)
{
	struct hda_codec *codec = snd_kcontrol_chip(kcontrol);
	struct conexant_spec *spec = codec->spec;
	unsigned int adc_idx = snd_ctl_get_ioffidx(kcontrol, &ucontrol->id);

	ucontrol->value.enumerated.item[0] = spec->cur_mux[adc_idx];
	return 0;
}

static int conexant_mux_enum_put(struct snd_kcontrol *kcontrol,
				 struct snd_ctl_elem_value *ucontrol)
{
	struct hda_codec *codec = snd_kcontrol_chip(kcontrol);
	struct conexant_spec *spec = codec->spec;
	unsigned int adc_idx = snd_ctl_get_ioffidx(kcontrol, &ucontrol->id);

	return snd_hda_input_mux_put(codec, spec->input_mux, ucontrol,
				     spec->capsrc_nids[adc_idx],
				     &spec->cur_mux[adc_idx]);
}

static int conexant_init_jacks(struct hda_codec *codec)
{
#ifdef CONFIG_SND_HDA_INPUT_JACK
	struct conexant_spec *spec = codec->spec;
	int i;

	for (i = 0; i < spec->num_init_verbs; i++) {
		const struct hda_verb *hv;

		hv = spec->init_verbs[i];
		while (hv->nid) {
			int err = 0;
			switch (hv->param ^ AC_USRSP_EN) {
			case CONEXANT_HP_EVENT:
				err = snd_hda_input_jack_add(codec, hv->nid,
						SND_JACK_HEADPHONE, NULL);
				snd_hda_input_jack_report(codec, hv->nid);
				break;
			case CXT5051_PORTC_EVENT:
			case CONEXANT_MIC_EVENT:
				err = snd_hda_input_jack_add(codec, hv->nid,
						SND_JACK_MICROPHONE, NULL);
				snd_hda_input_jack_report(codec, hv->nid);
				break;
			}
			if (err < 0)
				return err;
			++hv;
		}
	}
#endif /* CONFIG_SND_HDA_INPUT_JACK */
	return 0;
}

static int conexant_init(struct hda_codec *codec)
{
	struct conexant_spec *spec = codec->spec;
	int i;

	for (i = 0; i < spec->num_init_verbs; i++)
		snd_hda_sequence_write(codec, spec->init_verbs[i]);
	return 0;
}

static void conexant_free(struct hda_codec *codec)
{
	snd_hda_input_jack_free(codec);
	snd_hda_detach_beep_device(codec);
	kfree(codec->spec);
}

static const struct snd_kcontrol_new cxt_capture_mixers[] = {
	{
		.iface = SNDRV_CTL_ELEM_IFACE_MIXER,
		.name = "Capture Source",
		.info = conexant_mux_enum_info,
		.get = conexant_mux_enum_get,
		.put = conexant_mux_enum_put
	},
	{}
};

#ifdef CONFIG_SND_HDA_INPUT_BEEP
/* additional beep mixers; the actual parameters are overwritten at build */
static const struct snd_kcontrol_new cxt_beep_mixer[] = {
	HDA_CODEC_VOLUME_MONO("Beep Playback Volume", 0, 1, 0, HDA_OUTPUT),
	HDA_CODEC_MUTE_BEEP_MONO("Beep Playback Switch", 0, 1, 0, HDA_OUTPUT),
	{ } /* end */
};
#endif

static const char * const slave_vols[] = {
	"Headphone Playback Volume",
	"Speaker Playback Volume",
	"Front Playback Volume",
	"Surround Playback Volume",
	"CLFE Playback Volume",
	NULL
};

static const char * const slave_sws[] = {
	"Headphone Playback Switch",
	"Speaker Playback Switch",
	"Front Playback Switch",
	"Surround Playback Switch",
	"CLFE Playback Switch",
	NULL
};

static int conexant_build_controls(struct hda_codec *codec)
{
	struct conexant_spec *spec = codec->spec;
	unsigned int i;
	int err;

	for (i = 0; i < spec->num_mixers; i++) {
		err = snd_hda_add_new_ctls(codec, spec->mixers[i]);
		if (err < 0)
			return err;
	}
	if (spec->multiout.dig_out_nid) {
		err = snd_hda_create_spdif_out_ctls(codec,
						    spec->multiout.dig_out_nid);
		if (err < 0)
			return err;
		err = snd_hda_create_spdif_share_sw(codec,
						    &spec->multiout);
		if (err < 0)
			return err;
		spec->multiout.share_spdif = 1;
	} 
	if (spec->dig_in_nid) {
		err = snd_hda_create_spdif_in_ctls(codec,spec->dig_in_nid);
		if (err < 0)
			return err;
	}

	/* if we have no master control, let's create it */
	if (spec->vmaster_nid &&
	    !snd_hda_find_mixer_ctl(codec, "Master Playback Volume")) {
		unsigned int vmaster_tlv[4];
		snd_hda_set_vmaster_tlv(codec, spec->vmaster_nid,
					HDA_OUTPUT, vmaster_tlv);
		err = snd_hda_add_vmaster(codec, "Master Playback Volume",
					  vmaster_tlv, slave_vols);
		if (err < 0)
			return err;
	}
	if (spec->vmaster_nid &&
	    !snd_hda_find_mixer_ctl(codec, "Master Playback Switch")) {
		err = snd_hda_add_vmaster(codec, "Master Playback Switch",
					  NULL, slave_sws);
		if (err < 0)
			return err;
	}

	if (spec->input_mux) {
		err = snd_hda_add_new_ctls(codec, cxt_capture_mixers);
		if (err < 0)
			return err;
	}

#ifdef CONFIG_SND_HDA_INPUT_BEEP
	/* create beep controls if needed */
	if (spec->beep_amp) {
		const struct snd_kcontrol_new *knew;
		for (knew = cxt_beep_mixer; knew->name; knew++) {
			struct snd_kcontrol *kctl;
			kctl = snd_ctl_new1(knew, codec);
			if (!kctl)
				return -ENOMEM;
			kctl->private_value = spec->beep_amp;
			err = snd_hda_ctl_add(codec, 0, kctl);
			if (err < 0)
				return err;
		}
	}
#endif

	return 0;
}

#ifdef CONFIG_SND_HDA_POWER_SAVE
static int conexant_suspend(struct hda_codec *codec, pm_message_t state)
{
	snd_hda_shutup_pins(codec);
	return 0;
}
#endif

static const struct hda_codec_ops conexant_patch_ops = {
	.build_controls = conexant_build_controls,
	.build_pcms = conexant_build_pcms,
	.init = conexant_init,
	.free = conexant_free,
#ifdef CONFIG_SND_HDA_POWER_SAVE
	.suspend = conexant_suspend,
#endif
	.reboot_notify = snd_hda_shutup_pins,
};

#ifdef CONFIG_SND_HDA_INPUT_BEEP
#define set_beep_amp(spec, nid, idx, dir) \
	((spec)->beep_amp = HDA_COMPOSE_AMP_VAL(nid, 1, idx, dir))
#else
#define set_beep_amp(spec, nid, idx, dir) /* NOP */
#endif

static int patch_conexant_auto(struct hda_codec *codec);
/*
 * EAPD control
 * the private value = nid | (invert << 8)
 */

#define cxt_eapd_info		snd_ctl_boolean_mono_info

static int cxt_eapd_get(struct snd_kcontrol *kcontrol,
			     struct snd_ctl_elem_value *ucontrol)
{
	struct hda_codec *codec = snd_kcontrol_chip(kcontrol);
	struct conexant_spec *spec = codec->spec;
	int invert = (kcontrol->private_value >> 8) & 1;
	if (invert)
		ucontrol->value.integer.value[0] = !spec->cur_eapd;
	else
		ucontrol->value.integer.value[0] = spec->cur_eapd;
	return 0;

}

static int cxt_eapd_put(struct snd_kcontrol *kcontrol,
			     struct snd_ctl_elem_value *ucontrol)
{
	struct hda_codec *codec = snd_kcontrol_chip(kcontrol);
	struct conexant_spec *spec = codec->spec;
	int invert = (kcontrol->private_value >> 8) & 1;
	hda_nid_t nid = kcontrol->private_value & 0xff;
	unsigned int eapd;

	eapd = !!ucontrol->value.integer.value[0];
	if (invert)
		eapd = !eapd;
	if (eapd == spec->cur_eapd)
		return 0;
	
	spec->cur_eapd = eapd;
	snd_hda_codec_write_cache(codec, nid,
				  0, AC_VERB_SET_EAPD_BTLENABLE,
				  eapd ? 0x02 : 0x00);
	return 1;
}

/* controls for test mode */
#ifdef CONFIG_SND_DEBUG

#define CXT_EAPD_SWITCH(xname, nid, mask) \
	{ .iface = SNDRV_CTL_ELEM_IFACE_MIXER, .name = xname, .index = 0,  \
	  .info = cxt_eapd_info, \
	  .get = cxt_eapd_get, \
	  .put = cxt_eapd_put, \
	  .private_value = nid | (mask<<16) }



static int conexant_ch_mode_info(struct snd_kcontrol *kcontrol,
				 struct snd_ctl_elem_info *uinfo)
{
	struct hda_codec *codec = snd_kcontrol_chip(kcontrol);
	struct conexant_spec *spec = codec->spec;
	return snd_hda_ch_mode_info(codec, uinfo, spec->channel_mode,
				    spec->num_channel_mode);
}

static int conexant_ch_mode_get(struct snd_kcontrol *kcontrol,
				struct snd_ctl_elem_value *ucontrol)
{
	struct hda_codec *codec = snd_kcontrol_chip(kcontrol);
	struct conexant_spec *spec = codec->spec;
	return snd_hda_ch_mode_get(codec, ucontrol, spec->channel_mode,
				   spec->num_channel_mode,
				   spec->multiout.max_channels);
}

static int conexant_ch_mode_put(struct snd_kcontrol *kcontrol,
				struct snd_ctl_elem_value *ucontrol)
{
	struct hda_codec *codec = snd_kcontrol_chip(kcontrol);
	struct conexant_spec *spec = codec->spec;
	int err = snd_hda_ch_mode_put(codec, ucontrol, spec->channel_mode,
				      spec->num_channel_mode,
				      &spec->multiout.max_channels);
	if (err >= 0 && spec->need_dac_fix)
		spec->multiout.num_dacs = spec->multiout.max_channels / 2;
	return err;
}

#define CXT_PIN_MODE(xname, nid, dir) \
	{ .iface = SNDRV_CTL_ELEM_IFACE_MIXER, .name = xname, .index = 0,  \
	  .info = conexant_ch_mode_info, \
	  .get = conexant_ch_mode_get, \
	  .put = conexant_ch_mode_put, \
	  .private_value = nid | (dir<<16) }

#endif /* CONFIG_SND_DEBUG */

/* Conexant 5045 specific */

static const hda_nid_t cxt5045_dac_nids[1] = { 0x19 };
static const hda_nid_t cxt5045_adc_nids[1] = { 0x1a };
static const hda_nid_t cxt5045_capsrc_nids[1] = { 0x1a };
#define CXT5045_SPDIF_OUT	0x18

static const struct hda_channel_mode cxt5045_modes[1] = {
	{ 2, NULL },
};

static const struct hda_input_mux cxt5045_capture_source = {
	.num_items = 2,
	.items = {
		{ "IntMic", 0x1 },
		{ "ExtMic", 0x2 },
	}
};

static const struct hda_input_mux cxt5045_capture_source_benq = {
	.num_items = 5,
	.items = {
		{ "IntMic", 0x1 },
		{ "ExtMic", 0x2 },
		{ "LineIn", 0x3 },
		{ "CD",     0x4 },
		{ "Mixer",  0x0 },
	}
};

static const struct hda_input_mux cxt5045_capture_source_hp530 = {
	.num_items = 2,
	.items = {
		{ "ExtMic", 0x1 },
		{ "IntMic", 0x2 },
	}
};

/* turn on/off EAPD (+ mute HP) as a master switch */
static int cxt5045_hp_master_sw_put(struct snd_kcontrol *kcontrol,
				    struct snd_ctl_elem_value *ucontrol)
{
	struct hda_codec *codec = snd_kcontrol_chip(kcontrol);
	struct conexant_spec *spec = codec->spec;
	unsigned int bits;

	if (!cxt_eapd_put(kcontrol, ucontrol))
		return 0;

	/* toggle internal speakers mute depending of presence of
	 * the headphone jack
	 */
	bits = (!spec->hp_present && spec->cur_eapd) ? 0 : HDA_AMP_MUTE;
	snd_hda_codec_amp_stereo(codec, 0x10, HDA_OUTPUT, 0,
				 HDA_AMP_MUTE, bits);

	bits = spec->cur_eapd ? 0 : HDA_AMP_MUTE;
	snd_hda_codec_amp_stereo(codec, 0x11, HDA_OUTPUT, 0,
				 HDA_AMP_MUTE, bits);
	return 1;
}

/* bind volumes of both NID 0x10 and 0x11 */
static const struct hda_bind_ctls cxt5045_hp_bind_master_vol = {
	.ops = &snd_hda_bind_vol,
	.values = {
		HDA_COMPOSE_AMP_VAL(0x10, 3, 0, HDA_OUTPUT),
		HDA_COMPOSE_AMP_VAL(0x11, 3, 0, HDA_OUTPUT),
		0
	},
};

/* toggle input of built-in and mic jack appropriately */
static void cxt5045_hp_automic(struct hda_codec *codec)
{
	static const struct hda_verb mic_jack_on[] = {
		{0x14, AC_VERB_SET_AMP_GAIN_MUTE, 0xb080},
		{0x12, AC_VERB_SET_AMP_GAIN_MUTE, 0xb000},
		{}
	};
	static const struct hda_verb mic_jack_off[] = {
		{0x12, AC_VERB_SET_AMP_GAIN_MUTE, 0xb080},
		{0x14, AC_VERB_SET_AMP_GAIN_MUTE, 0xb000},
		{}
	};
	unsigned int present;

	present = snd_hda_jack_detect(codec, 0x12);
	if (present)
		snd_hda_sequence_write(codec, mic_jack_on);
	else
		snd_hda_sequence_write(codec, mic_jack_off);
}


/* mute internal speaker if HP is plugged */
static void cxt5045_hp_automute(struct hda_codec *codec)
{
	struct conexant_spec *spec = codec->spec;
	unsigned int bits;

	spec->hp_present = snd_hda_jack_detect(codec, 0x11);

	bits = (spec->hp_present || !spec->cur_eapd) ? HDA_AMP_MUTE : 0; 
	snd_hda_codec_amp_stereo(codec, 0x10, HDA_OUTPUT, 0,
				 HDA_AMP_MUTE, bits);
}

/* unsolicited event for HP jack sensing */
static void cxt5045_hp_unsol_event(struct hda_codec *codec,
				   unsigned int res)
{
	res >>= 26;
	switch (res) {
	case CONEXANT_HP_EVENT:
		cxt5045_hp_automute(codec);
		break;
	case CONEXANT_MIC_EVENT:
		cxt5045_hp_automic(codec);
		break;

	}
}

static const struct snd_kcontrol_new cxt5045_mixers[] = {
	HDA_CODEC_VOLUME("Internal Mic Capture Volume", 0x1a, 0x01, HDA_INPUT),
	HDA_CODEC_MUTE("Internal Mic Capture Switch", 0x1a, 0x01, HDA_INPUT),
	HDA_CODEC_VOLUME("Mic Capture Volume", 0x1a, 0x02, HDA_INPUT),
	HDA_CODEC_MUTE("Mic Capture Switch", 0x1a, 0x02, HDA_INPUT),
	HDA_CODEC_VOLUME("PCM Playback Volume", 0x17, 0x0, HDA_INPUT),
	HDA_CODEC_MUTE("PCM Playback Switch", 0x17, 0x0, HDA_INPUT),
	HDA_CODEC_VOLUME("Internal Mic Playback Volume", 0x17, 0x1, HDA_INPUT),
	HDA_CODEC_MUTE("Internal Mic Playback Switch", 0x17, 0x1, HDA_INPUT),
	HDA_CODEC_VOLUME("Mic Playback Volume", 0x17, 0x2, HDA_INPUT),
	HDA_CODEC_MUTE("Mic Playback Switch", 0x17, 0x2, HDA_INPUT),
	HDA_BIND_VOL("Master Playback Volume", &cxt5045_hp_bind_master_vol),
	{
		.iface = SNDRV_CTL_ELEM_IFACE_MIXER,
		.name = "Master Playback Switch",
		.info = cxt_eapd_info,
		.get = cxt_eapd_get,
		.put = cxt5045_hp_master_sw_put,
		.private_value = 0x10,
	},

	{}
};

static const struct snd_kcontrol_new cxt5045_benq_mixers[] = {
	HDA_CODEC_VOLUME("CD Capture Volume", 0x1a, 0x04, HDA_INPUT),
	HDA_CODEC_MUTE("CD Capture Switch", 0x1a, 0x04, HDA_INPUT),
	HDA_CODEC_VOLUME("CD Playback Volume", 0x17, 0x4, HDA_INPUT),
	HDA_CODEC_MUTE("CD Playback Switch", 0x17, 0x4, HDA_INPUT),

	HDA_CODEC_VOLUME("Line In Capture Volume", 0x1a, 0x03, HDA_INPUT),
	HDA_CODEC_MUTE("Line In Capture Switch", 0x1a, 0x03, HDA_INPUT),
	HDA_CODEC_VOLUME("Line In Playback Volume", 0x17, 0x3, HDA_INPUT),
	HDA_CODEC_MUTE("Line In Playback Switch", 0x17, 0x3, HDA_INPUT),

	HDA_CODEC_VOLUME("Mixer Capture Volume", 0x1a, 0x0, HDA_INPUT),
	HDA_CODEC_MUTE("Mixer Capture Switch", 0x1a, 0x0, HDA_INPUT),

	{}
};

static const struct snd_kcontrol_new cxt5045_mixers_hp530[] = {
	HDA_CODEC_VOLUME("Internal Mic Capture Volume", 0x1a, 0x02, HDA_INPUT),
	HDA_CODEC_MUTE("Internal Mic Capture Switch", 0x1a, 0x02, HDA_INPUT),
	HDA_CODEC_VOLUME("Mic Capture Volume", 0x1a, 0x01, HDA_INPUT),
	HDA_CODEC_MUTE("Mic Capture Switch", 0x1a, 0x01, HDA_INPUT),
	HDA_CODEC_VOLUME("PCM Playback Volume", 0x17, 0x0, HDA_INPUT),
	HDA_CODEC_MUTE("PCM Playback Switch", 0x17, 0x0, HDA_INPUT),
	HDA_CODEC_VOLUME("Internal Mic Playback Volume", 0x17, 0x2, HDA_INPUT),
	HDA_CODEC_MUTE("Internal Mic Playback Switch", 0x17, 0x2, HDA_INPUT),
	HDA_CODEC_VOLUME("Mic Playback Volume", 0x17, 0x1, HDA_INPUT),
	HDA_CODEC_MUTE("Mic Playback Switch", 0x17, 0x1, HDA_INPUT),
	HDA_BIND_VOL("Master Playback Volume", &cxt5045_hp_bind_master_vol),
	{
		.iface = SNDRV_CTL_ELEM_IFACE_MIXER,
		.name = "Master Playback Switch",
		.info = cxt_eapd_info,
		.get = cxt_eapd_get,
		.put = cxt5045_hp_master_sw_put,
		.private_value = 0x10,
	},

	{}
};

static const struct hda_verb cxt5045_init_verbs[] = {
	/* Line in, Mic */
	{0x12, AC_VERB_SET_PIN_WIDGET_CONTROL, PIN_IN|AC_PINCTL_VREF_80 },
	{0x14, AC_VERB_SET_PIN_WIDGET_CONTROL, PIN_IN|AC_PINCTL_VREF_80 },
	/* HP, Amp  */
	{0x10, AC_VERB_SET_PIN_WIDGET_CONTROL, PIN_OUT},
	{0x10, AC_VERB_SET_CONNECT_SEL, 0x1},
	{0x11, AC_VERB_SET_PIN_WIDGET_CONTROL, PIN_HP},
	{0x11, AC_VERB_SET_CONNECT_SEL, 0x1},
	{0x17, AC_VERB_SET_AMP_GAIN_MUTE, AMP_IN_MUTE(0)},
	{0x17, AC_VERB_SET_AMP_GAIN_MUTE, AMP_IN_MUTE(1)},
	{0x17, AC_VERB_SET_AMP_GAIN_MUTE, AMP_IN_MUTE(2)},
	{0x17, AC_VERB_SET_AMP_GAIN_MUTE, AMP_IN_MUTE(3)},
	{0x17, AC_VERB_SET_AMP_GAIN_MUTE, AMP_IN_MUTE(4)},
	/* Record selector: Internal mic */
	{0x1a, AC_VERB_SET_CONNECT_SEL,0x1},
	{0x1a, AC_VERB_SET_AMP_GAIN_MUTE,
	 AC_AMP_SET_INPUT|AC_AMP_SET_RIGHT|AC_AMP_SET_LEFT|0x17},
	/* SPDIF route: PCM */
	{0x13, AC_VERB_SET_PIN_WIDGET_CONTROL, PIN_OUT},
	{ 0x13, AC_VERB_SET_CONNECT_SEL, 0x0 },
	/* EAPD */
	{0x10, AC_VERB_SET_EAPD_BTLENABLE, 0x2 }, /* default on */ 
	{ } /* end */
};

static const struct hda_verb cxt5045_benq_init_verbs[] = {
	/* Internal Mic, Mic */
	{0x12, AC_VERB_SET_PIN_WIDGET_CONTROL, PIN_IN|AC_PINCTL_VREF_80 },
	{0x14, AC_VERB_SET_PIN_WIDGET_CONTROL, PIN_IN|AC_PINCTL_VREF_80 },
	/* Line In,HP, Amp  */
	{0x10, AC_VERB_SET_PIN_WIDGET_CONTROL, PIN_OUT},
	{0x10, AC_VERB_SET_CONNECT_SEL, 0x1},
	{0x11, AC_VERB_SET_PIN_WIDGET_CONTROL, PIN_IN},
	{0x11, AC_VERB_SET_CONNECT_SEL, 0x1},
	{0x17, AC_VERB_SET_AMP_GAIN_MUTE, AMP_IN_MUTE(0)},
	{0x17, AC_VERB_SET_AMP_GAIN_MUTE, AMP_IN_MUTE(1)},
	{0x17, AC_VERB_SET_AMP_GAIN_MUTE, AMP_IN_MUTE(2)},
	{0x17, AC_VERB_SET_AMP_GAIN_MUTE, AMP_IN_MUTE(3)},
	{0x17, AC_VERB_SET_AMP_GAIN_MUTE, AMP_IN_MUTE(4)},
	/* Record selector: Internal mic */
	{0x1a, AC_VERB_SET_CONNECT_SEL, 0x1},
	{0x1a, AC_VERB_SET_AMP_GAIN_MUTE,
	 AC_AMP_SET_INPUT|AC_AMP_SET_RIGHT|AC_AMP_SET_LEFT|0x17},
	/* SPDIF route: PCM */
	{0x13, AC_VERB_SET_PIN_WIDGET_CONTROL, PIN_OUT},
	{0x13, AC_VERB_SET_CONNECT_SEL, 0x0},
	/* EAPD */
	{0x10, AC_VERB_SET_EAPD_BTLENABLE, 0x2}, /* default on */
	{ } /* end */
};

static const struct hda_verb cxt5045_hp_sense_init_verbs[] = {
	/* pin sensing on HP jack */
	{0x11, AC_VERB_SET_UNSOLICITED_ENABLE, AC_USRSP_EN | CONEXANT_HP_EVENT},
	{ } /* end */
};

static const struct hda_verb cxt5045_mic_sense_init_verbs[] = {
	/* pin sensing on HP jack */
	{0x12, AC_VERB_SET_UNSOLICITED_ENABLE, AC_USRSP_EN | CONEXANT_MIC_EVENT},
	{ } /* end */
};

#ifdef CONFIG_SND_DEBUG
/* Test configuration for debugging, modelled after the ALC260 test
 * configuration.
 */
static const struct hda_input_mux cxt5045_test_capture_source = {
	.num_items = 5,
	.items = {
		{ "MIXER", 0x0 },
		{ "MIC1 pin", 0x1 },
		{ "LINE1 pin", 0x2 },
		{ "HP-OUT pin", 0x3 },
		{ "CD pin", 0x4 },
        },
};

static const struct snd_kcontrol_new cxt5045_test_mixer[] = {

	/* Output controls */
	HDA_CODEC_VOLUME("Speaker Playback Volume", 0x10, 0x0, HDA_OUTPUT),
	HDA_CODEC_MUTE("Speaker Playback Switch", 0x10, 0x0, HDA_OUTPUT),
	HDA_CODEC_VOLUME("Node 11 Playback Volume", 0x11, 0x0, HDA_OUTPUT),
	HDA_CODEC_MUTE("Node 11 Playback Switch", 0x11, 0x0, HDA_OUTPUT),
	HDA_CODEC_VOLUME("Node 12 Playback Volume", 0x12, 0x0, HDA_OUTPUT),
	HDA_CODEC_MUTE("Node 12 Playback Switch", 0x12, 0x0, HDA_OUTPUT),
	
	/* Modes for retasking pin widgets */
	CXT_PIN_MODE("HP-OUT pin mode", 0x11, CXT_PIN_DIR_INOUT),
	CXT_PIN_MODE("LINE1 pin mode", 0x12, CXT_PIN_DIR_INOUT),

	/* EAPD Switch Control */
	CXT_EAPD_SWITCH("External Amplifier", 0x10, 0x0),

	/* Loopback mixer controls */

	HDA_CODEC_VOLUME("Mixer-1 Volume", 0x17, 0x0, HDA_INPUT),
	HDA_CODEC_MUTE("Mixer-1 Switch", 0x17, 0x0, HDA_INPUT),
	HDA_CODEC_VOLUME("Mixer-2 Volume", 0x17, 0x1, HDA_INPUT),
	HDA_CODEC_MUTE("Mixer-2 Switch", 0x17, 0x1, HDA_INPUT),
	HDA_CODEC_VOLUME("Mixer-3 Volume", 0x17, 0x2, HDA_INPUT),
	HDA_CODEC_MUTE("Mixer-3 Switch", 0x17, 0x2, HDA_INPUT),
	HDA_CODEC_VOLUME("Mixer-4 Volume", 0x17, 0x3, HDA_INPUT),
	HDA_CODEC_MUTE("Mixer-4 Switch", 0x17, 0x3, HDA_INPUT),
	HDA_CODEC_VOLUME("Mixer-5 Volume", 0x17, 0x4, HDA_INPUT),
	HDA_CODEC_MUTE("Mixer-5 Switch", 0x17, 0x4, HDA_INPUT),
	{
		.iface = SNDRV_CTL_ELEM_IFACE_MIXER,
		.name = "Input Source",
		.info = conexant_mux_enum_info,
		.get = conexant_mux_enum_get,
		.put = conexant_mux_enum_put,
	},
	/* Audio input controls */
	HDA_CODEC_VOLUME("Input-1 Volume", 0x1a, 0x0, HDA_INPUT),
	HDA_CODEC_MUTE("Input-1 Switch", 0x1a, 0x0, HDA_INPUT),
	HDA_CODEC_VOLUME("Input-2 Volume", 0x1a, 0x1, HDA_INPUT),
	HDA_CODEC_MUTE("Input-2 Switch", 0x1a, 0x1, HDA_INPUT),
	HDA_CODEC_VOLUME("Input-3 Volume", 0x1a, 0x2, HDA_INPUT),
	HDA_CODEC_MUTE("Input-3 Switch", 0x1a, 0x2, HDA_INPUT),
	HDA_CODEC_VOLUME("Input-4 Volume", 0x1a, 0x3, HDA_INPUT),
	HDA_CODEC_MUTE("Input-4 Switch", 0x1a, 0x3, HDA_INPUT),
	HDA_CODEC_VOLUME("Input-5 Volume", 0x1a, 0x4, HDA_INPUT),
	HDA_CODEC_MUTE("Input-5 Switch", 0x1a, 0x4, HDA_INPUT),
	{ } /* end */
};

static const struct hda_verb cxt5045_test_init_verbs[] = {
	/* Set connections */
	{ 0x10, AC_VERB_SET_CONNECT_SEL, 0x0 },
	{ 0x11, AC_VERB_SET_CONNECT_SEL, 0x0 },
	{ 0x12, AC_VERB_SET_CONNECT_SEL, 0x0 },
	/* Enable retasking pins as output, initially without power amp */
	{0x12, AC_VERB_SET_PIN_WIDGET_CONTROL, PIN_OUT},
	{0x11, AC_VERB_SET_PIN_WIDGET_CONTROL, PIN_OUT},

	/* Disable digital (SPDIF) pins initially, but users can enable
	 * them via a mixer switch.  In the case of SPDIF-out, this initverb
	 * payload also sets the generation to 0, output to be in "consumer"
	 * PCM format, copyright asserted, no pre-emphasis and no validity
	 * control.
	 */
	{0x13, AC_VERB_SET_PIN_WIDGET_CONTROL, PIN_OUT},
	{0x18, AC_VERB_SET_DIGI_CONVERT_1, 0},

	/* Start with output sum widgets muted and their output gains at min */
	{0x17, AC_VERB_SET_AMP_GAIN_MUTE, AMP_IN_MUTE(0)},
	{0x17, AC_VERB_SET_AMP_GAIN_MUTE, AMP_IN_MUTE(1)},

	/* Unmute retasking pin widget output buffers since the default
	 * state appears to be output.  As the pin mode is changed by the
	 * user the pin mode control will take care of enabling the pin's
	 * input/output buffers as needed.
	 */
	{0x12, AC_VERB_SET_AMP_GAIN_MUTE, AMP_OUT_UNMUTE},
	{0x11, AC_VERB_SET_AMP_GAIN_MUTE, AMP_OUT_UNMUTE},

	/* Mute capture amp left and right */
	{0x1a, AC_VERB_SET_AMP_GAIN_MUTE, AMP_IN_MUTE(0)},

	/* Set ADC connection select to match default mixer setting (mic1
	 * pin)
	 */
	{0x1a, AC_VERB_SET_CONNECT_SEL, 0x00},
	{0x17, AC_VERB_SET_CONNECT_SEL, 0x00},

	/* Mute all inputs to mixer widget (even unconnected ones) */
	{0x17, AC_VERB_SET_AMP_GAIN_MUTE, AMP_IN_MUTE(0)}, /* Mixer pin */
	{0x17, AC_VERB_SET_AMP_GAIN_MUTE, AMP_IN_MUTE(1)}, /* Mic1 pin */
	{0x17, AC_VERB_SET_AMP_GAIN_MUTE, AMP_IN_MUTE(2)}, /* Line pin */
	{0x17, AC_VERB_SET_AMP_GAIN_MUTE, AMP_IN_MUTE(3)}, /* HP pin */
	{0x17, AC_VERB_SET_AMP_GAIN_MUTE, AMP_IN_MUTE(4)}, /* CD pin */

	{ }
};
#endif


/* initialize jack-sensing, too */
static int cxt5045_init(struct hda_codec *codec)
{
	conexant_init(codec);
	cxt5045_hp_automute(codec);
	return 0;
}


enum {
	CXT5045_LAPTOP_HPSENSE,
	CXT5045_LAPTOP_MICSENSE,
	CXT5045_LAPTOP_HPMICSENSE,
	CXT5045_BENQ,
	CXT5045_LAPTOP_HP530,
#ifdef CONFIG_SND_DEBUG
	CXT5045_TEST,
#endif
	CXT5045_AUTO,
	CXT5045_MODELS
};

static const char * const cxt5045_models[CXT5045_MODELS] = {
	[CXT5045_LAPTOP_HPSENSE]	= "laptop-hpsense",
	[CXT5045_LAPTOP_MICSENSE]	= "laptop-micsense",
	[CXT5045_LAPTOP_HPMICSENSE]	= "laptop-hpmicsense",
	[CXT5045_BENQ]			= "benq",
	[CXT5045_LAPTOP_HP530]		= "laptop-hp530",
#ifdef CONFIG_SND_DEBUG
	[CXT5045_TEST]		= "test",
#endif
	[CXT5045_AUTO]			= "auto",
};

static const struct snd_pci_quirk cxt5045_cfg_tbl[] = {
	SND_PCI_QUIRK(0x103c, 0x30d5, "HP 530", CXT5045_LAPTOP_HP530),
	SND_PCI_QUIRK_MASK(0x103c, 0xff00, 0x3000, "HP DV Series",
			   CXT5045_LAPTOP_HPSENSE),
	SND_PCI_QUIRK(0x1179, 0xff31, "Toshiba P105", CXT5045_LAPTOP_MICSENSE),
	SND_PCI_QUIRK(0x152d, 0x0753, "Benq R55E", CXT5045_BENQ),
	SND_PCI_QUIRK(0x1734, 0x10ad, "Fujitsu Si1520", CXT5045_LAPTOP_MICSENSE),
	SND_PCI_QUIRK(0x1734, 0x10cb, "Fujitsu Si3515", CXT5045_LAPTOP_HPMICSENSE),
	SND_PCI_QUIRK(0x1734, 0x110e, "Fujitsu V5505",
		      CXT5045_LAPTOP_HPMICSENSE),
	SND_PCI_QUIRK(0x1509, 0x1e40, "FIC", CXT5045_LAPTOP_HPMICSENSE),
	SND_PCI_QUIRK(0x1509, 0x2f05, "FIC", CXT5045_LAPTOP_HPMICSENSE),
	SND_PCI_QUIRK(0x1509, 0x2f06, "FIC", CXT5045_LAPTOP_HPMICSENSE),
	SND_PCI_QUIRK_MASK(0x1631, 0xff00, 0xc100, "Packard Bell",
			   CXT5045_LAPTOP_HPMICSENSE),
	SND_PCI_QUIRK(0x8086, 0x2111, "Conexant Reference board", CXT5045_LAPTOP_HPSENSE),
	{}
};

static int patch_cxt5045(struct hda_codec *codec)
{
	struct conexant_spec *spec;
	int board_config;

	board_config = snd_hda_check_board_config(codec, CXT5045_MODELS,
						  cxt5045_models,
						  cxt5045_cfg_tbl);
#if 0 /* use the old method just for safety */
	if (board_config < 0)
		board_config = CXT5045_AUTO;
#endif
	if (board_config == CXT5045_AUTO)
		return patch_conexant_auto(codec);

	spec = kzalloc(sizeof(*spec), GFP_KERNEL);
	if (!spec)
		return -ENOMEM;
	codec->spec = spec;
	codec->pin_amp_workaround = 1;

	spec->multiout.max_channels = 2;
	spec->multiout.num_dacs = ARRAY_SIZE(cxt5045_dac_nids);
	spec->multiout.dac_nids = cxt5045_dac_nids;
	spec->multiout.dig_out_nid = CXT5045_SPDIF_OUT;
	spec->num_adc_nids = 1;
	spec->adc_nids = cxt5045_adc_nids;
	spec->capsrc_nids = cxt5045_capsrc_nids;
	spec->input_mux = &cxt5045_capture_source;
	spec->num_mixers = 1;
	spec->mixers[0] = cxt5045_mixers;
	spec->num_init_verbs = 1;
	spec->init_verbs[0] = cxt5045_init_verbs;
	spec->spdif_route = 0;
	spec->num_channel_mode = ARRAY_SIZE(cxt5045_modes);
	spec->channel_mode = cxt5045_modes;

	set_beep_amp(spec, 0x16, 0, 1);

	codec->patch_ops = conexant_patch_ops;

	switch (board_config) {
	case CXT5045_LAPTOP_HPSENSE:
		codec->patch_ops.unsol_event = cxt5045_hp_unsol_event;
		spec->input_mux = &cxt5045_capture_source;
		spec->num_init_verbs = 2;
		spec->init_verbs[1] = cxt5045_hp_sense_init_verbs;
		spec->mixers[0] = cxt5045_mixers;
		codec->patch_ops.init = cxt5045_init;
		break;
	case CXT5045_LAPTOP_MICSENSE:
		codec->patch_ops.unsol_event = cxt5045_hp_unsol_event;
		spec->input_mux = &cxt5045_capture_source;
		spec->num_init_verbs = 2;
		spec->init_verbs[1] = cxt5045_mic_sense_init_verbs;
		spec->mixers[0] = cxt5045_mixers;
		codec->patch_ops.init = cxt5045_init;
		break;
	default:
	case CXT5045_LAPTOP_HPMICSENSE:
		codec->patch_ops.unsol_event = cxt5045_hp_unsol_event;
		spec->input_mux = &cxt5045_capture_source;
		spec->num_init_verbs = 3;
		spec->init_verbs[1] = cxt5045_hp_sense_init_verbs;
		spec->init_verbs[2] = cxt5045_mic_sense_init_verbs;
		spec->mixers[0] = cxt5045_mixers;
		codec->patch_ops.init = cxt5045_init;
		break;
	case CXT5045_BENQ:
		codec->patch_ops.unsol_event = cxt5045_hp_unsol_event;
		spec->input_mux = &cxt5045_capture_source_benq;
		spec->num_init_verbs = 1;
		spec->init_verbs[0] = cxt5045_benq_init_verbs;
		spec->mixers[0] = cxt5045_mixers;
		spec->mixers[1] = cxt5045_benq_mixers;
		spec->num_mixers = 2;
		codec->patch_ops.init = cxt5045_init;
		break;
	case CXT5045_LAPTOP_HP530:
		codec->patch_ops.unsol_event = cxt5045_hp_unsol_event;
		spec->input_mux = &cxt5045_capture_source_hp530;
		spec->num_init_verbs = 2;
		spec->init_verbs[1] = cxt5045_hp_sense_init_verbs;
		spec->mixers[0] = cxt5045_mixers_hp530;
		codec->patch_ops.init = cxt5045_init;
		break;
#ifdef CONFIG_SND_DEBUG
	case CXT5045_TEST:
		spec->input_mux = &cxt5045_test_capture_source;
		spec->mixers[0] = cxt5045_test_mixer;
		spec->init_verbs[0] = cxt5045_test_init_verbs;
		break;
		
#endif	
	}

	switch (codec->subsystem_id >> 16) {
	case 0x103c:
	case 0x1631:
	case 0x1734:
	case 0x17aa:
		/* HP, Packard Bell, Fujitsu-Siemens & Lenovo laptops have
		 * really bad sound over 0dB on NID 0x17. Fix max PCM level to
		 * 0 dB (originally it has 0x2b steps with 0dB offset 0x14)
		 */
		snd_hda_override_amp_caps(codec, 0x17, HDA_INPUT,
					  (0x14 << AC_AMPCAP_OFFSET_SHIFT) |
					  (0x14 << AC_AMPCAP_NUM_STEPS_SHIFT) |
					  (0x05 << AC_AMPCAP_STEP_SIZE_SHIFT) |
					  (1 << AC_AMPCAP_MUTE_SHIFT));
		break;
	}

	if (spec->beep_amp)
		snd_hda_attach_beep_device(codec, spec->beep_amp);

	return 0;
}


/* Conexant 5047 specific */
#define CXT5047_SPDIF_OUT	0x11

static const hda_nid_t cxt5047_dac_nids[1] = { 0x10 }; /* 0x1c */
static const hda_nid_t cxt5047_adc_nids[1] = { 0x12 };
static const hda_nid_t cxt5047_capsrc_nids[1] = { 0x1a };

static const struct hda_channel_mode cxt5047_modes[1] = {
	{ 2, NULL },
};

static const struct hda_input_mux cxt5047_toshiba_capture_source = {
	.num_items = 2,
	.items = {
		{ "ExtMic", 0x2 },
		{ "Line-In", 0x1 },
	}
};

/* turn on/off EAPD (+ mute HP) as a master switch */
static int cxt5047_hp_master_sw_put(struct snd_kcontrol *kcontrol,
				    struct snd_ctl_elem_value *ucontrol)
{
	struct hda_codec *codec = snd_kcontrol_chip(kcontrol);
	struct conexant_spec *spec = codec->spec;
	unsigned int bits;

	if (!cxt_eapd_put(kcontrol, ucontrol))
		return 0;

	/* toggle internal speakers mute depending of presence of
	 * the headphone jack
	 */
	bits = (!spec->hp_present && spec->cur_eapd) ? 0 : HDA_AMP_MUTE;
	/* NOTE: Conexat codec needs the index for *OUTPUT* amp of
	 * pin widgets unlike other codecs.  In this case, we need to
	 * set index 0x01 for the volume from the mixer amp 0x19.
	 */
	snd_hda_codec_amp_stereo(codec, 0x1d, HDA_OUTPUT, 0x01,
				 HDA_AMP_MUTE, bits);
	bits = spec->cur_eapd ? 0 : HDA_AMP_MUTE;
	snd_hda_codec_amp_stereo(codec, 0x13, HDA_OUTPUT, 0,
				 HDA_AMP_MUTE, bits);
	return 1;
}

/* mute internal speaker if HP is plugged */
static void cxt5047_hp_automute(struct hda_codec *codec)
{
	struct conexant_spec *spec = codec->spec;
	unsigned int bits;

	spec->hp_present = snd_hda_jack_detect(codec, 0x13);

	bits = (spec->hp_present || !spec->cur_eapd) ? HDA_AMP_MUTE : 0;
	/* See the note in cxt5047_hp_master_sw_put */
	snd_hda_codec_amp_stereo(codec, 0x1d, HDA_OUTPUT, 0x01,
				 HDA_AMP_MUTE, bits);
}

/* toggle input of built-in and mic jack appropriately */
static void cxt5047_hp_automic(struct hda_codec *codec)
{
	static const struct hda_verb mic_jack_on[] = {
		{0x15, AC_VERB_SET_AMP_GAIN_MUTE, AMP_OUT_MUTE},
		{0x17, AC_VERB_SET_AMP_GAIN_MUTE, AMP_OUT_UNMUTE},
		{}
	};
	static const struct hda_verb mic_jack_off[] = {
		{0x17, AC_VERB_SET_AMP_GAIN_MUTE, AMP_OUT_MUTE},
		{0x15, AC_VERB_SET_AMP_GAIN_MUTE, AMP_OUT_UNMUTE},
		{}
	};
	unsigned int present;

	present = snd_hda_jack_detect(codec, 0x15);
	if (present)
		snd_hda_sequence_write(codec, mic_jack_on);
	else
		snd_hda_sequence_write(codec, mic_jack_off);
}

/* unsolicited event for HP jack sensing */
static void cxt5047_hp_unsol_event(struct hda_codec *codec,
				  unsigned int res)
{
	switch (res >> 26) {
	case CONEXANT_HP_EVENT:
		cxt5047_hp_automute(codec);
		break;
	case CONEXANT_MIC_EVENT:
		cxt5047_hp_automic(codec);
		break;
	}
}

static const struct snd_kcontrol_new cxt5047_base_mixers[] = {
	HDA_CODEC_VOLUME("Mic Playback Volume", 0x19, 0x02, HDA_INPUT),
	HDA_CODEC_MUTE("Mic Playback Switch", 0x19, 0x02, HDA_INPUT),
	HDA_CODEC_VOLUME("Mic Boost Volume", 0x1a, 0x0, HDA_OUTPUT),
	HDA_CODEC_VOLUME("Capture Volume", 0x12, 0x03, HDA_INPUT),
	HDA_CODEC_MUTE("Capture Switch", 0x12, 0x03, HDA_INPUT),
	HDA_CODEC_VOLUME("PCM Volume", 0x10, 0x00, HDA_OUTPUT),
	HDA_CODEC_MUTE("PCM Switch", 0x10, 0x00, HDA_OUTPUT),
	{
		.iface = SNDRV_CTL_ELEM_IFACE_MIXER,
		.name = "Master Playback Switch",
		.info = cxt_eapd_info,
		.get = cxt_eapd_get,
		.put = cxt5047_hp_master_sw_put,
		.private_value = 0x13,
	},

	{}
};

static const struct snd_kcontrol_new cxt5047_hp_spk_mixers[] = {
	/* See the note in cxt5047_hp_master_sw_put */
	HDA_CODEC_VOLUME("Speaker Playback Volume", 0x1d, 0x01, HDA_OUTPUT),
	HDA_CODEC_VOLUME("Headphone Playback Volume", 0x13, 0x00, HDA_OUTPUT),
	{}
};

static const struct snd_kcontrol_new cxt5047_hp_only_mixers[] = {
	HDA_CODEC_VOLUME("Master Playback Volume", 0x13, 0x00, HDA_OUTPUT),
	{ } /* end */
};

static const struct hda_verb cxt5047_init_verbs[] = {
	/* Line in, Mic, Built-in Mic */
	{0x14, AC_VERB_SET_PIN_WIDGET_CONTROL, PIN_IN },
	{0x15, AC_VERB_SET_PIN_WIDGET_CONTROL, PIN_IN|AC_PINCTL_VREF_50 },
	{0x17, AC_VERB_SET_PIN_WIDGET_CONTROL, PIN_IN|AC_PINCTL_VREF_50 },
	/* HP, Speaker  */
	{0x13, AC_VERB_SET_PIN_WIDGET_CONTROL, PIN_HP },
	{0x13, AC_VERB_SET_CONNECT_SEL, 0x0}, /* mixer(0x19) */
	{0x1d, AC_VERB_SET_CONNECT_SEL, 0x1}, /* mixer(0x19) */
	/* Record selector: Mic */
	{0x12, AC_VERB_SET_CONNECT_SEL,0x03},
	{0x19, AC_VERB_SET_AMP_GAIN_MUTE,
	 AC_AMP_SET_INPUT|AC_AMP_SET_RIGHT|AC_AMP_SET_LEFT|0x17},
	{0x1A, AC_VERB_SET_CONNECT_SEL,0x02},
	{0x1A, AC_VERB_SET_AMP_GAIN_MUTE,
	 AC_AMP_SET_OUTPUT|AC_AMP_SET_RIGHT|AC_AMP_SET_LEFT|0x00},
	{0x1A, AC_VERB_SET_AMP_GAIN_MUTE,
	 AC_AMP_SET_OUTPUT|AC_AMP_SET_RIGHT|AC_AMP_SET_LEFT|0x03},
	/* SPDIF route: PCM */
	{ 0x18, AC_VERB_SET_CONNECT_SEL, 0x0 },
	/* Enable unsolicited events */
	{0x13, AC_VERB_SET_UNSOLICITED_ENABLE, AC_USRSP_EN | CONEXANT_HP_EVENT},
	{0x15, AC_VERB_SET_UNSOLICITED_ENABLE, AC_USRSP_EN | CONEXANT_MIC_EVENT},
	{ } /* end */
};

/* configuration for Toshiba Laptops */
static const struct hda_verb cxt5047_toshiba_init_verbs[] = {
	{0x13, AC_VERB_SET_EAPD_BTLENABLE, 0x0}, /* default off */
	{}
};

/* Test configuration for debugging, modelled after the ALC260 test
 * configuration.
 */
#ifdef CONFIG_SND_DEBUG
static const struct hda_input_mux cxt5047_test_capture_source = {
	.num_items = 4,
	.items = {
		{ "LINE1 pin", 0x0 },
		{ "MIC1 pin", 0x1 },
		{ "MIC2 pin", 0x2 },
		{ "CD pin", 0x3 },
        },
};

static const struct snd_kcontrol_new cxt5047_test_mixer[] = {

	/* Output only controls */
	HDA_CODEC_VOLUME("OutAmp-1 Volume", 0x10, 0x0, HDA_OUTPUT),
	HDA_CODEC_MUTE("OutAmp-1 Switch", 0x10,0x0, HDA_OUTPUT),
	HDA_CODEC_VOLUME("OutAmp-2 Volume", 0x1c, 0x0, HDA_OUTPUT),
	HDA_CODEC_MUTE("OutAmp-2 Switch", 0x1c, 0x0, HDA_OUTPUT),
	HDA_CODEC_VOLUME("Speaker Playback Volume", 0x1d, 0x0, HDA_OUTPUT),
	HDA_CODEC_MUTE("Speaker Playback Switch", 0x1d, 0x0, HDA_OUTPUT),
	HDA_CODEC_VOLUME("HeadPhone Playback Volume", 0x13, 0x0, HDA_OUTPUT),
	HDA_CODEC_MUTE("HeadPhone Playback Switch", 0x13, 0x0, HDA_OUTPUT),
	HDA_CODEC_VOLUME("Line1-Out Playback Volume", 0x14, 0x0, HDA_OUTPUT),
	HDA_CODEC_MUTE("Line1-Out Playback Switch", 0x14, 0x0, HDA_OUTPUT),
	HDA_CODEC_VOLUME("Line2-Out Playback Volume", 0x15, 0x0, HDA_OUTPUT),
	HDA_CODEC_MUTE("Line2-Out Playback Switch", 0x15, 0x0, HDA_OUTPUT),

	/* Modes for retasking pin widgets */
	CXT_PIN_MODE("LINE1 pin mode", 0x14, CXT_PIN_DIR_INOUT),
	CXT_PIN_MODE("MIC1 pin mode", 0x15, CXT_PIN_DIR_INOUT),

	/* EAPD Switch Control */
	CXT_EAPD_SWITCH("External Amplifier", 0x13, 0x0),

	/* Loopback mixer controls */
	HDA_CODEC_VOLUME("MIC1 Playback Volume", 0x12, 0x01, HDA_INPUT),
	HDA_CODEC_MUTE("MIC1 Playback Switch", 0x12, 0x01, HDA_INPUT),
	HDA_CODEC_VOLUME("MIC2 Playback Volume", 0x12, 0x02, HDA_INPUT),
	HDA_CODEC_MUTE("MIC2 Playback Switch", 0x12, 0x02, HDA_INPUT),
	HDA_CODEC_VOLUME("LINE Playback Volume", 0x12, 0x0, HDA_INPUT),
	HDA_CODEC_MUTE("LINE Playback Switch", 0x12, 0x0, HDA_INPUT),
	HDA_CODEC_VOLUME("CD Playback Volume", 0x12, 0x04, HDA_INPUT),
	HDA_CODEC_MUTE("CD Playback Switch", 0x12, 0x04, HDA_INPUT),

	HDA_CODEC_VOLUME("Capture-1 Volume", 0x19, 0x0, HDA_INPUT),
	HDA_CODEC_MUTE("Capture-1 Switch", 0x19, 0x0, HDA_INPUT),
	HDA_CODEC_VOLUME("Capture-2 Volume", 0x19, 0x1, HDA_INPUT),
	HDA_CODEC_MUTE("Capture-2 Switch", 0x19, 0x1, HDA_INPUT),
	HDA_CODEC_VOLUME("Capture-3 Volume", 0x19, 0x2, HDA_INPUT),
	HDA_CODEC_MUTE("Capture-3 Switch", 0x19, 0x2, HDA_INPUT),
	HDA_CODEC_VOLUME("Capture-4 Volume", 0x19, 0x3, HDA_INPUT),
	HDA_CODEC_MUTE("Capture-4 Switch", 0x19, 0x3, HDA_INPUT),
	{
		.iface = SNDRV_CTL_ELEM_IFACE_MIXER,
		.name = "Input Source",
		.info = conexant_mux_enum_info,
		.get = conexant_mux_enum_get,
		.put = conexant_mux_enum_put,
	},
	HDA_CODEC_VOLUME("Mic Boost Volume", 0x1a, 0x0, HDA_OUTPUT),

	{ } /* end */
};

static const struct hda_verb cxt5047_test_init_verbs[] = {
	/* Enable retasking pins as output, initially without power amp */
	{0x15, AC_VERB_SET_PIN_WIDGET_CONTROL, PIN_OUT},
	{0x14, AC_VERB_SET_PIN_WIDGET_CONTROL, PIN_OUT},
	{0x13, AC_VERB_SET_PIN_WIDGET_CONTROL, PIN_OUT},

	/* Disable digital (SPDIF) pins initially, but users can enable
	 * them via a mixer switch.  In the case of SPDIF-out, this initverb
	 * payload also sets the generation to 0, output to be in "consumer"
	 * PCM format, copyright asserted, no pre-emphasis and no validity
	 * control.
	 */
	{0x18, AC_VERB_SET_DIGI_CONVERT_1, 0},

	/* Ensure mic1, mic2, line1 pin widgets take input from the 
	 * OUT1 sum bus when acting as an output.
	 */
	{0x1a, AC_VERB_SET_CONNECT_SEL, 0},
	{0x1b, AC_VERB_SET_CONNECT_SEL, 0},

	/* Start with output sum widgets muted and their output gains at min */
	{0x19, AC_VERB_SET_AMP_GAIN_MUTE, AMP_IN_MUTE(0)},
	{0x19, AC_VERB_SET_AMP_GAIN_MUTE, AMP_IN_MUTE(1)},

	/* Unmute retasking pin widget output buffers since the default
	 * state appears to be output.  As the pin mode is changed by the
	 * user the pin mode control will take care of enabling the pin's
	 * input/output buffers as needed.
	 */
	{0x15, AC_VERB_SET_AMP_GAIN_MUTE, AMP_OUT_UNMUTE},
	{0x14, AC_VERB_SET_AMP_GAIN_MUTE, AMP_OUT_UNMUTE},
	{0x13, AC_VERB_SET_AMP_GAIN_MUTE, AMP_OUT_UNMUTE},

	/* Mute capture amp left and right */
	{0x12, AC_VERB_SET_AMP_GAIN_MUTE, AMP_IN_MUTE(0)},

	/* Set ADC connection select to match default mixer setting (mic1
	 * pin)
	 */
	{0x12, AC_VERB_SET_CONNECT_SEL, 0x00},

	/* Mute all inputs to mixer widget (even unconnected ones) */
	{0x19, AC_VERB_SET_AMP_GAIN_MUTE, AMP_IN_MUTE(0)}, /* mic1 pin */
	{0x19, AC_VERB_SET_AMP_GAIN_MUTE, AMP_IN_MUTE(1)}, /* mic2 pin */
	{0x19, AC_VERB_SET_AMP_GAIN_MUTE, AMP_IN_MUTE(2)}, /* line1 pin */
	{0x19, AC_VERB_SET_AMP_GAIN_MUTE, AMP_IN_MUTE(3)}, /* line2 pin */
	{0x19, AC_VERB_SET_AMP_GAIN_MUTE, AMP_IN_MUTE(4)}, /* CD pin */
	{0x19, AC_VERB_SET_AMP_GAIN_MUTE, AMP_IN_MUTE(5)}, /* Beep-gen pin */
	{0x19, AC_VERB_SET_AMP_GAIN_MUTE, AMP_IN_MUTE(6)}, /* Line-out pin */
	{0x19, AC_VERB_SET_AMP_GAIN_MUTE, AMP_IN_MUTE(7)}, /* HP-pin pin */

	{ }
};
#endif


/* initialize jack-sensing, too */
static int cxt5047_hp_init(struct hda_codec *codec)
{
	conexant_init(codec);
	cxt5047_hp_automute(codec);
	return 0;
}


enum {
	CXT5047_LAPTOP,		/* Laptops w/o EAPD support */
	CXT5047_LAPTOP_HP,	/* Some HP laptops */
	CXT5047_LAPTOP_EAPD,	/* Laptops with EAPD support */
#ifdef CONFIG_SND_DEBUG
	CXT5047_TEST,
#endif
	CXT5047_AUTO,
	CXT5047_MODELS
};

static const char * const cxt5047_models[CXT5047_MODELS] = {
	[CXT5047_LAPTOP]	= "laptop",
	[CXT5047_LAPTOP_HP]	= "laptop-hp",
	[CXT5047_LAPTOP_EAPD]	= "laptop-eapd",
#ifdef CONFIG_SND_DEBUG
	[CXT5047_TEST]		= "test",
#endif
	[CXT5047_AUTO]		= "auto",
};

static const struct snd_pci_quirk cxt5047_cfg_tbl[] = {
	SND_PCI_QUIRK(0x103c, 0x30a5, "HP DV5200T/DV8000T", CXT5047_LAPTOP_HP),
	SND_PCI_QUIRK_MASK(0x103c, 0xff00, 0x3000, "HP DV Series",
			   CXT5047_LAPTOP),
	SND_PCI_QUIRK(0x1179, 0xff31, "Toshiba P100", CXT5047_LAPTOP_EAPD),
	{}
};

static int patch_cxt5047(struct hda_codec *codec)
{
	struct conexant_spec *spec;
	int board_config;

	board_config = snd_hda_check_board_config(codec, CXT5047_MODELS,
						  cxt5047_models,
						  cxt5047_cfg_tbl);
#if 0 /* not enabled as default, as BIOS often broken for this codec */
	if (board_config < 0)
		board_config = CXT5047_AUTO;
#endif
	if (board_config == CXT5047_AUTO)
		return patch_conexant_auto(codec);

	spec = kzalloc(sizeof(*spec), GFP_KERNEL);
	if (!spec)
		return -ENOMEM;
	codec->spec = spec;
	codec->pin_amp_workaround = 1;

	spec->multiout.max_channels = 2;
	spec->multiout.num_dacs = ARRAY_SIZE(cxt5047_dac_nids);
	spec->multiout.dac_nids = cxt5047_dac_nids;
	spec->multiout.dig_out_nid = CXT5047_SPDIF_OUT;
	spec->num_adc_nids = 1;
	spec->adc_nids = cxt5047_adc_nids;
	spec->capsrc_nids = cxt5047_capsrc_nids;
	spec->num_mixers = 1;
	spec->mixers[0] = cxt5047_base_mixers;
	spec->num_init_verbs = 1;
	spec->init_verbs[0] = cxt5047_init_verbs;
	spec->spdif_route = 0;
	spec->num_channel_mode = ARRAY_SIZE(cxt5047_modes),
	spec->channel_mode = cxt5047_modes,

	codec->patch_ops = conexant_patch_ops;

	switch (board_config) {
	case CXT5047_LAPTOP:
		spec->num_mixers = 2;
		spec->mixers[1] = cxt5047_hp_spk_mixers;
		codec->patch_ops.unsol_event = cxt5047_hp_unsol_event;
		break;
	case CXT5047_LAPTOP_HP:
		spec->num_mixers = 2;
		spec->mixers[1] = cxt5047_hp_only_mixers;
		codec->patch_ops.unsol_event = cxt5047_hp_unsol_event;
		codec->patch_ops.init = cxt5047_hp_init;
		break;
	case CXT5047_LAPTOP_EAPD:
		spec->input_mux = &cxt5047_toshiba_capture_source;
		spec->num_mixers = 2;
		spec->mixers[1] = cxt5047_hp_spk_mixers;
		spec->num_init_verbs = 2;
		spec->init_verbs[1] = cxt5047_toshiba_init_verbs;
		codec->patch_ops.unsol_event = cxt5047_hp_unsol_event;
		break;
#ifdef CONFIG_SND_DEBUG
	case CXT5047_TEST:
		spec->input_mux = &cxt5047_test_capture_source;
		spec->mixers[0] = cxt5047_test_mixer;
		spec->init_verbs[0] = cxt5047_test_init_verbs;
		codec->patch_ops.unsol_event = cxt5047_hp_unsol_event;
#endif	
	}
	spec->vmaster_nid = 0x13;

	switch (codec->subsystem_id >> 16) {
	case 0x103c:
		/* HP laptops have really bad sound over 0 dB on NID 0x10.
		 * Fix max PCM level to 0 dB (originally it has 0x1e steps
		 * with 0 dB offset 0x17)
		 */
		snd_hda_override_amp_caps(codec, 0x10, HDA_INPUT,
					  (0x17 << AC_AMPCAP_OFFSET_SHIFT) |
					  (0x17 << AC_AMPCAP_NUM_STEPS_SHIFT) |
					  (0x05 << AC_AMPCAP_STEP_SIZE_SHIFT) |
					  (1 << AC_AMPCAP_MUTE_SHIFT));
		break;
	}

	return 0;
}

/* Conexant 5051 specific */
static const hda_nid_t cxt5051_dac_nids[1] = { 0x10 };
static const hda_nid_t cxt5051_adc_nids[2] = { 0x14, 0x15 };

static const struct hda_channel_mode cxt5051_modes[1] = {
	{ 2, NULL },
};

static void cxt5051_update_speaker(struct hda_codec *codec)
{
	struct conexant_spec *spec = codec->spec;
	unsigned int pinctl;
	/* headphone pin */
	pinctl = (spec->hp_present && spec->cur_eapd) ? PIN_HP : 0;
	snd_hda_codec_write(codec, 0x16, 0, AC_VERB_SET_PIN_WIDGET_CONTROL,
			    pinctl);
	/* speaker pin */
	pinctl = (!spec->hp_present && spec->cur_eapd) ? PIN_OUT : 0;
	snd_hda_codec_write(codec, 0x1a, 0, AC_VERB_SET_PIN_WIDGET_CONTROL,
			    pinctl);
	/* on ideapad there is an aditional speaker (subwoofer) to mute */
	if (spec->ideapad)
		snd_hda_codec_write(codec, 0x1b, 0,
				    AC_VERB_SET_PIN_WIDGET_CONTROL,
				    pinctl);
}

/* turn on/off EAPD (+ mute HP) as a master switch */
static int cxt5051_hp_master_sw_put(struct snd_kcontrol *kcontrol,
				    struct snd_ctl_elem_value *ucontrol)
{
	struct hda_codec *codec = snd_kcontrol_chip(kcontrol);

	if (!cxt_eapd_put(kcontrol, ucontrol))
		return 0;
	cxt5051_update_speaker(codec);
	return 1;
}

/* toggle input of built-in and mic jack appropriately */
static void cxt5051_portb_automic(struct hda_codec *codec)
{
	struct conexant_spec *spec = codec->spec;
	unsigned int present;

	if (!(spec->auto_mic & AUTO_MIC_PORTB))
		return;
	present = snd_hda_jack_detect(codec, 0x17);
	snd_hda_codec_write(codec, 0x14, 0,
			    AC_VERB_SET_CONNECT_SEL,
			    present ? 0x01 : 0x00);
}

/* switch the current ADC according to the jack state */
static void cxt5051_portc_automic(struct hda_codec *codec)
{
	struct conexant_spec *spec = codec->spec;
	unsigned int present;
	hda_nid_t new_adc;

	if (!(spec->auto_mic & AUTO_MIC_PORTC))
		return;
	present = snd_hda_jack_detect(codec, 0x18);
	if (present)
		spec->cur_adc_idx = 1;
	else
		spec->cur_adc_idx = 0;
	new_adc = spec->adc_nids[spec->cur_adc_idx];
	if (spec->cur_adc && spec->cur_adc != new_adc) {
		/* stream is running, let's swap the current ADC */
		__snd_hda_codec_cleanup_stream(codec, spec->cur_adc, 1);
		spec->cur_adc = new_adc;
		snd_hda_codec_setup_stream(codec, new_adc,
					   spec->cur_adc_stream_tag, 0,
					   spec->cur_adc_format);
	}
}

/* mute internal speaker if HP is plugged */
static void cxt5051_hp_automute(struct hda_codec *codec)
{
	struct conexant_spec *spec = codec->spec;

	spec->hp_present = snd_hda_jack_detect(codec, 0x16);
	cxt5051_update_speaker(codec);
}

/* unsolicited event for HP jack sensing */
static void cxt5051_hp_unsol_event(struct hda_codec *codec,
				   unsigned int res)
{
	int nid = (res & AC_UNSOL_RES_SUBTAG) >> 20;
	switch (res >> 26) {
	case CONEXANT_HP_EVENT:
		cxt5051_hp_automute(codec);
		break;
	case CXT5051_PORTB_EVENT:
		cxt5051_portb_automic(codec);
		break;
	case CXT5051_PORTC_EVENT:
		cxt5051_portc_automic(codec);
		break;
	}
	snd_hda_input_jack_report(codec, nid);
}

static const struct snd_kcontrol_new cxt5051_playback_mixers[] = {
	HDA_CODEC_VOLUME("Master Playback Volume", 0x10, 0x00, HDA_OUTPUT),
	{
		.iface = SNDRV_CTL_ELEM_IFACE_MIXER,
		.name = "Master Playback Switch",
		.info = cxt_eapd_info,
		.get = cxt_eapd_get,
		.put = cxt5051_hp_master_sw_put,
		.private_value = 0x1a,
	},
	{}
};

static const struct snd_kcontrol_new cxt5051_capture_mixers[] = {
	HDA_CODEC_VOLUME("Internal Mic Volume", 0x14, 0x00, HDA_INPUT),
	HDA_CODEC_MUTE("Internal Mic Switch", 0x14, 0x00, HDA_INPUT),
	HDA_CODEC_VOLUME("Mic Volume", 0x14, 0x01, HDA_INPUT),
	HDA_CODEC_MUTE("Mic Switch", 0x14, 0x01, HDA_INPUT),
	HDA_CODEC_VOLUME("Docking Mic Volume", 0x15, 0x00, HDA_INPUT),
	HDA_CODEC_MUTE("Docking Mic Switch", 0x15, 0x00, HDA_INPUT),
	{}
};

static const struct snd_kcontrol_new cxt5051_hp_mixers[] = {
	HDA_CODEC_VOLUME("Internal Mic Volume", 0x14, 0x00, HDA_INPUT),
	HDA_CODEC_MUTE("Internal Mic Switch", 0x14, 0x00, HDA_INPUT),
	HDA_CODEC_VOLUME("Mic Volume", 0x15, 0x00, HDA_INPUT),
	HDA_CODEC_MUTE("Mic Switch", 0x15, 0x00, HDA_INPUT),
	{}
};

static const struct snd_kcontrol_new cxt5051_hp_dv6736_mixers[] = {
	HDA_CODEC_VOLUME("Capture Volume", 0x14, 0x00, HDA_INPUT),
	HDA_CODEC_MUTE("Capture Switch", 0x14, 0x00, HDA_INPUT),
	{}
};

static const struct snd_kcontrol_new cxt5051_f700_mixers[] = {
	HDA_CODEC_VOLUME("Capture Volume", 0x14, 0x01, HDA_INPUT),
	HDA_CODEC_MUTE("Capture Switch", 0x14, 0x01, HDA_INPUT),
	{}
};

static const struct snd_kcontrol_new cxt5051_toshiba_mixers[] = {
	HDA_CODEC_VOLUME("Internal Mic Volume", 0x14, 0x00, HDA_INPUT),
	HDA_CODEC_MUTE("Internal Mic Switch", 0x14, 0x00, HDA_INPUT),
	HDA_CODEC_VOLUME("Mic Volume", 0x14, 0x01, HDA_INPUT),
	HDA_CODEC_MUTE("Mic Switch", 0x14, 0x01, HDA_INPUT),
	{}
};

static const struct hda_verb cxt5051_init_verbs[] = {
	/* Line in, Mic */
	{0x17, AC_VERB_SET_AMP_GAIN_MUTE, AMP_IN_UNMUTE(0) | 0x03},
	{0x17, AC_VERB_SET_PIN_WIDGET_CONTROL, PIN_VREF80},
	{0x18, AC_VERB_SET_AMP_GAIN_MUTE, AMP_IN_UNMUTE(0) | 0x03},
	{0x18, AC_VERB_SET_PIN_WIDGET_CONTROL, PIN_VREF80},
	{0x1d, AC_VERB_SET_PIN_WIDGET_CONTROL, PIN_IN},
	{0x1d, AC_VERB_SET_AMP_GAIN_MUTE, AMP_IN_UNMUTE(0) | 0x03},
	/* SPK  */
	{0x1a, AC_VERB_SET_PIN_WIDGET_CONTROL, PIN_OUT},
	{0x1a, AC_VERB_SET_CONNECT_SEL, 0x00},
	/* HP, Amp  */
	{0x16, AC_VERB_SET_PIN_WIDGET_CONTROL, PIN_HP},
	{0x16, AC_VERB_SET_CONNECT_SEL, 0x00},
	/* DAC1 */	
	{0x10, AC_VERB_SET_AMP_GAIN_MUTE, AMP_OUT_UNMUTE},
	/* Record selector: Internal mic */
	{0x14, AC_VERB_SET_AMP_GAIN_MUTE, AMP_IN_UNMUTE(0) | 0x44},
	{0x14, AC_VERB_SET_AMP_GAIN_MUTE, AMP_IN_UNMUTE(1) | 0x44},
	{0x15, AC_VERB_SET_AMP_GAIN_MUTE, AMP_IN_UNMUTE(0) | 0x44},
	/* SPDIF route: PCM */
	{0x1c, AC_VERB_SET_PIN_WIDGET_CONTROL, PIN_OUT},
	{0x1c, AC_VERB_SET_CONNECT_SEL, 0x0},
	/* EAPD */
	{0x1a, AC_VERB_SET_EAPD_BTLENABLE, 0x2}, /* default on */ 
	{0x16, AC_VERB_SET_UNSOLICITED_ENABLE, AC_USRSP_EN|CONEXANT_HP_EVENT},
	{ } /* end */
};

static const struct hda_verb cxt5051_hp_dv6736_init_verbs[] = {
	/* Line in, Mic */
	{0x17, AC_VERB_SET_AMP_GAIN_MUTE, AMP_IN_UNMUTE(0) | 0x03},
	{0x17, AC_VERB_SET_PIN_WIDGET_CONTROL, PIN_VREF80},
	{0x18, AC_VERB_SET_PIN_WIDGET_CONTROL, 0x0},
	{0x1d, AC_VERB_SET_PIN_WIDGET_CONTROL, 0x0},
	/* SPK  */
	{0x1a, AC_VERB_SET_PIN_WIDGET_CONTROL, PIN_OUT},
	{0x1a, AC_VERB_SET_CONNECT_SEL, 0x00},
	/* HP, Amp  */
	{0x16, AC_VERB_SET_PIN_WIDGET_CONTROL, PIN_HP},
	{0x16, AC_VERB_SET_CONNECT_SEL, 0x00},
	/* DAC1 */
	{0x10, AC_VERB_SET_AMP_GAIN_MUTE, AMP_OUT_UNMUTE},
	/* Record selector: Internal mic */
	{0x14, AC_VERB_SET_AMP_GAIN_MUTE, AMP_IN_UNMUTE(1) | 0x44},
	{0x14, AC_VERB_SET_CONNECT_SEL, 0x1},
	/* SPDIF route: PCM */
	{0x1c, AC_VERB_SET_CONNECT_SEL, 0x0},
	/* EAPD */
	{0x1a, AC_VERB_SET_EAPD_BTLENABLE, 0x2}, /* default on */
	{0x16, AC_VERB_SET_UNSOLICITED_ENABLE, AC_USRSP_EN|CONEXANT_HP_EVENT},
	{ } /* end */
};

static const struct hda_verb cxt5051_lenovo_x200_init_verbs[] = {
	/* Line in, Mic */
	{0x17, AC_VERB_SET_AMP_GAIN_MUTE, AMP_IN_UNMUTE(0) | 0x03},
	{0x17, AC_VERB_SET_PIN_WIDGET_CONTROL, PIN_VREF80},
	{0x18, AC_VERB_SET_AMP_GAIN_MUTE, AMP_IN_UNMUTE(0) | 0x03},
	{0x18, AC_VERB_SET_PIN_WIDGET_CONTROL, PIN_VREF80},
	{0x1d, AC_VERB_SET_PIN_WIDGET_CONTROL, PIN_IN},
	{0x1d, AC_VERB_SET_AMP_GAIN_MUTE, AMP_IN_UNMUTE(0) | 0x03},
	/* SPK  */
	{0x1a, AC_VERB_SET_PIN_WIDGET_CONTROL, PIN_OUT},
	{0x1a, AC_VERB_SET_CONNECT_SEL, 0x00},
	/* HP, Amp  */
	{0x16, AC_VERB_SET_PIN_WIDGET_CONTROL, PIN_HP},
	{0x16, AC_VERB_SET_CONNECT_SEL, 0x00},
	/* Docking HP */
	{0x19, AC_VERB_SET_PIN_WIDGET_CONTROL, PIN_HP},
	{0x19, AC_VERB_SET_CONNECT_SEL, 0x00},
	/* DAC1 */
	{0x10, AC_VERB_SET_AMP_GAIN_MUTE, AMP_OUT_UNMUTE},
	/* Record selector: Internal mic */
	{0x14, AC_VERB_SET_AMP_GAIN_MUTE, AMP_IN_UNMUTE(0) | 0x44},
	{0x14, AC_VERB_SET_AMP_GAIN_MUTE, AMP_IN_UNMUTE(1) | 0x44},
	{0x15, AC_VERB_SET_AMP_GAIN_MUTE, AMP_IN_UNMUTE(0) | 0x44},
	/* SPDIF route: PCM */
	{0x1c, AC_VERB_SET_PIN_WIDGET_CONTROL, PIN_OUT}, /* needed for W500 Advanced Mini Dock 250410 */
	{0x1c, AC_VERB_SET_CONNECT_SEL, 0x0},
	/* EAPD */
	{0x1a, AC_VERB_SET_EAPD_BTLENABLE, 0x2}, /* default on */
	{0x16, AC_VERB_SET_UNSOLICITED_ENABLE, AC_USRSP_EN|CONEXANT_HP_EVENT},
	{0x19, AC_VERB_SET_UNSOLICITED_ENABLE, AC_USRSP_EN|CONEXANT_HP_EVENT},
	{ } /* end */
};

static const struct hda_verb cxt5051_f700_init_verbs[] = {
	/* Line in, Mic */
	{0x17, AC_VERB_SET_AMP_GAIN_MUTE, AMP_IN_UNMUTE(0) | 0x03},
	{0x17, AC_VERB_SET_PIN_WIDGET_CONTROL, PIN_VREF80},
	{0x18, AC_VERB_SET_PIN_WIDGET_CONTROL, 0x0},
	{0x1d, AC_VERB_SET_PIN_WIDGET_CONTROL, 0x0},
	/* SPK  */
	{0x1a, AC_VERB_SET_PIN_WIDGET_CONTROL, PIN_OUT},
	{0x1a, AC_VERB_SET_CONNECT_SEL, 0x00},
	/* HP, Amp  */
	{0x16, AC_VERB_SET_PIN_WIDGET_CONTROL, PIN_HP},
	{0x16, AC_VERB_SET_CONNECT_SEL, 0x00},
	/* DAC1 */
	{0x10, AC_VERB_SET_AMP_GAIN_MUTE, AMP_OUT_UNMUTE},
	/* Record selector: Internal mic */
	{0x14, AC_VERB_SET_AMP_GAIN_MUTE, AMP_IN_UNMUTE(1) | 0x44},
	{0x14, AC_VERB_SET_CONNECT_SEL, 0x1},
	/* SPDIF route: PCM */
	{0x1c, AC_VERB_SET_CONNECT_SEL, 0x0},
	/* EAPD */
	{0x1a, AC_VERB_SET_EAPD_BTLENABLE, 0x2}, /* default on */
	{0x16, AC_VERB_SET_UNSOLICITED_ENABLE, AC_USRSP_EN|CONEXANT_HP_EVENT},
	{ } /* end */
};

static void cxt5051_init_mic_port(struct hda_codec *codec, hda_nid_t nid,
				 unsigned int event)
{
	snd_hda_codec_write(codec, nid, 0,
			    AC_VERB_SET_UNSOLICITED_ENABLE,
			    AC_USRSP_EN | event);
}

static void cxt5051_init_mic_jack(struct hda_codec *codec, hda_nid_t nid)
{
	snd_hda_input_jack_add(codec, nid, SND_JACK_MICROPHONE, NULL);
	snd_hda_input_jack_report(codec, nid);
}

static const struct hda_verb cxt5051_ideapad_init_verbs[] = {
	/* Subwoofer */
	{0x1b, AC_VERB_SET_PIN_WIDGET_CONTROL, PIN_OUT},
	{0x1b, AC_VERB_SET_CONNECT_SEL, 0x00},
	{ } /* end */
};

/* initialize jack-sensing, too */
static int cxt5051_init(struct hda_codec *codec)
{
	struct conexant_spec *spec = codec->spec;

	conexant_init(codec);

	if (spec->auto_mic & AUTO_MIC_PORTB)
		cxt5051_init_mic_port(codec, 0x17, CXT5051_PORTB_EVENT);
	if (spec->auto_mic & AUTO_MIC_PORTC)
		cxt5051_init_mic_port(codec, 0x18, CXT5051_PORTC_EVENT);

	if (codec->patch_ops.unsol_event) {
		cxt5051_hp_automute(codec);
		cxt5051_portb_automic(codec);
		cxt5051_portc_automic(codec);
	}
	return 0;
}


enum {
	CXT5051_LAPTOP,	 /* Laptops w/ EAPD support */
	CXT5051_HP,	/* no docking */
	CXT5051_HP_DV6736,	/* HP without mic switch */
	CXT5051_LENOVO_X200,	/* Lenovo X200 laptop, also used for Advanced Mini Dock 250410 */
	CXT5051_F700,       /* HP Compaq Presario F700 */
	CXT5051_TOSHIBA,	/* Toshiba M300 & co */
	CXT5051_IDEAPAD,	/* Lenovo IdeaPad Y430 */
	CXT5051_AUTO,		/* auto-parser */
	CXT5051_MODELS
};

static const char *const cxt5051_models[CXT5051_MODELS] = {
	[CXT5051_LAPTOP]	= "laptop",
	[CXT5051_HP]		= "hp",
	[CXT5051_HP_DV6736]	= "hp-dv6736",
	[CXT5051_LENOVO_X200]	= "lenovo-x200",
	[CXT5051_F700]          = "hp-700",
	[CXT5051_TOSHIBA]	= "toshiba",
	[CXT5051_IDEAPAD]	= "ideapad",
	[CXT5051_AUTO]		= "auto",
};

static const struct snd_pci_quirk cxt5051_cfg_tbl[] = {
	SND_PCI_QUIRK(0x103c, 0x30cf, "HP DV6736", CXT5051_HP_DV6736),
	SND_PCI_QUIRK(0x103c, 0x360b, "Compaq Presario CQ60", CXT5051_HP),
	SND_PCI_QUIRK(0x103c, 0x30ea, "Compaq Presario F700", CXT5051_F700),
	SND_PCI_QUIRK(0x1179, 0xff50, "Toshiba M30x", CXT5051_TOSHIBA),
	SND_PCI_QUIRK(0x14f1, 0x0101, "Conexant Reference board",
		      CXT5051_LAPTOP),
	SND_PCI_QUIRK(0x14f1, 0x5051, "HP Spartan 1.1", CXT5051_HP),
	SND_PCI_QUIRK(0x17aa, 0x20f2, "Lenovo X200", CXT5051_LENOVO_X200),
	SND_PCI_QUIRK(0x17aa, 0x3a0d, "Lenovo IdeaPad", CXT5051_IDEAPAD),
	{}
};

static int patch_cxt5051(struct hda_codec *codec)
{
	struct conexant_spec *spec;
	int board_config;

	board_config = snd_hda_check_board_config(codec, CXT5051_MODELS,
						  cxt5051_models,
						  cxt5051_cfg_tbl);
#if 0 /* use the old method just for safety */
	if (board_config < 0)
		board_config = CXT5051_AUTO;
#endif
	if (board_config == CXT5051_AUTO)
		return patch_conexant_auto(codec);

	spec = kzalloc(sizeof(*spec), GFP_KERNEL);
	if (!spec)
		return -ENOMEM;
	codec->spec = spec;
	codec->pin_amp_workaround = 1;

	codec->patch_ops = conexant_patch_ops;
	codec->patch_ops.init = cxt5051_init;

	spec->multiout.max_channels = 2;
	spec->multiout.num_dacs = ARRAY_SIZE(cxt5051_dac_nids);
	spec->multiout.dac_nids = cxt5051_dac_nids;
	spec->multiout.dig_out_nid = CXT5051_SPDIF_OUT;
	spec->num_adc_nids = 1; /* not 2; via auto-mic switch */
	spec->adc_nids = cxt5051_adc_nids;
	spec->num_mixers = 2;
	spec->mixers[0] = cxt5051_capture_mixers;
	spec->mixers[1] = cxt5051_playback_mixers;
	spec->num_init_verbs = 1;
	spec->init_verbs[0] = cxt5051_init_verbs;
	spec->spdif_route = 0;
	spec->num_channel_mode = ARRAY_SIZE(cxt5051_modes);
	spec->channel_mode = cxt5051_modes;
	spec->cur_adc = 0;
	spec->cur_adc_idx = 0;

	set_beep_amp(spec, 0x13, 0, HDA_OUTPUT);

	codec->patch_ops.unsol_event = cxt5051_hp_unsol_event;

	spec->auto_mic = AUTO_MIC_PORTB | AUTO_MIC_PORTC;
	switch (board_config) {
	case CXT5051_HP:
		spec->mixers[0] = cxt5051_hp_mixers;
		break;
	case CXT5051_HP_DV6736:
		spec->init_verbs[0] = cxt5051_hp_dv6736_init_verbs;
		spec->mixers[0] = cxt5051_hp_dv6736_mixers;
		spec->auto_mic = 0;
		break;
	case CXT5051_LENOVO_X200:
		spec->init_verbs[0] = cxt5051_lenovo_x200_init_verbs;
		/* Thinkpad X301 does not have S/PDIF wired and no ability
		   to use a docking station. */
		if (codec->subsystem_id == 0x17aa211f)
			spec->multiout.dig_out_nid = 0;
		break;
	case CXT5051_F700:
		spec->init_verbs[0] = cxt5051_f700_init_verbs;
		spec->mixers[0] = cxt5051_f700_mixers;
		spec->auto_mic = 0;
		break;
	case CXT5051_TOSHIBA:
		spec->mixers[0] = cxt5051_toshiba_mixers;
		spec->auto_mic = AUTO_MIC_PORTB;
		break;
	case CXT5051_IDEAPAD:
		spec->init_verbs[spec->num_init_verbs++] =
			cxt5051_ideapad_init_verbs;
		spec->ideapad = 1;
		break;
	}

	if (spec->beep_amp)
		snd_hda_attach_beep_device(codec, spec->beep_amp);

	conexant_init_jacks(codec);
	if (spec->auto_mic & AUTO_MIC_PORTB)
		cxt5051_init_mic_jack(codec, 0x17);
	if (spec->auto_mic & AUTO_MIC_PORTC)
		cxt5051_init_mic_jack(codec, 0x18);

	return 0;
}

/* Conexant 5066 specific */

static const hda_nid_t cxt5066_dac_nids[1] = { 0x10 };
static const hda_nid_t cxt5066_adc_nids[3] = { 0x14, 0x15, 0x16 };
static const hda_nid_t cxt5066_capsrc_nids[1] = { 0x17 };
static const hda_nid_t cxt5066_digout_pin_nids[2] = { 0x20, 0x22 };

/* OLPC's microphone port is DC coupled for use with external sensors,
 * therefore we use a 50% mic bias in order to center the input signal with
 * the DC input range of the codec. */
#define CXT5066_OLPC_EXT_MIC_BIAS PIN_VREF50

static const struct hda_channel_mode cxt5066_modes[1] = {
	{ 2, NULL },
};

#define HP_PRESENT_PORT_A	(1 << 0)
#define HP_PRESENT_PORT_D	(1 << 1)
#define hp_port_a_present(spec)	((spec)->hp_present & HP_PRESENT_PORT_A)
#define hp_port_d_present(spec)	((spec)->hp_present & HP_PRESENT_PORT_D)

static void cxt5066_update_speaker(struct hda_codec *codec)
{
	struct conexant_spec *spec = codec->spec;
	unsigned int pinctl;

	snd_printdd("CXT5066: update speaker, hp_present=%d, cur_eapd=%d\n",
		    spec->hp_present, spec->cur_eapd);

	/* Port A (HP) */
	pinctl = (hp_port_a_present(spec) && spec->cur_eapd) ? PIN_HP : 0;
	snd_hda_codec_write(codec, 0x19, 0, AC_VERB_SET_PIN_WIDGET_CONTROL,
			pinctl);

	/* Port D (HP/LO) */
	pinctl = spec->cur_eapd ? spec->port_d_mode : 0;
	if (spec->dell_automute || spec->thinkpad) {
		/* Mute if Port A is connected */
		if (hp_port_a_present(spec))
			pinctl = 0;
	} else {
		/* Thinkpad/Dell doesn't give pin-D status */
		if (!hp_port_d_present(spec))
			pinctl = 0;
	}
	snd_hda_codec_write(codec, 0x1c, 0, AC_VERB_SET_PIN_WIDGET_CONTROL,
			pinctl);

	/* CLASS_D AMP */
	pinctl = (!spec->hp_present && spec->cur_eapd) ? PIN_OUT : 0;
	snd_hda_codec_write(codec, 0x1f, 0, AC_VERB_SET_PIN_WIDGET_CONTROL,
			pinctl);
}

/* turn on/off EAPD (+ mute HP) as a master switch */
static int cxt5066_hp_master_sw_put(struct snd_kcontrol *kcontrol,
				    struct snd_ctl_elem_value *ucontrol)
{
	struct hda_codec *codec = snd_kcontrol_chip(kcontrol);

	if (!cxt_eapd_put(kcontrol, ucontrol))
		return 0;

	cxt5066_update_speaker(codec);
	return 1;
}

static const struct hda_input_mux cxt5066_olpc_dc_bias = {
	.num_items = 3,
	.items = {
		{ "Off", PIN_IN },
		{ "50%", PIN_VREF50 },
		{ "80%", PIN_VREF80 },
	},
};

static int cxt5066_set_olpc_dc_bias(struct hda_codec *codec)
{
	struct conexant_spec *spec = codec->spec;
	/* Even though port F is the DC input, the bias is controlled on port B.
	 * we also leave that port as an active input (but unselected) in DC mode
	 * just in case that is necessary to make the bias setting take effect. */
	return snd_hda_codec_write_cache(codec, 0x1a, 0,
		AC_VERB_SET_PIN_WIDGET_CONTROL,
		cxt5066_olpc_dc_bias.items[spec->dc_input_bias].index);
}

/* OLPC defers mic widget control until when capture is started because the
 * microphone LED comes on as soon as these settings are put in place. if we
 * did this before recording, it would give the false indication that recording
 * is happening when it is not. */
static void cxt5066_olpc_select_mic(struct hda_codec *codec)
{
	struct conexant_spec *spec = codec->spec;
	if (!spec->recording)
		return;

	if (spec->dc_enable) {
		/* in DC mode we ignore presence detection and just use the jack
		 * through our special DC port */
		const struct hda_verb enable_dc_mode[] = {
			/* disble internal mic, port C */
			{0x1b, AC_VERB_SET_PIN_WIDGET_CONTROL, 0},

			/* enable DC capture, port F */
			{0x1e, AC_VERB_SET_PIN_WIDGET_CONTROL, PIN_IN},
			{},
		};

		snd_hda_sequence_write(codec, enable_dc_mode);
		/* port B input disabled (and bias set) through the following call */
		cxt5066_set_olpc_dc_bias(codec);
		return;
	}

	/* disable DC (port F) */
	snd_hda_codec_write(codec, 0x1e, 0, AC_VERB_SET_PIN_WIDGET_CONTROL, 0);

	/* external mic, port B */
	snd_hda_codec_write(codec, 0x1a, 0, AC_VERB_SET_PIN_WIDGET_CONTROL,
		spec->ext_mic_present ? CXT5066_OLPC_EXT_MIC_BIAS : 0);

	/* internal mic, port C */
	snd_hda_codec_write(codec, 0x1b, 0, AC_VERB_SET_PIN_WIDGET_CONTROL,
		spec->ext_mic_present ? 0 : PIN_VREF80);
}

/* toggle input of built-in and mic jack appropriately */
static void cxt5066_olpc_automic(struct hda_codec *codec)
{
	struct conexant_spec *spec = codec->spec;
	unsigned int present;

	if (spec->dc_enable) /* don't do presence detection in DC mode */
		return;

	present = snd_hda_codec_read(codec, 0x1a, 0,
				     AC_VERB_GET_PIN_SENSE, 0) & 0x80000000;
	if (present)
		snd_printdd("CXT5066: external microphone detected\n");
	else
		snd_printdd("CXT5066: external microphone absent\n");

	snd_hda_codec_write(codec, 0x17, 0, AC_VERB_SET_CONNECT_SEL,
		present ? 0 : 1);
	spec->ext_mic_present = !!present;

	cxt5066_olpc_select_mic(codec);
}

/* toggle input of built-in digital mic and mic jack appropriately */
static void cxt5066_vostro_automic(struct hda_codec *codec)
{
	unsigned int present;

	struct hda_verb ext_mic_present[] = {
		/* enable external mic, port B */
		{0x1a, AC_VERB_SET_PIN_WIDGET_CONTROL, PIN_VREF80},

		/* switch to external mic input */
		{0x17, AC_VERB_SET_CONNECT_SEL, 0},
		{0x14, AC_VERB_SET_CONNECT_SEL, 0},

		/* disable internal digital mic */
		{0x23, AC_VERB_SET_PIN_WIDGET_CONTROL, 0},
		{}
	};
	static const struct hda_verb ext_mic_absent[] = {
		/* enable internal mic, port C */
		{0x23, AC_VERB_SET_PIN_WIDGET_CONTROL, PIN_IN},

		/* switch to internal mic input */
		{0x14, AC_VERB_SET_CONNECT_SEL, 2},

		/* disable external mic, port B */
		{0x1a, AC_VERB_SET_PIN_WIDGET_CONTROL, 0},
		{}
	};

	present = snd_hda_jack_detect(codec, 0x1a);
	if (present) {
		snd_printdd("CXT5066: external microphone detected\n");
		snd_hda_sequence_write(codec, ext_mic_present);
	} else {
		snd_printdd("CXT5066: external microphone absent\n");
		snd_hda_sequence_write(codec, ext_mic_absent);
	}
}

/* toggle input of built-in digital mic and mic jack appropriately */
static void cxt5066_ideapad_automic(struct hda_codec *codec)
{
	unsigned int present;

	struct hda_verb ext_mic_present[] = {
		{0x14, AC_VERB_SET_CONNECT_SEL, 0},
		{0x1b, AC_VERB_SET_PIN_WIDGET_CONTROL, PIN_VREF80},
		{0x23, AC_VERB_SET_PIN_WIDGET_CONTROL, 0},
		{}
	};
	static const struct hda_verb ext_mic_absent[] = {
		{0x14, AC_VERB_SET_CONNECT_SEL, 2},
		{0x23, AC_VERB_SET_PIN_WIDGET_CONTROL, PIN_IN},
		{0x1b, AC_VERB_SET_PIN_WIDGET_CONTROL, 0},
		{}
	};

	present = snd_hda_jack_detect(codec, 0x1b);
	if (present) {
		snd_printdd("CXT5066: external microphone detected\n");
		snd_hda_sequence_write(codec, ext_mic_present);
	} else {
		snd_printdd("CXT5066: external microphone absent\n");
		snd_hda_sequence_write(codec, ext_mic_absent);
	}
}


/* toggle input of built-in digital mic and mic jack appropriately */
static void cxt5066_asus_automic(struct hda_codec *codec)
{
	unsigned int present;

	present = snd_hda_jack_detect(codec, 0x1b);
	snd_printdd("CXT5066: external microphone present=%d\n", present);
	snd_hda_codec_write(codec, 0x17, 0, AC_VERB_SET_CONNECT_SEL,
			    present ? 1 : 0);
}


/* toggle input of built-in digital mic and mic jack appropriately */
static void cxt5066_hp_laptop_automic(struct hda_codec *codec)
{
	unsigned int present;

	present = snd_hda_jack_detect(codec, 0x1b);
	snd_printdd("CXT5066: external microphone present=%d\n", present);
	snd_hda_codec_write(codec, 0x17, 0, AC_VERB_SET_CONNECT_SEL,
			    present ? 1 : 3);
}


/* toggle input of built-in digital mic and mic jack appropriately
   order is: external mic -> dock mic -> interal mic */
static void cxt5066_thinkpad_automic(struct hda_codec *codec)
{
	unsigned int ext_present, dock_present;

	static const struct hda_verb ext_mic_present[] = {
		{0x14, AC_VERB_SET_CONNECT_SEL, 0},
		{0x17, AC_VERB_SET_CONNECT_SEL, 1},
		{0x1b, AC_VERB_SET_PIN_WIDGET_CONTROL, PIN_VREF80},
		{0x23, AC_VERB_SET_PIN_WIDGET_CONTROL, 0},
		{0x1a, AC_VERB_SET_PIN_WIDGET_CONTROL, 0},
		{}
	};
	static const struct hda_verb dock_mic_present[] = {
		{0x14, AC_VERB_SET_CONNECT_SEL, 0},
		{0x17, AC_VERB_SET_CONNECT_SEL, 0},
		{0x1a, AC_VERB_SET_PIN_WIDGET_CONTROL, PIN_VREF80},
		{0x23, AC_VERB_SET_PIN_WIDGET_CONTROL, 0},
		{0x1b, AC_VERB_SET_PIN_WIDGET_CONTROL, 0},
		{}
	};
	static const struct hda_verb ext_mic_absent[] = {
		{0x14, AC_VERB_SET_CONNECT_SEL, 2},
		{0x23, AC_VERB_SET_PIN_WIDGET_CONTROL, PIN_IN},
		{0x1b, AC_VERB_SET_PIN_WIDGET_CONTROL, 0},
		{0x1a, AC_VERB_SET_PIN_WIDGET_CONTROL, 0},
		{}
	};

	ext_present = snd_hda_jack_detect(codec, 0x1b);
	dock_present = snd_hda_jack_detect(codec, 0x1a);
	if (ext_present) {
		snd_printdd("CXT5066: external microphone detected\n");
		snd_hda_sequence_write(codec, ext_mic_present);
	} else if (dock_present) {
		snd_printdd("CXT5066: dock microphone detected\n");
		snd_hda_sequence_write(codec, dock_mic_present);
	} else {
		snd_printdd("CXT5066: external microphone absent\n");
		snd_hda_sequence_write(codec, ext_mic_absent);
	}
}

/* mute internal speaker if HP is plugged */
static void cxt5066_hp_automute(struct hda_codec *codec)
{
	struct conexant_spec *spec = codec->spec;
	unsigned int portA, portD;

	/* Port A */
	portA = snd_hda_jack_detect(codec, 0x19);

	/* Port D */
	portD = snd_hda_jack_detect(codec, 0x1c);

	spec->hp_present = portA ? HP_PRESENT_PORT_A : 0;
	spec->hp_present |= portD ? HP_PRESENT_PORT_D : 0;
	snd_printdd("CXT5066: hp automute portA=%x portD=%x present=%d\n",
		portA, portD, spec->hp_present);
	cxt5066_update_speaker(codec);
}

/* Dispatch the right mic autoswitch function */
static void cxt5066_automic(struct hda_codec *codec)
{
	struct conexant_spec *spec = codec->spec;

	if (spec->dell_vostro)
		cxt5066_vostro_automic(codec);
	else if (spec->ideapad)
		cxt5066_ideapad_automic(codec);
	else if (spec->thinkpad)
		cxt5066_thinkpad_automic(codec);
	else if (spec->hp_laptop)
		cxt5066_hp_laptop_automic(codec);
	else if (spec->asus)
		cxt5066_asus_automic(codec);
}

/* unsolicited event for jack sensing */
static void cxt5066_olpc_unsol_event(struct hda_codec *codec, unsigned int res)
{
	struct conexant_spec *spec = codec->spec;
	snd_printdd("CXT5066: unsol event %x (%x)\n", res, res >> 26);
	switch (res >> 26) {
	case CONEXANT_HP_EVENT:
		cxt5066_hp_automute(codec);
		break;
	case CONEXANT_MIC_EVENT:
		/* ignore mic events in DC mode; we're always using the jack */
		if (!spec->dc_enable)
			cxt5066_olpc_automic(codec);
		break;
	}
}

/* unsolicited event for jack sensing */
static void cxt5066_unsol_event(struct hda_codec *codec, unsigned int res)
{
	snd_printdd("CXT5066: unsol event %x (%x)\n", res, res >> 26);
	switch (res >> 26) {
	case CONEXANT_HP_EVENT:
		cxt5066_hp_automute(codec);
		break;
	case CONEXANT_MIC_EVENT:
		cxt5066_automic(codec);
		break;
	}
}


static const struct hda_input_mux cxt5066_analog_mic_boost = {
	.num_items = 5,
	.items = {
		{ "0dB",  0 },
		{ "10dB", 1 },
		{ "20dB", 2 },
		{ "30dB", 3 },
		{ "40dB", 4 },
	},
};

static void cxt5066_set_mic_boost(struct hda_codec *codec)
{
	struct conexant_spec *spec = codec->spec;
	snd_hda_codec_write_cache(codec, 0x17, 0,
		AC_VERB_SET_AMP_GAIN_MUTE,
		AC_AMP_SET_RIGHT | AC_AMP_SET_LEFT | AC_AMP_SET_OUTPUT |
			cxt5066_analog_mic_boost.items[spec->mic_boost].index);
	if (spec->ideapad || spec->thinkpad) {
		/* adjust the internal mic as well...it is not through 0x17 */
		snd_hda_codec_write_cache(codec, 0x23, 0,
			AC_VERB_SET_AMP_GAIN_MUTE,
			AC_AMP_SET_RIGHT | AC_AMP_SET_LEFT | AC_AMP_SET_INPUT |
				cxt5066_analog_mic_boost.
					items[spec->mic_boost].index);
	}
}

static int cxt5066_mic_boost_mux_enum_info(struct snd_kcontrol *kcontrol,
					   struct snd_ctl_elem_info *uinfo)
{
	return snd_hda_input_mux_info(&cxt5066_analog_mic_boost, uinfo);
}

static int cxt5066_mic_boost_mux_enum_get(struct snd_kcontrol *kcontrol,
					  struct snd_ctl_elem_value *ucontrol)
{
	struct hda_codec *codec = snd_kcontrol_chip(kcontrol);
	struct conexant_spec *spec = codec->spec;
	ucontrol->value.enumerated.item[0] = spec->mic_boost;
	return 0;
}

static int cxt5066_mic_boost_mux_enum_put(struct snd_kcontrol *kcontrol,
					  struct snd_ctl_elem_value *ucontrol)
{
	struct hda_codec *codec = snd_kcontrol_chip(kcontrol);
	struct conexant_spec *spec = codec->spec;
	const struct hda_input_mux *imux = &cxt5066_analog_mic_boost;
	unsigned int idx;
	idx = ucontrol->value.enumerated.item[0];
	if (idx >= imux->num_items)
		idx = imux->num_items - 1;

	spec->mic_boost = idx;
	if (!spec->dc_enable)
		cxt5066_set_mic_boost(codec);
	return 1;
}

static void cxt5066_enable_dc(struct hda_codec *codec)
{
	const struct hda_verb enable_dc_mode[] = {
		/* disable gain */
		{0x17, AC_VERB_SET_AMP_GAIN_MUTE, AMP_OUT_UNMUTE},

		/* switch to DC input */
		{0x17, AC_VERB_SET_CONNECT_SEL, 3},
		{}
	};

	/* configure as input source */
	snd_hda_sequence_write(codec, enable_dc_mode);
	cxt5066_olpc_select_mic(codec); /* also sets configured bias */
}

static void cxt5066_disable_dc(struct hda_codec *codec)
{
	/* reconfigure input source */
	cxt5066_set_mic_boost(codec);
	/* automic also selects the right mic if we're recording */
	cxt5066_olpc_automic(codec);
}

static int cxt5066_olpc_dc_get(struct snd_kcontrol *kcontrol,
			     struct snd_ctl_elem_value *ucontrol)
{
	struct hda_codec *codec = snd_kcontrol_chip(kcontrol);
	struct conexant_spec *spec = codec->spec;
	ucontrol->value.integer.value[0] = spec->dc_enable;
	return 0;
}

static int cxt5066_olpc_dc_put(struct snd_kcontrol *kcontrol,
			     struct snd_ctl_elem_value *ucontrol)
{
	struct hda_codec *codec = snd_kcontrol_chip(kcontrol);
	struct conexant_spec *spec = codec->spec;
	int dc_enable = !!ucontrol->value.integer.value[0];

	if (dc_enable == spec->dc_enable)
		return 0;

	spec->dc_enable = dc_enable;
	if (dc_enable)
		cxt5066_enable_dc(codec);
	else
		cxt5066_disable_dc(codec);

	return 1;
}

static int cxt5066_olpc_dc_bias_enum_info(struct snd_kcontrol *kcontrol,
					   struct snd_ctl_elem_info *uinfo)
{
	return snd_hda_input_mux_info(&cxt5066_olpc_dc_bias, uinfo);
}

static int cxt5066_olpc_dc_bias_enum_get(struct snd_kcontrol *kcontrol,
					  struct snd_ctl_elem_value *ucontrol)
{
	struct hda_codec *codec = snd_kcontrol_chip(kcontrol);
	struct conexant_spec *spec = codec->spec;
	ucontrol->value.enumerated.item[0] = spec->dc_input_bias;
	return 0;
}

static int cxt5066_olpc_dc_bias_enum_put(struct snd_kcontrol *kcontrol,
					  struct snd_ctl_elem_value *ucontrol)
{
	struct hda_codec *codec = snd_kcontrol_chip(kcontrol);
	struct conexant_spec *spec = codec->spec;
	const struct hda_input_mux *imux = &cxt5066_analog_mic_boost;
	unsigned int idx;

	idx = ucontrol->value.enumerated.item[0];
	if (idx >= imux->num_items)
		idx = imux->num_items - 1;

	spec->dc_input_bias = idx;
	if (spec->dc_enable)
		cxt5066_set_olpc_dc_bias(codec);
	return 1;
}

static void cxt5066_olpc_capture_prepare(struct hda_codec *codec)
{
	struct conexant_spec *spec = codec->spec;
	/* mark as recording and configure the microphone widget so that the
	 * recording LED comes on. */
	spec->recording = 1;
	cxt5066_olpc_select_mic(codec);
}

static void cxt5066_olpc_capture_cleanup(struct hda_codec *codec)
{
	struct conexant_spec *spec = codec->spec;
	const struct hda_verb disable_mics[] = {
		/* disable external mic, port B */
		{0x1a, AC_VERB_SET_PIN_WIDGET_CONTROL, 0},

		/* disble internal mic, port C */
		{0x1b, AC_VERB_SET_PIN_WIDGET_CONTROL, 0},

		/* disable DC capture, port F */
		{0x1e, AC_VERB_SET_PIN_WIDGET_CONTROL, 0},
		{},
	};

	snd_hda_sequence_write(codec, disable_mics);
	spec->recording = 0;
}

static void conexant_check_dig_outs(struct hda_codec *codec,
				    const hda_nid_t *dig_pins,
				    int num_pins)
{
	struct conexant_spec *spec = codec->spec;
	hda_nid_t *nid_loc = &spec->multiout.dig_out_nid;
	int i;

	for (i = 0; i < num_pins; i++, dig_pins++) {
		unsigned int cfg = snd_hda_codec_get_pincfg(codec, *dig_pins);
		if (get_defcfg_connect(cfg) == AC_JACK_PORT_NONE)
			continue;
		if (snd_hda_get_connections(codec, *dig_pins, nid_loc, 1) != 1)
			continue;
		if (spec->slave_dig_outs[0])
			nid_loc++;
		else
			nid_loc = spec->slave_dig_outs;
	}
}

static const struct hda_input_mux cxt5066_capture_source = {
	.num_items = 4,
	.items = {
		{ "Mic B", 0 },
		{ "Mic C", 1 },
		{ "Mic E", 2 },
		{ "Mic F", 3 },
	},
};

static const struct hda_bind_ctls cxt5066_bind_capture_vol_others = {
	.ops = &snd_hda_bind_vol,
	.values = {
		HDA_COMPOSE_AMP_VAL(0x14, 3, 0, HDA_INPUT),
		HDA_COMPOSE_AMP_VAL(0x14, 3, 2, HDA_INPUT),
		0
	},
};

static const struct hda_bind_ctls cxt5066_bind_capture_sw_others = {
	.ops = &snd_hda_bind_sw,
	.values = {
		HDA_COMPOSE_AMP_VAL(0x14, 3, 0, HDA_INPUT),
		HDA_COMPOSE_AMP_VAL(0x14, 3, 2, HDA_INPUT),
		0
	},
};

static const struct snd_kcontrol_new cxt5066_mixer_master[] = {
	HDA_CODEC_VOLUME("Master Playback Volume", 0x10, 0x00, HDA_OUTPUT),
	{}
};

static const struct snd_kcontrol_new cxt5066_mixer_master_olpc[] = {
	{
		.iface = SNDRV_CTL_ELEM_IFACE_MIXER,
		.name = "Master Playback Volume",
		.access = SNDRV_CTL_ELEM_ACCESS_READWRITE |
				  SNDRV_CTL_ELEM_ACCESS_TLV_READ |
				  SNDRV_CTL_ELEM_ACCESS_TLV_CALLBACK,
		.subdevice = HDA_SUBDEV_AMP_FLAG,
		.info = snd_hda_mixer_amp_volume_info,
		.get = snd_hda_mixer_amp_volume_get,
		.put = snd_hda_mixer_amp_volume_put,
		.tlv = { .c = snd_hda_mixer_amp_tlv },
		/* offset by 28 volume steps to limit minimum gain to -46dB */
		.private_value =
			HDA_COMPOSE_AMP_VAL_OFS(0x10, 3, 0, HDA_OUTPUT, 28),
	},
	{}
};

static const struct snd_kcontrol_new cxt5066_mixer_olpc_dc[] = {
	{
		.iface = SNDRV_CTL_ELEM_IFACE_MIXER,
		.name = "DC Mode Enable Switch",
		.info = snd_ctl_boolean_mono_info,
		.get = cxt5066_olpc_dc_get,
		.put = cxt5066_olpc_dc_put,
	},
	{
		.iface = SNDRV_CTL_ELEM_IFACE_MIXER,
		.name = "DC Input Bias Enum",
		.info = cxt5066_olpc_dc_bias_enum_info,
		.get = cxt5066_olpc_dc_bias_enum_get,
		.put = cxt5066_olpc_dc_bias_enum_put,
	},
	{}
};

static const struct snd_kcontrol_new cxt5066_mixers[] = {
	{
		.iface = SNDRV_CTL_ELEM_IFACE_MIXER,
		.name = "Master Playback Switch",
		.info = cxt_eapd_info,
		.get = cxt_eapd_get,
		.put = cxt5066_hp_master_sw_put,
		.private_value = 0x1d,
	},

	{
		.iface = SNDRV_CTL_ELEM_IFACE_MIXER,
		.name = "Analog Mic Boost Capture Enum",
		.info = cxt5066_mic_boost_mux_enum_info,
		.get = cxt5066_mic_boost_mux_enum_get,
		.put = cxt5066_mic_boost_mux_enum_put,
	},

	HDA_BIND_VOL("Capture Volume", &cxt5066_bind_capture_vol_others),
	HDA_BIND_SW("Capture Switch", &cxt5066_bind_capture_sw_others),
	{}
};

static const struct snd_kcontrol_new cxt5066_vostro_mixers[] = {
	{
		.iface = SNDRV_CTL_ELEM_IFACE_MIXER,
		.name = "Internal Mic Boost Capture Enum",
		.info = cxt5066_mic_boost_mux_enum_info,
		.get = cxt5066_mic_boost_mux_enum_get,
		.put = cxt5066_mic_boost_mux_enum_put,
		.private_value = 0x23 | 0x100,
	},
	{}
};

static const struct hda_verb cxt5066_init_verbs[] = {
	{0x1a, AC_VERB_SET_PIN_WIDGET_CONTROL, PIN_VREF80}, /* Port B */
	{0x1b, AC_VERB_SET_PIN_WIDGET_CONTROL, PIN_VREF80}, /* Port C */
	{0x1e, AC_VERB_SET_PIN_WIDGET_CONTROL, PIN_IN}, /* Port F */
	{0x1d, AC_VERB_SET_PIN_WIDGET_CONTROL, PIN_IN}, /* Port E */

	/* Speakers  */
	{0x1f, AC_VERB_SET_PIN_WIDGET_CONTROL, PIN_OUT},
	{0x1f, AC_VERB_SET_CONNECT_SEL, 0x00}, /* DAC1 */

	/* HP, Amp  */
	{0x19, AC_VERB_SET_PIN_WIDGET_CONTROL, PIN_HP},
	{0x19, AC_VERB_SET_CONNECT_SEL, 0x00}, /* DAC1 */

	{0x1c, AC_VERB_SET_PIN_WIDGET_CONTROL, PIN_HP},
	{0x1c, AC_VERB_SET_CONNECT_SEL, 0x00}, /* DAC1 */

	/* DAC1 */
	{0x10, AC_VERB_SET_AMP_GAIN_MUTE, AMP_OUT_UNMUTE},

	/* Node 14 connections: 0x17 0x18 0x23 0x24 0x27 */
	{0x14, AC_VERB_SET_AMP_GAIN_MUTE, AMP_IN_UNMUTE(0) | 0x50},
	{0x14, AC_VERB_SET_AMP_GAIN_MUTE, AMP_IN_MUTE(1)},
	{0x14, AC_VERB_SET_AMP_GAIN_MUTE, AMP_IN_UNMUTE(2) | 0x50},
	{0x14, AC_VERB_SET_AMP_GAIN_MUTE, AMP_IN_MUTE(3)},
	{0x14, AC_VERB_SET_AMP_GAIN_MUTE, AMP_IN_MUTE(4)},

	/* no digital microphone support yet */
	{0x23, AC_VERB_SET_PIN_WIDGET_CONTROL, 0},

	/* Audio input selector */
	{0x17, AC_VERB_SET_AMP_GAIN_MUTE, AMP_OUT_UNMUTE | 0x3},

	/* SPDIF route: PCM */
	{0x20, AC_VERB_SET_CONNECT_SEL, 0x0},
	{0x22, AC_VERB_SET_CONNECT_SEL, 0x0},

	{0x20, AC_VERB_SET_PIN_WIDGET_CONTROL, PIN_OUT},
	{0x22, AC_VERB_SET_PIN_WIDGET_CONTROL, PIN_OUT},

	/* EAPD */
	{0x1d, AC_VERB_SET_EAPD_BTLENABLE, 0x2}, /* default on */

	/* not handling these yet */
	{0x19, AC_VERB_SET_UNSOLICITED_ENABLE, 0},
	{0x1a, AC_VERB_SET_UNSOLICITED_ENABLE, 0},
	{0x1b, AC_VERB_SET_UNSOLICITED_ENABLE, 0},
	{0x1c, AC_VERB_SET_UNSOLICITED_ENABLE, 0},
	{0x1d, AC_VERB_SET_UNSOLICITED_ENABLE, 0},
	{0x1e, AC_VERB_SET_UNSOLICITED_ENABLE, 0},
	{0x20, AC_VERB_SET_UNSOLICITED_ENABLE, 0},
	{0x22, AC_VERB_SET_UNSOLICITED_ENABLE, 0},
	{ } /* end */
};

static const struct hda_verb cxt5066_init_verbs_olpc[] = {
	/* Port A: headphones */
	{0x19, AC_VERB_SET_PIN_WIDGET_CONTROL, PIN_HP},
	{0x19, AC_VERB_SET_CONNECT_SEL, 0x00}, /* DAC1 */

	/* Port B: external microphone */
	{0x1a, AC_VERB_SET_PIN_WIDGET_CONTROL, 0},

	/* Port C: internal microphone */
	{0x1b, AC_VERB_SET_PIN_WIDGET_CONTROL, 0},

	/* Port D: unused */
	{0x1c, AC_VERB_SET_PIN_WIDGET_CONTROL, 0},

	/* Port E: unused, but has primary EAPD */
	{0x1d, AC_VERB_SET_PIN_WIDGET_CONTROL, 0},
	{0x1d, AC_VERB_SET_EAPD_BTLENABLE, 0x2}, /* default on */

	/* Port F: external DC input through microphone port */
	{0x1e, AC_VERB_SET_PIN_WIDGET_CONTROL, 0},

	/* Port G: internal speakers */
	{0x1f, AC_VERB_SET_PIN_WIDGET_CONTROL, PIN_OUT},
	{0x1f, AC_VERB_SET_CONNECT_SEL, 0x00}, /* DAC1 */

	/* DAC1 */
	{0x10, AC_VERB_SET_AMP_GAIN_MUTE, AMP_OUT_UNMUTE},

	/* DAC2: unused */
	{0x11, AC_VERB_SET_AMP_GAIN_MUTE, AMP_OUT_MUTE},

	{0x14, AC_VERB_SET_AMP_GAIN_MUTE, AMP_IN_UNMUTE(0) | 0x50},
	{0x14, AC_VERB_SET_AMP_GAIN_MUTE, AMP_IN_MUTE(1)},
	{0x14, AC_VERB_SET_AMP_GAIN_MUTE, AMP_IN_MUTE(2)},
	{0x14, AC_VERB_SET_AMP_GAIN_MUTE, AMP_IN_MUTE(3)},
	{0x15, AC_VERB_SET_AMP_GAIN_MUTE, AMP_IN_MUTE(0)},
	{0x15, AC_VERB_SET_AMP_GAIN_MUTE, AMP_IN_MUTE(1)},
	{0x15, AC_VERB_SET_AMP_GAIN_MUTE, AMP_IN_MUTE(2)},
	{0x15, AC_VERB_SET_AMP_GAIN_MUTE, AMP_IN_MUTE(3)},
	{0x16, AC_VERB_SET_AMP_GAIN_MUTE, AMP_IN_MUTE(0)},
	{0x16, AC_VERB_SET_AMP_GAIN_MUTE, AMP_IN_MUTE(1)},
	{0x16, AC_VERB_SET_AMP_GAIN_MUTE, AMP_IN_MUTE(2)},
	{0x16, AC_VERB_SET_AMP_GAIN_MUTE, AMP_IN_MUTE(3)},

	/* Disable digital microphone port */
	{0x23, AC_VERB_SET_PIN_WIDGET_CONTROL, 0},

	/* Audio input selectors */
	{0x17, AC_VERB_SET_AMP_GAIN_MUTE, AMP_OUT_UNMUTE | 0x3},
	{0x18, AC_VERB_SET_AMP_GAIN_MUTE, AMP_OUT_MUTE },

	/* Disable SPDIF */
	{0x20, AC_VERB_SET_PIN_WIDGET_CONTROL, 0},
	{0x22, AC_VERB_SET_PIN_WIDGET_CONTROL, 0},

	/* enable unsolicited events for Port A and B */
	{0x19, AC_VERB_SET_UNSOLICITED_ENABLE, AC_USRSP_EN | CONEXANT_HP_EVENT},
	{0x1a, AC_VERB_SET_UNSOLICITED_ENABLE, AC_USRSP_EN | CONEXANT_MIC_EVENT},
	{ } /* end */
};

static const struct hda_verb cxt5066_init_verbs_vostro[] = {
	/* Port A: headphones */
	{0x19, AC_VERB_SET_PIN_WIDGET_CONTROL, 0},
	{0x19, AC_VERB_SET_CONNECT_SEL, 0x00}, /* DAC1 */

	/* Port B: external microphone */
	{0x1a, AC_VERB_SET_PIN_WIDGET_CONTROL, 0},

	/* Port C: unused */
	{0x1b, AC_VERB_SET_PIN_WIDGET_CONTROL, 0},

	/* Port D: unused */
	{0x1c, AC_VERB_SET_PIN_WIDGET_CONTROL, 0},

	/* Port E: unused, but has primary EAPD */
	{0x1d, AC_VERB_SET_PIN_WIDGET_CONTROL, 0},
	{0x1d, AC_VERB_SET_EAPD_BTLENABLE, 0x2}, /* default on */

	/* Port F: unused */
	{0x1e, AC_VERB_SET_PIN_WIDGET_CONTROL, 0},

	/* Port G: internal speakers */
	{0x1f, AC_VERB_SET_PIN_WIDGET_CONTROL, PIN_OUT},
	{0x1f, AC_VERB_SET_CONNECT_SEL, 0x00}, /* DAC1 */

	/* DAC1 */
	{0x10, AC_VERB_SET_AMP_GAIN_MUTE, AMP_OUT_UNMUTE},

	/* DAC2: unused */
	{0x11, AC_VERB_SET_AMP_GAIN_MUTE, AMP_OUT_MUTE},

	{0x14, AC_VERB_SET_AMP_GAIN_MUTE, AMP_IN_MUTE(0)},
	{0x14, AC_VERB_SET_AMP_GAIN_MUTE, AMP_IN_MUTE(1)},
	{0x14, AC_VERB_SET_AMP_GAIN_MUTE, AMP_IN_MUTE(2)},
	{0x14, AC_VERB_SET_AMP_GAIN_MUTE, AMP_IN_MUTE(3)},
	{0x15, AC_VERB_SET_AMP_GAIN_MUTE, AMP_IN_MUTE(0)},
	{0x15, AC_VERB_SET_AMP_GAIN_MUTE, AMP_IN_MUTE(1)},
	{0x15, AC_VERB_SET_AMP_GAIN_MUTE, AMP_IN_MUTE(2)},
	{0x15, AC_VERB_SET_AMP_GAIN_MUTE, AMP_IN_MUTE(3)},
	{0x16, AC_VERB_SET_AMP_GAIN_MUTE, AMP_IN_MUTE(0)},
	{0x16, AC_VERB_SET_AMP_GAIN_MUTE, AMP_IN_MUTE(1)},
	{0x16, AC_VERB_SET_AMP_GAIN_MUTE, AMP_IN_MUTE(2)},
	{0x16, AC_VERB_SET_AMP_GAIN_MUTE, AMP_IN_MUTE(3)},

	/* Digital microphone port */
	{0x23, AC_VERB_SET_PIN_WIDGET_CONTROL, PIN_IN},

	/* Audio input selectors */
	{0x17, AC_VERB_SET_AMP_GAIN_MUTE, AMP_OUT_UNMUTE | 0x3},
	{0x18, AC_VERB_SET_AMP_GAIN_MUTE, AMP_OUT_MUTE },

	/* Disable SPDIF */
	{0x20, AC_VERB_SET_PIN_WIDGET_CONTROL, 0},
	{0x22, AC_VERB_SET_PIN_WIDGET_CONTROL, 0},

	/* enable unsolicited events for Port A and B */
	{0x19, AC_VERB_SET_UNSOLICITED_ENABLE, AC_USRSP_EN | CONEXANT_HP_EVENT},
	{0x1a, AC_VERB_SET_UNSOLICITED_ENABLE, AC_USRSP_EN | CONEXANT_MIC_EVENT},
	{ } /* end */
};

static const struct hda_verb cxt5066_init_verbs_ideapad[] = {
	{0x1a, AC_VERB_SET_PIN_WIDGET_CONTROL, PIN_VREF80}, /* Port B */
	{0x1b, AC_VERB_SET_PIN_WIDGET_CONTROL, PIN_VREF80}, /* Port C */
	{0x1e, AC_VERB_SET_PIN_WIDGET_CONTROL, PIN_IN}, /* Port F */
	{0x1d, AC_VERB_SET_PIN_WIDGET_CONTROL, PIN_IN}, /* Port E */

	/* Speakers  */
	{0x1f, AC_VERB_SET_PIN_WIDGET_CONTROL, PIN_OUT},
	{0x1f, AC_VERB_SET_CONNECT_SEL, 0x00}, /* DAC1 */

	/* HP, Amp  */
	{0x19, AC_VERB_SET_PIN_WIDGET_CONTROL, PIN_HP},
	{0x19, AC_VERB_SET_CONNECT_SEL, 0x00}, /* DAC1 */

	{0x1c, AC_VERB_SET_PIN_WIDGET_CONTROL, PIN_HP},
	{0x1c, AC_VERB_SET_CONNECT_SEL, 0x00}, /* DAC1 */

	/* DAC1 */
	{0x10, AC_VERB_SET_AMP_GAIN_MUTE, AMP_OUT_UNMUTE},

	/* Node 14 connections: 0x17 0x18 0x23 0x24 0x27 */
	{0x14, AC_VERB_SET_AMP_GAIN_MUTE, AMP_IN_UNMUTE(0) | 0x50},
	{0x14, AC_VERB_SET_AMP_GAIN_MUTE, AMP_IN_MUTE(1)},
	{0x14, AC_VERB_SET_AMP_GAIN_MUTE, AMP_IN_UNMUTE(2) | 0x50},
	{0x14, AC_VERB_SET_AMP_GAIN_MUTE, AMP_IN_MUTE(3)},
	{0x14, AC_VERB_SET_AMP_GAIN_MUTE, AMP_IN_MUTE(4)},
	{0x14, AC_VERB_SET_CONNECT_SEL, 2},	/* default to internal mic */

	/* Audio input selector */
	{0x17, AC_VERB_SET_AMP_GAIN_MUTE, AMP_OUT_UNMUTE | 0x2},
	{0x17, AC_VERB_SET_CONNECT_SEL, 1},	/* route ext mic */

	/* SPDIF route: PCM */
	{0x20, AC_VERB_SET_CONNECT_SEL, 0x0},
	{0x22, AC_VERB_SET_CONNECT_SEL, 0x0},

	{0x20, AC_VERB_SET_PIN_WIDGET_CONTROL, PIN_OUT},
	{0x22, AC_VERB_SET_PIN_WIDGET_CONTROL, PIN_OUT},

	/* internal microphone */
	{0x23, AC_VERB_SET_PIN_WIDGET_CONTROL, PIN_IN}, /* enable internal mic */

	/* EAPD */
	{0x1d, AC_VERB_SET_EAPD_BTLENABLE, 0x2}, /* default on */

	{0x19, AC_VERB_SET_UNSOLICITED_ENABLE, AC_USRSP_EN | CONEXANT_HP_EVENT},
	{0x1b, AC_VERB_SET_UNSOLICITED_ENABLE, AC_USRSP_EN | CONEXANT_MIC_EVENT},
	{ } /* end */
};

static const struct hda_verb cxt5066_init_verbs_thinkpad[] = {
	{0x1e, AC_VERB_SET_PIN_WIDGET_CONTROL, PIN_IN}, /* Port F */
	{0x1d, AC_VERB_SET_PIN_WIDGET_CONTROL, PIN_IN}, /* Port E */

	/* Port G: internal speakers  */
	{0x1f, AC_VERB_SET_PIN_WIDGET_CONTROL, PIN_OUT},
	{0x1f, AC_VERB_SET_CONNECT_SEL, 0x00}, /* DAC1 */

	/* Port A: HP, Amp  */
	{0x19, AC_VERB_SET_PIN_WIDGET_CONTROL, 0},
	{0x19, AC_VERB_SET_CONNECT_SEL, 0x00}, /* DAC1 */

	/* Port B: Mic Dock */
	{0x1a, AC_VERB_SET_PIN_WIDGET_CONTROL, 0},

	/* Port C: Mic */
	{0x1b, AC_VERB_SET_PIN_WIDGET_CONTROL, 0},

	/* Port D: HP Dock, Amp */
	{0x1c, AC_VERB_SET_PIN_WIDGET_CONTROL, 0},
	{0x1c, AC_VERB_SET_CONNECT_SEL, 0x00}, /* DAC1 */

	/* DAC1 */
	{0x10, AC_VERB_SET_AMP_GAIN_MUTE, AMP_OUT_UNMUTE},

	/* Node 14 connections: 0x17 0x18 0x23 0x24 0x27 */
	{0x14, AC_VERB_SET_AMP_GAIN_MUTE, AMP_IN_UNMUTE(0) | 0x50},
	{0x14, AC_VERB_SET_AMP_GAIN_MUTE, AMP_IN_MUTE(1)},
	{0x14, AC_VERB_SET_AMP_GAIN_MUTE, AMP_IN_UNMUTE(2) | 0x50},
	{0x14, AC_VERB_SET_AMP_GAIN_MUTE, AMP_IN_MUTE(3)},
	{0x14, AC_VERB_SET_AMP_GAIN_MUTE, AMP_IN_MUTE(4)},
	{0x14, AC_VERB_SET_CONNECT_SEL, 2},	/* default to internal mic */

	/* Audio input selector */
	{0x17, AC_VERB_SET_AMP_GAIN_MUTE, AMP_OUT_UNMUTE | 0x2},
	{0x17, AC_VERB_SET_CONNECT_SEL, 1},	/* route ext mic */

	/* SPDIF route: PCM */
	{0x20, AC_VERB_SET_CONNECT_SEL, 0x0},
	{0x22, AC_VERB_SET_CONNECT_SEL, 0x0},

	{0x20, AC_VERB_SET_PIN_WIDGET_CONTROL, PIN_OUT},
	{0x22, AC_VERB_SET_PIN_WIDGET_CONTROL, PIN_OUT},

	/* internal microphone */
	{0x23, AC_VERB_SET_PIN_WIDGET_CONTROL, PIN_IN}, /* enable internal mic */

	/* EAPD */
	{0x1d, AC_VERB_SET_EAPD_BTLENABLE, 0x2}, /* default on */

	/* enable unsolicited events for Port A, B, C and D */
	{0x19, AC_VERB_SET_UNSOLICITED_ENABLE, AC_USRSP_EN | CONEXANT_HP_EVENT},
	{0x1c, AC_VERB_SET_UNSOLICITED_ENABLE, AC_USRSP_EN | CONEXANT_HP_EVENT},
	{0x1a, AC_VERB_SET_UNSOLICITED_ENABLE, AC_USRSP_EN | CONEXANT_MIC_EVENT},
	{0x1b, AC_VERB_SET_UNSOLICITED_ENABLE, AC_USRSP_EN | CONEXANT_MIC_EVENT},
	{ } /* end */
};

static const struct hda_verb cxt5066_init_verbs_portd_lo[] = {
	{0x1c, AC_VERB_SET_PIN_WIDGET_CONTROL, PIN_OUT},
	{ } /* end */
};


static const struct hda_verb cxt5066_init_verbs_hp_laptop[] = {
	{0x14, AC_VERB_SET_CONNECT_SEL, 0x0},
	{0x19, AC_VERB_SET_UNSOLICITED_ENABLE, AC_USRSP_EN | CONEXANT_HP_EVENT},
	{0x1b, AC_VERB_SET_UNSOLICITED_ENABLE, AC_USRSP_EN | CONEXANT_MIC_EVENT},
	{ } /* end */
};

/* initialize jack-sensing, too */
static int cxt5066_init(struct hda_codec *codec)
{
	snd_printdd("CXT5066: init\n");
	conexant_init(codec);
	if (codec->patch_ops.unsol_event) {
		cxt5066_hp_automute(codec);
		cxt5066_automic(codec);
	}
	cxt5066_set_mic_boost(codec);
	return 0;
}

static int cxt5066_olpc_init(struct hda_codec *codec)
{
	struct conexant_spec *spec = codec->spec;
	snd_printdd("CXT5066: init\n");
	conexant_init(codec);
	cxt5066_hp_automute(codec);
	if (!spec->dc_enable) {
		cxt5066_set_mic_boost(codec);
		cxt5066_olpc_automic(codec);
	} else {
		cxt5066_enable_dc(codec);
	}
	return 0;
}

enum {
	CXT5066_LAPTOP,		/* Laptops w/ EAPD support */
	CXT5066_DELL_LAPTOP,	/* Dell Laptop */
	CXT5066_OLPC_XO_1_5,	/* OLPC XO 1.5 */
	CXT5066_DELL_VOSTRO,	/* Dell Vostro 1015i */
	CXT5066_IDEAPAD,	/* Lenovo IdeaPad U150 */
	CXT5066_THINKPAD,	/* Lenovo ThinkPad T410s, others? */
	CXT5066_ASUS,		/* Asus K52JU, Lenovo G560 - Int mic at 0x1a and Ext mic at 0x1b */
	CXT5066_HP_LAPTOP,      /* HP Laptop */
	CXT5066_AUTO,		/* BIOS auto-parser */
	CXT5066_MODELS
};

static const char * const cxt5066_models[CXT5066_MODELS] = {
	[CXT5066_LAPTOP]	= "laptop",
	[CXT5066_DELL_LAPTOP]	= "dell-laptop",
	[CXT5066_OLPC_XO_1_5]	= "olpc-xo-1_5",
	[CXT5066_DELL_VOSTRO]	= "dell-vostro",
	[CXT5066_IDEAPAD]	= "ideapad",
	[CXT5066_THINKPAD]	= "thinkpad",
	[CXT5066_ASUS]		= "asus",
	[CXT5066_HP_LAPTOP]	= "hp-laptop",
	[CXT5066_AUTO]		= "auto",
};

static const struct snd_pci_quirk cxt5066_cfg_tbl[] = {
	SND_PCI_QUIRK(0x1025, 0x054c, "Acer Aspire 3830TG", CXT5066_AUTO),
	SND_PCI_QUIRK_MASK(0x1025, 0xff00, 0x0400, "Acer", CXT5066_IDEAPAD),
	SND_PCI_QUIRK(0x1028, 0x02d8, "Dell Vostro", CXT5066_DELL_VOSTRO),
	SND_PCI_QUIRK(0x1028, 0x02f5, "Dell Vostro 320", CXT5066_IDEAPAD),
	SND_PCI_QUIRK(0x1028, 0x0401, "Dell Vostro 1014", CXT5066_DELL_VOSTRO),
	SND_PCI_QUIRK(0x1028, 0x0402, "Dell Vostro", CXT5066_DELL_VOSTRO),
	SND_PCI_QUIRK(0x1028, 0x0408, "Dell Inspiron One 19T", CXT5066_IDEAPAD),
	SND_PCI_QUIRK(0x1028, 0x050f, "Dell Inspiron", CXT5066_IDEAPAD),
	SND_PCI_QUIRK(0x1028, 0x0510, "Dell Vostro", CXT5066_IDEAPAD),
	SND_PCI_QUIRK(0x103c, 0x360b, "HP G60", CXT5066_HP_LAPTOP),
	SND_PCI_QUIRK(0x1043, 0x13f3, "Asus A52J", CXT5066_ASUS),
	SND_PCI_QUIRK(0x1043, 0x1643, "Asus K52JU", CXT5066_ASUS),
	SND_PCI_QUIRK(0x1043, 0x1993, "Asus U50F", CXT5066_ASUS),
	SND_PCI_QUIRK(0x1179, 0xff1e, "Toshiba Satellite C650D", CXT5066_IDEAPAD),
	SND_PCI_QUIRK(0x1179, 0xff50, "Toshiba Satellite P500-PSPGSC-01800T", CXT5066_OLPC_XO_1_5),
	SND_PCI_QUIRK(0x1179, 0xffe0, "Toshiba Satellite Pro T130-15F", CXT5066_OLPC_XO_1_5),
	SND_PCI_QUIRK(0x14f1, 0x0101, "Conexant Reference board",
		      CXT5066_LAPTOP),
	SND_PCI_QUIRK(0x152d, 0x0833, "OLPC XO-1.5", CXT5066_OLPC_XO_1_5),
	SND_PCI_QUIRK(0x17aa, 0x20f2, "Lenovo T400s", CXT5066_THINKPAD),
	SND_PCI_QUIRK(0x17aa, 0x21c5, "Thinkpad Edge 13", CXT5066_THINKPAD),
	SND_PCI_QUIRK(0x17aa, 0x21c6, "Thinkpad Edge 13", CXT5066_ASUS),
 	SND_PCI_QUIRK(0x17aa, 0x215e, "Lenovo Thinkpad", CXT5066_THINKPAD),
	SND_PCI_QUIRK(0x17aa, 0x21cf, "Lenovo T520 & W520", CXT5066_AUTO),
	SND_PCI_QUIRK(0x17aa, 0x21da, "Lenovo X220", CXT5066_THINKPAD),
	SND_PCI_QUIRK(0x17aa, 0x21db, "Lenovo X220-tablet", CXT5066_THINKPAD),
	SND_PCI_QUIRK(0x17aa, 0x3a0d, "Lenovo U350", CXT5066_ASUS),
	SND_PCI_QUIRK(0x17aa, 0x38af, "Lenovo G560", CXT5066_ASUS),
	SND_PCI_QUIRK(0x17aa, 0x3938, "Lenovo G565", CXT5066_AUTO),
	SND_PCI_QUIRK_VENDOR(0x17aa, "Lenovo", CXT5066_IDEAPAD), /* Fallback for Lenovos without dock mic */
	SND_PCI_QUIRK(0x1b0a, 0x2092, "CyberpowerPC Gamer Xplorer N57001", CXT5066_AUTO),
	{}
};

static int patch_cxt5066(struct hda_codec *codec)
{
	struct conexant_spec *spec;
	int board_config;

	board_config = snd_hda_check_board_config(codec, CXT5066_MODELS,
						  cxt5066_models, cxt5066_cfg_tbl);
#if 0 /* use the old method just for safety */
	if (board_config < 0)
		board_config = CXT5066_AUTO;
#endif
	if (board_config == CXT5066_AUTO)
		return patch_conexant_auto(codec);

	spec = kzalloc(sizeof(*spec), GFP_KERNEL);
	if (!spec)
		return -ENOMEM;
	codec->spec = spec;

	codec->patch_ops = conexant_patch_ops;
	codec->patch_ops.init = conexant_init;

	spec->dell_automute = 0;
	spec->multiout.max_channels = 2;
	spec->multiout.num_dacs = ARRAY_SIZE(cxt5066_dac_nids);
	spec->multiout.dac_nids = cxt5066_dac_nids;
	conexant_check_dig_outs(codec, cxt5066_digout_pin_nids,
	    ARRAY_SIZE(cxt5066_digout_pin_nids));
	spec->num_adc_nids = 1;
	spec->adc_nids = cxt5066_adc_nids;
	spec->capsrc_nids = cxt5066_capsrc_nids;
	spec->input_mux = &cxt5066_capture_source;

	spec->port_d_mode = PIN_HP;

	spec->num_init_verbs = 1;
	spec->init_verbs[0] = cxt5066_init_verbs;
	spec->num_channel_mode = ARRAY_SIZE(cxt5066_modes);
	spec->channel_mode = cxt5066_modes;
	spec->cur_adc = 0;
	spec->cur_adc_idx = 0;

	set_beep_amp(spec, 0x13, 0, HDA_OUTPUT);

	switch (board_config) {
	default:
	case CXT5066_LAPTOP:
		spec->mixers[spec->num_mixers++] = cxt5066_mixer_master;
		spec->mixers[spec->num_mixers++] = cxt5066_mixers;
		break;
	case CXT5066_DELL_LAPTOP:
		spec->mixers[spec->num_mixers++] = cxt5066_mixer_master;
		spec->mixers[spec->num_mixers++] = cxt5066_mixers;

		spec->port_d_mode = PIN_OUT;
		spec->init_verbs[spec->num_init_verbs] = cxt5066_init_verbs_portd_lo;
		spec->num_init_verbs++;
		spec->dell_automute = 1;
		break;
	case CXT5066_ASUS:
	case CXT5066_HP_LAPTOP:
		codec->patch_ops.init = cxt5066_init;
		codec->patch_ops.unsol_event = cxt5066_unsol_event;
		spec->init_verbs[spec->num_init_verbs] =
			cxt5066_init_verbs_hp_laptop;
		spec->num_init_verbs++;
		spec->hp_laptop = board_config == CXT5066_HP_LAPTOP;
		spec->asus = board_config == CXT5066_ASUS;
		spec->mixers[spec->num_mixers++] = cxt5066_mixer_master;
		spec->mixers[spec->num_mixers++] = cxt5066_mixers;
		/* no S/PDIF out */
		if (board_config == CXT5066_HP_LAPTOP)
			spec->multiout.dig_out_nid = 0;
		/* input source automatically selected */
		spec->input_mux = NULL;
		spec->port_d_mode = 0;
		spec->mic_boost = 3; /* default 30dB gain */
		break;

	case CXT5066_OLPC_XO_1_5:
		codec->patch_ops.init = cxt5066_olpc_init;
		codec->patch_ops.unsol_event = cxt5066_olpc_unsol_event;
		spec->init_verbs[0] = cxt5066_init_verbs_olpc;
		spec->mixers[spec->num_mixers++] = cxt5066_mixer_master_olpc;
		spec->mixers[spec->num_mixers++] = cxt5066_mixer_olpc_dc;
		spec->mixers[spec->num_mixers++] = cxt5066_mixers;
		spec->port_d_mode = 0;
		spec->mic_boost = 3; /* default 30dB gain */

		/* no S/PDIF out */
		spec->multiout.dig_out_nid = 0;

		/* input source automatically selected */
		spec->input_mux = NULL;

		/* our capture hooks which allow us to turn on the microphone LED
		 * at the right time */
		spec->capture_prepare = cxt5066_olpc_capture_prepare;
		spec->capture_cleanup = cxt5066_olpc_capture_cleanup;
		break;
	case CXT5066_DELL_VOSTRO:
		codec->patch_ops.init = cxt5066_init;
		codec->patch_ops.unsol_event = cxt5066_unsol_event;
		spec->init_verbs[0] = cxt5066_init_verbs_vostro;
		spec->mixers[spec->num_mixers++] = cxt5066_mixer_master_olpc;
		spec->mixers[spec->num_mixers++] = cxt5066_mixers;
		spec->mixers[spec->num_mixers++] = cxt5066_vostro_mixers;
		spec->port_d_mode = 0;
		spec->dell_vostro = 1;
		spec->mic_boost = 3; /* default 30dB gain */

		/* no S/PDIF out */
		spec->multiout.dig_out_nid = 0;

		/* input source automatically selected */
		spec->input_mux = NULL;
		break;
	case CXT5066_IDEAPAD:
		codec->patch_ops.init = cxt5066_init;
		codec->patch_ops.unsol_event = cxt5066_unsol_event;
		spec->mixers[spec->num_mixers++] = cxt5066_mixer_master;
		spec->mixers[spec->num_mixers++] = cxt5066_mixers;
		spec->init_verbs[0] = cxt5066_init_verbs_ideapad;
		spec->port_d_mode = 0;
		spec->ideapad = 1;
		spec->mic_boost = 2;	/* default 20dB gain */

		/* no S/PDIF out */
		spec->multiout.dig_out_nid = 0;

		/* input source automatically selected */
		spec->input_mux = NULL;
		break;
	case CXT5066_THINKPAD:
		codec->patch_ops.init = cxt5066_init;
		codec->patch_ops.unsol_event = cxt5066_unsol_event;
		spec->mixers[spec->num_mixers++] = cxt5066_mixer_master;
		spec->mixers[spec->num_mixers++] = cxt5066_mixers;
		spec->init_verbs[0] = cxt5066_init_verbs_thinkpad;
		spec->thinkpad = 1;
		spec->port_d_mode = PIN_OUT;
		spec->mic_boost = 2;	/* default 20dB gain */

		/* no S/PDIF out */
		spec->multiout.dig_out_nid = 0;

		/* input source automatically selected */
		spec->input_mux = NULL;
		break;
	}

	if (spec->beep_amp)
		snd_hda_attach_beep_device(codec, spec->beep_amp);

	return 0;
}

/*
 * Automatic parser for CX20641 & co
 */

static int cx_auto_capture_pcm_prepare(struct hda_pcm_stream *hinfo,
				       struct hda_codec *codec,
				       unsigned int stream_tag,
				       unsigned int format,
				       struct snd_pcm_substream *substream)
{
	struct conexant_spec *spec = codec->spec;
	hda_nid_t adc = spec->imux_info[spec->cur_mux[0]].adc;
	if (spec->adc_switching) {
		spec->cur_adc = adc;
		spec->cur_adc_stream_tag = stream_tag;
		spec->cur_adc_format = format;
	}
	snd_hda_codec_setup_stream(codec, adc, stream_tag, 0, format);
	return 0;
}

static int cx_auto_capture_pcm_cleanup(struct hda_pcm_stream *hinfo,
				       struct hda_codec *codec,
				       struct snd_pcm_substream *substream)
{
	struct conexant_spec *spec = codec->spec;
	snd_hda_codec_cleanup_stream(codec, spec->cur_adc);
	spec->cur_adc = 0;
	return 0;
}

static const struct hda_pcm_stream cx_auto_pcm_analog_capture = {
	.substreams = 1,
	.channels_min = 2,
	.channels_max = 2,
	.nid = 0, /* fill later */
	.ops = {
		.prepare = cx_auto_capture_pcm_prepare,
		.cleanup = cx_auto_capture_pcm_cleanup
	},
};

static const hda_nid_t cx_auto_adc_nids[] = { 0x14 };

/* get the connection index of @nid in the widget @mux */
static int get_connection_index(struct hda_codec *codec, hda_nid_t mux,
				hda_nid_t nid)
{
	hda_nid_t conn[HDA_MAX_NUM_INPUTS];
	int i, nums;

	nums = snd_hda_get_connections(codec, mux, conn, ARRAY_SIZE(conn));
	for (i = 0; i < nums; i++)
		if (conn[i] == nid)
			return i;
	return -1;
}

/* get an unassigned DAC from the given list.
 * Return the nid if found and reduce the DAC list, or return zero if
 * not found
 */
static hda_nid_t get_unassigned_dac(struct hda_codec *codec, hda_nid_t pin,
				    hda_nid_t *dacs, int *num_dacs)
{
	int i, nums = *num_dacs;
	hda_nid_t ret = 0;

	for (i = 0; i < nums; i++) {
		if (get_connection_index(codec, pin, dacs[i]) >= 0) {
			ret = dacs[i];
			break;
		}
	}
	if (!ret)
		return 0;
	if (--nums > 0)
		memmove(dacs, dacs + 1, nums * sizeof(hda_nid_t));
	*num_dacs = nums;
	return ret;
}

#define MAX_AUTO_DACS	5

/* fill analog DAC list from the widget tree */
static int fill_cx_auto_dacs(struct hda_codec *codec, hda_nid_t *dacs)
{
	hda_nid_t nid, end_nid;
	int nums = 0;

	end_nid = codec->start_nid + codec->num_nodes;
	for (nid = codec->start_nid; nid < end_nid; nid++) {
		unsigned int wcaps = get_wcaps(codec, nid);
		unsigned int type = get_wcaps_type(wcaps);
		if (type == AC_WID_AUD_OUT && !(wcaps & AC_WCAP_DIGITAL)) {
			dacs[nums++] = nid;
			if (nums >= MAX_AUTO_DACS)
				break;
		}
	}
	return nums;
}

/* fill pin_dac_pair list from the pin and dac list */
static int fill_dacs_for_pins(struct hda_codec *codec, hda_nid_t *pins,
			      int num_pins, hda_nid_t *dacs, int *rest,
			      struct pin_dac_pair *filled, int type)
{
	int i, nums;

	nums = 0;
	for (i = 0; i < num_pins; i++) {
		filled[nums].pin = pins[i];
		filled[nums].type = type;
		filled[nums].dac = get_unassigned_dac(codec, pins[i], dacs, rest);
		nums++;
	}
	return nums;
}

/* parse analog output paths */
static void cx_auto_parse_output(struct hda_codec *codec)
{
	struct conexant_spec *spec = codec->spec;
	struct auto_pin_cfg *cfg = &spec->autocfg;
	hda_nid_t dacs[MAX_AUTO_DACS];
	int i, j, nums, rest;

	rest = fill_cx_auto_dacs(codec, dacs);
	/* parse all analog output pins */
	nums = fill_dacs_for_pins(codec, cfg->line_out_pins, cfg->line_outs,
				  dacs, &rest, spec->dac_info,
				  AUTO_PIN_LINE_OUT);
	nums += fill_dacs_for_pins(codec, cfg->hp_pins, cfg->hp_outs,
				  dacs, &rest, spec->dac_info + nums,
				  AUTO_PIN_HP_OUT);
	nums += fill_dacs_for_pins(codec, cfg->speaker_pins, cfg->speaker_outs,
				  dacs, &rest, spec->dac_info + nums,
				  AUTO_PIN_SPEAKER_OUT);
	spec->dac_info_filled = nums;
	/* fill multiout struct */
	for (i = 0; i < nums; i++) {
		hda_nid_t dac = spec->dac_info[i].dac;
		if (!dac)
			continue;
		switch (spec->dac_info[i].type) {
		case AUTO_PIN_LINE_OUT:
			spec->private_dac_nids[spec->multiout.num_dacs] = dac;
			spec->multiout.num_dacs++;
			break;
		case AUTO_PIN_HP_OUT:
		case AUTO_PIN_SPEAKER_OUT:
			if (!spec->multiout.hp_nid) {
				spec->multiout.hp_nid = dac;
				break;
			}
			for (j = 0; j < ARRAY_SIZE(spec->multiout.extra_out_nid); j++)
				if (!spec->multiout.extra_out_nid[j]) {
					spec->multiout.extra_out_nid[j] = dac;
					break;
				}
			break;
		}
	}
	spec->multiout.dac_nids = spec->private_dac_nids;
	spec->multiout.max_channels = spec->multiout.num_dacs * 2;

	for (i = 0; i < cfg->hp_outs; i++) {
		if (is_jack_detectable(codec, cfg->hp_pins[i])) {
			spec->auto_mute = 1;
			break;
		}
	}
	if (spec->auto_mute &&
	    cfg->line_out_pins[0] &&
	    cfg->line_out_type != AUTO_PIN_SPEAKER_OUT &&
	    cfg->line_out_pins[0] != cfg->hp_pins[0] &&
	    cfg->line_out_pins[0] != cfg->speaker_pins[0]) {
		for (i = 0; i < cfg->line_outs; i++) {
			if (is_jack_detectable(codec, cfg->line_out_pins[i])) {
				spec->detect_line = 1;
				break;
			}
		}
		spec->automute_lines = spec->detect_line;
	}

	spec->vmaster_nid = spec->private_dac_nids[0];
}

static void cx_auto_turn_eapd(struct hda_codec *codec, int num_pins,
			      hda_nid_t *pins, bool on);

static void do_automute(struct hda_codec *codec, int num_pins,
			hda_nid_t *pins, bool on)
{
	int i;
	for (i = 0; i < num_pins; i++)
		snd_hda_codec_write(codec, pins[i], 0,
				    AC_VERB_SET_PIN_WIDGET_CONTROL,
				    on ? PIN_OUT : 0);
	cx_auto_turn_eapd(codec, num_pins, pins, on);
}

static int detect_jacks(struct hda_codec *codec, int num_pins, hda_nid_t *pins)
{
	int i, present = 0;

	for (i = 0; i < num_pins; i++) {
		hda_nid_t nid = pins[i];
		if (!nid || !is_jack_detectable(codec, nid))
			break;
		snd_hda_input_jack_report(codec, nid);
		present |= snd_hda_jack_detect(codec, nid);
	}
	return present;
}

/* auto-mute/unmute speaker and line outs according to headphone jack */
static void cx_auto_update_speakers(struct hda_codec *codec)
{
	struct conexant_spec *spec = codec->spec;
	struct auto_pin_cfg *cfg = &spec->autocfg;
	int on = 1;

	/* turn on HP EAPD when HP jacks are present */
	if (spec->auto_mute)
		on = spec->hp_present;
	cx_auto_turn_eapd(codec, cfg->hp_outs, cfg->hp_pins, on);
	/* mute speakers in auto-mode if HP or LO jacks are plugged */
	if (spec->auto_mute)
		on = !(spec->hp_present ||
		       (spec->detect_line && spec->line_present));
	do_automute(codec, cfg->speaker_outs, cfg->speaker_pins, on);

	/* toggle line-out mutes if needed, too */
	/* if LO is a copy of either HP or Speaker, don't need to handle it */
	if (cfg->line_out_pins[0] == cfg->hp_pins[0] ||
	    cfg->line_out_pins[0] == cfg->speaker_pins[0])
		return;
	if (spec->auto_mute) {
		/* mute LO in auto-mode when HP jack is present */
		if (cfg->line_out_type == AUTO_PIN_SPEAKER_OUT ||
		    spec->automute_lines)
			on = !spec->hp_present;
		else
			on = 1;
	}
	do_automute(codec, cfg->line_outs, cfg->line_out_pins, on);
}

static void cx_auto_hp_automute(struct hda_codec *codec)
{
	struct conexant_spec *spec = codec->spec;
	struct auto_pin_cfg *cfg = &spec->autocfg;

	if (!spec->auto_mute)
		return;
	spec->hp_present = detect_jacks(codec, cfg->hp_outs, cfg->hp_pins);
	cx_auto_update_speakers(codec);
}

static void cx_auto_line_automute(struct hda_codec *codec)
{
	struct conexant_spec *spec = codec->spec;
	struct auto_pin_cfg *cfg = &spec->autocfg;

	if (!spec->auto_mute || !spec->detect_line)
		return;
	spec->line_present = detect_jacks(codec, cfg->line_outs,
					  cfg->line_out_pins);
	cx_auto_update_speakers(codec);
}

static int cx_automute_mode_info(struct snd_kcontrol *kcontrol,
				 struct snd_ctl_elem_info *uinfo)
{
	struct hda_codec *codec = snd_kcontrol_chip(kcontrol);
	struct conexant_spec *spec = codec->spec;
	static const char * const texts2[] = {
		"Disabled", "Enabled"
	};
	static const char * const texts3[] = {
		"Disabled", "Speaker Only", "Line-Out+Speaker"
	};
	const char * const *texts;

	uinfo->type = SNDRV_CTL_ELEM_TYPE_ENUMERATED;
	uinfo->count = 1;
	if (spec->automute_hp_lo) {
		uinfo->value.enumerated.items = 3;
		texts = texts3;
	} else {
		uinfo->value.enumerated.items = 2;
		texts = texts2;
	}
	if (uinfo->value.enumerated.item >= uinfo->value.enumerated.items)
		uinfo->value.enumerated.item = uinfo->value.enumerated.items - 1;
	strcpy(uinfo->value.enumerated.name,
	       texts[uinfo->value.enumerated.item]);
	return 0;
}

static int cx_automute_mode_get(struct snd_kcontrol *kcontrol,
				struct snd_ctl_elem_value *ucontrol)
{
	struct hda_codec *codec = snd_kcontrol_chip(kcontrol);
	struct conexant_spec *spec = codec->spec;
	unsigned int val;
	if (!spec->auto_mute)
		val = 0;
	else if (!spec->automute_lines)
		val = 1;
	else
		val = 2;
	ucontrol->value.enumerated.item[0] = val;
	return 0;
}

static int cx_automute_mode_put(struct snd_kcontrol *kcontrol,
				struct snd_ctl_elem_value *ucontrol)
{
	struct hda_codec *codec = snd_kcontrol_chip(kcontrol);
	struct conexant_spec *spec = codec->spec;

	switch (ucontrol->value.enumerated.item[0]) {
	case 0:
		if (!spec->auto_mute)
			return 0;
		spec->auto_mute = 0;
		break;
	case 1:
		if (spec->auto_mute && !spec->automute_lines)
			return 0;
		spec->auto_mute = 1;
		spec->automute_lines = 0;
		break;
	case 2:
		if (!spec->automute_hp_lo)
			return -EINVAL;
		if (spec->auto_mute && spec->automute_lines)
			return 0;
		spec->auto_mute = 1;
		spec->automute_lines = 1;
		break;
	default:
		return -EINVAL;
	}
	cx_auto_update_speakers(codec);
	return 1;
}

static const struct snd_kcontrol_new cx_automute_mode_enum[] = {
	{
		.iface = SNDRV_CTL_ELEM_IFACE_MIXER,
		.name = "Auto-Mute Mode",
		.info = cx_automute_mode_info,
		.get = cx_automute_mode_get,
		.put = cx_automute_mode_put,
	},
	{ }
};

static int cx_auto_mux_enum_info(struct snd_kcontrol *kcontrol,
				 struct snd_ctl_elem_info *uinfo)
{
	struct hda_codec *codec = snd_kcontrol_chip(kcontrol);
	struct conexant_spec *spec = codec->spec;

	return snd_hda_input_mux_info(&spec->private_imux, uinfo);
}

static int cx_auto_mux_enum_get(struct snd_kcontrol *kcontrol,
				struct snd_ctl_elem_value *ucontrol)
{
	struct hda_codec *codec = snd_kcontrol_chip(kcontrol);
	struct conexant_spec *spec = codec->spec;

	ucontrol->value.enumerated.item[0] = spec->cur_mux[0];
	return 0;
}

/* look for the route the given pin from mux and return the index;
 * if do_select is set, actually select the route.
 */
static int __select_input_connection(struct hda_codec *codec, hda_nid_t mux,
				     hda_nid_t pin, hda_nid_t *srcp,
				     bool do_select, int depth)
{
	hda_nid_t conn[HDA_MAX_NUM_INPUTS];
	int i, nums;

	switch (get_wcaps_type(get_wcaps(codec, mux))) {
	case AC_WID_AUD_IN:
	case AC_WID_AUD_SEL:
	case AC_WID_AUD_MIX:
		break;
	default:
		return -1;
	}

	nums = snd_hda_get_connections(codec, mux, conn, ARRAY_SIZE(conn));
	for (i = 0; i < nums; i++)
		if (conn[i] == pin) {
			if (do_select)
				snd_hda_codec_write(codec, mux, 0,
						    AC_VERB_SET_CONNECT_SEL, i);
			if (srcp)
				*srcp = mux;
			return i;
		}
	depth++;
	if (depth == 2)
		return -1;
	for (i = 0; i < nums; i++) {
		int ret  = __select_input_connection(codec, conn[i], pin, srcp,
						     do_select, depth);
		if (ret >= 0) {
			if (do_select)
				snd_hda_codec_write(codec, mux, 0,
						    AC_VERB_SET_CONNECT_SEL, i);
			return i;
		}
	}
	return -1;
}

static void select_input_connection(struct hda_codec *codec, hda_nid_t mux,
				   hda_nid_t pin)
{
	__select_input_connection(codec, mux, pin, NULL, true, 0);
}

static int get_input_connection(struct hda_codec *codec, hda_nid_t mux,
				hda_nid_t pin)
{
	return __select_input_connection(codec, mux, pin, NULL, false, 0);
}

static int cx_auto_mux_enum_update(struct hda_codec *codec,
				   const struct hda_input_mux *imux,
				   unsigned int idx)
{
	struct conexant_spec *spec = codec->spec;
	hda_nid_t adc;
	int changed = 1;

	if (!imux->num_items)
		return 0;
	if (idx >= imux->num_items)
		idx = imux->num_items - 1;
	if (spec->cur_mux[0] == idx)
		changed = 0;
	adc = spec->imux_info[idx].adc;
	select_input_connection(codec, spec->imux_info[idx].adc,
				spec->imux_info[idx].pin);
	if (spec->cur_adc && spec->cur_adc != adc) {
		/* stream is running, let's swap the current ADC */
		__snd_hda_codec_cleanup_stream(codec, spec->cur_adc, 1);
		spec->cur_adc = adc;
		snd_hda_codec_setup_stream(codec, adc,
					   spec->cur_adc_stream_tag, 0,
					   spec->cur_adc_format);
	}
	spec->cur_mux[0] = idx;
	return changed;
}

static int cx_auto_mux_enum_put(struct snd_kcontrol *kcontrol,
				struct snd_ctl_elem_value *ucontrol)
{
	struct hda_codec *codec = snd_kcontrol_chip(kcontrol);
	struct conexant_spec *spec = codec->spec;

	return cx_auto_mux_enum_update(codec, &spec->private_imux,
				       ucontrol->value.enumerated.item[0]);
}

static const struct snd_kcontrol_new cx_auto_capture_mixers[] = {
	{
		.iface = SNDRV_CTL_ELEM_IFACE_MIXER,
		.name = "Capture Source",
		.info = cx_auto_mux_enum_info,
		.get = cx_auto_mux_enum_get,
		.put = cx_auto_mux_enum_put
	},
	{}
};

static bool select_automic(struct hda_codec *codec, int idx, bool detect)
{
	struct conexant_spec *spec = codec->spec;
	if (idx < 0)
		return false;
	if (detect && !snd_hda_jack_detect(codec, spec->imux_info[idx].pin))
		return false;
	cx_auto_mux_enum_update(codec, &spec->private_imux, idx);
	return true;
}

/* automatic switch internal and external mic */
static void cx_auto_automic(struct hda_codec *codec)
{
	struct conexant_spec *spec = codec->spec;

	if (!spec->auto_mic)
		return;
	if (!select_automic(codec, spec->auto_mic_ext, true))
		if (!select_automic(codec, spec->auto_mic_dock, true))
			select_automic(codec, spec->auto_mic_int, false);
}

static void cx_auto_unsol_event(struct hda_codec *codec, unsigned int res)
{
	int nid = (res & AC_UNSOL_RES_SUBTAG) >> 20;
	switch (res >> 26) {
	case CONEXANT_HP_EVENT:
		cx_auto_hp_automute(codec);
		break;
	case CONEXANT_LINE_EVENT:
		cx_auto_line_automute(codec);
		break;
	case CONEXANT_MIC_EVENT:
		cx_auto_automic(codec);
		snd_hda_input_jack_report(codec, nid);
		break;
	}
}

/* check whether the pin config is suitable for auto-mic switching;
 * auto-mic is enabled only when one int-mic and one ext- and/or
 * one dock-mic exist
 */
static void cx_auto_check_auto_mic(struct hda_codec *codec)
{
	struct conexant_spec *spec = codec->spec;
	int pset[INPUT_PIN_ATTR_NORMAL + 1];
	int i;

	for (i = 0; i < ARRAY_SIZE(pset); i++)
		pset[i] = -1;
	for (i = 0; i < spec->private_imux.num_items; i++) {
		hda_nid_t pin = spec->imux_info[i].pin;
		unsigned int def_conf = snd_hda_codec_get_pincfg(codec, pin);
		int type, attr;
		attr = snd_hda_get_input_pin_attr(def_conf);
		if (attr == INPUT_PIN_ATTR_UNUSED)
			return; /* invalid entry */
		if (attr > INPUT_PIN_ATTR_NORMAL)
			attr = INPUT_PIN_ATTR_NORMAL;
		if (attr != INPUT_PIN_ATTR_INT &&
		    !is_jack_detectable(codec, pin))
			return; /* non-detectable pin */
		type = get_defcfg_device(def_conf);
		if (type != AC_JACK_MIC_IN &&
		    (attr != INPUT_PIN_ATTR_DOCK || type != AC_JACK_LINE_IN))
			return; /* no valid input type */
		if (pset[attr] >= 0)
			return; /* already occupied */
		pset[attr] = i;
	}
	if (pset[INPUT_PIN_ATTR_INT] < 0 ||
	    (pset[INPUT_PIN_ATTR_NORMAL] < 0 && pset[INPUT_PIN_ATTR_DOCK]))
		return; /* no input to switch*/
	spec->auto_mic = 1;
	spec->auto_mic_ext = pset[INPUT_PIN_ATTR_NORMAL];
	spec->auto_mic_dock = pset[INPUT_PIN_ATTR_DOCK];
	spec->auto_mic_int = pset[INPUT_PIN_ATTR_INT];
}

static void cx_auto_parse_input(struct hda_codec *codec)
{
	struct conexant_spec *spec = codec->spec;
	struct auto_pin_cfg *cfg = &spec->autocfg;
	struct hda_input_mux *imux;
	int i, j;

	imux = &spec->private_imux;
	for (i = 0; i < cfg->num_inputs; i++) {
		for (j = 0; j < spec->num_adc_nids; j++) {
			hda_nid_t adc = spec->adc_nids[j];
			int idx = get_input_connection(codec, adc,
						       cfg->inputs[i].pin);
			if (idx >= 0) {
				const char *label;
				label = hda_get_autocfg_input_label(codec, cfg, i);
				spec->imux_info[imux->num_items].index = i;
				spec->imux_info[imux->num_items].boost = 0;
				spec->imux_info[imux->num_items].adc = adc;
				spec->imux_info[imux->num_items].pin =
					cfg->inputs[i].pin;
				snd_hda_add_imux_item(imux, label, idx, NULL);
				break;
			}
		}
	}
	if (imux->num_items >= 2 && cfg->num_inputs == imux->num_items)
		cx_auto_check_auto_mic(codec);
	if (imux->num_items > 1 && !spec->auto_mic) {
		for (i = 1; i < imux->num_items; i++) {
			if (spec->imux_info[i].adc != spec->imux_info[0].adc) {
				spec->adc_switching = 1;
				break;
			}
		}
	}
}

/* get digital-input audio widget corresponding to the given pin */
static hda_nid_t cx_auto_get_dig_in(struct hda_codec *codec, hda_nid_t pin)
{
	hda_nid_t nid, end_nid;

	end_nid = codec->start_nid + codec->num_nodes;
	for (nid = codec->start_nid; nid < end_nid; nid++) {
		unsigned int wcaps = get_wcaps(codec, nid);
		unsigned int type = get_wcaps_type(wcaps);
		if (type == AC_WID_AUD_IN && (wcaps & AC_WCAP_DIGITAL)) {
			if (get_connection_index(codec, nid, pin) >= 0)
				return nid;
		}
	}
	return 0;
}

static void cx_auto_parse_digital(struct hda_codec *codec)
{
	struct conexant_spec *spec = codec->spec;
	struct auto_pin_cfg *cfg = &spec->autocfg;
	hda_nid_t nid;

	if (cfg->dig_outs &&
	    snd_hda_get_connections(codec, cfg->dig_out_pins[0], &nid, 1) == 1)
		spec->multiout.dig_out_nid = nid;
	if (cfg->dig_in_pin)
		spec->dig_in_nid = cx_auto_get_dig_in(codec, cfg->dig_in_pin);
}

#ifdef CONFIG_SND_HDA_INPUT_BEEP
static void cx_auto_parse_beep(struct hda_codec *codec)
{
	struct conexant_spec *spec = codec->spec;
	hda_nid_t nid, end_nid;

	end_nid = codec->start_nid + codec->num_nodes;
	for (nid = codec->start_nid; nid < end_nid; nid++)
		if (get_wcaps_type(get_wcaps(codec, nid)) == AC_WID_BEEP) {
			set_beep_amp(spec, nid, 0, HDA_OUTPUT);
			break;
		}
}
#else
#define cx_auto_parse_beep(codec)
#endif

static int cx_auto_parse_auto_config(struct hda_codec *codec)
{
	struct conexant_spec *spec = codec->spec;
	int err;

	err = snd_hda_parse_pin_def_config(codec, &spec->autocfg, NULL);
	if (err < 0)
		return err;

	cx_auto_parse_output(codec);
	cx_auto_parse_input(codec);
	cx_auto_parse_digital(codec);
	cx_auto_parse_beep(codec);
	return 0;
}

static void cx_auto_turn_eapd(struct hda_codec *codec, int num_pins,
			      hda_nid_t *pins, bool on)
{
	int i;
	for (i = 0; i < num_pins; i++) {
		if (snd_hda_query_pin_caps(codec, pins[i]) & AC_PINCAP_EAPD)
			snd_hda_codec_write(codec, pins[i], 0,
					    AC_VERB_SET_EAPD_BTLENABLE,
					    on ? 0x02 : 0);
	}
}

static void select_connection(struct hda_codec *codec, hda_nid_t pin,
			      hda_nid_t src)
{
	int idx = get_connection_index(codec, pin, src);
	if (idx >= 0)
		snd_hda_codec_write(codec, pin, 0,
				    AC_VERB_SET_CONNECT_SEL, idx);
}

static void mute_outputs(struct hda_codec *codec, int num_nids,
			 const hda_nid_t *nids)
{
	int i, val;

	for (i = 0; i < num_nids; i++) {
		hda_nid_t nid = nids[i];
		if (!(get_wcaps(codec, nid) & AC_WCAP_OUT_AMP))
			continue;
		if (query_amp_caps(codec, nid, HDA_OUTPUT) & AC_AMPCAP_MUTE)
			val = AMP_OUT_MUTE;
		else
			val = AMP_OUT_ZERO;
		snd_hda_codec_write(codec, nid, 0,
				    AC_VERB_SET_AMP_GAIN_MUTE, val);
	}
}

static void enable_unsol_pins(struct hda_codec *codec, int num_pins,
			      hda_nid_t *pins, unsigned int tag)
{
	int i;
	for (i = 0; i < num_pins; i++)
		snd_hda_codec_write(codec, pins[i], 0,
				    AC_VERB_SET_UNSOLICITED_ENABLE,
				    AC_USRSP_EN | tag);
}

static void cx_auto_init_output(struct hda_codec *codec)
{
	struct conexant_spec *spec = codec->spec;
	struct auto_pin_cfg *cfg = &spec->autocfg;
	hda_nid_t nid;
	int i;

	mute_outputs(codec, spec->multiout.num_dacs, spec->multiout.dac_nids);
	for (i = 0; i < cfg->hp_outs; i++)
		snd_hda_codec_write(codec, cfg->hp_pins[i], 0,
				    AC_VERB_SET_PIN_WIDGET_CONTROL, PIN_HP);
	mute_outputs(codec, cfg->hp_outs, cfg->hp_pins);
	mute_outputs(codec, cfg->line_outs, cfg->line_out_pins);
	mute_outputs(codec, cfg->speaker_outs, cfg->speaker_pins);
	for (i = 0; i < spec->dac_info_filled; i++) {
		nid = spec->dac_info[i].dac;
		if (!nid)
			nid = spec->multiout.dac_nids[0];
		select_connection(codec, spec->dac_info[i].pin, nid);
	}
	if (spec->auto_mute) {
		enable_unsol_pins(codec, cfg->hp_outs, cfg->hp_pins,
				  CONEXANT_HP_EVENT);
		spec->hp_present = detect_jacks(codec, cfg->hp_outs,
						cfg->hp_pins);
		if (spec->detect_line) {
			enable_unsol_pins(codec, cfg->line_outs,
					  cfg->line_out_pins,
					  CONEXANT_LINE_EVENT);
			spec->line_present =
				detect_jacks(codec, cfg->line_outs,
					     cfg->line_out_pins);
		}
	}
	cx_auto_update_speakers(codec);
}

static void cx_auto_init_input(struct hda_codec *codec)
{
	struct conexant_spec *spec = codec->spec;
	struct auto_pin_cfg *cfg = &spec->autocfg;
	int i, val;

	for (i = 0; i < spec->num_adc_nids; i++) {
		hda_nid_t nid = spec->adc_nids[i];
		if (!(get_wcaps(codec, nid) & AC_WCAP_IN_AMP))
			continue;
		if (query_amp_caps(codec, nid, HDA_INPUT) & AC_AMPCAP_MUTE)
			val = AMP_IN_MUTE(0);
		else
			val = AMP_IN_UNMUTE(0);
		snd_hda_codec_write(codec, nid, 0, AC_VERB_SET_AMP_GAIN_MUTE,
				    val);
	}

	for (i = 0; i < cfg->num_inputs; i++) {
		unsigned int type;
		if (cfg->inputs[i].type == AUTO_PIN_MIC)
			type = PIN_VREF80;
		else
			type = PIN_IN;
		snd_hda_codec_write(codec, cfg->inputs[i].pin, 0,
				    AC_VERB_SET_PIN_WIDGET_CONTROL, type);
	}

	if (spec->auto_mic) {
		if (spec->auto_mic_ext >= 0) {
			snd_hda_codec_write(codec,
				cfg->inputs[spec->auto_mic_ext].pin, 0,
				AC_VERB_SET_UNSOLICITED_ENABLE,
				AC_USRSP_EN | CONEXANT_MIC_EVENT);
		}
		if (spec->auto_mic_dock >= 0) {
			snd_hda_codec_write(codec,
				cfg->inputs[spec->auto_mic_dock].pin, 0,
				AC_VERB_SET_UNSOLICITED_ENABLE,
				AC_USRSP_EN | CONEXANT_MIC_EVENT);
		}
		cx_auto_automic(codec);
	} else {
		select_input_connection(codec, spec->imux_info[0].adc,
					spec->imux_info[0].pin);
	}
}

static void cx_auto_init_digital(struct hda_codec *codec)
{
	struct conexant_spec *spec = codec->spec;
	struct auto_pin_cfg *cfg = &spec->autocfg;

	if (spec->multiout.dig_out_nid)
		snd_hda_codec_write(codec, cfg->dig_out_pins[0], 0,
				    AC_VERB_SET_PIN_WIDGET_CONTROL, PIN_OUT);
	if (spec->dig_in_nid)
		snd_hda_codec_write(codec, cfg->dig_in_pin, 0,
				    AC_VERB_SET_PIN_WIDGET_CONTROL, PIN_IN);
}

static int cx_auto_init(struct hda_codec *codec)
{
	/*snd_hda_sequence_write(codec, cx_auto_init_verbs);*/
	cx_auto_init_output(codec);
	cx_auto_init_input(codec);
	cx_auto_init_digital(codec);
	return 0;
}

static int cx_auto_add_volume_idx(struct hda_codec *codec, const char *basename,
			      const char *dir, int cidx,
			      hda_nid_t nid, int hda_dir, int amp_idx)
{
	static char name[32];
	static struct snd_kcontrol_new knew[] = {
		HDA_CODEC_VOLUME(name, 0, 0, 0),
		HDA_CODEC_MUTE(name, 0, 0, 0),
	};
	static const char * const sfx[2] = { "Volume", "Switch" };
	int i, err;

	for (i = 0; i < 2; i++) {
		struct snd_kcontrol *kctl;
		knew[i].private_value = HDA_COMPOSE_AMP_VAL(nid, 3, amp_idx,
							    hda_dir);
		knew[i].subdevice = HDA_SUBDEV_AMP_FLAG;
		knew[i].index = cidx;
		snprintf(name, sizeof(name), "%s%s %s", basename, dir, sfx[i]);
		kctl = snd_ctl_new1(&knew[i], codec);
		if (!kctl)
			return -ENOMEM;
		err = snd_hda_ctl_add(codec, nid, kctl);
		if (err < 0)
			return err;
		if (!(query_amp_caps(codec, nid, hda_dir) &
		      (AC_AMPCAP_MUTE | AC_AMPCAP_MIN_MUTE)))
			break;
	}
	return 0;
}

#define cx_auto_add_volume(codec, str, dir, cidx, nid, hda_dir)		\
	cx_auto_add_volume_idx(codec, str, dir, cidx, nid, hda_dir, 0)

#define cx_auto_add_pb_volume(codec, nid, str, idx)			\
	cx_auto_add_volume(codec, str, " Playback", idx, nid, HDA_OUTPUT)

static int try_add_pb_volume(struct hda_codec *codec, hda_nid_t dac,
			     hda_nid_t pin, const char *name, int idx)
{
	unsigned int caps;
	caps = query_amp_caps(codec, dac, HDA_OUTPUT);
	if (caps & AC_AMPCAP_NUM_STEPS)
		return cx_auto_add_pb_volume(codec, dac, name, idx);
	caps = query_amp_caps(codec, pin, HDA_OUTPUT);
	if (caps & AC_AMPCAP_NUM_STEPS)
		return cx_auto_add_pb_volume(codec, pin, name, idx);
	return 0;
}

static int cx_auto_build_output_controls(struct hda_codec *codec)
{
	struct conexant_spec *spec = codec->spec;
	int i, err;
	int num_line = 0, num_hp = 0, num_spk = 0;
	static const char * const texts[3] = { "Front", "Surround", "CLFE" };

	if (spec->dac_info_filled == 1)
		return try_add_pb_volume(codec, spec->dac_info[0].dac,
					 spec->dac_info[0].pin,
					 "Master", 0);

	for (i = 0; i < spec->dac_info_filled; i++) {
		const char *label;
		int idx, type;
		if (!spec->dac_info[i].dac)
			continue;
		type = spec->dac_info[i].type;
		if (type == AUTO_PIN_LINE_OUT)
			type = spec->autocfg.line_out_type;
		switch (type) {
		case AUTO_PIN_LINE_OUT:
		default:
			label = texts[num_line++];
			idx = 0;
			break;
		case AUTO_PIN_HP_OUT:
			label = "Headphone";
			idx = num_hp++;
			break;
		case AUTO_PIN_SPEAKER_OUT:
			label = "Speaker";
			idx = num_spk++;
			break;
		}
		err = try_add_pb_volume(codec, spec->dac_info[i].dac,
					spec->dac_info[i].pin,
					label, idx);
		if (err < 0)
			return err;
	}

	if (spec->auto_mute) {
		err = snd_hda_add_new_ctls(codec, cx_automute_mode_enum);
		if (err < 0)
			return err;
	}
	
	return 0;
}

static int cx_auto_add_capture_volume(struct hda_codec *codec, hda_nid_t nid,
				      const char *label, const char *pfx,
				      int cidx)
{
	struct conexant_spec *spec = codec->spec;
	int i;

	for (i = 0; i < spec->num_adc_nids; i++) {
		hda_nid_t adc_nid = spec->adc_nids[i];
		int idx = get_input_connection(codec, adc_nid, nid);
		if (idx < 0)
			continue;
		if (spec->single_adc_amp)
			idx = 0;
		return cx_auto_add_volume_idx(codec, label, pfx,
					      cidx, adc_nid, HDA_INPUT, idx);
	}
	return 0;
}

static int cx_auto_add_boost_volume(struct hda_codec *codec, int idx,
				    const char *label, int cidx)
{
	struct conexant_spec *spec = codec->spec;
	hda_nid_t mux, nid;
	int i, con;

	nid = spec->imux_info[idx].pin;
	if (get_wcaps(codec, nid) & AC_WCAP_IN_AMP)
		return cx_auto_add_volume(codec, label, " Boost", cidx,
					  nid, HDA_INPUT);
	con = __select_input_connection(codec, spec->imux_info[idx].adc, nid,
					&mux, false, 0);
	if (con < 0)
		return 0;
	for (i = 0; i < idx; i++) {
		if (spec->imux_info[i].boost == mux)
			return 0; /* already present */
	}

	if (get_wcaps(codec, mux) & AC_WCAP_OUT_AMP) {
		spec->imux_info[idx].boost = mux;
		return cx_auto_add_volume(codec, label, " Boost", 0,
					  mux, HDA_OUTPUT);
	}
	return 0;
}

static int cx_auto_build_input_controls(struct hda_codec *codec)
{
	struct conexant_spec *spec = codec->spec;
	struct hda_input_mux *imux = &spec->private_imux;
	const char *prev_label;
	int input_conn[HDA_MAX_NUM_INPUTS];
	int i, j, err, cidx;
	int multi_connection;

	if (!imux->num_items)
		return 0;

	multi_connection = 0;
	for (i = 0; i < imux->num_items; i++) {
		cidx = get_input_connection(codec, spec->imux_info[i].adc,
					    spec->imux_info[i].pin);
		if (cidx < 0)
			continue;
		input_conn[i] = spec->imux_info[i].adc;
		if (!spec->single_adc_amp)
			input_conn[i] |= cidx << 8;
		if (i > 0 && input_conn[i] != input_conn[0])
			multi_connection = 1;
	}

	prev_label = NULL;
	cidx = 0;
	for (i = 0; i < imux->num_items; i++) {
		hda_nid_t nid = spec->imux_info[i].pin;
		const char *label;

		label = hda_get_autocfg_input_label(codec, &spec->autocfg,
						    spec->imux_info[i].index);
		if (label == prev_label)
			cidx++;
		else
			cidx = 0;
		prev_label = label;

		err = cx_auto_add_boost_volume(codec, i, label, cidx);
		if (err < 0)
			return err;

		if (!multi_connection) {
			if (i > 0)
				continue;
			err = cx_auto_add_capture_volume(codec, nid,
							 "Capture", "", cidx);
		} else {
			bool dup_found = false;
			for (j = 0; j < i; j++) {
				if (input_conn[j] == input_conn[i]) {
					dup_found = true;
					break;
				}
			}
			if (dup_found)
				continue;
			err = cx_auto_add_capture_volume(codec, nid,
							 label, " Capture", cidx);
		}
		if (err < 0)
			return err;
	}

	if (spec->private_imux.num_items > 1 && !spec->auto_mic) {
		err = snd_hda_add_new_ctls(codec, cx_auto_capture_mixers);
		if (err < 0)
			return err;
	}

	return 0;
}

static int cx_auto_build_controls(struct hda_codec *codec)
{
	int err;

	err = cx_auto_build_output_controls(codec);
	if (err < 0)
		return err;
	err = cx_auto_build_input_controls(codec);
	if (err < 0)
		return err;
	return conexant_build_controls(codec);
}

static int cx_auto_search_adcs(struct hda_codec *codec)
{
	struct conexant_spec *spec = codec->spec;
	hda_nid_t nid, end_nid;

	end_nid = codec->start_nid + codec->num_nodes;
	for (nid = codec->start_nid; nid < end_nid; nid++) {
		unsigned int caps = get_wcaps(codec, nid);
		if (get_wcaps_type(caps) != AC_WID_AUD_IN)
			continue;
		if (caps & AC_WCAP_DIGITAL)
			continue;
		if (snd_BUG_ON(spec->num_adc_nids >=
			       ARRAY_SIZE(spec->private_adc_nids)))
			break;
		spec->private_adc_nids[spec->num_adc_nids++] = nid;
	}
	spec->adc_nids = spec->private_adc_nids;
	return 0;
}


static const struct hda_codec_ops cx_auto_patch_ops = {
	.build_controls = cx_auto_build_controls,
	.build_pcms = conexant_build_pcms,
	.init = cx_auto_init,
	.free = conexant_free,
	.unsol_event = cx_auto_unsol_event,
#ifdef CONFIG_SND_HDA_POWER_SAVE
	.suspend = conexant_suspend,
#endif
	.reboot_notify = snd_hda_shutup_pins,
};

/* add "fake" mute amp-caps to DACs on cx5051 so that mixer mute switches
 * can be created (bko#42825)
 */
static void add_cx5051_fake_mutes(struct hda_codec *codec)
{
	static hda_nid_t out_nids[] = {
		0x10, 0x11, 0
	};
	hda_nid_t *p;

	for (p = out_nids; *p; p++)
		snd_hda_override_amp_caps(codec, *p, HDA_OUTPUT,
					  AC_AMPCAP_MIN_MUTE |
					  query_amp_caps(codec, *p, HDA_OUTPUT));
}

static int patch_conexant_auto(struct hda_codec *codec)
{
	struct conexant_spec *spec;
	int err;

	printk(KERN_INFO "hda_codec: %s: BIOS auto-probing.\n",
	       codec->chip_name);

	spec = kzalloc(sizeof(*spec), GFP_KERNEL);
	if (!spec)
		return -ENOMEM;
	codec->spec = spec;
	codec->pin_amp_workaround = 1;

	switch (codec->vendor_id) {
	case 0x14f15045:
		spec->single_adc_amp = 1;
		break;
<<<<<<< HEAD
=======
	case 0x14f15051:
		add_cx5051_fake_mutes(codec);
		break;
>>>>>>> 12b4af69
	}

	err = cx_auto_search_adcs(codec);
	if (err < 0)
		return err;
	err = cx_auto_parse_auto_config(codec);
	if (err < 0) {
		kfree(codec->spec);
		codec->spec = NULL;
		return err;
	}
	spec->capture_stream = &cx_auto_pcm_analog_capture;
	codec->patch_ops = cx_auto_patch_ops;
	if (spec->beep_amp)
		snd_hda_attach_beep_device(codec, spec->beep_amp);
	return 0;
}

/*
 */

static const struct hda_codec_preset snd_hda_preset_conexant[] = {
	{ .id = 0x14f15045, .name = "CX20549 (Venice)",
	  .patch = patch_cxt5045 },
	{ .id = 0x14f15047, .name = "CX20551 (Waikiki)",
	  .patch = patch_cxt5047 },
	{ .id = 0x14f15051, .name = "CX20561 (Hermosa)",
	  .patch = patch_cxt5051 },
	{ .id = 0x14f15066, .name = "CX20582 (Pebble)",
	  .patch = patch_cxt5066 },
	{ .id = 0x14f15067, .name = "CX20583 (Pebble HSF)",
	  .patch = patch_cxt5066 },
	{ .id = 0x14f15068, .name = "CX20584",
	  .patch = patch_cxt5066 },
	{ .id = 0x14f15069, .name = "CX20585",
	  .patch = patch_cxt5066 },
	{ .id = 0x14f1506c, .name = "CX20588",
	  .patch = patch_cxt5066 },
	{ .id = 0x14f1506e, .name = "CX20590",
	  .patch = patch_cxt5066 },
	{ .id = 0x14f15097, .name = "CX20631",
	  .patch = patch_conexant_auto },
	{ .id = 0x14f15098, .name = "CX20632",
	  .patch = patch_conexant_auto },
	{ .id = 0x14f150a1, .name = "CX20641",
	  .patch = patch_conexant_auto },
	{ .id = 0x14f150a2, .name = "CX20642",
	  .patch = patch_conexant_auto },
	{ .id = 0x14f150ab, .name = "CX20651",
	  .patch = patch_conexant_auto },
	{ .id = 0x14f150ac, .name = "CX20652",
	  .patch = patch_conexant_auto },
	{ .id = 0x14f150b8, .name = "CX20664",
	  .patch = patch_conexant_auto },
	{ .id = 0x14f150b9, .name = "CX20665",
	  .patch = patch_conexant_auto },
	{} /* terminator */
};

MODULE_ALIAS("snd-hda-codec-id:14f15045");
MODULE_ALIAS("snd-hda-codec-id:14f15047");
MODULE_ALIAS("snd-hda-codec-id:14f15051");
MODULE_ALIAS("snd-hda-codec-id:14f15066");
MODULE_ALIAS("snd-hda-codec-id:14f15067");
MODULE_ALIAS("snd-hda-codec-id:14f15068");
MODULE_ALIAS("snd-hda-codec-id:14f15069");
MODULE_ALIAS("snd-hda-codec-id:14f1506c");
MODULE_ALIAS("snd-hda-codec-id:14f1506e");
MODULE_ALIAS("snd-hda-codec-id:14f15097");
MODULE_ALIAS("snd-hda-codec-id:14f15098");
MODULE_ALIAS("snd-hda-codec-id:14f150a1");
MODULE_ALIAS("snd-hda-codec-id:14f150a2");
MODULE_ALIAS("snd-hda-codec-id:14f150ab");
MODULE_ALIAS("snd-hda-codec-id:14f150ac");
MODULE_ALIAS("snd-hda-codec-id:14f150b8");
MODULE_ALIAS("snd-hda-codec-id:14f150b9");

MODULE_LICENSE("GPL");
MODULE_DESCRIPTION("Conexant HD-audio codec");

static struct hda_codec_preset_list conexant_list = {
	.preset = snd_hda_preset_conexant,
	.owner = THIS_MODULE,
};

static int __init patch_conexant_init(void)
{
	return snd_hda_add_codec_preset(&conexant_list);
}

static void __exit patch_conexant_exit(void)
{
	snd_hda_delete_codec_preset(&conexant_list);
}

module_init(patch_conexant_init)
module_exit(patch_conexant_exit)<|MERGE_RESOLUTION|>--- conflicted
+++ resolved
@@ -4407,12 +4407,9 @@
 	case 0x14f15045:
 		spec->single_adc_amp = 1;
 		break;
-<<<<<<< HEAD
-=======
 	case 0x14f15051:
 		add_cx5051_fake_mutes(codec);
 		break;
->>>>>>> 12b4af69
 	}
 
 	err = cx_auto_search_adcs(codec);
