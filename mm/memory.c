// SPDX-License-Identifier: GPL-2.0-only
/*
 *  linux/mm/memory.c
 *
 *  Copyright (C) 1991, 1992, 1993, 1994  Linus Torvalds
 */

/*
 * demand-loading started 01.12.91 - seems it is high on the list of
 * things wanted, and it should be easy to implement. - Linus
 */

/*
 * Ok, demand-loading was easy, shared pages a little bit tricker. Shared
 * pages started 02.12.91, seems to work. - Linus.
 *
 * Tested sharing by executing about 30 /bin/sh: under the old kernel it
 * would have taken more than the 6M I have free, but it worked well as
 * far as I could see.
 *
 * Also corrected some "invalidate()"s - I wasn't doing enough of them.
 */

/*
 * Real VM (paging to/from disk) started 18.12.91. Much more work and
 * thought has to go into this. Oh, well..
 * 19.12.91  -  works, somewhat. Sometimes I get faults, don't know why.
 *		Found it. Everything seems to work now.
 * 20.12.91  -  Ok, making the swap-device changeable like the root.
 */

/*
 * 05.04.94  -  Multi-page memory management added for v1.1.
 *              Idea by Alex Bligh (alex@cconcepts.co.uk)
 *
 * 16.07.99  -  Support of BIGMEM added by Gerhard Wichert, Siemens AG
 *		(Gerhard.Wichert@pdb.siemens.de)
 *
 * Aug/Sep 2004 Changed to four level page tables (Andi Kleen)
 */

#include <linux/kernel_stat.h>
#include <linux/mm.h>
#include <linux/sched/mm.h>
#include <linux/sched/coredump.h>
#include <linux/sched/numa_balancing.h>
#include <linux/sched/task.h>
#include <linux/hugetlb.h>
#include <linux/mman.h>
#include <linux/swap.h>
#include <linux/highmem.h>
#include <linux/pagemap.h>
#include <linux/memremap.h>
#include <linux/ksm.h>
#include <linux/rmap.h>
#include <linux/export.h>
#include <linux/delayacct.h>
#include <linux/init.h>
#include <linux/pfn_t.h>
#include <linux/writeback.h>
#include <linux/memcontrol.h>
#include <linux/mmu_notifier.h>
#include <linux/swapops.h>
#include <linux/elf.h>
#include <linux/gfp.h>
#include <linux/migrate.h>
#include <linux/string.h>
#include <linux/dma-debug.h>
#include <linux/debugfs.h>
#include <linux/userfaultfd_k.h>
#include <linux/dax.h>
#include <linux/oom.h>
#include <linux/numa.h>

#include <asm/io.h>
#include <asm/mmu_context.h>
#include <asm/pgalloc.h>
#include <linux/uaccess.h>
#include <asm/tlb.h>
#include <asm/tlbflush.h>
#include <asm/pgtable.h>

#include "internal.h"

#if defined(LAST_CPUPID_NOT_IN_PAGE_FLAGS) && !defined(CONFIG_COMPILE_TEST)
#warning Unfortunate NUMA and NUMA Balancing config, growing page-frame for last_cpupid.
#endif

#ifndef CONFIG_NEED_MULTIPLE_NODES
/* use the per-pgdat data instead for discontigmem - mbligh */
unsigned long max_mapnr;
EXPORT_SYMBOL(max_mapnr);

struct page *mem_map;
EXPORT_SYMBOL(mem_map);
#endif

/*
 * A number of key systems in x86 including ioremap() rely on the assumption
 * that high_memory defines the upper bound on direct map memory, then end
 * of ZONE_NORMAL.  Under CONFIG_DISCONTIG this means that max_low_pfn and
 * highstart_pfn must be the same; there must be no gap between ZONE_NORMAL
 * and ZONE_HIGHMEM.
 */
void *high_memory;
EXPORT_SYMBOL(high_memory);

/*
 * Randomize the address space (stacks, mmaps, brk, etc.).
 *
 * ( When CONFIG_COMPAT_BRK=y we exclude brk from randomization,
 *   as ancient (libc5 based) binaries can segfault. )
 */
int randomize_va_space __read_mostly =
#ifdef CONFIG_COMPAT_BRK
					1;
#else
					2;
#endif

#ifndef arch_faults_on_old_pte
static inline bool arch_faults_on_old_pte(void)
{
	/*
	 * Those arches which don't have hw access flag feature need to
	 * implement their own helper. By default, "true" means pagefault
	 * will be hit on old pte.
	 */
	return true;
}
#endif

static int __init disable_randmaps(char *s)
{
	randomize_va_space = 0;
	return 1;
}
__setup("norandmaps", disable_randmaps);

unsigned long zero_pfn __read_mostly;
EXPORT_SYMBOL(zero_pfn);

unsigned long highest_memmap_pfn __read_mostly;

/*
 * CONFIG_MMU architectures set up ZERO_PAGE in their paging_init()
 */
static int __init init_zero_pfn(void)
{
	zero_pfn = page_to_pfn(ZERO_PAGE(0));
	return 0;
}
core_initcall(init_zero_pfn);


#if defined(SPLIT_RSS_COUNTING)

void sync_mm_rss(struct mm_struct *mm)
{
	int i;

	for (i = 0; i < NR_MM_COUNTERS; i++) {
		if (current->rss_stat.count[i]) {
			add_mm_counter(mm, i, current->rss_stat.count[i]);
			current->rss_stat.count[i] = 0;
		}
	}
	current->rss_stat.events = 0;
}

static void add_mm_counter_fast(struct mm_struct *mm, int member, int val)
{
	struct task_struct *task = current;

	if (likely(task->mm == mm))
		task->rss_stat.count[member] += val;
	else
		add_mm_counter(mm, member, val);
}
#define inc_mm_counter_fast(mm, member) add_mm_counter_fast(mm, member, 1)
#define dec_mm_counter_fast(mm, member) add_mm_counter_fast(mm, member, -1)

/* sync counter once per 64 page faults */
#define TASK_RSS_EVENTS_THRESH	(64)
static void check_sync_rss_stat(struct task_struct *task)
{
	if (unlikely(task != current))
		return;
	if (unlikely(task->rss_stat.events++ > TASK_RSS_EVENTS_THRESH))
		sync_mm_rss(task->mm);
}
#else /* SPLIT_RSS_COUNTING */

#define inc_mm_counter_fast(mm, member) inc_mm_counter(mm, member)
#define dec_mm_counter_fast(mm, member) dec_mm_counter(mm, member)

static void check_sync_rss_stat(struct task_struct *task)
{
}

#endif /* SPLIT_RSS_COUNTING */

/*
 * Note: this doesn't free the actual pages themselves. That
 * has been handled earlier when unmapping all the memory regions.
 */
static void free_pte_range(struct mmu_gather *tlb, pmd_t *pmd,
			   unsigned long addr)
{
	pgtable_t token = pmd_pgtable(*pmd);
	pmd_clear(pmd);
	pte_free_tlb(tlb, token, addr);
	mm_dec_nr_ptes(tlb->mm);
}

static inline void free_pmd_range(struct mmu_gather *tlb, pud_t *pud,
				unsigned long addr, unsigned long end,
				unsigned long floor, unsigned long ceiling)
{
	pmd_t *pmd;
	unsigned long next;
	unsigned long start;

	start = addr;
	pmd = pmd_offset(pud, addr);
	do {
		next = pmd_addr_end(addr, end);
		if (pmd_none_or_clear_bad(pmd))
			continue;
		free_pte_range(tlb, pmd, addr);
	} while (pmd++, addr = next, addr != end);

	start &= PUD_MASK;
	if (start < floor)
		return;
	if (ceiling) {
		ceiling &= PUD_MASK;
		if (!ceiling)
			return;
	}
	if (end - 1 > ceiling - 1)
		return;

	pmd = pmd_offset(pud, start);
	pud_clear(pud);
	pmd_free_tlb(tlb, pmd, start);
	mm_dec_nr_pmds(tlb->mm);
}

static inline void free_pud_range(struct mmu_gather *tlb, p4d_t *p4d,
				unsigned long addr, unsigned long end,
				unsigned long floor, unsigned long ceiling)
{
	pud_t *pud;
	unsigned long next;
	unsigned long start;

	start = addr;
	pud = pud_offset(p4d, addr);
	do {
		next = pud_addr_end(addr, end);
		if (pud_none_or_clear_bad(pud))
			continue;
		free_pmd_range(tlb, pud, addr, next, floor, ceiling);
	} while (pud++, addr = next, addr != end);

	start &= P4D_MASK;
	if (start < floor)
		return;
	if (ceiling) {
		ceiling &= P4D_MASK;
		if (!ceiling)
			return;
	}
	if (end - 1 > ceiling - 1)
		return;

	pud = pud_offset(p4d, start);
	p4d_clear(p4d);
	pud_free_tlb(tlb, pud, start);
	mm_dec_nr_puds(tlb->mm);
}

static inline void free_p4d_range(struct mmu_gather *tlb, pgd_t *pgd,
				unsigned long addr, unsigned long end,
				unsigned long floor, unsigned long ceiling)
{
	p4d_t *p4d;
	unsigned long next;
	unsigned long start;

	start = addr;
	p4d = p4d_offset(pgd, addr);
	do {
		next = p4d_addr_end(addr, end);
		if (p4d_none_or_clear_bad(p4d))
			continue;
		free_pud_range(tlb, p4d, addr, next, floor, ceiling);
	} while (p4d++, addr = next, addr != end);

	start &= PGDIR_MASK;
	if (start < floor)
		return;
	if (ceiling) {
		ceiling &= PGDIR_MASK;
		if (!ceiling)
			return;
	}
	if (end - 1 > ceiling - 1)
		return;

	p4d = p4d_offset(pgd, start);
	pgd_clear(pgd);
	p4d_free_tlb(tlb, p4d, start);
}

/*
 * This function frees user-level page tables of a process.
 */
void free_pgd_range(struct mmu_gather *tlb,
			unsigned long addr, unsigned long end,
			unsigned long floor, unsigned long ceiling)
{
	pgd_t *pgd;
	unsigned long next;

	/*
	 * The next few lines have given us lots of grief...
	 *
	 * Why are we testing PMD* at this top level?  Because often
	 * there will be no work to do at all, and we'd prefer not to
	 * go all the way down to the bottom just to discover that.
	 *
	 * Why all these "- 1"s?  Because 0 represents both the bottom
	 * of the address space and the top of it (using -1 for the
	 * top wouldn't help much: the masks would do the wrong thing).
	 * The rule is that addr 0 and floor 0 refer to the bottom of
	 * the address space, but end 0 and ceiling 0 refer to the top
	 * Comparisons need to use "end - 1" and "ceiling - 1" (though
	 * that end 0 case should be mythical).
	 *
	 * Wherever addr is brought up or ceiling brought down, we must
	 * be careful to reject "the opposite 0" before it confuses the
	 * subsequent tests.  But what about where end is brought down
	 * by PMD_SIZE below? no, end can't go down to 0 there.
	 *
	 * Whereas we round start (addr) and ceiling down, by different
	 * masks at different levels, in order to test whether a table
	 * now has no other vmas using it, so can be freed, we don't
	 * bother to round floor or end up - the tests don't need that.
	 */

	addr &= PMD_MASK;
	if (addr < floor) {
		addr += PMD_SIZE;
		if (!addr)
			return;
	}
	if (ceiling) {
		ceiling &= PMD_MASK;
		if (!ceiling)
			return;
	}
	if (end - 1 > ceiling - 1)
		end -= PMD_SIZE;
	if (addr > end - 1)
		return;
	/*
	 * We add page table cache pages with PAGE_SIZE,
	 * (see pte_free_tlb()), flush the tlb if we need
	 */
	tlb_change_page_size(tlb, PAGE_SIZE);
	pgd = pgd_offset(tlb->mm, addr);
	do {
		next = pgd_addr_end(addr, end);
		if (pgd_none_or_clear_bad(pgd))
			continue;
		free_p4d_range(tlb, pgd, addr, next, floor, ceiling);
	} while (pgd++, addr = next, addr != end);
}

void free_pgtables(struct mmu_gather *tlb, struct vm_area_struct *vma,
		unsigned long floor, unsigned long ceiling)
{
	while (vma) {
		struct vm_area_struct *next = vma->vm_next;
		unsigned long addr = vma->vm_start;

		/*
		 * Hide vma from rmap and truncate_pagecache before freeing
		 * pgtables
		 */
		unlink_anon_vmas(vma);
		unlink_file_vma(vma);

		if (is_vm_hugetlb_page(vma)) {
			hugetlb_free_pgd_range(tlb, addr, vma->vm_end,
				floor, next ? next->vm_start : ceiling);
		} else {
			/*
			 * Optimization: gather nearby vmas into one call down
			 */
			while (next && next->vm_start <= vma->vm_end + PMD_SIZE
			       && !is_vm_hugetlb_page(next)) {
				vma = next;
				next = vma->vm_next;
				unlink_anon_vmas(vma);
				unlink_file_vma(vma);
			}
			free_pgd_range(tlb, addr, vma->vm_end,
				floor, next ? next->vm_start : ceiling);
		}
		vma = next;
	}
}

int __pte_alloc(struct mm_struct *mm, pmd_t *pmd)
{
	spinlock_t *ptl;
	pgtable_t new = pte_alloc_one(mm);
	if (!new)
		return -ENOMEM;

	/*
	 * Ensure all pte setup (eg. pte page lock and page clearing) are
	 * visible before the pte is made visible to other CPUs by being
	 * put into page tables.
	 *
	 * The other side of the story is the pointer chasing in the page
	 * table walking code (when walking the page table without locking;
	 * ie. most of the time). Fortunately, these data accesses consist
	 * of a chain of data-dependent loads, meaning most CPUs (alpha
	 * being the notable exception) will already guarantee loads are
	 * seen in-order. See the alpha page table accessors for the
	 * smp_read_barrier_depends() barriers in page table walking code.
	 */
	smp_wmb(); /* Could be smp_wmb__xxx(before|after)_spin_lock */

	ptl = pmd_lock(mm, pmd);
	if (likely(pmd_none(*pmd))) {	/* Has another populated it ? */
		mm_inc_nr_ptes(mm);
		pmd_populate(mm, pmd, new);
		new = NULL;
	}
	spin_unlock(ptl);
	if (new)
		pte_free(mm, new);
	return 0;
}

int __pte_alloc_kernel(pmd_t *pmd)
{
	pte_t *new = pte_alloc_one_kernel(&init_mm);
	if (!new)
		return -ENOMEM;

	smp_wmb(); /* See comment in __pte_alloc */

	spin_lock(&init_mm.page_table_lock);
	if (likely(pmd_none(*pmd))) {	/* Has another populated it ? */
		pmd_populate_kernel(&init_mm, pmd, new);
		new = NULL;
	}
	spin_unlock(&init_mm.page_table_lock);
	if (new)
		pte_free_kernel(&init_mm, new);
	return 0;
}

static inline void init_rss_vec(int *rss)
{
	memset(rss, 0, sizeof(int) * NR_MM_COUNTERS);
}

static inline void add_mm_rss_vec(struct mm_struct *mm, int *rss)
{
	int i;

	if (current->mm == mm)
		sync_mm_rss(mm);
	for (i = 0; i < NR_MM_COUNTERS; i++)
		if (rss[i])
			add_mm_counter(mm, i, rss[i]);
}

/*
 * This function is called to print an error when a bad pte
 * is found. For example, we might have a PFN-mapped pte in
 * a region that doesn't allow it.
 *
 * The calling function must still handle the error.
 */
static void print_bad_pte(struct vm_area_struct *vma, unsigned long addr,
			  pte_t pte, struct page *page)
{
	pgd_t *pgd = pgd_offset(vma->vm_mm, addr);
	p4d_t *p4d = p4d_offset(pgd, addr);
	pud_t *pud = pud_offset(p4d, addr);
	pmd_t *pmd = pmd_offset(pud, addr);
	struct address_space *mapping;
	pgoff_t index;
	static unsigned long resume;
	static unsigned long nr_shown;
	static unsigned long nr_unshown;

	/*
	 * Allow a burst of 60 reports, then keep quiet for that minute;
	 * or allow a steady drip of one report per second.
	 */
	if (nr_shown == 60) {
		if (time_before(jiffies, resume)) {
			nr_unshown++;
			return;
		}
		if (nr_unshown) {
			pr_alert("BUG: Bad page map: %lu messages suppressed\n",
				 nr_unshown);
			nr_unshown = 0;
		}
		nr_shown = 0;
	}
	if (nr_shown++ == 0)
		resume = jiffies + 60 * HZ;

	mapping = vma->vm_file ? vma->vm_file->f_mapping : NULL;
	index = linear_page_index(vma, addr);

	pr_alert("BUG: Bad page map in process %s  pte:%08llx pmd:%08llx\n",
		 current->comm,
		 (long long)pte_val(pte), (long long)pmd_val(*pmd));
	if (page)
		dump_page(page, "bad pte");
	pr_alert("addr:%px vm_flags:%08lx anon_vma:%px mapping:%px index:%lx\n",
		 (void *)addr, vma->vm_flags, vma->anon_vma, mapping, index);
	pr_alert("file:%pD fault:%ps mmap:%ps readpage:%ps\n",
		 vma->vm_file,
		 vma->vm_ops ? vma->vm_ops->fault : NULL,
		 vma->vm_file ? vma->vm_file->f_op->mmap : NULL,
		 mapping ? mapping->a_ops->readpage : NULL);
	dump_stack();
	add_taint(TAINT_BAD_PAGE, LOCKDEP_NOW_UNRELIABLE);
}

/*
 * vm_normal_page -- This function gets the "struct page" associated with a pte.
 *
 * "Special" mappings do not wish to be associated with a "struct page" (either
 * it doesn't exist, or it exists but they don't want to touch it). In this
 * case, NULL is returned here. "Normal" mappings do have a struct page.
 *
 * There are 2 broad cases. Firstly, an architecture may define a pte_special()
 * pte bit, in which case this function is trivial. Secondly, an architecture
 * may not have a spare pte bit, which requires a more complicated scheme,
 * described below.
 *
 * A raw VM_PFNMAP mapping (ie. one that is not COWed) is always considered a
 * special mapping (even if there are underlying and valid "struct pages").
 * COWed pages of a VM_PFNMAP are always normal.
 *
 * The way we recognize COWed pages within VM_PFNMAP mappings is through the
 * rules set up by "remap_pfn_range()": the vma will have the VM_PFNMAP bit
 * set, and the vm_pgoff will point to the first PFN mapped: thus every special
 * mapping will always honor the rule
 *
 *	pfn_of_page == vma->vm_pgoff + ((addr - vma->vm_start) >> PAGE_SHIFT)
 *
 * And for normal mappings this is false.
 *
 * This restricts such mappings to be a linear translation from virtual address
 * to pfn. To get around this restriction, we allow arbitrary mappings so long
 * as the vma is not a COW mapping; in that case, we know that all ptes are
 * special (because none can have been COWed).
 *
 *
 * In order to support COW of arbitrary special mappings, we have VM_MIXEDMAP.
 *
 * VM_MIXEDMAP mappings can likewise contain memory with or without "struct
 * page" backing, however the difference is that _all_ pages with a struct
 * page (that is, those where pfn_valid is true) are refcounted and considered
 * normal pages by the VM. The disadvantage is that pages are refcounted
 * (which can be slower and simply not an option for some PFNMAP users). The
 * advantage is that we don't have to follow the strict linearity rule of
 * PFNMAP mappings in order to support COWable mappings.
 *
 */
struct page *vm_normal_page(struct vm_area_struct *vma, unsigned long addr,
			    pte_t pte)
{
	unsigned long pfn = pte_pfn(pte);

	if (IS_ENABLED(CONFIG_ARCH_HAS_PTE_SPECIAL)) {
		if (likely(!pte_special(pte)))
			goto check_pfn;
		if (vma->vm_ops && vma->vm_ops->find_special_page)
			return vma->vm_ops->find_special_page(vma, addr);
		if (vma->vm_flags & (VM_PFNMAP | VM_MIXEDMAP))
			return NULL;
		if (is_zero_pfn(pfn))
			return NULL;
		if (pte_devmap(pte))
			return NULL;

		print_bad_pte(vma, addr, pte, NULL);
		return NULL;
	}

	/* !CONFIG_ARCH_HAS_PTE_SPECIAL case follows: */

	if (unlikely(vma->vm_flags & (VM_PFNMAP|VM_MIXEDMAP))) {
		if (vma->vm_flags & VM_MIXEDMAP) {
			if (!pfn_valid(pfn))
				return NULL;
			goto out;
		} else {
			unsigned long off;
			off = (addr - vma->vm_start) >> PAGE_SHIFT;
			if (pfn == vma->vm_pgoff + off)
				return NULL;
			if (!is_cow_mapping(vma->vm_flags))
				return NULL;
		}
	}

	if (is_zero_pfn(pfn))
		return NULL;

check_pfn:
	if (unlikely(pfn > highest_memmap_pfn)) {
		print_bad_pte(vma, addr, pte, NULL);
		return NULL;
	}

	/*
	 * NOTE! We still have PageReserved() pages in the page tables.
	 * eg. VDSO mappings can cause them to exist.
	 */
out:
	return pfn_to_page(pfn);
}

#ifdef CONFIG_TRANSPARENT_HUGEPAGE
struct page *vm_normal_page_pmd(struct vm_area_struct *vma, unsigned long addr,
				pmd_t pmd)
{
	unsigned long pfn = pmd_pfn(pmd);

	/* !CONFIG_ARCH_HAS_PTE_SPECIAL case follows: */
	if (unlikely(vma->vm_flags & (VM_PFNMAP|VM_MIXEDMAP))) {
		if (vma->vm_flags & VM_MIXEDMAP) {
			if (!pfn_valid(pfn))
				return NULL;
			goto out;
		} else {
			unsigned long off;
			off = (addr - vma->vm_start) >> PAGE_SHIFT;
			if (pfn == vma->vm_pgoff + off)
				return NULL;
			if (!is_cow_mapping(vma->vm_flags))
				return NULL;
		}
	}

	if (pmd_devmap(pmd))
		return NULL;
	if (is_zero_pfn(pfn))
		return NULL;
	if (unlikely(pfn > highest_memmap_pfn))
		return NULL;

	/*
	 * NOTE! We still have PageReserved() pages in the page tables.
	 * eg. VDSO mappings can cause them to exist.
	 */
out:
	return pfn_to_page(pfn);
}
#endif

/*
 * copy one vm_area from one task to the other. Assumes the page tables
 * already present in the new task to be cleared in the whole range
 * covered by this vma.
 */

static inline unsigned long
copy_one_pte(struct mm_struct *dst_mm, struct mm_struct *src_mm,
		pte_t *dst_pte, pte_t *src_pte, struct vm_area_struct *vma,
		unsigned long addr, int *rss)
{
	unsigned long vm_flags = vma->vm_flags;
	pte_t pte = *src_pte;
	struct page *page;

	/* pte contains position in swap or file, so copy. */
	if (unlikely(!pte_present(pte))) {
		swp_entry_t entry = pte_to_swp_entry(pte);

		if (likely(!non_swap_entry(entry))) {
			if (swap_duplicate(entry) < 0)
				return entry.val;

			/* make sure dst_mm is on swapoff's mmlist. */
			if (unlikely(list_empty(&dst_mm->mmlist))) {
				spin_lock(&mmlist_lock);
				if (list_empty(&dst_mm->mmlist))
					list_add(&dst_mm->mmlist,
							&src_mm->mmlist);
				spin_unlock(&mmlist_lock);
			}
			rss[MM_SWAPENTS]++;
		} else if (is_migration_entry(entry)) {
			page = migration_entry_to_page(entry);

			rss[mm_counter(page)]++;

			if (is_write_migration_entry(entry) &&
					is_cow_mapping(vm_flags)) {
				/*
				 * COW mappings require pages in both
				 * parent and child to be set to read.
				 */
				make_migration_entry_read(&entry);
				pte = swp_entry_to_pte(entry);
				if (pte_swp_soft_dirty(*src_pte))
					pte = pte_swp_mksoft_dirty(pte);
				set_pte_at(src_mm, addr, src_pte, pte);
			}
		} else if (is_device_private_entry(entry)) {
			page = device_private_entry_to_page(entry);

			/*
			 * Update rss count even for unaddressable pages, as
			 * they should treated just like normal pages in this
			 * respect.
			 *
			 * We will likely want to have some new rss counters
			 * for unaddressable pages, at some point. But for now
			 * keep things as they are.
			 */
			get_page(page);
			rss[mm_counter(page)]++;
			page_dup_rmap(page, false);

			/*
			 * We do not preserve soft-dirty information, because so
			 * far, checkpoint/restore is the only feature that
			 * requires that. And checkpoint/restore does not work
			 * when a device driver is involved (you cannot easily
			 * save and restore device driver state).
			 */
			if (is_write_device_private_entry(entry) &&
			    is_cow_mapping(vm_flags)) {
				make_device_private_entry_read(&entry);
				pte = swp_entry_to_pte(entry);
				set_pte_at(src_mm, addr, src_pte, pte);
			}
		}
		goto out_set_pte;
	}

	/*
	 * If it's a COW mapping, write protect it both
	 * in the parent and the child
	 */
	if (is_cow_mapping(vm_flags) && pte_write(pte)) {
		ptep_set_wrprotect(src_mm, addr, src_pte);
		pte = pte_wrprotect(pte);
	}

	/*
	 * If it's a shared mapping, mark it clean in
	 * the child
	 */
	if (vm_flags & VM_SHARED)
		pte = pte_mkclean(pte);
	pte = pte_mkold(pte);

	page = vm_normal_page(vma, addr, pte);
	if (page) {
		get_page(page);
		page_dup_rmap(page, false);
		rss[mm_counter(page)]++;
	} else if (pte_devmap(pte)) {
		page = pte_page(pte);
	}

out_set_pte:
	set_pte_at(dst_mm, addr, dst_pte, pte);
	return 0;
}

static int copy_pte_range(struct mm_struct *dst_mm, struct mm_struct *src_mm,
		   pmd_t *dst_pmd, pmd_t *src_pmd, struct vm_area_struct *vma,
		   unsigned long addr, unsigned long end)
{
	pte_t *orig_src_pte, *orig_dst_pte;
	pte_t *src_pte, *dst_pte;
	spinlock_t *src_ptl, *dst_ptl;
	int progress = 0;
	int rss[NR_MM_COUNTERS];
	swp_entry_t entry = (swp_entry_t){0};

again:
	init_rss_vec(rss);

	dst_pte = pte_alloc_map_lock(dst_mm, dst_pmd, addr, &dst_ptl);
	if (!dst_pte)
		return -ENOMEM;
	src_pte = pte_offset_map(src_pmd, addr);
	src_ptl = pte_lockptr(src_mm, src_pmd);
	spin_lock_nested(src_ptl, SINGLE_DEPTH_NESTING);
	orig_src_pte = src_pte;
	orig_dst_pte = dst_pte;
	arch_enter_lazy_mmu_mode();

	do {
		/*
		 * We are holding two locks at this point - either of them
		 * could generate latencies in another task on another CPU.
		 */
		if (progress >= 32) {
			progress = 0;
			if (need_resched() ||
			    spin_needbreak(src_ptl) || spin_needbreak(dst_ptl))
				break;
		}
		if (pte_none(*src_pte)) {
			progress++;
			continue;
		}
		entry.val = copy_one_pte(dst_mm, src_mm, dst_pte, src_pte,
							vma, addr, rss);
		if (entry.val)
			break;
		progress += 8;
	} while (dst_pte++, src_pte++, addr += PAGE_SIZE, addr != end);

	arch_leave_lazy_mmu_mode();
	spin_unlock(src_ptl);
	pte_unmap(orig_src_pte);
	add_mm_rss_vec(dst_mm, rss);
	pte_unmap_unlock(orig_dst_pte, dst_ptl);
	cond_resched();

	if (entry.val) {
		if (add_swap_count_continuation(entry, GFP_KERNEL) < 0)
			return -ENOMEM;
		progress = 0;
	}
	if (addr != end)
		goto again;
	return 0;
}

static inline int copy_pmd_range(struct mm_struct *dst_mm, struct mm_struct *src_mm,
		pud_t *dst_pud, pud_t *src_pud, struct vm_area_struct *vma,
		unsigned long addr, unsigned long end)
{
	pmd_t *src_pmd, *dst_pmd;
	unsigned long next;

	dst_pmd = pmd_alloc(dst_mm, dst_pud, addr);
	if (!dst_pmd)
		return -ENOMEM;
	src_pmd = pmd_offset(src_pud, addr);
	do {
		next = pmd_addr_end(addr, end);
		if (is_swap_pmd(*src_pmd) || pmd_trans_huge(*src_pmd)
			|| pmd_devmap(*src_pmd)) {
			int err;
			VM_BUG_ON_VMA(next-addr != HPAGE_PMD_SIZE, vma);
			err = copy_huge_pmd(dst_mm, src_mm,
					    dst_pmd, src_pmd, addr, vma);
			if (err == -ENOMEM)
				return -ENOMEM;
			if (!err)
				continue;
			/* fall through */
		}
		if (pmd_none_or_clear_bad(src_pmd))
			continue;
		if (copy_pte_range(dst_mm, src_mm, dst_pmd, src_pmd,
						vma, addr, next))
			return -ENOMEM;
	} while (dst_pmd++, src_pmd++, addr = next, addr != end);
	return 0;
}

static inline int copy_pud_range(struct mm_struct *dst_mm, struct mm_struct *src_mm,
		p4d_t *dst_p4d, p4d_t *src_p4d, struct vm_area_struct *vma,
		unsigned long addr, unsigned long end)
{
	pud_t *src_pud, *dst_pud;
	unsigned long next;

	dst_pud = pud_alloc(dst_mm, dst_p4d, addr);
	if (!dst_pud)
		return -ENOMEM;
	src_pud = pud_offset(src_p4d, addr);
	do {
		next = pud_addr_end(addr, end);
		if (pud_trans_huge(*src_pud) || pud_devmap(*src_pud)) {
			int err;

			VM_BUG_ON_VMA(next-addr != HPAGE_PUD_SIZE, vma);
			err = copy_huge_pud(dst_mm, src_mm,
					    dst_pud, src_pud, addr, vma);
			if (err == -ENOMEM)
				return -ENOMEM;
			if (!err)
				continue;
			/* fall through */
		}
		if (pud_none_or_clear_bad(src_pud))
			continue;
		if (copy_pmd_range(dst_mm, src_mm, dst_pud, src_pud,
						vma, addr, next))
			return -ENOMEM;
	} while (dst_pud++, src_pud++, addr = next, addr != end);
	return 0;
}

static inline int copy_p4d_range(struct mm_struct *dst_mm, struct mm_struct *src_mm,
		pgd_t *dst_pgd, pgd_t *src_pgd, struct vm_area_struct *vma,
		unsigned long addr, unsigned long end)
{
	p4d_t *src_p4d, *dst_p4d;
	unsigned long next;

	dst_p4d = p4d_alloc(dst_mm, dst_pgd, addr);
	if (!dst_p4d)
		return -ENOMEM;
	src_p4d = p4d_offset(src_pgd, addr);
	do {
		next = p4d_addr_end(addr, end);
		if (p4d_none_or_clear_bad(src_p4d))
			continue;
		if (copy_pud_range(dst_mm, src_mm, dst_p4d, src_p4d,
						vma, addr, next))
			return -ENOMEM;
	} while (dst_p4d++, src_p4d++, addr = next, addr != end);
	return 0;
}

int copy_page_range(struct mm_struct *dst_mm, struct mm_struct *src_mm,
		struct vm_area_struct *vma)
{
	pgd_t *src_pgd, *dst_pgd;
	unsigned long next;
	unsigned long addr = vma->vm_start;
	unsigned long end = vma->vm_end;
	struct mmu_notifier_range range;
	bool is_cow;
	int ret;

	/*
	 * Don't copy ptes where a page fault will fill them correctly.
	 * Fork becomes much lighter when there are big shared or private
	 * readonly mappings. The tradeoff is that copy_page_range is more
	 * efficient than faulting.
	 */
	if (!(vma->vm_flags & (VM_HUGETLB | VM_PFNMAP | VM_MIXEDMAP)) &&
			!vma->anon_vma)
		return 0;

	if (is_vm_hugetlb_page(vma))
		return copy_hugetlb_page_range(dst_mm, src_mm, vma);

	if (unlikely(vma->vm_flags & VM_PFNMAP)) {
		/*
		 * We do not free on error cases below as remove_vma
		 * gets called on error from higher level routine
		 */
		ret = track_pfn_copy(vma);
		if (ret)
			return ret;
	}

	/*
	 * We need to invalidate the secondary MMU mappings only when
	 * there could be a permission downgrade on the ptes of the
	 * parent mm. And a permission downgrade will only happen if
	 * is_cow_mapping() returns true.
	 */
	is_cow = is_cow_mapping(vma->vm_flags);

	if (is_cow) {
		mmu_notifier_range_init(&range, MMU_NOTIFY_PROTECTION_PAGE,
					0, vma, src_mm, addr, end);
		mmu_notifier_invalidate_range_start(&range);
	}

	ret = 0;
	dst_pgd = pgd_offset(dst_mm, addr);
	src_pgd = pgd_offset(src_mm, addr);
	do {
		next = pgd_addr_end(addr, end);
		if (pgd_none_or_clear_bad(src_pgd))
			continue;
		if (unlikely(copy_p4d_range(dst_mm, src_mm, dst_pgd, src_pgd,
					    vma, addr, next))) {
			ret = -ENOMEM;
			break;
		}
	} while (dst_pgd++, src_pgd++, addr = next, addr != end);

	if (is_cow)
		mmu_notifier_invalidate_range_end(&range);
	return ret;
}

static unsigned long zap_pte_range(struct mmu_gather *tlb,
				struct vm_area_struct *vma, pmd_t *pmd,
				unsigned long addr, unsigned long end,
				struct zap_details *details)
{
	struct mm_struct *mm = tlb->mm;
	int force_flush = 0;
	int rss[NR_MM_COUNTERS];
	spinlock_t *ptl;
	pte_t *start_pte;
	pte_t *pte;
	swp_entry_t entry;

	tlb_change_page_size(tlb, PAGE_SIZE);
again:
	init_rss_vec(rss);
	start_pte = pte_offset_map_lock(mm, pmd, addr, &ptl);
	pte = start_pte;
	flush_tlb_batched_pending(mm);
	arch_enter_lazy_mmu_mode();
	do {
		pte_t ptent = *pte;
		if (pte_none(ptent))
			continue;

		if (need_resched())
			break;

		if (pte_present(ptent)) {
			struct page *page;

			page = vm_normal_page(vma, addr, ptent);
			if (unlikely(details) && page) {
				/*
				 * unmap_shared_mapping_pages() wants to
				 * invalidate cache without truncating:
				 * unmap shared but keep private pages.
				 */
				if (details->check_mapping &&
				    details->check_mapping != page_rmapping(page))
					continue;
			}
			ptent = ptep_get_and_clear_full(mm, addr, pte,
							tlb->fullmm);
			tlb_remove_tlb_entry(tlb, pte, addr);
			if (unlikely(!page))
				continue;

			if (!PageAnon(page)) {
				if (pte_dirty(ptent)) {
					force_flush = 1;
					set_page_dirty(page);
				}
				if (pte_young(ptent) &&
				    likely(!(vma->vm_flags & VM_SEQ_READ)))
					mark_page_accessed(page);
			}
			rss[mm_counter(page)]--;
			page_remove_rmap(page, false);
			if (unlikely(page_mapcount(page) < 0))
				print_bad_pte(vma, addr, ptent, page);
			if (unlikely(__tlb_remove_page(tlb, page))) {
				force_flush = 1;
				addr += PAGE_SIZE;
				break;
			}
			continue;
		}

		entry = pte_to_swp_entry(ptent);
		if (non_swap_entry(entry) && is_device_private_entry(entry)) {
			struct page *page = device_private_entry_to_page(entry);

			if (unlikely(details && details->check_mapping)) {
				/*
				 * unmap_shared_mapping_pages() wants to
				 * invalidate cache without truncating:
				 * unmap shared but keep private pages.
				 */
				if (details->check_mapping !=
				    page_rmapping(page))
					continue;
			}

			pte_clear_not_present_full(mm, addr, pte, tlb->fullmm);
			rss[mm_counter(page)]--;
			page_remove_rmap(page, false);
			put_page(page);
			continue;
		}

		/* If details->check_mapping, we leave swap entries. */
		if (unlikely(details))
			continue;

		if (!non_swap_entry(entry))
			rss[MM_SWAPENTS]--;
		else if (is_migration_entry(entry)) {
			struct page *page;

			page = migration_entry_to_page(entry);
			rss[mm_counter(page)]--;
		}
		if (unlikely(!free_swap_and_cache(entry)))
			print_bad_pte(vma, addr, ptent, NULL);
		pte_clear_not_present_full(mm, addr, pte, tlb->fullmm);
	} while (pte++, addr += PAGE_SIZE, addr != end);

	add_mm_rss_vec(mm, rss);
	arch_leave_lazy_mmu_mode();

	/* Do the actual TLB flush before dropping ptl */
	if (force_flush)
		tlb_flush_mmu_tlbonly(tlb);
	pte_unmap_unlock(start_pte, ptl);

	/*
	 * If we forced a TLB flush (either due to running out of
	 * batch buffers or because we needed to flush dirty TLB
	 * entries before releasing the ptl), free the batched
	 * memory too. Restart if we didn't do everything.
	 */
	if (force_flush) {
		force_flush = 0;
		tlb_flush_mmu(tlb);
	}

	if (addr != end) {
		cond_resched();
		goto again;
	}

	return addr;
}

static inline unsigned long zap_pmd_range(struct mmu_gather *tlb,
				struct vm_area_struct *vma, pud_t *pud,
				unsigned long addr, unsigned long end,
				struct zap_details *details)
{
	pmd_t *pmd;
	unsigned long next;

	pmd = pmd_offset(pud, addr);
	do {
		next = pmd_addr_end(addr, end);
		if (is_swap_pmd(*pmd) || pmd_trans_huge(*pmd) ||
		    pmd_devmap(*pmd) || pmd_special(*pmd)) {
			if (next - addr != HPAGE_PMD_SIZE)
				__split_huge_pmd(vma, pmd, addr, false, NULL);
			else if (zap_huge_pmd(tlb, vma, pmd, addr))
				goto next;
			/* fall through */
		}
		/*
		 * Here there can be other concurrent MADV_DONTNEED or
		 * trans huge page faults running, and if the pmd is
		 * none or trans huge it can change under us. This is
		 * because MADV_DONTNEED holds the mmap_sem in read
		 * mode.
		 */
		if (pmd_none_or_trans_huge_or_clear_bad(pmd))
			goto next;
		next = zap_pte_range(tlb, vma, pmd, addr, next, details);
next:
		cond_resched();
	} while (pmd++, addr = next, addr != end);

	return addr;
}

static inline unsigned long zap_pud_range(struct mmu_gather *tlb,
				struct vm_area_struct *vma, p4d_t *p4d,
				unsigned long addr, unsigned long end,
				struct zap_details *details)
{
	pud_t *pud;
	unsigned long next;

	pud = pud_offset(p4d, addr);
	do {
		next = pud_addr_end(addr, end);
		if (pud_trans_huge(*pud) || pud_devmap(*pud) ||
		    pud_special(*pud)) {
			if (next - addr != HPAGE_PUD_SIZE) {
				VM_BUG_ON_VMA(!rwsem_is_locked(&tlb->mm->mmap_sem), vma);
				split_huge_pud(vma, pud, addr);
			} else if (zap_huge_pud(tlb, vma, pud, addr))
				goto next;
			/* fall through */
		}
		if (pud_none_or_clear_bad(pud))
			continue;
		next = zap_pmd_range(tlb, vma, pud, addr, next, details);
next:
		cond_resched();
	} while (pud++, addr = next, addr != end);

	return addr;
}

static inline unsigned long zap_p4d_range(struct mmu_gather *tlb,
				struct vm_area_struct *vma, pgd_t *pgd,
				unsigned long addr, unsigned long end,
				struct zap_details *details)
{
	p4d_t *p4d;
	unsigned long next;

	p4d = p4d_offset(pgd, addr);
	do {
		next = p4d_addr_end(addr, end);
		if (p4d_none_or_clear_bad(p4d))
			continue;
		next = zap_pud_range(tlb, vma, p4d, addr, next, details);
	} while (p4d++, addr = next, addr != end);

	return addr;
}

void unmap_page_range(struct mmu_gather *tlb,
			     struct vm_area_struct *vma,
			     unsigned long addr, unsigned long end,
			     struct zap_details *details)
{
	pgd_t *pgd;
	unsigned long next;

	BUG_ON(addr >= end);
	tlb_start_vma(tlb, vma);
	pgd = pgd_offset(vma->vm_mm, addr);
	do {
		next = pgd_addr_end(addr, end);
		if (pgd_none_or_clear_bad(pgd))
			continue;
		next = zap_p4d_range(tlb, vma, pgd, addr, next, details);
	} while (pgd++, addr = next, addr != end);
	tlb_end_vma(tlb, vma);
}


static void unmap_single_vma(struct mmu_gather *tlb,
		struct vm_area_struct *vma, unsigned long start_addr,
		unsigned long end_addr,
		struct zap_details *details)
{
	unsigned long start = max(vma->vm_start, start_addr);
	unsigned long end;

	if (start >= vma->vm_end)
		return;
	end = min(vma->vm_end, end_addr);
	if (end <= vma->vm_start)
		return;

	if (vma->vm_file)
		uprobe_munmap(vma, start, end);

	if (unlikely(vma->vm_flags & VM_PFNMAP))
		untrack_pfn(vma, 0, 0);

	if (start != end) {
		if (unlikely(is_vm_hugetlb_page(vma))) {
			/*
			 * It is undesirable to test vma->vm_file as it
			 * should be non-null for valid hugetlb area.
			 * However, vm_file will be NULL in the error
			 * cleanup path of mmap_region. When
			 * hugetlbfs ->mmap method fails,
			 * mmap_region() nullifies vma->vm_file
			 * before calling this function to clean up.
			 * Since no pte has actually been setup, it is
			 * safe to do nothing in this case.
			 */
			if (vma->vm_file) {
				i_mmap_lock_write(vma->vm_file->f_mapping);
				__unmap_hugepage_range_final(tlb, vma, start, end, NULL);
				i_mmap_unlock_write(vma->vm_file->f_mapping);
			}
		} else
			unmap_page_range(tlb, vma, start, end, details);
	}
}

/**
 * unmap_vmas - unmap a range of memory covered by a list of vma's
 * @tlb: address of the caller's struct mmu_gather
 * @vma: the starting vma
 * @start_addr: virtual address at which to start unmapping
 * @end_addr: virtual address at which to end unmapping
 *
 * Unmap all pages in the vma list.
 *
 * Only addresses between `start' and `end' will be unmapped.
 *
 * The VMA list must be sorted in ascending virtual address order.
 *
 * unmap_vmas() assumes that the caller will flush the whole unmapped address
 * range after unmap_vmas() returns.  So the only responsibility here is to
 * ensure that any thus-far unmapped pages are flushed before unmap_vmas()
 * drops the lock and schedules.
 */
void unmap_vmas(struct mmu_gather *tlb,
		struct vm_area_struct *vma, unsigned long start_addr,
		unsigned long end_addr)
{
	struct mmu_notifier_range range;

	mmu_notifier_range_init(&range, MMU_NOTIFY_UNMAP, 0, vma, vma->vm_mm,
				start_addr, end_addr);
	mmu_notifier_invalidate_range_start(&range);
	for ( ; vma && vma->vm_start < end_addr; vma = vma->vm_next)
		unmap_single_vma(tlb, vma, start_addr, end_addr, NULL);
	mmu_notifier_invalidate_range_end(&range);
}

/**
 * zap_page_range - remove user pages in a given range
 * @vma: vm_area_struct holding the applicable pages
 * @start: starting address of pages to zap
 * @size: number of bytes to zap
 *
 * Caller must protect the VMA list
 */
void zap_page_range(struct vm_area_struct *vma, unsigned long start,
		unsigned long size)
{
	struct mmu_notifier_range range;
	struct mmu_gather tlb;

	lru_add_drain();
	mmu_notifier_range_init(&range, MMU_NOTIFY_CLEAR, 0, vma, vma->vm_mm,
				start, start + size);
	tlb_gather_mmu(&tlb, vma->vm_mm, start, range.end);
	update_hiwater_rss(vma->vm_mm);
	mmu_notifier_invalidate_range_start(&range);
	for ( ; vma && vma->vm_start < range.end; vma = vma->vm_next)
		unmap_single_vma(&tlb, vma, start, range.end, NULL);
	mmu_notifier_invalidate_range_end(&range);
	tlb_finish_mmu(&tlb, start, range.end);
}

/**
 * zap_page_range_single - remove user pages in a given range
 * @vma: vm_area_struct holding the applicable pages
 * @address: starting address of pages to zap
 * @size: number of bytes to zap
 * @details: details of shared cache invalidation
 *
 * The range must fit into one VMA.
 */
static void zap_page_range_single(struct vm_area_struct *vma, unsigned long address,
		unsigned long size, struct zap_details *details)
{
	struct mmu_notifier_range range;
	struct mmu_gather tlb;

	lru_add_drain();
	mmu_notifier_range_init(&range, MMU_NOTIFY_CLEAR, 0, vma, vma->vm_mm,
				address, address + size);
	tlb_gather_mmu(&tlb, vma->vm_mm, address, range.end);
	update_hiwater_rss(vma->vm_mm);
	mmu_notifier_invalidate_range_start(&range);
	unmap_single_vma(&tlb, vma, address, range.end, details);
	mmu_notifier_invalidate_range_end(&range);
	tlb_finish_mmu(&tlb, address, range.end);
}

/**
 * zap_vma_ptes - remove ptes mapping the vma
 * @vma: vm_area_struct holding ptes to be zapped
 * @address: starting address of pages to zap
 * @size: number of bytes to zap
 *
 * This function only unmaps ptes assigned to VM_PFNMAP vmas.
 *
 * The entire address range must be fully contained within the vma.
 *
 */
void zap_vma_ptes(struct vm_area_struct *vma, unsigned long address,
		unsigned long size)
{
	if (address < vma->vm_start || address + size > vma->vm_end ||
	    		!(vma->vm_flags & VM_PFNMAP))
		return;

	zap_page_range_single(vma, address, size, NULL);
}
EXPORT_SYMBOL_GPL(zap_vma_ptes);

pte_t *__get_locked_pte(struct mm_struct *mm, unsigned long addr,
			spinlock_t **ptl)
{
	pgd_t *pgd;
	p4d_t *p4d;
	pud_t *pud;
	pmd_t *pmd;

	pgd = pgd_offset(mm, addr);
	p4d = p4d_alloc(mm, pgd, addr);
	if (!p4d)
		return NULL;
	pud = pud_alloc(mm, p4d, addr);
	if (!pud)
		return NULL;
	pmd = pmd_alloc(mm, pud, addr);
	if (!pmd)
		return NULL;

	VM_BUG_ON(pmd_trans_huge(*pmd));
	return pte_alloc_map_lock(mm, pmd, addr, ptl);
}

/*
 * This is the old fallback for page remapping.
 *
 * For historical reasons, it only allows reserved pages. Only
 * old drivers should use this, and they needed to mark their
 * pages reserved for the old functions anyway.
 */
static int insert_page(struct vm_area_struct *vma, unsigned long addr,
			struct page *page, pgprot_t prot)
{
	struct mm_struct *mm = vma->vm_mm;
	int retval;
	pte_t *pte;
	spinlock_t *ptl;

	retval = -EINVAL;
	if (PageAnon(page) || PageSlab(page) || page_has_type(page))
		goto out;
	retval = -ENOMEM;
	flush_dcache_page(page);
	pte = get_locked_pte(mm, addr, &ptl);
	if (!pte)
		goto out;
	retval = -EBUSY;
	if (!pte_none(*pte))
		goto out_unlock;

	/* Ok, finally just insert the thing.. */
	get_page(page);
	inc_mm_counter_fast(mm, mm_counter_file(page));
	page_add_file_rmap(page, false);
	set_pte_at(mm, addr, pte, mk_pte(page, prot));

	retval = 0;
out_unlock:
	pte_unmap_unlock(pte, ptl);
out:
	return retval;
}

/**
 * vm_insert_page - insert single page into user vma
 * @vma: user vma to map to
 * @addr: target user address of this page
 * @page: source kernel page
 *
 * This allows drivers to insert individual pages they've allocated
 * into a user vma.
 *
 * The page has to be a nice clean _individual_ kernel allocation.
 * If you allocate a compound page, you need to have marked it as
 * such (__GFP_COMP), or manually just split the page up yourself
 * (see split_page()).
 *
 * NOTE! Traditionally this was done with "remap_pfn_range()" which
 * took an arbitrary page protection parameter. This doesn't allow
 * that. Your vma protection will have to be set up correctly, which
 * means that if you want a shared writable mapping, you'd better
 * ask for a shared writable mapping!
 *
 * The page does not need to be reserved.
 *
 * Usually this function is called from f_op->mmap() handler
 * under mm->mmap_sem write-lock, so it can change vma->vm_flags.
 * Caller must set VM_MIXEDMAP on vma if it wants to call this
 * function from other places, for example from page-fault handler.
 *
 * Return: %0 on success, negative error code otherwise.
 */
int vm_insert_page(struct vm_area_struct *vma, unsigned long addr,
			struct page *page)
{
	if (addr < vma->vm_start || addr >= vma->vm_end)
		return -EFAULT;
	if (!page_count(page))
		return -EINVAL;
	if (!(vma->vm_flags & VM_MIXEDMAP)) {
		BUG_ON(down_read_trylock(&vma->vm_mm->mmap_sem));
		BUG_ON(vma->vm_flags & VM_PFNMAP);
		vma->vm_flags |= VM_MIXEDMAP;
	}
	return insert_page(vma, addr, page, vma->vm_page_prot);
}
EXPORT_SYMBOL(vm_insert_page);

/*
 * __vm_map_pages - maps range of kernel pages into user vma
 * @vma: user vma to map to
 * @pages: pointer to array of source kernel pages
 * @num: number of pages in page array
 * @offset: user's requested vm_pgoff
 *
 * This allows drivers to map range of kernel pages into a user vma.
 *
 * Return: 0 on success and error code otherwise.
 */
static int __vm_map_pages(struct vm_area_struct *vma, struct page **pages,
				unsigned long num, unsigned long offset)
{
	unsigned long count = vma_pages(vma);
	unsigned long uaddr = vma->vm_start;
	int ret, i;

	/* Fail if the user requested offset is beyond the end of the object */
	if (offset >= num)
		return -ENXIO;

	/* Fail if the user requested size exceeds available object size */
	if (count > num - offset)
		return -ENXIO;

	for (i = 0; i < count; i++) {
		ret = vm_insert_page(vma, uaddr, pages[offset + i]);
		if (ret < 0)
			return ret;
		uaddr += PAGE_SIZE;
	}

	return 0;
}

/**
 * vm_map_pages - maps range of kernel pages starts with non zero offset
 * @vma: user vma to map to
 * @pages: pointer to array of source kernel pages
 * @num: number of pages in page array
 *
 * Maps an object consisting of @num pages, catering for the user's
 * requested vm_pgoff
 *
 * If we fail to insert any page into the vma, the function will return
 * immediately leaving any previously inserted pages present.  Callers
 * from the mmap handler may immediately return the error as their caller
 * will destroy the vma, removing any successfully inserted pages. Other
 * callers should make their own arrangements for calling unmap_region().
 *
 * Context: Process context. Called by mmap handlers.
 * Return: 0 on success and error code otherwise.
 */
int vm_map_pages(struct vm_area_struct *vma, struct page **pages,
				unsigned long num)
{
	return __vm_map_pages(vma, pages, num, vma->vm_pgoff);
}
EXPORT_SYMBOL(vm_map_pages);

/**
 * vm_map_pages_zero - map range of kernel pages starts with zero offset
 * @vma: user vma to map to
 * @pages: pointer to array of source kernel pages
 * @num: number of pages in page array
 *
 * Similar to vm_map_pages(), except that it explicitly sets the offset
 * to 0. This function is intended for the drivers that did not consider
 * vm_pgoff.
 *
 * Context: Process context. Called by mmap handlers.
 * Return: 0 on success and error code otherwise.
 */
int vm_map_pages_zero(struct vm_area_struct *vma, struct page **pages,
				unsigned long num)
{
	return __vm_map_pages(vma, pages, num, 0);
}
EXPORT_SYMBOL(vm_map_pages_zero);

static vm_fault_t insert_pfn(struct vm_area_struct *vma, unsigned long addr,
			pfn_t pfn, pgprot_t prot, bool mkwrite)
{
	struct mm_struct *mm = vma->vm_mm;
	pte_t *pte, entry;
	spinlock_t *ptl;

	pte = get_locked_pte(mm, addr, &ptl);
	if (!pte)
		return VM_FAULT_OOM;
	if (!pte_none(*pte)) {
		if (mkwrite) {
			/*
			 * For read faults on private mappings the PFN passed
			 * in may not match the PFN we have mapped if the
			 * mapped PFN is a writeable COW page.  In the mkwrite
			 * case we are creating a writable PTE for a shared
			 * mapping and we expect the PFNs to match. If they
			 * don't match, we are likely racing with block
			 * allocation and mapping invalidation so just skip the
			 * update.
			 */
			if (pte_pfn(*pte) != pfn_t_to_pfn(pfn)) {
				WARN_ON_ONCE(!is_zero_pfn(pte_pfn(*pte)));
				goto out_unlock;
			}
			entry = pte_mkyoung(*pte);
			entry = maybe_mkwrite(pte_mkdirty(entry), vma);
			if (ptep_set_access_flags(vma, addr, pte, entry, 1))
				update_mmu_cache(vma, addr, pte);
		}
		goto out_unlock;
	}

	/* Ok, finally just insert the thing.. */
	if (pfn_t_devmap(pfn))
		entry = pte_mkdevmap(pfn_t_pte(pfn, prot));
	else
		entry = pte_mkspecial(pfn_t_pte(pfn, prot));

	if (mkwrite) {
		entry = pte_mkyoung(entry);
		entry = maybe_mkwrite(pte_mkdirty(entry), vma);
	}

	set_pte_at(mm, addr, pte, entry);
	update_mmu_cache(vma, addr, pte); /* XXX: why not for insert_page? */

out_unlock:
	pte_unmap_unlock(pte, ptl);
	return VM_FAULT_NOPAGE;
}

/**
 * vmf_insert_pfn_prot - insert single pfn into user vma with specified pgprot
 * @vma: user vma to map to
 * @addr: target user address of this page
 * @pfn: source kernel pfn
 * @pgprot: pgprot flags for the inserted page
 *
 * This is exactly like vmf_insert_pfn(), except that it allows drivers to
 * to override pgprot on a per-page basis.
 *
 * This only makes sense for IO mappings, and it makes no sense for
 * COW mappings.  In general, using multiple vmas is preferable;
 * vmf_insert_pfn_prot should only be used if using multiple VMAs is
 * impractical.
 *
 * Context: Process context.  May allocate using %GFP_KERNEL.
 * Return: vm_fault_t value.
 */
vm_fault_t vmf_insert_pfn_prot(struct vm_area_struct *vma, unsigned long addr,
			unsigned long pfn, pgprot_t pgprot)
{
	/*
	 * Technically, architectures with pte_special can avoid all these
	 * restrictions (same for remap_pfn_range).  However we would like
	 * consistency in testing and feature parity among all, so we should
	 * try to keep these invariants in place for everybody.
	 */
	BUG_ON(!(vma->vm_flags & (VM_PFNMAP|VM_MIXEDMAP)));
	BUG_ON((vma->vm_flags & (VM_PFNMAP|VM_MIXEDMAP)) ==
						(VM_PFNMAP|VM_MIXEDMAP));
	BUG_ON((vma->vm_flags & VM_PFNMAP) && is_cow_mapping(vma->vm_flags));
	BUG_ON((vma->vm_flags & VM_MIXEDMAP) && pfn_valid(pfn));

	if (addr < vma->vm_start || addr >= vma->vm_end)
		return VM_FAULT_SIGBUS;

	if (!pfn_modify_allowed(pfn, pgprot))
		return VM_FAULT_SIGBUS;

	track_pfn_insert(vma, &pgprot, __pfn_to_pfn_t(pfn, PFN_DEV));

	return insert_pfn(vma, addr, __pfn_to_pfn_t(pfn, PFN_DEV), pgprot,
			false);
}
EXPORT_SYMBOL(vmf_insert_pfn_prot);

/**
 * vmf_insert_pfn - insert single pfn into user vma
 * @vma: user vma to map to
 * @addr: target user address of this page
 * @pfn: source kernel pfn
 *
 * Similar to vm_insert_page, this allows drivers to insert individual pages
 * they've allocated into a user vma. Same comments apply.
 *
 * This function should only be called from a vm_ops->fault handler, and
 * in that case the handler should return the result of this function.
 *
 * vma cannot be a COW mapping.
 *
 * As this is called only for pages that do not currently exist, we
 * do not need to flush old virtual caches or the TLB.
 *
 * Context: Process context.  May allocate using %GFP_KERNEL.
 * Return: vm_fault_t value.
 */
vm_fault_t vmf_insert_pfn(struct vm_area_struct *vma, unsigned long addr,
			unsigned long pfn)
{
	return vmf_insert_pfn_prot(vma, addr, pfn, vma->vm_page_prot);
}
EXPORT_SYMBOL(vmf_insert_pfn);

static bool vm_mixed_ok(struct vm_area_struct *vma, pfn_t pfn)
{
	/* these checks mirror the abort conditions in vm_normal_page */
	if (vma->vm_flags & VM_MIXEDMAP)
		return true;
	if (pfn_t_devmap(pfn))
		return true;
	if (pfn_t_special(pfn))
		return true;
	if (is_zero_pfn(pfn_t_to_pfn(pfn)))
		return true;
	return false;
}

static vm_fault_t __vm_insert_mixed(struct vm_area_struct *vma,
		unsigned long addr, pfn_t pfn, bool mkwrite)
{
	pgprot_t pgprot = vma->vm_page_prot;
	int err;

	BUG_ON(!vm_mixed_ok(vma, pfn));

	if (addr < vma->vm_start || addr >= vma->vm_end)
		return VM_FAULT_SIGBUS;

	track_pfn_insert(vma, &pgprot, pfn);

	if (!pfn_modify_allowed(pfn_t_to_pfn(pfn), pgprot))
		return VM_FAULT_SIGBUS;

	/*
	 * If we don't have pte special, then we have to use the pfn_valid()
	 * based VM_MIXEDMAP scheme (see vm_normal_page), and thus we *must*
	 * refcount the page if pfn_valid is true (hence insert_page rather
	 * than insert_pfn).  If a zero_pfn were inserted into a VM_MIXEDMAP
	 * without pte special, it would there be refcounted as a normal page.
	 */
	if (!IS_ENABLED(CONFIG_ARCH_HAS_PTE_SPECIAL) &&
	    !pfn_t_devmap(pfn) && pfn_t_valid(pfn)) {
		struct page *page;

		/*
		 * At this point we are committed to insert_page()
		 * regardless of whether the caller specified flags that
		 * result in pfn_t_has_page() == false.
		 */
		page = pfn_to_page(pfn_t_to_pfn(pfn));
		err = insert_page(vma, addr, page, pgprot);
	} else {
		return insert_pfn(vma, addr, pfn, pgprot, mkwrite);
	}

	if (err == -ENOMEM)
		return VM_FAULT_OOM;
	if (err < 0 && err != -EBUSY)
		return VM_FAULT_SIGBUS;

	return VM_FAULT_NOPAGE;
}

vm_fault_t vmf_insert_mixed(struct vm_area_struct *vma, unsigned long addr,
		pfn_t pfn)
{
	return __vm_insert_mixed(vma, addr, pfn, false);
}
EXPORT_SYMBOL(vmf_insert_mixed);

/*
 *  If the insertion of PTE failed because someone else already added a
 *  different entry in the mean time, we treat that as success as we assume
 *  the same entry was actually inserted.
 */
vm_fault_t vmf_insert_mixed_mkwrite(struct vm_area_struct *vma,
		unsigned long addr, pfn_t pfn)
{
	return __vm_insert_mixed(vma, addr, pfn, true);
}
EXPORT_SYMBOL(vmf_insert_mixed_mkwrite);

/*
 * maps a range of physical memory into the requested pages. the old
 * mappings are removed. any references to nonexistent pages results
 * in null mappings (currently treated as "copy-on-access")
 */
static int remap_pte_range(struct mm_struct *mm, pmd_t *pmd,
			unsigned long addr, unsigned long end,
			unsigned long pfn, pgprot_t prot)
{
	pte_t *pte;
	spinlock_t *ptl;
	int err = 0;

	pte = pte_alloc_map_lock(mm, pmd, addr, &ptl);
	if (!pte)
		return -ENOMEM;
	arch_enter_lazy_mmu_mode();
	do {
		BUG_ON(!pte_none(*pte));
		if (!pfn_modify_allowed(pfn, prot)) {
			err = -EACCES;
			break;
		}
		set_pte_at(mm, addr, pte, pte_mkspecial(pfn_pte(pfn, prot)));
		pfn++;
	} while (pte++, addr += PAGE_SIZE, addr != end);
	arch_leave_lazy_mmu_mode();
	pte_unmap_unlock(pte - 1, ptl);
	return err;
}

static inline int remap_pmd_range(struct mm_struct *mm, pud_t *pud,
			unsigned long addr, unsigned long end,
			unsigned long pfn, pgprot_t prot)
{
	pmd_t *pmd;
	unsigned long next;
	int err;

	pfn -= addr >> PAGE_SHIFT;
	pmd = pmd_alloc(mm, pud, addr);
	if (!pmd)
		return -ENOMEM;
	VM_BUG_ON(pmd_trans_huge(*pmd));
	do {
		next = pmd_addr_end(addr, end);
		err = remap_pte_range(mm, pmd, addr, next,
				pfn + (addr >> PAGE_SHIFT), prot);
		if (err)
			return err;
	} while (pmd++, addr = next, addr != end);
	return 0;
}

static inline int remap_pud_range(struct mm_struct *mm, p4d_t *p4d,
			unsigned long addr, unsigned long end,
			unsigned long pfn, pgprot_t prot)
{
	pud_t *pud;
	unsigned long next;
	int err;

	pfn -= addr >> PAGE_SHIFT;
	pud = pud_alloc(mm, p4d, addr);
	if (!pud)
		return -ENOMEM;
	do {
		next = pud_addr_end(addr, end);
		err = remap_pmd_range(mm, pud, addr, next,
				pfn + (addr >> PAGE_SHIFT), prot);
		if (err)
			return err;
	} while (pud++, addr = next, addr != end);
	return 0;
}

static inline int remap_p4d_range(struct mm_struct *mm, pgd_t *pgd,
			unsigned long addr, unsigned long end,
			unsigned long pfn, pgprot_t prot)
{
	p4d_t *p4d;
	unsigned long next;
	int err;

	pfn -= addr >> PAGE_SHIFT;
	p4d = p4d_alloc(mm, pgd, addr);
	if (!p4d)
		return -ENOMEM;
	do {
		next = p4d_addr_end(addr, end);
		err = remap_pud_range(mm, p4d, addr, next,
				pfn + (addr >> PAGE_SHIFT), prot);
		if (err)
			return err;
	} while (p4d++, addr = next, addr != end);
	return 0;
}

/**
 * remap_pfn_range - remap kernel memory to userspace
 * @vma: user vma to map to
 * @addr: target user address to start at
 * @pfn: physical address of kernel memory
 * @size: size of map area
 * @prot: page protection flags for this mapping
 *
 * Note: this is only safe if the mm semaphore is held when called.
 *
 * Return: %0 on success, negative error code otherwise.
 */
int remap_pfn_range(struct vm_area_struct *vma, unsigned long addr,
		    unsigned long pfn, unsigned long size, pgprot_t prot)
{
	pgd_t *pgd;
	unsigned long next;
	unsigned long end = addr + PAGE_ALIGN(size);
	struct mm_struct *mm = vma->vm_mm;
	unsigned long remap_pfn = pfn;
	int err;

	/*
	 * Physically remapped pages are special. Tell the
	 * rest of the world about it:
	 *   VM_IO tells people not to look at these pages
	 *	(accesses can have side effects).
	 *   VM_PFNMAP tells the core MM that the base pages are just
	 *	raw PFN mappings, and do not have a "struct page" associated
	 *	with them.
	 *   VM_DONTEXPAND
	 *      Disable vma merging and expanding with mremap().
	 *   VM_DONTDUMP
	 *      Omit vma from core dump, even when VM_IO turned off.
	 *
	 * There's a horrible special case to handle copy-on-write
	 * behaviour that some programs depend on. We mark the "original"
	 * un-COW'ed pages by matching them up with "vma->vm_pgoff".
	 * See vm_normal_page() for details.
	 */
	if (is_cow_mapping(vma->vm_flags)) {
		if (addr != vma->vm_start || end != vma->vm_end)
			return -EINVAL;
		vma->vm_pgoff = pfn;
	}

	err = track_pfn_remap(vma, &prot, remap_pfn, addr, PAGE_ALIGN(size));
	if (err)
		return -EINVAL;

	vma->vm_flags |= VM_IO | VM_PFNMAP | VM_DONTEXPAND | VM_DONTDUMP;

	BUG_ON(addr >= end);
	pfn -= addr >> PAGE_SHIFT;
	pgd = pgd_offset(mm, addr);
	flush_cache_range(vma, addr, end);
	do {
		next = pgd_addr_end(addr, end);
		err = remap_p4d_range(mm, pgd, addr, next,
				pfn + (addr >> PAGE_SHIFT), prot);
		if (err)
			break;
	} while (pgd++, addr = next, addr != end);

	if (err)
		untrack_pfn(vma, remap_pfn, PAGE_ALIGN(size));

	return err;
}
EXPORT_SYMBOL(remap_pfn_range);

/**
 * vm_iomap_memory - remap memory to userspace
 * @vma: user vma to map to
 * @start: start of area
 * @len: size of area
 *
 * This is a simplified io_remap_pfn_range() for common driver use. The
 * driver just needs to give us the physical memory range to be mapped,
 * we'll figure out the rest from the vma information.
 *
 * NOTE! Some drivers might want to tweak vma->vm_page_prot first to get
 * whatever write-combining details or similar.
 *
 * Return: %0 on success, negative error code otherwise.
 */
int vm_iomap_memory(struct vm_area_struct *vma, phys_addr_t start, unsigned long len)
{
	unsigned long vm_len, pfn, pages;

	/* Check that the physical memory area passed in looks valid */
	if (start + len < start)
		return -EINVAL;
	/*
	 * You *really* shouldn't map things that aren't page-aligned,
	 * but we've historically allowed it because IO memory might
	 * just have smaller alignment.
	 */
	len += start & ~PAGE_MASK;
	pfn = start >> PAGE_SHIFT;
	pages = (len + ~PAGE_MASK) >> PAGE_SHIFT;
	if (pfn + pages < pfn)
		return -EINVAL;

	/* We start the mapping 'vm_pgoff' pages into the area */
	if (vma->vm_pgoff > pages)
		return -EINVAL;
	pfn += vma->vm_pgoff;
	pages -= vma->vm_pgoff;

	/* Can we fit all of the mapping? */
	vm_len = vma->vm_end - vma->vm_start;
	if (vm_len >> PAGE_SHIFT > pages)
		return -EINVAL;

	/* Ok, let it rip */
	return io_remap_pfn_range(vma, vma->vm_start, pfn, vm_len, vma->vm_page_prot);
}
EXPORT_SYMBOL(vm_iomap_memory);

static int apply_to_pte_range(struct mm_struct *mm, pmd_t *pmd,
				     unsigned long addr, unsigned long end,
				     pte_fn_t fn, void *data)
{
	pte_t *pte;
	int err;
	spinlock_t *uninitialized_var(ptl);

	pte = (mm == &init_mm) ?
		pte_alloc_kernel(pmd, addr) :
		pte_alloc_map_lock(mm, pmd, addr, &ptl);
	if (!pte)
		return -ENOMEM;

	BUG_ON(pmd_huge(*pmd));

	arch_enter_lazy_mmu_mode();

	do {
		err = fn(pte++, addr, data);
		if (err)
			break;
	} while (addr += PAGE_SIZE, addr != end);

	arch_leave_lazy_mmu_mode();

	if (mm != &init_mm)
		pte_unmap_unlock(pte-1, ptl);
	return err;
}

static int apply_to_pmd_range(struct mm_struct *mm, pud_t *pud,
				     unsigned long addr, unsigned long end,
				     pte_fn_t fn, void *data)
{
	pmd_t *pmd;
	unsigned long next;
	int err;

	BUG_ON(pud_huge(*pud));

	pmd = pmd_alloc(mm, pud, addr);
	if (!pmd)
		return -ENOMEM;
	do {
		next = pmd_addr_end(addr, end);
		err = apply_to_pte_range(mm, pmd, addr, next, fn, data);
		if (err)
			break;
	} while (pmd++, addr = next, addr != end);
	return err;
}

static int apply_to_pud_range(struct mm_struct *mm, p4d_t *p4d,
				     unsigned long addr, unsigned long end,
				     pte_fn_t fn, void *data)
{
	pud_t *pud;
	unsigned long next;
	int err;

	pud = pud_alloc(mm, p4d, addr);
	if (!pud)
		return -ENOMEM;
	do {
		next = pud_addr_end(addr, end);
		err = apply_to_pmd_range(mm, pud, addr, next, fn, data);
		if (err)
			break;
	} while (pud++, addr = next, addr != end);
	return err;
}

static int apply_to_p4d_range(struct mm_struct *mm, pgd_t *pgd,
				     unsigned long addr, unsigned long end,
				     pte_fn_t fn, void *data)
{
	p4d_t *p4d;
	unsigned long next;
	int err;

	p4d = p4d_alloc(mm, pgd, addr);
	if (!p4d)
		return -ENOMEM;
	do {
		next = p4d_addr_end(addr, end);
		err = apply_to_pud_range(mm, p4d, addr, next, fn, data);
		if (err)
			break;
	} while (p4d++, addr = next, addr != end);
	return err;
}

/*
 * Scan a region of virtual memory, filling in page tables as necessary
 * and calling a provided function on each leaf page table.
 */
int apply_to_page_range(struct mm_struct *mm, unsigned long addr,
			unsigned long size, pte_fn_t fn, void *data)
{
	pgd_t *pgd;
	unsigned long next;
	unsigned long end = addr + size;
	int err;

	if (WARN_ON(addr >= end))
		return -EINVAL;

	pgd = pgd_offset(mm, addr);
	do {
		next = pgd_addr_end(addr, end);
		err = apply_to_p4d_range(mm, pgd, addr, next, fn, data);
		if (err)
			break;
	} while (pgd++, addr = next, addr != end);

	return err;
}
EXPORT_SYMBOL_GPL(apply_to_page_range);

/*
 * handle_pte_fault chooses page fault handler according to an entry which was
 * read non-atomically.  Before making any commitment, on those architectures
 * or configurations (e.g. i386 with PAE) which might give a mix of unmatched
 * parts, do_swap_page must check under lock before unmapping the pte and
 * proceeding (but do_wp_page is only called after already making such a check;
 * and do_anonymous_page can safely check later on).
 */
static inline int pte_unmap_same(struct mm_struct *mm, pmd_t *pmd,
				pte_t *page_table, pte_t orig_pte)
{
	int same = 1;
#if defined(CONFIG_SMP) || defined(CONFIG_PREEMPT)
	if (sizeof(pte_t) > sizeof(unsigned long)) {
		spinlock_t *ptl = pte_lockptr(mm, pmd);
		spin_lock(ptl);
		same = pte_same(*page_table, orig_pte);
		spin_unlock(ptl);
	}
#endif
	pte_unmap(page_table);
	return same;
}

static inline bool cow_user_page(struct page *dst, struct page *src,
				 struct vm_fault *vmf)
{
	bool ret;
	void *kaddr;
	void __user *uaddr;
	bool locked = false;
	struct vm_area_struct *vma = vmf->vma;
	struct mm_struct *mm = vma->vm_mm;
	unsigned long addr = vmf->address;

	debug_dma_assert_idle(src);

	if (likely(src)) {
		copy_user_highpage(dst, src, addr, vma);
		return true;
	}

	/*
	 * If the source page was a PFN mapping, we don't have
	 * a "struct page" for it. We do a best-effort copy by
	 * just copying from the original user address. If that
	 * fails, we just zero-fill it. Live with it.
	 */
	kaddr = kmap_atomic(dst);
	uaddr = (void __user *)(addr & PAGE_MASK);

	/*
	 * On architectures with software "accessed" bits, we would
	 * take a double page fault, so mark it accessed here.
	 */
	if (arch_faults_on_old_pte() && !pte_young(vmf->orig_pte)) {
		pte_t entry;

		vmf->pte = pte_offset_map_lock(mm, vmf->pmd, addr, &vmf->ptl);
		locked = true;
		if (!likely(pte_same(*vmf->pte, vmf->orig_pte))) {
			/*
			 * Other thread has already handled the fault
			 * and we don't need to do anything. If it's
			 * not the case, the fault will be triggered
			 * again on the same address.
			 */
			ret = false;
			goto pte_unlock;
		}

		entry = pte_mkyoung(vmf->orig_pte);
		if (ptep_set_access_flags(vma, addr, vmf->pte, entry, 0))
			update_mmu_cache(vma, addr, vmf->pte);
	}

	/*
	 * This really shouldn't fail, because the page is there
	 * in the page tables. But it might just be unreadable,
	 * in which case we just give up and fill the result with
	 * zeroes.
	 */
	if (__copy_from_user_inatomic(kaddr, uaddr, PAGE_SIZE)) {
		if (locked)
			goto warn;

		/* Re-validate under PTL if the page is still mapped */
		vmf->pte = pte_offset_map_lock(mm, vmf->pmd, addr, &vmf->ptl);
		locked = true;
		if (!likely(pte_same(*vmf->pte, vmf->orig_pte))) {
			/* The PTE changed under us. Retry page fault. */
			ret = false;
			goto pte_unlock;
		}

		/*
		 * The same page can be mapped back since last copy attampt.
		 * Try to copy again under PTL.
		 */
		if (__copy_from_user_inatomic(kaddr, uaddr, PAGE_SIZE)) {
			/*
			 * Give a warn in case there can be some obscure
			 * use-case
			 */
warn:
			WARN_ON_ONCE(1);
			clear_page(kaddr);
		}
	}

	ret = true;

pte_unlock:
	if (locked)
		pte_unmap_unlock(vmf->pte, vmf->ptl);
	kunmap_atomic(kaddr);
	flush_dcache_page(dst);

	return ret;
}

static gfp_t __get_fault_gfp_mask(struct vm_area_struct *vma)
{
	struct file *vm_file = vma->vm_file;

	if (vm_file)
		return mapping_gfp_mask(vm_file->f_mapping) | __GFP_FS | __GFP_IO;

	/*
	 * Special mappings (e.g. VDSO) do not have any file so fake
	 * a default GFP_KERNEL for them.
	 */
	return GFP_KERNEL;
}

/*
 * Notify the address space that the page is about to become writable so that
 * it can prohibit this or wait for the page to get into an appropriate state.
 *
 * We do this without the lock held, so that it can sleep if it needs to.
 */
static vm_fault_t do_page_mkwrite(struct vm_fault *vmf)
{
	vm_fault_t ret;
	struct page *page = vmf->page;
	unsigned int old_flags = vmf->flags;

	vmf->flags = FAULT_FLAG_WRITE|FAULT_FLAG_MKWRITE;

	if (vmf->vma->vm_file &&
	    IS_SWAPFILE(vmf->vma->vm_file->f_mapping->host))
		return VM_FAULT_SIGBUS;

	ret = vmf->vma->vm_ops->page_mkwrite(vmf);
	/* Restore original flags so that caller is not surprised */
	vmf->flags = old_flags;
	if (unlikely(ret & (VM_FAULT_ERROR | VM_FAULT_NOPAGE)))
		return ret;
	if (unlikely(!(ret & VM_FAULT_LOCKED))) {
		lock_page(page);
		if (!page->mapping) {
			unlock_page(page);
			return 0; /* retry */
		}
		ret |= VM_FAULT_LOCKED;
	} else
		VM_BUG_ON_PAGE(!PageLocked(page), page);
	return ret;
}

/*
 * Handle dirtying of a page in shared file mapping on a write fault.
 *
 * The function expects the page to be locked and unlocks it.
 */
static vm_fault_t fault_dirty_shared_page(struct vm_fault *vmf)
{
	struct vm_area_struct *vma = vmf->vma;
	struct address_space *mapping;
	struct page *page = vmf->page;
	bool dirtied;
	bool page_mkwrite = vma->vm_ops && vma->vm_ops->page_mkwrite;

	dirtied = set_page_dirty(page);
	VM_BUG_ON_PAGE(PageAnon(page), page);
	/*
	 * Take a local copy of the address_space - page.mapping may be zeroed
	 * by truncate after unlock_page().   The address_space itself remains
	 * pinned by vma->vm_file's reference.  We rely on unlock_page()'s
	 * release semantics to prevent the compiler from undoing this copying.
	 */
	mapping = page_rmapping(page);
	unlock_page(page);

	if (!page_mkwrite)
		file_update_time(vma->vm_file);

	/*
	 * Throttle page dirtying rate down to writeback speed.
	 *
	 * mapping may be NULL here because some device drivers do not
	 * set page.mapping but still dirty their pages
	 *
	 * Drop the mmap_sem before waiting on IO, if we can. The file
	 * is pinning the mapping, as per above.
	 */
	if ((dirtied || page_mkwrite) && mapping) {
		struct file *fpin;

		fpin = maybe_unlock_mmap_for_io(vmf, NULL);
		balance_dirty_pages_ratelimited(mapping);
		if (fpin) {
			fput(fpin);
			return VM_FAULT_RETRY;
		}
	}

	return 0;
}

/*
 * Handle write page faults for pages that can be reused in the current vma
 *
 * This can happen either due to the mapping being with the VM_SHARED flag,
 * or due to us being the last reference standing to the page. In either
 * case, all we need to do here is to mark the page as writable and update
 * any related book-keeping.
 */
static inline void wp_page_reuse(struct vm_fault *vmf)
	__releases(vmf->ptl)
{
	struct vm_area_struct *vma = vmf->vma;
	struct page *page = vmf->page;
	pte_t entry;
	/*
	 * Clear the pages cpupid information as the existing
	 * information potentially belongs to a now completely
	 * unrelated process.
	 */
	if (page)
		page_cpupid_xchg_last(page, (1 << LAST_CPUPID_SHIFT) - 1);

	flush_cache_page(vma, vmf->address, pte_pfn(vmf->orig_pte));
	entry = pte_mkyoung(vmf->orig_pte);
	entry = maybe_mkwrite(pte_mkdirty(entry), vma);
	if (ptep_set_access_flags(vma, vmf->address, vmf->pte, entry, 1))
		update_mmu_cache(vma, vmf->address, vmf->pte);
	pte_unmap_unlock(vmf->pte, vmf->ptl);
}

/*
 * Handle the case of a page which we actually need to copy to a new page.
 *
 * Called with mmap_sem locked and the old page referenced, but
 * without the ptl held.
 *
 * High level logic flow:
 *
 * - Allocate a page, copy the content of the old page to the new one.
 * - Handle book keeping and accounting - cgroups, mmu-notifiers, etc.
 * - Take the PTL. If the pte changed, bail out and release the allocated page
 * - If the pte is still the way we remember it, update the page table and all
 *   relevant references. This includes dropping the reference the page-table
 *   held to the old page, as well as updating the rmap.
 * - In any case, unlock the PTL and drop the reference we took to the old page.
 */
static vm_fault_t wp_page_copy(struct vm_fault *vmf)
{
	struct vm_area_struct *vma = vmf->vma;
	struct mm_struct *mm = vma->vm_mm;
	struct page *old_page = vmf->page;
	struct page *new_page = NULL;
	pte_t entry;
	int page_copied = 0;
	struct mem_cgroup *memcg;
	struct mmu_notifier_range range;

	if (unlikely(anon_vma_prepare(vma)))
		goto oom;

	if (is_zero_pfn(pte_pfn(vmf->orig_pte))) {
		new_page = alloc_zeroed_user_highpage_movable(vma,
							      vmf->address);
		if (!new_page)
			goto oom;
	} else {
		new_page = alloc_page_vma(GFP_HIGHUSER_MOVABLE, vma,
				vmf->address);
		if (!new_page)
			goto oom;

		if (!cow_user_page(new_page, old_page, vmf)) {
			/*
			 * COW failed, if the fault was solved by other,
			 * it's fine. If not, userspace would re-fault on
			 * the same address and we will handle the fault
			 * from the second attempt.
			 */
			put_page(new_page);
			if (old_page)
				put_page(old_page);
			return 0;
		}
	}

	if (mem_cgroup_try_charge_delay(new_page, mm, GFP_KERNEL, &memcg, false))
		goto oom_free_new;

	__SetPageUptodate(new_page);

	mmu_notifier_range_init(&range, MMU_NOTIFY_CLEAR, 0, vma, mm,
				vmf->address & PAGE_MASK,
				(vmf->address & PAGE_MASK) + PAGE_SIZE);
	mmu_notifier_invalidate_range_start(&range);

	/*
	 * Re-check the pte - we dropped the lock
	 */
	vmf->pte = pte_offset_map_lock(mm, vmf->pmd, vmf->address, &vmf->ptl);
	if (likely(pte_same(*vmf->pte, vmf->orig_pte))) {
		if (old_page) {
			if (!PageAnon(old_page)) {
				dec_mm_counter_fast(mm,
						mm_counter_file(old_page));
				inc_mm_counter_fast(mm, MM_ANONPAGES);
			}
		} else {
			inc_mm_counter_fast(mm, MM_ANONPAGES);
		}
		flush_cache_page(vma, vmf->address, pte_pfn(vmf->orig_pte));
		entry = mk_pte(new_page, vma->vm_page_prot);
		entry = maybe_mkwrite(pte_mkdirty(entry), vma);
		/*
		 * Clear the pte entry and flush it first, before updating the
		 * pte with the new entry. This will avoid a race condition
		 * seen in the presence of one thread doing SMC and another
		 * thread doing COW.
		 */
		ptep_clear_flush_notify(vma, vmf->address, vmf->pte);
		page_add_new_anon_rmap(new_page, vma, vmf->address, false);
		mem_cgroup_commit_charge(new_page, memcg, false, false);
		lru_cache_add_active_or_unevictable(new_page, vma);
		/*
		 * We call the notify macro here because, when using secondary
		 * mmu page tables (such as kvm shadow page tables), we want the
		 * new page to be mapped directly into the secondary page table.
		 */
		set_pte_at_notify(mm, vmf->address, vmf->pte, entry);
		update_mmu_cache(vma, vmf->address, vmf->pte);
		if (old_page) {
			/*
			 * Only after switching the pte to the new page may
			 * we remove the mapcount here. Otherwise another
			 * process may come and find the rmap count decremented
			 * before the pte is switched to the new page, and
			 * "reuse" the old page writing into it while our pte
			 * here still points into it and can be read by other
			 * threads.
			 *
			 * The critical issue is to order this
			 * page_remove_rmap with the ptp_clear_flush above.
			 * Those stores are ordered by (if nothing else,)
			 * the barrier present in the atomic_add_negative
			 * in page_remove_rmap.
			 *
			 * Then the TLB flush in ptep_clear_flush ensures that
			 * no process can access the old page before the
			 * decremented mapcount is visible. And the old page
			 * cannot be reused until after the decremented
			 * mapcount is visible. So transitively, TLBs to
			 * old page will be flushed before it can be reused.
			 */
			page_remove_rmap(old_page, false);
		}

		/* Free the old page.. */
		new_page = old_page;
		page_copied = 1;
	} else {
		mem_cgroup_cancel_charge(new_page, memcg, false);
	}

	if (new_page)
		put_page(new_page);

	pte_unmap_unlock(vmf->pte, vmf->ptl);
	/*
	 * No need to double call mmu_notifier->invalidate_range() callback as
	 * the above ptep_clear_flush_notify() did already call it.
	 */
	mmu_notifier_invalidate_range_only_end(&range);
	if (old_page) {
		/*
		 * Don't let another task, with possibly unlocked vma,
		 * keep the mlocked page.
		 */
		if (page_copied && (vma->vm_flags & VM_LOCKED)) {
			lock_page(old_page);	/* LRU manipulation */
			if (PageMlocked(old_page))
				munlock_vma_page(old_page);
			unlock_page(old_page);
		}
		put_page(old_page);
	}
	return page_copied ? VM_FAULT_WRITE : 0;
oom_free_new:
	put_page(new_page);
oom:
	if (old_page)
		put_page(old_page);
	return VM_FAULT_OOM;
}

/**
 * finish_mkwrite_fault - finish page fault for a shared mapping, making PTE
 *			  writeable once the page is prepared
 *
 * @vmf: structure describing the fault
 *
 * This function handles all that is needed to finish a write page fault in a
 * shared mapping due to PTE being read-only once the mapped page is prepared.
 * It handles locking of PTE and modifying it.
 *
 * The function expects the page to be locked or other protection against
 * concurrent faults / writeback (such as DAX radix tree locks).
 *
 * Return: %VM_FAULT_WRITE on success, %0 when PTE got changed before
 * we acquired PTE lock.
 */
vm_fault_t finish_mkwrite_fault(struct vm_fault *vmf)
{
	WARN_ON_ONCE(!(vmf->vma->vm_flags & VM_SHARED));
	vmf->pte = pte_offset_map_lock(vmf->vma->vm_mm, vmf->pmd, vmf->address,
				       &vmf->ptl);
	/*
	 * We might have raced with another page fault while we released the
	 * pte_offset_map_lock.
	 */
	if (!pte_same(*vmf->pte, vmf->orig_pte)) {
		pte_unmap_unlock(vmf->pte, vmf->ptl);
		return VM_FAULT_NOPAGE;
	}
	wp_page_reuse(vmf);
	return 0;
}

/*
 * Handle write page faults for VM_MIXEDMAP or VM_PFNMAP for a VM_SHARED
 * mapping
 */
static vm_fault_t wp_pfn_shared(struct vm_fault *vmf)
{
	struct vm_area_struct *vma = vmf->vma;

	if (vma->vm_ops && vma->vm_ops->pfn_mkwrite) {
		vm_fault_t ret;

		pte_unmap_unlock(vmf->pte, vmf->ptl);
		vmf->flags |= FAULT_FLAG_MKWRITE;
		ret = vma->vm_ops->pfn_mkwrite(vmf);
		if (ret & (VM_FAULT_ERROR | VM_FAULT_NOPAGE))
			return ret;
		return finish_mkwrite_fault(vmf);
	}
	wp_page_reuse(vmf);
	return VM_FAULT_WRITE;
}

static vm_fault_t wp_page_shared(struct vm_fault *vmf)
	__releases(vmf->ptl)
{
	struct vm_area_struct *vma = vmf->vma;
	vm_fault_t ret = VM_FAULT_WRITE;

	get_page(vmf->page);

	if (vma->vm_ops && vma->vm_ops->page_mkwrite) {
		vm_fault_t tmp;

		pte_unmap_unlock(vmf->pte, vmf->ptl);
		tmp = do_page_mkwrite(vmf);
		if (unlikely(!tmp || (tmp &
				      (VM_FAULT_ERROR | VM_FAULT_NOPAGE)))) {
			put_page(vmf->page);
			return tmp;
		}
		tmp = finish_mkwrite_fault(vmf);
		if (unlikely(tmp & (VM_FAULT_ERROR | VM_FAULT_NOPAGE))) {
			unlock_page(vmf->page);
			put_page(vmf->page);
			return tmp;
		}
	} else {
		wp_page_reuse(vmf);
		lock_page(vmf->page);
	}
	ret |= fault_dirty_shared_page(vmf);
	put_page(vmf->page);

	return ret;
}

/*
 * This routine handles present pages, when users try to write
 * to a shared page. It is done by copying the page to a new address
 * and decrementing the shared-page counter for the old page.
 *
 * Note that this routine assumes that the protection checks have been
 * done by the caller (the low-level page fault routine in most cases).
 * Thus we can safely just mark it writable once we've done any necessary
 * COW.
 *
 * We also mark the page dirty at this point even though the page will
 * change only once the write actually happens. This avoids a few races,
 * and potentially makes it more efficient.
 *
 * We enter with non-exclusive mmap_sem (to exclude vma changes,
 * but allow concurrent faults), with pte both mapped and locked.
 * We return with mmap_sem still held, but pte unmapped and unlocked.
 */
static vm_fault_t do_wp_page(struct vm_fault *vmf)
	__releases(vmf->ptl)
{
	struct vm_area_struct *vma = vmf->vma;

	vmf->page = vm_normal_page(vma, vmf->address, vmf->orig_pte);
	if (!vmf->page) {
		/*
		 * VM_MIXEDMAP !pfn_valid() case, or VM_SOFTDIRTY clear on a
		 * VM_PFNMAP VMA.
		 *
		 * We should not cow pages in a shared writeable mapping.
		 * Just mark the pages writable and/or call ops->pfn_mkwrite.
		 */
		if ((vma->vm_flags & (VM_WRITE|VM_SHARED)) ==
				     (VM_WRITE|VM_SHARED))
			return wp_pfn_shared(vmf);

		pte_unmap_unlock(vmf->pte, vmf->ptl);
		return wp_page_copy(vmf);
	}

	/*
	 * Take out anonymous pages first, anonymous shared vmas are
	 * not dirty accountable.
	 */
	if (PageAnon(vmf->page)) {
		int total_map_swapcount;
		if (PageKsm(vmf->page) && (PageSwapCache(vmf->page) ||
					   page_count(vmf->page) != 1))
			goto copy;
		if (!trylock_page(vmf->page)) {
			get_page(vmf->page);
			pte_unmap_unlock(vmf->pte, vmf->ptl);
			lock_page(vmf->page);
			vmf->pte = pte_offset_map_lock(vma->vm_mm, vmf->pmd,
					vmf->address, &vmf->ptl);
			if (!pte_same(*vmf->pte, vmf->orig_pte)) {
				unlock_page(vmf->page);
				pte_unmap_unlock(vmf->pte, vmf->ptl);
				put_page(vmf->page);
				return 0;
			}
			put_page(vmf->page);
		}
		if (PageKsm(vmf->page)) {
			bool reused = reuse_ksm_page(vmf->page, vmf->vma,
						     vmf->address);
			unlock_page(vmf->page);
			if (!reused)
				goto copy;
			wp_page_reuse(vmf);
			return VM_FAULT_WRITE;
		}
		if (reuse_swap_page(vmf->page, &total_map_swapcount)) {
			if (total_map_swapcount == 1) {
				/*
				 * The page is all ours. Move it to
				 * our anon_vma so the rmap code will
				 * not search our parent or siblings.
				 * Protected against the rmap code by
				 * the page lock.
				 */
				page_move_anon_rmap(vmf->page, vma);
			}
			unlock_page(vmf->page);
			wp_page_reuse(vmf);
			return VM_FAULT_WRITE;
		}
		unlock_page(vmf->page);
	} else if (unlikely((vma->vm_flags & (VM_WRITE|VM_SHARED)) ==
					(VM_WRITE|VM_SHARED))) {
		return wp_page_shared(vmf);
	}
copy:
	/*
	 * Ok, we need to copy. Oh, well..
	 */
	get_page(vmf->page);

	pte_unmap_unlock(vmf->pte, vmf->ptl);
	return wp_page_copy(vmf);
}

static void unmap_mapping_range_vma(struct vm_area_struct *vma,
		unsigned long start_addr, unsigned long end_addr,
		struct zap_details *details)
{
	zap_page_range_single(vma, start_addr, end_addr - start_addr, details);
}

static inline void unmap_mapping_range_tree(struct rb_root_cached *root,
					    struct zap_details *details)
{
	struct vm_area_struct *vma;
	pgoff_t vba, vea, zba, zea;

	vma_interval_tree_foreach(vma, root,
			details->first_index, details->last_index) {

		vba = vma->vm_pgoff;
		vea = vba + vma_pages(vma) - 1;
		zba = details->first_index;
		if (zba < vba)
			zba = vba;
		zea = details->last_index;
		if (zea > vea)
			zea = vea;

		unmap_mapping_range_vma(vma,
			((zba - vba) << PAGE_SHIFT) + vma->vm_start,
			((zea - vba + 1) << PAGE_SHIFT) + vma->vm_start,
				details);
	}
}

/**
 * unmap_mapping_pages() - Unmap pages from processes.
 * @mapping: The address space containing pages to be unmapped.
 * @start: Index of first page to be unmapped.
 * @nr: Number of pages to be unmapped.  0 to unmap to end of file.
 * @even_cows: Whether to unmap even private COWed pages.
 *
 * Unmap the pages in this address space from any userspace process which
 * has them mmaped.  Generally, you want to remove COWed pages as well when
 * a file is being truncated, but not when invalidating pages from the page
 * cache.
 */
void unmap_mapping_pages(struct address_space *mapping, pgoff_t start,
		pgoff_t nr, bool even_cows)
{
	struct zap_details details = { };

	details.check_mapping = even_cows ? NULL : mapping;
	details.first_index = start;
	details.last_index = start + nr - 1;
	if (details.last_index < details.first_index)
		details.last_index = ULONG_MAX;

	i_mmap_lock_write(mapping);
	if (unlikely(!RB_EMPTY_ROOT(&mapping->i_mmap.rb_root)))
		unmap_mapping_range_tree(&mapping->i_mmap, &details);
	i_mmap_unlock_write(mapping);
}

/**
 * unmap_mapping_range - unmap the portion of all mmaps in the specified
 * address_space corresponding to the specified byte range in the underlying
 * file.
 *
 * @mapping: the address space containing mmaps to be unmapped.
 * @holebegin: byte in first page to unmap, relative to the start of
 * the underlying file.  This will be rounded down to a PAGE_SIZE
 * boundary.  Note that this is different from truncate_pagecache(), which
 * must keep the partial page.  In contrast, we must get rid of
 * partial pages.
 * @holelen: size of prospective hole in bytes.  This will be rounded
 * up to a PAGE_SIZE boundary.  A holelen of zero truncates to the
 * end of the file.
 * @even_cows: 1 when truncating a file, unmap even private COWed pages;
 * but 0 when invalidating pagecache, don't throw away private data.
 */
void unmap_mapping_range(struct address_space *mapping,
		loff_t const holebegin, loff_t const holelen, int even_cows)
{
	pgoff_t hba = holebegin >> PAGE_SHIFT;
	pgoff_t hlen = (holelen + PAGE_SIZE - 1) >> PAGE_SHIFT;

	/* Check for overflow. */
	if (sizeof(holelen) > sizeof(hlen)) {
		long long holeend =
			(holebegin + holelen + PAGE_SIZE - 1) >> PAGE_SHIFT;
		if (holeend & ~(long long)ULONG_MAX)
			hlen = ULONG_MAX - hba + 1;
	}

	unmap_mapping_pages(mapping, hba, hlen, even_cows);
}
EXPORT_SYMBOL(unmap_mapping_range);

/*
 * We enter with non-exclusive mmap_sem (to exclude vma changes,
 * but allow concurrent faults), and pte mapped but not yet locked.
 * We return with pte unmapped and unlocked.
 *
 * We return with the mmap_sem locked or unlocked in the same cases
 * as does filemap_fault().
 */
vm_fault_t do_swap_page(struct vm_fault *vmf)
{
	struct vm_area_struct *vma = vmf->vma;
	struct page *page = NULL, *swapcache;
	struct mem_cgroup *memcg;
	swp_entry_t entry;
	pte_t pte;
	int locked;
	int exclusive = 0;
	vm_fault_t ret = 0;

	if (!pte_unmap_same(vma->vm_mm, vmf->pmd, vmf->pte, vmf->orig_pte))
		goto out;

	entry = pte_to_swp_entry(vmf->orig_pte);
	if (unlikely(non_swap_entry(entry))) {
		if (is_migration_entry(entry)) {
			migration_entry_wait(vma->vm_mm, vmf->pmd,
					     vmf->address);
		} else if (is_device_private_entry(entry)) {
			vmf->page = device_private_entry_to_page(entry);
			ret = vmf->page->pgmap->ops->migrate_to_ram(vmf);
		} else if (is_hwpoison_entry(entry)) {
			ret = VM_FAULT_HWPOISON;
		} else {
			print_bad_pte(vma, vmf->address, vmf->orig_pte, NULL);
			ret = VM_FAULT_SIGBUS;
		}
		goto out;
	}


	delayacct_set_flag(DELAYACCT_PF_SWAPIN);
	page = lookup_swap_cache(entry, vma, vmf->address);
	swapcache = page;

	if (!page) {
		struct swap_info_struct *si = swp_swap_info(entry);

		if (si->flags & SWP_SYNCHRONOUS_IO &&
				__swap_count(entry) == 1) {
			/* skip swapcache */
			page = alloc_page_vma(GFP_HIGHUSER_MOVABLE, vma,
							vmf->address);
			if (page) {
				__SetPageLocked(page);
				__SetPageSwapBacked(page);
				set_page_private(page, entry.val);
				lru_cache_add_anon(page);
				swap_readpage(page, true);
			}
		} else {
			page = swapin_readahead(entry, GFP_HIGHUSER_MOVABLE,
						vmf);
			swapcache = page;
		}

		if (!page) {
			/*
			 * Back out if somebody else faulted in this pte
			 * while we released the pte lock.
			 */
			vmf->pte = pte_offset_map_lock(vma->vm_mm, vmf->pmd,
					vmf->address, &vmf->ptl);
			if (likely(pte_same(*vmf->pte, vmf->orig_pte)))
				ret = VM_FAULT_OOM;
			delayacct_clear_flag(DELAYACCT_PF_SWAPIN);
			goto unlock;
		}

		/* Had to read the page from swap area: Major fault */
		ret = VM_FAULT_MAJOR;
		count_vm_event(PGMAJFAULT);
		count_memcg_event_mm(vma->vm_mm, PGMAJFAULT);
	} else if (PageHWPoison(page)) {
		/*
		 * hwpoisoned dirty swapcache pages are kept for killing
		 * owner processes (which may be unknown at hwpoison time)
		 */
		ret = VM_FAULT_HWPOISON;
		delayacct_clear_flag(DELAYACCT_PF_SWAPIN);
		goto out_release;
	}

	locked = lock_page_or_retry(page, vma->vm_mm, vmf->flags);

	delayacct_clear_flag(DELAYACCT_PF_SWAPIN);
	if (!locked) {
		ret |= VM_FAULT_RETRY;
		goto out_release;
	}

	/*
	 * Make sure try_to_free_swap or reuse_swap_page or swapoff did not
	 * release the swapcache from under us.  The page pin, and pte_same
	 * test below, are not enough to exclude that.  Even if it is still
	 * swapcache, we need to check that the page's swap has not changed.
	 */
	if (unlikely((!PageSwapCache(page) ||
			page_private(page) != entry.val)) && swapcache)
		goto out_page;

	page = ksm_might_need_to_copy(page, vma, vmf->address);
	if (unlikely(!page)) {
		ret = VM_FAULT_OOM;
		page = swapcache;
		goto out_page;
	}

	if (mem_cgroup_try_charge_delay(page, vma->vm_mm, GFP_KERNEL,
					&memcg, false)) {
		ret = VM_FAULT_OOM;
		goto out_page;
	}

	/*
	 * Back out if somebody else already faulted in this pte.
	 */
	vmf->pte = pte_offset_map_lock(vma->vm_mm, vmf->pmd, vmf->address,
			&vmf->ptl);
	if (unlikely(!pte_same(*vmf->pte, vmf->orig_pte)))
		goto out_nomap;

	if (unlikely(!PageUptodate(page))) {
		ret = VM_FAULT_SIGBUS;
		goto out_nomap;
	}

	/*
	 * The page isn't present yet, go ahead with the fault.
	 *
	 * Be careful about the sequence of operations here.
	 * To get its accounting right, reuse_swap_page() must be called
	 * while the page is counted on swap but not yet in mapcount i.e.
	 * before page_add_anon_rmap() and swap_free(); try_to_free_swap()
	 * must be called after the swap_free(), or it will never succeed.
	 */

	inc_mm_counter_fast(vma->vm_mm, MM_ANONPAGES);
	dec_mm_counter_fast(vma->vm_mm, MM_SWAPENTS);
	pte = mk_pte(page, vma->vm_page_prot);
	if ((vmf->flags & FAULT_FLAG_WRITE) && reuse_swap_page(page, NULL)) {
		pte = maybe_mkwrite(pte_mkdirty(pte), vma);
		vmf->flags &= ~FAULT_FLAG_WRITE;
		ret |= VM_FAULT_WRITE;
		exclusive = RMAP_EXCLUSIVE;
	}
	flush_icache_page(vma, page);
	if (pte_swp_soft_dirty(vmf->orig_pte))
		pte = pte_mksoft_dirty(pte);
	set_pte_at(vma->vm_mm, vmf->address, vmf->pte, pte);
	arch_do_swap_page(vma->vm_mm, vma, vmf->address, pte, vmf->orig_pte);
	vmf->orig_pte = pte;

	/* ksm created a completely new copy */
	if (unlikely(page != swapcache && swapcache)) {
		page_add_new_anon_rmap(page, vma, vmf->address, false);
		mem_cgroup_commit_charge(page, memcg, false, false);
		lru_cache_add_active_or_unevictable(page, vma);
	} else {
		do_page_add_anon_rmap(page, vma, vmf->address, exclusive);
		mem_cgroup_commit_charge(page, memcg, true, false);
		activate_page(page);
	}

	swap_free(entry);
	if (mem_cgroup_swap_full(page) ||
	    (vma->vm_flags & VM_LOCKED) || PageMlocked(page))
		try_to_free_swap(page);
	unlock_page(page);
	if (page != swapcache && swapcache) {
		/*
		 * Hold the lock to avoid the swap entry to be reused
		 * until we take the PT lock for the pte_same() check
		 * (to avoid false positives from pte_same). For
		 * further safety release the lock after the swap_free
		 * so that the swap count won't change under a
		 * parallel locked swapcache.
		 */
		unlock_page(swapcache);
		put_page(swapcache);
	}

	if (vmf->flags & FAULT_FLAG_WRITE) {
		ret |= do_wp_page(vmf);
		if (ret & VM_FAULT_ERROR)
			ret &= VM_FAULT_ERROR;
		goto out;
	}

	/* No need to invalidate - it was non-present before */
	update_mmu_cache(vma, vmf->address, vmf->pte);
unlock:
	pte_unmap_unlock(vmf->pte, vmf->ptl);
out:
	return ret;
out_nomap:
	mem_cgroup_cancel_charge(page, memcg, false);
	pte_unmap_unlock(vmf->pte, vmf->ptl);
out_page:
	unlock_page(page);
out_release:
	put_page(page);
	if (page != swapcache && swapcache) {
		unlock_page(swapcache);
		put_page(swapcache);
	}
	return ret;
}

/*
 * We enter with non-exclusive mmap_sem (to exclude vma changes,
 * but allow concurrent faults), and pte mapped but not yet locked.
 * We return with mmap_sem still held, but pte unmapped and unlocked.
 */
static vm_fault_t do_anonymous_page(struct vm_fault *vmf)
{
	struct vm_area_struct *vma = vmf->vma;
	struct mem_cgroup *memcg;
	struct page *page;
	vm_fault_t ret = 0;
	pte_t entry;

	/* File mapping without ->vm_ops ? */
	if (vma->vm_flags & VM_SHARED)
		return VM_FAULT_SIGBUS;

	/*
	 * Use pte_alloc() instead of pte_alloc_map().  We can't run
	 * pte_offset_map() on pmds where a huge pmd might be created
	 * from a different thread.
	 *
	 * pte_alloc_map() is safe to use under down_write(mmap_sem) or when
	 * parallel threads are excluded by other means.
	 *
	 * Here we only have down_read(mmap_sem).
	 */
	if (pte_alloc(vma->vm_mm, vmf->pmd))
		return VM_FAULT_OOM;

	/* See the comment in pte_alloc_one_map() */
	if (unlikely(pmd_trans_unstable(vmf->pmd)))
		return 0;

	/* Use the zero-page for reads */
	if (!(vmf->flags & FAULT_FLAG_WRITE) &&
			!mm_forbids_zeropage(vma->vm_mm)) {
		entry = pte_mkspecial(pfn_pte(my_zero_pfn(vmf->address),
						vma->vm_page_prot));
		vmf->pte = pte_offset_map_lock(vma->vm_mm, vmf->pmd,
				vmf->address, &vmf->ptl);
		if (!pte_none(*vmf->pte))
			goto unlock;
		ret = check_stable_address_space(vma->vm_mm);
		if (ret)
			goto unlock;
		/* Deliver the page fault to userland, check inside PT lock */
		if (userfaultfd_missing(vma)) {
			pte_unmap_unlock(vmf->pte, vmf->ptl);
			return handle_userfault(vmf, VM_UFFD_MISSING);
		}
		goto setpte;
	}

	/* Allocate our own private page. */
	if (unlikely(anon_vma_prepare(vma)))
		goto oom;
	page = alloc_zeroed_user_highpage_movable(vma, vmf->address);
	if (!page)
		goto oom;

	if (mem_cgroup_try_charge_delay(page, vma->vm_mm, GFP_KERNEL, &memcg,
					false))
		goto oom_free_page;

	/*
	 * The memory barrier inside __SetPageUptodate makes sure that
	 * preceeding stores to the page contents become visible before
	 * the set_pte_at() write.
	 */
	__SetPageUptodate(page);

	entry = mk_pte(page, vma->vm_page_prot);
	if (vma->vm_flags & VM_WRITE)
		entry = pte_mkwrite(pte_mkdirty(entry));

	vmf->pte = pte_offset_map_lock(vma->vm_mm, vmf->pmd, vmf->address,
			&vmf->ptl);
	if (!pte_none(*vmf->pte))
		goto release;

	ret = check_stable_address_space(vma->vm_mm);
	if (ret)
		goto release;

	/* Deliver the page fault to userland, check inside PT lock */
	if (userfaultfd_missing(vma)) {
		pte_unmap_unlock(vmf->pte, vmf->ptl);
		mem_cgroup_cancel_charge(page, memcg, false);
		put_page(page);
		return handle_userfault(vmf, VM_UFFD_MISSING);
	}

	inc_mm_counter_fast(vma->vm_mm, MM_ANONPAGES);
	page_add_new_anon_rmap(page, vma, vmf->address, false);
	mem_cgroup_commit_charge(page, memcg, false, false);
	lru_cache_add_active_or_unevictable(page, vma);
setpte:
	set_pte_at(vma->vm_mm, vmf->address, vmf->pte, entry);

	/* No need to invalidate - it was non-present before */
	update_mmu_cache(vma, vmf->address, vmf->pte);
unlock:
	pte_unmap_unlock(vmf->pte, vmf->ptl);
	return ret;
release:
	mem_cgroup_cancel_charge(page, memcg, false);
	put_page(page);
	goto unlock;
oom_free_page:
	put_page(page);
oom:
	return VM_FAULT_OOM;
}

/*
 * The mmap_sem must have been held on entry, and may have been
 * released depending on flags and vma->vm_ops->fault() return value.
 * See filemap_fault() and __lock_page_retry().
 */
static vm_fault_t __do_fault(struct vm_fault *vmf)
{
	struct vm_area_struct *vma = vmf->vma;
	vm_fault_t ret;

	/*
	 * Preallocate pte before we take page_lock because this might lead to
	 * deadlocks for memcg reclaim which waits for pages under writeback:
	 *				lock_page(A)
	 *				SetPageWriteback(A)
	 *				unlock_page(A)
	 * lock_page(B)
	 *				lock_page(B)
	 * pte_alloc_pne
	 *   shrink_page_list
	 *     wait_on_page_writeback(A)
	 *				SetPageWriteback(B)
	 *				unlock_page(B)
	 *				# flush A, B to clear the writeback
	 */
	if (pmd_none(*vmf->pmd) && !vmf->prealloc_pte) {
		vmf->prealloc_pte = pte_alloc_one(vmf->vma->vm_mm);
		if (!vmf->prealloc_pte)
			return VM_FAULT_OOM;
		smp_wmb(); /* See comment in __pte_alloc() */
	}

	ret = vma->vm_ops->fault(vmf);
	if (unlikely(ret & (VM_FAULT_ERROR | VM_FAULT_NOPAGE | VM_FAULT_RETRY |
			    VM_FAULT_DONE_COW)))
		return ret;

	if (unlikely(PageHWPoison(vmf->page))) {
		if (ret & VM_FAULT_LOCKED)
			unlock_page(vmf->page);
		put_page(vmf->page);
		vmf->page = NULL;
		return VM_FAULT_HWPOISON;
	}

	if (unlikely(!(ret & VM_FAULT_LOCKED)))
		lock_page(vmf->page);
	else
		VM_BUG_ON_PAGE(!PageLocked(vmf->page), vmf->page);

	return ret;
}

/*
 * The ordering of these checks is important for pmds with _PAGE_DEVMAP set.
 * If we check pmd_trans_unstable() first we will trip the bad_pmd() check
 * inside of pmd_none_or_trans_huge_or_clear_bad(). This will end up correctly
 * returning 1 but not before it spams dmesg with the pmd_clear_bad() output.
 */
static int pmd_devmap_trans_unstable(pmd_t *pmd)
{
	return pmd_devmap(*pmd) || pmd_trans_unstable(pmd);
}

static vm_fault_t pte_alloc_one_map(struct vm_fault *vmf)
{
	struct vm_area_struct *vma = vmf->vma;

	if (!pmd_none(*vmf->pmd))
		goto map_pte;
	if (vmf->prealloc_pte) {
		vmf->ptl = pmd_lock(vma->vm_mm, vmf->pmd);
		if (unlikely(!pmd_none(*vmf->pmd))) {
			spin_unlock(vmf->ptl);
			goto map_pte;
		}

		mm_inc_nr_ptes(vma->vm_mm);
		pmd_populate(vma->vm_mm, vmf->pmd, vmf->prealloc_pte);
		spin_unlock(vmf->ptl);
		vmf->prealloc_pte = NULL;
	} else if (unlikely(pte_alloc(vma->vm_mm, vmf->pmd))) {
		return VM_FAULT_OOM;
	}
map_pte:
	/*
	 * If a huge pmd materialized under us just retry later.  Use
	 * pmd_trans_unstable() via pmd_devmap_trans_unstable() instead of
	 * pmd_trans_huge() to ensure the pmd didn't become pmd_trans_huge
	 * under us and then back to pmd_none, as a result of MADV_DONTNEED
	 * running immediately after a huge pmd fault in a different thread of
	 * this mm, in turn leading to a misleading pmd_trans_huge() retval.
	 * All we have to ensure is that it is a regular pmd that we can walk
	 * with pte_offset_map() and we can do that through an atomic read in
	 * C, which is what pmd_trans_unstable() provides.
	 */
	if (pmd_devmap_trans_unstable(vmf->pmd))
		return VM_FAULT_NOPAGE;

	/*
	 * At this point we know that our vmf->pmd points to a page of ptes
	 * and it cannot become pmd_none(), pmd_devmap() or pmd_trans_huge()
	 * for the duration of the fault.  If a racing MADV_DONTNEED runs and
	 * we zap the ptes pointed to by our vmf->pmd, the vmf->ptl will still
	 * be valid and we will re-check to make sure the vmf->pte isn't
	 * pte_none() under vmf->ptl protection when we return to
	 * alloc_set_pte().
	 */
	vmf->pte = pte_offset_map_lock(vma->vm_mm, vmf->pmd, vmf->address,
			&vmf->ptl);
	return 0;
}

#ifdef CONFIG_TRANSPARENT_HUGE_PAGECACHE
static void deposit_prealloc_pte(struct vm_fault *vmf)
{
	struct vm_area_struct *vma = vmf->vma;

	pgtable_trans_huge_deposit(vma->vm_mm, vmf->pmd, vmf->prealloc_pte);
	/*
	 * We are going to consume the prealloc table,
	 * count that as nr_ptes.
	 */
	mm_inc_nr_ptes(vma->vm_mm);
	vmf->prealloc_pte = NULL;
}

static vm_fault_t do_set_pmd(struct vm_fault *vmf, struct page *page)
{
	struct vm_area_struct *vma = vmf->vma;
	bool write = vmf->flags & FAULT_FLAG_WRITE;
	unsigned long haddr = vmf->address & HPAGE_PMD_MASK;
	pmd_t entry;
	int i;
	vm_fault_t ret;

	if (!transhuge_vma_suitable(vma, haddr))
		return VM_FAULT_FALLBACK;

	ret = VM_FAULT_FALLBACK;
	page = compound_head(page);

	/*
	 * Archs like ppc64 need additonal space to store information
	 * related to pte entry. Use the preallocated table for that.
	 */
	if (arch_needs_pgtable_deposit() && !vmf->prealloc_pte) {
		vmf->prealloc_pte = pte_alloc_one(vma->vm_mm);
		if (!vmf->prealloc_pte)
			return VM_FAULT_OOM;
		smp_wmb(); /* See comment in __pte_alloc() */
	}

	vmf->ptl = pmd_lock(vma->vm_mm, vmf->pmd);
	if (unlikely(!pmd_none(*vmf->pmd)))
		goto out;

	for (i = 0; i < HPAGE_PMD_NR; i++)
		flush_icache_page(vma, page + i);

	entry = mk_huge_pmd(page, vma->vm_page_prot);
	if (write)
		entry = maybe_pmd_mkwrite(pmd_mkdirty(entry), vma);

	add_mm_counter(vma->vm_mm, mm_counter_file(page), HPAGE_PMD_NR);
	page_add_file_rmap(page, true);
	/*
	 * deposit and withdraw with pmd lock held
	 */
	if (arch_needs_pgtable_deposit())
		deposit_prealloc_pte(vmf);

	set_pmd_at(vma->vm_mm, haddr, vmf->pmd, entry);

	update_mmu_cache_pmd(vma, haddr, vmf->pmd);

	/* fault is handled */
	ret = 0;
	count_vm_event(THP_FILE_MAPPED);
out:
	spin_unlock(vmf->ptl);
	return ret;
}
#else
static vm_fault_t do_set_pmd(struct vm_fault *vmf, struct page *page)
{
	BUILD_BUG();
	return 0;
}
#endif

/**
 * alloc_set_pte - setup new PTE entry for given page and add reverse page
 * mapping. If needed, the fucntion allocates page table or use pre-allocated.
 *
 * @vmf: fault environment
 * @memcg: memcg to charge page (only for private mappings)
 * @page: page to map
 *
 * Caller must take care of unlocking vmf->ptl, if vmf->pte is non-NULL on
 * return.
 *
 * Target users are page handler itself and implementations of
 * vm_ops->map_pages.
 *
 * Return: %0 on success, %VM_FAULT_ code in case of error.
 */
vm_fault_t alloc_set_pte(struct vm_fault *vmf, struct mem_cgroup *memcg,
		struct page *page)
{
	struct vm_area_struct *vma = vmf->vma;
	bool write = vmf->flags & FAULT_FLAG_WRITE;
	pte_t entry;
	vm_fault_t ret;

	if (pmd_none(*vmf->pmd) && PageTransCompound(page) &&
			IS_ENABLED(CONFIG_TRANSPARENT_HUGE_PAGECACHE)) {
		/* THP on COW? */
		VM_BUG_ON_PAGE(memcg, page);

		ret = do_set_pmd(vmf, page);
		if (ret != VM_FAULT_FALLBACK)
			return ret;
	}

	if (!vmf->pte) {
		ret = pte_alloc_one_map(vmf);
		if (ret)
			return ret;
	}

	/* Re-check under ptl */
	if (unlikely(!pte_none(*vmf->pte)))
		return VM_FAULT_NOPAGE;

	flush_icache_page(vma, page);
	entry = mk_pte(page, vma->vm_page_prot);
	if (write)
		entry = maybe_mkwrite(pte_mkdirty(entry), vma);
	/* copy-on-write page */
	if (write && !(vma->vm_flags & VM_SHARED)) {
		inc_mm_counter_fast(vma->vm_mm, MM_ANONPAGES);
		page_add_new_anon_rmap(page, vma, vmf->address, false);
		mem_cgroup_commit_charge(page, memcg, false, false);
		lru_cache_add_active_or_unevictable(page, vma);
	} else {
		inc_mm_counter_fast(vma->vm_mm, mm_counter_file(page));
		page_add_file_rmap(page, false);
	}
	set_pte_at(vma->vm_mm, vmf->address, vmf->pte, entry);

	/* no need to invalidate: a not-present page won't be cached */
	update_mmu_cache(vma, vmf->address, vmf->pte);

	return 0;
}


/**
 * finish_fault - finish page fault once we have prepared the page to fault
 *
 * @vmf: structure describing the fault
 *
 * This function handles all that is needed to finish a page fault once the
 * page to fault in is prepared. It handles locking of PTEs, inserts PTE for
 * given page, adds reverse page mapping, handles memcg charges and LRU
 * addition.
 *
 * The function expects the page to be locked and on success it consumes a
 * reference of a page being mapped (for the PTE which maps it).
 *
 * Return: %0 on success, %VM_FAULT_ code in case of error.
 */
vm_fault_t finish_fault(struct vm_fault *vmf)
{
	struct page *page;
	vm_fault_t ret = 0;

	/* Did we COW the page? */
	if ((vmf->flags & FAULT_FLAG_WRITE) &&
	    !(vmf->vma->vm_flags & VM_SHARED))
		page = vmf->cow_page;
	else
		page = vmf->page;

	/*
	 * check even for read faults because we might have lost our CoWed
	 * page
	 */
	if (!(vmf->vma->vm_flags & VM_SHARED))
		ret = check_stable_address_space(vmf->vma->vm_mm);
	if (!ret)
		ret = alloc_set_pte(vmf, vmf->memcg, page);
	if (vmf->pte)
		pte_unmap_unlock(vmf->pte, vmf->ptl);
	return ret;
}

static unsigned long fault_around_bytes __read_mostly =
	rounddown_pow_of_two(65536);

#ifdef CONFIG_DEBUG_FS
static int fault_around_bytes_get(void *data, u64 *val)
{
	*val = fault_around_bytes;
	return 0;
}

/*
 * fault_around_bytes must be rounded down to the nearest page order as it's
 * what do_fault_around() expects to see.
 */
static int fault_around_bytes_set(void *data, u64 val)
{
	if (val / PAGE_SIZE > PTRS_PER_PTE)
		return -EINVAL;
	if (val > PAGE_SIZE)
		fault_around_bytes = rounddown_pow_of_two(val);
	else
		fault_around_bytes = PAGE_SIZE; /* rounddown_pow_of_two(0) is undefined */
	return 0;
}
DEFINE_DEBUGFS_ATTRIBUTE(fault_around_bytes_fops,
		fault_around_bytes_get, fault_around_bytes_set, "%llu\n");

static int __init fault_around_debugfs(void)
{
	debugfs_create_file_unsafe("fault_around_bytes", 0644, NULL, NULL,
				   &fault_around_bytes_fops);
	return 0;
}
late_initcall(fault_around_debugfs);
#endif

/*
 * do_fault_around() tries to map few pages around the fault address. The hope
 * is that the pages will be needed soon and this will lower the number of
 * faults to handle.
 *
 * It uses vm_ops->map_pages() to map the pages, which skips the page if it's
 * not ready to be mapped: not up-to-date, locked, etc.
 *
 * This function is called with the page table lock taken. In the split ptlock
 * case the page table lock only protects only those entries which belong to
 * the page table corresponding to the fault address.
 *
 * This function doesn't cross the VMA boundaries, in order to call map_pages()
 * only once.
 *
 * fault_around_bytes defines how many bytes we'll try to map.
 * do_fault_around() expects it to be set to a power of two less than or equal
 * to PTRS_PER_PTE.
 *
 * The virtual address of the area that we map is naturally aligned to
 * fault_around_bytes rounded down to the machine page size
 * (and therefore to page order).  This way it's easier to guarantee
 * that we don't cross page table boundaries.
 */
static vm_fault_t do_fault_around(struct vm_fault *vmf)
{
	unsigned long address = vmf->address, nr_pages, mask;
	pgoff_t start_pgoff = vmf->pgoff;
	pgoff_t end_pgoff;
	int off;
	vm_fault_t ret = 0;

	nr_pages = READ_ONCE(fault_around_bytes) >> PAGE_SHIFT;
	mask = ~(nr_pages * PAGE_SIZE - 1) & PAGE_MASK;

	vmf->address = max(address & mask, vmf->vma->vm_start);
	off = ((address - vmf->address) >> PAGE_SHIFT) & (PTRS_PER_PTE - 1);
	start_pgoff -= off;

	/*
	 *  end_pgoff is either the end of the page table, the end of
	 *  the vma or nr_pages from start_pgoff, depending what is nearest.
	 */
	end_pgoff = start_pgoff -
		((vmf->address >> PAGE_SHIFT) & (PTRS_PER_PTE - 1)) +
		PTRS_PER_PTE - 1;
	end_pgoff = min3(end_pgoff, vma_pages(vmf->vma) + vmf->vma->vm_pgoff - 1,
			start_pgoff + nr_pages - 1);

	if (pmd_none(*vmf->pmd)) {
		vmf->prealloc_pte = pte_alloc_one(vmf->vma->vm_mm);
		if (!vmf->prealloc_pte)
			goto out;
		smp_wmb(); /* See comment in __pte_alloc() */
	}

	vmf->vma->vm_ops->map_pages(vmf, start_pgoff, end_pgoff);

	/* Huge page is mapped? Page fault is solved */
	if (pmd_trans_huge(*vmf->pmd)) {
		ret = VM_FAULT_NOPAGE;
		goto out;
	}

	/* ->map_pages() haven't done anything useful. Cold page cache? */
	if (!vmf->pte)
		goto out;

	/* check if the page fault is solved */
	vmf->pte -= (vmf->address >> PAGE_SHIFT) - (address >> PAGE_SHIFT);
	if (!pte_none(*vmf->pte))
		ret = VM_FAULT_NOPAGE;
	pte_unmap_unlock(vmf->pte, vmf->ptl);
out:
	vmf->address = address;
	vmf->pte = NULL;
	return ret;
}

static vm_fault_t do_read_fault(struct vm_fault *vmf)
{
	struct vm_area_struct *vma = vmf->vma;
	vm_fault_t ret = 0;

	/*
	 * Let's call ->map_pages() first and use ->fault() as fallback
	 * if page by the offset is not ready to be mapped (cold cache or
	 * something).
	 */
	if (vma->vm_ops->map_pages && fault_around_bytes >> PAGE_SHIFT > 1) {
		ret = do_fault_around(vmf);
		if (ret)
			return ret;
	}

	ret = __do_fault(vmf);
	if (unlikely(ret & (VM_FAULT_ERROR | VM_FAULT_NOPAGE | VM_FAULT_RETRY)))
		return ret;

	ret |= finish_fault(vmf);
	unlock_page(vmf->page);
	if (unlikely(ret & (VM_FAULT_ERROR | VM_FAULT_NOPAGE | VM_FAULT_RETRY)))
		put_page(vmf->page);
	return ret;
}

static vm_fault_t do_cow_fault(struct vm_fault *vmf)
{
	struct vm_area_struct *vma = vmf->vma;
	vm_fault_t ret;

	if (unlikely(anon_vma_prepare(vma)))
		return VM_FAULT_OOM;

	vmf->cow_page = alloc_page_vma(GFP_HIGHUSER_MOVABLE, vma, vmf->address);
	if (!vmf->cow_page)
		return VM_FAULT_OOM;

	if (mem_cgroup_try_charge_delay(vmf->cow_page, vma->vm_mm, GFP_KERNEL,
				&vmf->memcg, false)) {
		put_page(vmf->cow_page);
		return VM_FAULT_OOM;
	}

	ret = __do_fault(vmf);
	if (unlikely(ret & (VM_FAULT_ERROR | VM_FAULT_NOPAGE | VM_FAULT_RETRY)))
		goto uncharge_out;
	if (ret & VM_FAULT_DONE_COW)
		return ret;

	copy_user_highpage(vmf->cow_page, vmf->page, vmf->address, vma);
	__SetPageUptodate(vmf->cow_page);

	ret |= finish_fault(vmf);
	unlock_page(vmf->page);
	put_page(vmf->page);
	if (unlikely(ret & (VM_FAULT_ERROR | VM_FAULT_NOPAGE | VM_FAULT_RETRY)))
		goto uncharge_out;
	return ret;
uncharge_out:
	mem_cgroup_cancel_charge(vmf->cow_page, vmf->memcg, false);
	put_page(vmf->cow_page);
	return ret;
}

static vm_fault_t do_shared_fault(struct vm_fault *vmf)
{
	struct vm_area_struct *vma = vmf->vma;
	vm_fault_t ret, tmp;

	ret = __do_fault(vmf);
	if (unlikely(ret & (VM_FAULT_ERROR | VM_FAULT_NOPAGE | VM_FAULT_RETRY)))
		return ret;

	/*
	 * Check if the backing address space wants to know that the page is
	 * about to become writable
	 */
	if (vma->vm_ops->page_mkwrite) {
		unlock_page(vmf->page);
		tmp = do_page_mkwrite(vmf);
		if (unlikely(!tmp ||
				(tmp & (VM_FAULT_ERROR | VM_FAULT_NOPAGE)))) {
			put_page(vmf->page);
			return tmp;
		}
	}

	ret |= finish_fault(vmf);
	if (unlikely(ret & (VM_FAULT_ERROR | VM_FAULT_NOPAGE |
					VM_FAULT_RETRY))) {
		unlock_page(vmf->page);
		put_page(vmf->page);
		return ret;
	}

	ret |= fault_dirty_shared_page(vmf);
	return ret;
}

/*
 * We enter with non-exclusive mmap_sem (to exclude vma changes,
 * but allow concurrent faults).
 * The mmap_sem may have been released depending on flags and our
 * return value.  See filemap_fault() and __lock_page_or_retry().
 * If mmap_sem is released, vma may become invalid (for example
 * by other thread calling munmap()).
 */
static vm_fault_t do_fault(struct vm_fault *vmf)
{
	struct vm_area_struct *vma = vmf->vma;
	struct mm_struct *vm_mm = vma->vm_mm;
	vm_fault_t ret;

	/*
	 * The VMA was not fully populated on mmap() or missing VM_DONTEXPAND
	 */
	if (!vma->vm_ops->fault) {
		/*
		 * If we find a migration pmd entry or a none pmd entry, which
		 * should never happen, return SIGBUS
		 */
		if (unlikely(!pmd_present(*vmf->pmd)))
			ret = VM_FAULT_SIGBUS;
		else {
			vmf->pte = pte_offset_map_lock(vmf->vma->vm_mm,
						       vmf->pmd,
						       vmf->address,
						       &vmf->ptl);
			/*
			 * Make sure this is not a temporary clearing of pte
			 * by holding ptl and checking again. A R/M/W update
			 * of pte involves: take ptl, clearing the pte so that
			 * we don't have concurrent modification by hardware
			 * followed by an update.
			 */
			if (unlikely(pte_none(*vmf->pte)))
				ret = VM_FAULT_SIGBUS;
			else
				ret = VM_FAULT_NOPAGE;

			pte_unmap_unlock(vmf->pte, vmf->ptl);
		}
	} else if (!(vmf->flags & FAULT_FLAG_WRITE))
		ret = do_read_fault(vmf);
	else if (!(vma->vm_flags & VM_SHARED))
		ret = do_cow_fault(vmf);
	else
		ret = do_shared_fault(vmf);

	/* preallocated pagetable is unused: free it */
	if (vmf->prealloc_pte) {
		pte_free(vm_mm, vmf->prealloc_pte);
		vmf->prealloc_pte = NULL;
	}
	return ret;
}

static int numa_migrate_prep(struct page *page, struct vm_area_struct *vma,
				unsigned long addr, int page_nid,
				int *flags)
{
	get_page(page);

	count_vm_numa_event(NUMA_HINT_FAULTS);
	if (page_nid == numa_node_id()) {
		count_vm_numa_event(NUMA_HINT_FAULTS_LOCAL);
		*flags |= TNF_FAULT_LOCAL;
	}

	return mpol_misplaced(page, vma, addr);
}

static vm_fault_t do_numa_page(struct vm_fault *vmf)
{
	struct vm_area_struct *vma = vmf->vma;
	struct page *page = NULL;
	int page_nid = NUMA_NO_NODE;
	int last_cpupid;
	int target_nid;
	bool migrated = false;
	pte_t pte, old_pte;
	bool was_writable = pte_savedwrite(vmf->orig_pte);
	int flags = 0;

	/*
	 * The "pte" at this point cannot be used safely without
	 * validation through pte_unmap_same(). It's of NUMA type but
	 * the pfn may be screwed if the read is non atomic.
	 */
	vmf->ptl = pte_lockptr(vma->vm_mm, vmf->pmd);
	spin_lock(vmf->ptl);
	if (unlikely(!pte_same(*vmf->pte, vmf->orig_pte))) {
		pte_unmap_unlock(vmf->pte, vmf->ptl);
		goto out;
	}

	/*
	 * Make it present again, Depending on how arch implementes non
	 * accessible ptes, some can allow access by kernel mode.
	 */
	old_pte = ptep_modify_prot_start(vma, vmf->address, vmf->pte);
	pte = pte_modify(old_pte, vma->vm_page_prot);
	pte = pte_mkyoung(pte);
	if (was_writable)
		pte = pte_mkwrite(pte);
	ptep_modify_prot_commit(vma, vmf->address, vmf->pte, old_pte, pte);
	update_mmu_cache(vma, vmf->address, vmf->pte);

	page = vm_normal_page(vma, vmf->address, pte);
	if (!page) {
		pte_unmap_unlock(vmf->pte, vmf->ptl);
		return 0;
	}

	/* TODO: handle PTE-mapped THP */
	if (PageCompound(page)) {
		pte_unmap_unlock(vmf->pte, vmf->ptl);
		return 0;
	}

	/*
	 * Avoid grouping on RO pages in general. RO pages shouldn't hurt as
	 * much anyway since they can be in shared cache state. This misses
	 * the case where a mapping is writable but the process never writes
	 * to it but pte_write gets cleared during protection updates and
	 * pte_dirty has unpredictable behaviour between PTE scan updates,
	 * background writeback, dirty balancing and application behaviour.
	 */
	if (!pte_write(pte))
		flags |= TNF_NO_GROUP;

	/*
	 * Flag if the page is shared between multiple address spaces. This
	 * is later used when determining whether to group tasks together
	 */
	if (page_mapcount(page) > 1 && (vma->vm_flags & VM_SHARED))
		flags |= TNF_SHARED;

	last_cpupid = page_cpupid_last(page);
	page_nid = page_to_nid(page);
	target_nid = numa_migrate_prep(page, vma, vmf->address, page_nid,
			&flags);
	pte_unmap_unlock(vmf->pte, vmf->ptl);
	if (target_nid == NUMA_NO_NODE) {
		put_page(page);
		goto out;
	}

	/* Migrate to the requested node */
	migrated = migrate_misplaced_page(page, vma, target_nid);
	if (migrated) {
		page_nid = target_nid;
		flags |= TNF_MIGRATED;
	} else
		flags |= TNF_MIGRATE_FAIL;

out:
	if (page_nid != NUMA_NO_NODE)
		task_numa_fault(last_cpupid, page_nid, 1, flags);
	return 0;
}

static inline vm_fault_t create_huge_pmd(struct vm_fault *vmf)
{
	if (vma_is_anonymous(vmf->vma))
		return do_huge_pmd_anonymous_page(vmf);
	if (vmf->vma->vm_ops->huge_fault)
		return vmf->vma->vm_ops->huge_fault(vmf, PE_SIZE_PMD);
	return VM_FAULT_FALLBACK;
}

/* `inline' is required to avoid gcc 4.1.2 build error */
static inline vm_fault_t wp_huge_pmd(struct vm_fault *vmf, pmd_t orig_pmd)
{
	if (vma_is_anonymous(vmf->vma))
		return do_huge_pmd_wp_page(vmf, orig_pmd);
	if (vmf->vma->vm_ops->huge_fault)
		return vmf->vma->vm_ops->huge_fault(vmf, PE_SIZE_PMD);

	/* COW handled on pte level: split pmd */
	VM_BUG_ON_VMA(vmf->vma->vm_flags & VM_SHARED, vmf->vma);
	__split_huge_pmd(vmf->vma, vmf->pmd, vmf->address, false, NULL);

	return VM_FAULT_FALLBACK;
}

static inline bool vma_is_accessible(struct vm_area_struct *vma)
{
	return vma->vm_flags & (VM_READ | VM_EXEC | VM_WRITE);
}

static vm_fault_t create_huge_pud(struct vm_fault *vmf)
{
#ifdef CONFIG_TRANSPARENT_HUGEPAGE
	/* No support for anonymous transparent PUD pages yet */
	if (vma_is_anonymous(vmf->vma))
		return VM_FAULT_FALLBACK;
	if (vmf->vma->vm_ops->huge_fault)
		return vmf->vma->vm_ops->huge_fault(vmf, PE_SIZE_PUD);
#endif /* CONFIG_TRANSPARENT_HUGEPAGE */
	return VM_FAULT_FALLBACK;
}

static vm_fault_t wp_huge_pud(struct vm_fault *vmf, pud_t orig_pud)
{
#ifdef CONFIG_TRANSPARENT_HUGEPAGE
	/* No support for anonymous transparent PUD pages yet */
	if (vma_is_anonymous(vmf->vma))
		return VM_FAULT_FALLBACK;
	if (vmf->vma->vm_ops->huge_fault)
		return vmf->vma->vm_ops->huge_fault(vmf, PE_SIZE_PUD);
#endif /* CONFIG_TRANSPARENT_HUGEPAGE */
	return VM_FAULT_FALLBACK;
}

/*
 * These routines also need to handle stuff like marking pages dirty
 * and/or accessed for architectures that don't do it in hardware (most
 * RISC architectures).  The early dirtying is also good on the i386.
 *
 * There is also a hook called "update_mmu_cache()" that architectures
 * with external mmu caches can use to update those (ie the Sparc or
 * PowerPC hashed page tables that act as extended TLBs).
 *
 * We enter with non-exclusive mmap_sem (to exclude vma changes, but allow
 * concurrent faults).
 *
 * The mmap_sem may have been released depending on flags and our return value.
 * See filemap_fault() and __lock_page_or_retry().
 */
static vm_fault_t handle_pte_fault(struct vm_fault *vmf)
{
	pte_t entry;

	if (unlikely(pmd_none(*vmf->pmd))) {
		/*
		 * Leave __pte_alloc() until later: because vm_ops->fault may
		 * want to allocate huge page, and if we expose page table
		 * for an instant, it will be difficult to retract from
		 * concurrent faults and from rmap lookups.
		 */
		vmf->pte = NULL;
	} else {
		/* See comment in pte_alloc_one_map() */
		if (pmd_devmap_trans_unstable(vmf->pmd))
			return 0;
		/*
		 * A regular pmd is established and it can't morph into a huge
		 * pmd from under us anymore at this point because we hold the
		 * mmap_sem read mode and khugepaged takes it in write mode.
		 * So now it's safe to run pte_offset_map().
		 */
		vmf->pte = pte_offset_map(vmf->pmd, vmf->address);
		vmf->orig_pte = *vmf->pte;

		/*
		 * some architectures can have larger ptes than wordsize,
		 * e.g.ppc44x-defconfig has CONFIG_PTE_64BIT=y and
		 * CONFIG_32BIT=y, so READ_ONCE cannot guarantee atomic
		 * accesses.  The code below just needs a consistent view
		 * for the ifs and we later double check anyway with the
		 * ptl lock held. So here a barrier will do.
		 */
		barrier();
		if (pte_none(vmf->orig_pte)) {
			pte_unmap(vmf->pte);
			vmf->pte = NULL;
		}
	}

	if (!vmf->pte) {
		if (vma_is_anonymous(vmf->vma))
			return do_anonymous_page(vmf);
		else
			return do_fault(vmf);
	}

	if (!pte_present(vmf->orig_pte))
		return do_swap_page(vmf);

	if (pte_protnone(vmf->orig_pte) && vma_is_accessible(vmf->vma))
		return do_numa_page(vmf);

	vmf->ptl = pte_lockptr(vmf->vma->vm_mm, vmf->pmd);
	spin_lock(vmf->ptl);
	entry = vmf->orig_pte;
	if (unlikely(!pte_same(*vmf->pte, entry)))
		goto unlock;
	if (vmf->flags & FAULT_FLAG_WRITE) {
		if (!pte_write(entry))
			return do_wp_page(vmf);
		entry = pte_mkdirty(entry);
	}
	entry = pte_mkyoung(entry);
	if (ptep_set_access_flags(vmf->vma, vmf->address, vmf->pte, entry,
				vmf->flags & FAULT_FLAG_WRITE)) {
		update_mmu_cache(vmf->vma, vmf->address, vmf->pte);
	} else {
		/*
		 * This is needed only for protection faults but the arch code
		 * is not yet telling us if this is a protection fault or not.
		 * This still avoids useless tlb flushes for .text page faults
		 * with threads.
		 */
		if (vmf->flags & FAULT_FLAG_WRITE)
			flush_tlb_fix_spurious_fault(vmf->vma, vmf->address);
	}
unlock:
	pte_unmap_unlock(vmf->pte, vmf->ptl);
	return 0;
}

/*
 * By the time we get here, we already hold the mm semaphore
 *
 * The mmap_sem may have been released depending on flags and our
 * return value.  See filemap_fault() and __lock_page_or_retry().
 */
static vm_fault_t __handle_mm_fault(struct vm_area_struct *vma,
		unsigned long address, unsigned int flags)
{
	struct vm_fault vmf = {
		.vma = vma,
		.address = address & PAGE_MASK,
		.flags = flags,
		.pgoff = linear_page_index(vma, address),
		.gfp_mask = __get_fault_gfp_mask(vma),
	};
	unsigned int dirty = flags & FAULT_FLAG_WRITE;
	struct mm_struct *mm = vma->vm_mm;
	pgd_t *pgd;
	p4d_t *p4d;
	vm_fault_t ret;

	pgd = pgd_offset(mm, address);
	p4d = p4d_alloc(mm, pgd, address);
	if (!p4d)
		return VM_FAULT_OOM;

	vmf.pud = pud_alloc(mm, p4d, address);
	if (!vmf.pud)
		return VM_FAULT_OOM;
retry_pud:
	if (pud_none(*vmf.pud) && __transparent_hugepage_enabled(vma)) {
		ret = create_huge_pud(&vmf);
		if (!(ret & VM_FAULT_FALLBACK))
			return ret;
	} else {
		pud_t orig_pud = *vmf.pud;

		barrier();
		if (pud_trans_huge(orig_pud) || pud_devmap(orig_pud)) {

			/* NUMA case for anonymous PUDs would go here */

			if (dirty && !pud_write(orig_pud)) {
				ret = wp_huge_pud(&vmf, orig_pud);
				if (!(ret & VM_FAULT_FALLBACK))
					return ret;
			} else {
				huge_pud_set_accessed(&vmf, orig_pud);
				return 0;
			}
		}
	}

	vmf.pmd = pmd_alloc(mm, vmf.pud, address);
	if (!vmf.pmd)
		return VM_FAULT_OOM;

	/* Huge pud page fault raced with pmd_alloc? */
	if (pud_trans_unstable(vmf.pud))
		goto retry_pud;

	if (pmd_none(*vmf.pmd) && __transparent_hugepage_enabled(vma)) {
		ret = create_huge_pmd(&vmf);
		if (!(ret & VM_FAULT_FALLBACK))
			return ret;
	} else {
		pmd_t orig_pmd = *vmf.pmd;

		barrier();
		if (unlikely(is_swap_pmd(orig_pmd))) {
			VM_BUG_ON(thp_migration_supported() &&
					  !is_pmd_migration_entry(orig_pmd));
			if (is_pmd_migration_entry(orig_pmd))
				pmd_migration_entry_wait(mm, vmf.pmd);
			return 0;
		}
		if (pmd_trans_huge(orig_pmd) || pmd_devmap(orig_pmd)) {
			if (pmd_protnone(orig_pmd) && vma_is_accessible(vma))
				return do_huge_pmd_numa_page(&vmf, orig_pmd);

			if (dirty && !pmd_write(orig_pmd)) {
				ret = wp_huge_pmd(&vmf, orig_pmd);
				if (!(ret & VM_FAULT_FALLBACK))
					return ret;
			} else {
				huge_pmd_set_accessed(&vmf, orig_pmd);
				return 0;
			}
		}
	}

	return handle_pte_fault(&vmf);
}

/*
 * By the time we get here, we already hold the mm semaphore
 *
 * The mmap_sem may have been released depending on flags and our
 * return value.  See filemap_fault() and __lock_page_or_retry().
 */
vm_fault_t handle_mm_fault(struct vm_area_struct *vma, unsigned long address,
		unsigned int flags)
{
	vm_fault_t ret;

	__set_current_state(TASK_RUNNING);

	count_vm_event(PGFAULT);
	count_memcg_event_mm(vma->vm_mm, PGFAULT);

	/* do counter updates before entering really critical section. */
	check_sync_rss_stat(current);

	if (!arch_vma_access_permitted(vma, flags & FAULT_FLAG_WRITE,
					    flags & FAULT_FLAG_INSTRUCTION,
					    flags & FAULT_FLAG_REMOTE))
		return VM_FAULT_SIGSEGV;

	/*
	 * Enable the memcg OOM handling for faults triggered in user
	 * space.  Kernel faults are handled more gracefully.
	 */
	if (flags & FAULT_FLAG_USER)
		mem_cgroup_enter_user_fault();

	if (unlikely(is_vm_hugetlb_page(vma)))
		ret = hugetlb_fault(vma->vm_mm, vma, address, flags);
	else
		ret = __handle_mm_fault(vma, address, flags);

	if (flags & FAULT_FLAG_USER) {
		mem_cgroup_exit_user_fault();
		/*
		 * The task may have entered a memcg OOM situation but
		 * if the allocation error was handled gracefully (no
		 * VM_FAULT_OOM), there is no need to kill anything.
		 * Just clean up the OOM state peacefully.
		 */
		if (task_in_memcg_oom(current) && !(ret & VM_FAULT_OOM))
			mem_cgroup_oom_synchronize(false);
	}

	return ret;
}
EXPORT_SYMBOL_GPL(handle_mm_fault);

#ifndef __PAGETABLE_P4D_FOLDED
/*
 * Allocate p4d page table.
 * We've already handled the fast-path in-line.
 */
int __p4d_alloc(struct mm_struct *mm, pgd_t *pgd, unsigned long address)
{
	p4d_t *new = p4d_alloc_one(mm, address);
	if (!new)
		return -ENOMEM;

	smp_wmb(); /* See comment in __pte_alloc */

	spin_lock(&mm->page_table_lock);
	if (pgd_present(*pgd))		/* Another has populated it */
		p4d_free(mm, new);
	else
		pgd_populate(mm, pgd, new);
	spin_unlock(&mm->page_table_lock);
	return 0;
}
#endif /* __PAGETABLE_P4D_FOLDED */

#ifndef __PAGETABLE_PUD_FOLDED
/*
 * Allocate page upper directory.
 * We've already handled the fast-path in-line.
 */
int __pud_alloc(struct mm_struct *mm, p4d_t *p4d, unsigned long address)
{
	pud_t *new = pud_alloc_one(mm, address);
	if (!new)
		return -ENOMEM;

	smp_wmb(); /* See comment in __pte_alloc */

	spin_lock(&mm->page_table_lock);
#ifndef __ARCH_HAS_5LEVEL_HACK
	if (!p4d_present(*p4d)) {
		mm_inc_nr_puds(mm);
		p4d_populate(mm, p4d, new);
	} else	/* Another has populated it */
		pud_free(mm, new);
#else
	if (!pgd_present(*p4d)) {
		mm_inc_nr_puds(mm);
		pgd_populate(mm, p4d, new);
	} else	/* Another has populated it */
		pud_free(mm, new);
#endif /* __ARCH_HAS_5LEVEL_HACK */
	spin_unlock(&mm->page_table_lock);
	return 0;
}
#endif /* __PAGETABLE_PUD_FOLDED */

#ifndef __PAGETABLE_PMD_FOLDED
/*
 * Allocate page middle directory.
 * We've already handled the fast-path in-line.
 */
int __pmd_alloc(struct mm_struct *mm, pud_t *pud, unsigned long address)
{
	spinlock_t *ptl;
	pmd_t *new = pmd_alloc_one(mm, address);
	if (!new)
		return -ENOMEM;

	smp_wmb(); /* See comment in __pte_alloc */

	ptl = pud_lock(mm, pud);
#ifndef __ARCH_HAS_4LEVEL_HACK
	if (!pud_present(*pud)) {
		mm_inc_nr_pmds(mm);
		pud_populate(mm, pud, new);
	} else	/* Another has populated it */
		pmd_free(mm, new);
#else
	if (!pgd_present(*pud)) {
		mm_inc_nr_pmds(mm);
		pgd_populate(mm, pud, new);
	} else /* Another has populated it */
		pmd_free(mm, new);
#endif /* __ARCH_HAS_4LEVEL_HACK */
	spin_unlock(ptl);
	return 0;
}
#endif /* __PAGETABLE_PMD_FOLDED */

<<<<<<< HEAD
static int __follow_pte_pud(struct mm_struct *mm, unsigned long address,
			    struct mmu_notifier_range *range,
			    pte_t **ptepp, pmd_t **pmdpp, pud_t **pudpp,
			    spinlock_t **ptlp)
=======
int follow_invalidate_pte(struct mm_struct *mm, unsigned long address,
			  struct mmu_notifier_range *range, pte_t **ptepp,
			  pmd_t **pmdpp, spinlock_t **ptlp)
>>>>>>> ef1fcccf
{
	pgd_t *pgd;
	p4d_t *p4d;
	pud_t *pud;
	pmd_t *pmd;
	pte_t *ptep;

	pgd = pgd_offset(mm, address);
	if (pgd_none(*pgd) || unlikely(pgd_bad(*pgd)))
		goto out;

	p4d = p4d_offset(pgd, address);
	if (p4d_none(*p4d) || unlikely(p4d_bad(*p4d)))
		goto out;

	pud = pud_offset(p4d, address);
	VM_BUG_ON(pud_trans_huge(*pud));

	if (pud_huge(*pud)) {
		if (!pudpp)
			goto out;

		if (range) {
			mmu_notifier_range_init(range, MMU_NOTIFY_CLEAR, 0,
						NULL, mm, address & PUD_MASK,
						(address & PUD_MASK) + PUD_SIZE);
			mmu_notifier_invalidate_range_start(range);
		}
		*ptlp = pud_lock(mm, pud);
		if (pud_huge(*pud)) {
			*pudpp = pud;
			return 0;
		}
		spin_unlock(*ptlp);
		if (range)
			mmu_notifier_invalidate_range_end(range);
	}

	if (pud_none(*pud) || unlikely(pud_bad(*pud)))
		goto out;

	pmd = pmd_offset(pud, address);
	VM_BUG_ON(pmd_trans_huge(*pmd));

	if (pmd_huge(*pmd)) {
		if (!pmdpp)
			goto out;

		if (range) {
			mmu_notifier_range_init(range, MMU_NOTIFY_CLEAR, 0,
						NULL, mm, address & PMD_MASK,
						(address & PMD_MASK) + PMD_SIZE);
			mmu_notifier_invalidate_range_start(range);
		}
		*ptlp = pmd_lock(mm, pmd);
		if (pmd_huge(*pmd)) {
			*pmdpp = pmd;
			return 0;
		}
		spin_unlock(*ptlp);
		if (range)
			mmu_notifier_invalidate_range_end(range);
	}

	if (pmd_none(*pmd) || unlikely(pmd_bad(*pmd)))
		goto out;

	if (range) {
		mmu_notifier_range_init(range, MMU_NOTIFY_CLEAR, 0, NULL, mm,
					address & PAGE_MASK,
					(address & PAGE_MASK) + PAGE_SIZE);
		mmu_notifier_invalidate_range_start(range);
	}
	ptep = pte_offset_map_lock(mm, pmd, address, ptlp);
	if (!pte_present(*ptep))
		goto unlock;
	*ptepp = ptep;
	return 0;
unlock:
	pte_unmap_unlock(ptep, *ptlp);
	if (range)
		mmu_notifier_invalidate_range_end(range);
out:
	return -EINVAL;
}

<<<<<<< HEAD
static inline int follow_pte(struct mm_struct *mm, unsigned long address,
			     pte_t **ptepp, spinlock_t **ptlp)
{
	int res;

	/* (void) is needed to make gcc happy */
	(void) __cond_lock(*ptlp,
			   !(res = __follow_pte_pud(mm, address, NULL,
						    ptepp, NULL, NULL, ptlp)));
	return res;
}

int follow_pte_pmd(struct mm_struct *mm, unsigned long address,
		   struct mmu_notifier_range *range,
		   pte_t **ptepp, pmd_t **pmdpp, spinlock_t **ptlp)
{
	int res;

	/* (void) is needed to make gcc happy */
	(void) __cond_lock(*ptlp,
			   !(res = __follow_pte_pud(mm, address, range,
						    ptepp, pmdpp, NULL, ptlp)));
	return res;
=======
/**
 * follow_pte - look up PTE at a user virtual address
 * @mm: the mm_struct of the target address space
 * @address: user virtual address
 * @ptepp: location to store found PTE
 * @ptlp: location to store the lock for the PTE
 *
 * On a successful return, the pointer to the PTE is stored in @ptepp;
 * the corresponding lock is taken and its location is stored in @ptlp.
 * The contents of the PTE are only stable until @ptlp is released;
 * any further use, if any, must be protected against invalidation
 * with MMU notifiers.
 *
 * Only IO mappings and raw PFN mappings are allowed.  The mmap semaphore
 * should be taken for read.
 *
 * KVM uses this function.  While it is arguably less bad than ``follow_pfn``,
 * it is not a good general-purpose API.
 *
 * Return: zero on success, -ve otherwise.
 */
int follow_pte(struct mm_struct *mm, unsigned long address,
	       pte_t **ptepp, spinlock_t **ptlp)
{
	return follow_invalidate_pte(mm, address, NULL, ptepp, NULL, ptlp);
>>>>>>> ef1fcccf
}
EXPORT_SYMBOL_GPL(follow_pte);

static int follow_pte_pud(struct mm_struct *mm, unsigned long address,
			  struct mmu_notifier_range *range,
			  pte_t **ptepp, pmd_t **pmdpp, pud_t **pudpp,
			  spinlock_t **ptlp)
{
	int res;

	/* (void) is needed to make gcc happy */
	(void) __cond_lock(*ptlp,
			   !(res = __follow_pte_pud(mm, address, range,
						    ptepp, pmdpp, pudpp, ptlp)));
	return res;
}

/**
 * follow_pfn - look up PFN at a user virtual address
 * @vma: memory mapping
 * @address: user virtual address
 * @pfn: location to store found PFN
 *
 * Only IO mappings and raw PFN mappings are allowed.
 *
 * This function does not allow the caller to read the permissions
 * of the PTE.  Do not use it.
 *
 * Return: zero and the pfn at @pfn on success, -ve otherwise.
 */
int follow_pfn(struct vm_area_struct *vma, unsigned long address,
	unsigned long *pfn)
{
	pmd_t *pmdp = NULL;
	pud_t *pudp = NULL;
	int ret = -EINVAL;
	spinlock_t *ptl;
	pte_t *ptep;

	if (!(vma->vm_flags & (VM_IO | VM_PFNMAP)))
		return ret;

	ret = follow_pte_pud(vma->vm_mm, address, NULL,
			     &ptep, &pmdp, &pudp, &ptl);
	if (ret)
		return ret;
	if (pudp)
		*pfn = pud_pfn(*pudp) + ((address & ~PUD_MASK) >> PAGE_SHIFT);
	else if (pmdp)
		*pfn = pmd_pfn(*pmdp) + ((address & ~PMD_MASK) >> PAGE_SHIFT);
	else
		*pfn = pte_pfn(*ptep);
	pte_unmap_unlock(ptep, ptl);
	return 0;
}
EXPORT_SYMBOL(follow_pfn);

#ifdef CONFIG_HAVE_IOREMAP_PROT
int follow_phys(struct vm_area_struct *vma,
		unsigned long address, unsigned int flags,
		unsigned long *prot, resource_size_t *phys)
{
	int ret = -EINVAL;
	pte_t *ptep, pte;
	spinlock_t *ptl;

	if (!(vma->vm_flags & (VM_IO | VM_PFNMAP)))
		goto out;

	if (follow_pte(vma->vm_mm, address, &ptep, &ptl))
		goto out;
	pte = *ptep;

	if ((flags & FOLL_WRITE) && !pte_write(pte))
		goto unlock;

	*prot = pgprot_val(pte_pgprot(pte));
	*phys = (resource_size_t)pte_pfn(pte) << PAGE_SHIFT;

	ret = 0;
unlock:
	pte_unmap_unlock(ptep, ptl);
out:
	return ret;
}

int generic_access_phys(struct vm_area_struct *vma, unsigned long addr,
			void *buf, int len, int write)
{
	resource_size_t phys_addr;
	unsigned long prot = 0;
	void __iomem *maddr;
	int offset = addr & (PAGE_SIZE-1);

	if (follow_phys(vma, addr, write, &prot, &phys_addr))
		return -EINVAL;

	maddr = ioremap_prot(phys_addr, PAGE_ALIGN(len + offset), prot);
	if (!maddr)
		return -ENOMEM;

	if (write)
		memcpy_toio(maddr + offset, buf, len);
	else
		memcpy_fromio(buf, maddr + offset, len);
	iounmap(maddr);

	return len;
}
EXPORT_SYMBOL_GPL(generic_access_phys);
#endif

/*
 * Access another process' address space as given in mm.  If non-NULL, use the
 * given task for page fault accounting.
 */
int __access_remote_vm(struct task_struct *tsk, struct mm_struct *mm,
		unsigned long addr, void *buf, int len, unsigned int gup_flags)
{
	struct vm_area_struct *vma;
	void *old_buf = buf;
	int write = gup_flags & FOLL_WRITE;

	if (down_read_killable(&mm->mmap_sem))
		return 0;

	/* ignore errors, just check how much was successfully transferred */
	while (len) {
		int bytes, ret, offset;
		void *maddr;
		struct page *page = NULL;

		ret = get_user_pages_remote(tsk, mm, addr, 1,
				gup_flags, &page, &vma, NULL);
		if (ret <= 0) {
#ifndef CONFIG_HAVE_IOREMAP_PROT
			break;
#else
			/*
			 * Check if this is a VM_IO | VM_PFNMAP VMA, which
			 * we can access using slightly different code.
			 */
			vma = find_vma(mm, addr);
			if (!vma || vma->vm_start > addr)
				break;
			if (vma->vm_ops && vma->vm_ops->access)
				ret = vma->vm_ops->access(vma, addr, buf,
							  len, write);
			if (ret <= 0)
				break;
			bytes = ret;
#endif
		} else {
			bytes = len;
			offset = addr & (PAGE_SIZE-1);
			if (bytes > PAGE_SIZE-offset)
				bytes = PAGE_SIZE-offset;

			maddr = kmap(page);
			if (write) {
				copy_to_user_page(vma, page, addr,
						  maddr + offset, buf, bytes);
				set_page_dirty_lock(page);
			} else {
				copy_from_user_page(vma, page, addr,
						    buf, maddr + offset, bytes);
			}
			kunmap(page);
			put_page(page);
		}
		len -= bytes;
		buf += bytes;
		addr += bytes;
	}
	up_read(&mm->mmap_sem);

	return buf - old_buf;
}

/**
 * access_remote_vm - access another process' address space
 * @mm:		the mm_struct of the target address space
 * @addr:	start address to access
 * @buf:	source or destination buffer
 * @len:	number of bytes to transfer
 * @gup_flags:	flags modifying lookup behaviour
 *
 * The caller must hold a reference on @mm.
 *
 * Return: number of bytes copied from source to destination.
 */
int access_remote_vm(struct mm_struct *mm, unsigned long addr,
		void *buf, int len, unsigned int gup_flags)
{
	return __access_remote_vm(NULL, mm, addr, buf, len, gup_flags);
}

/*
 * Access another process' address space.
 * Source/target buffer must be kernel space,
 * Do not walk the page table directly, use get_user_pages
 */
int access_process_vm(struct task_struct *tsk, unsigned long addr,
		void *buf, int len, unsigned int gup_flags)
{
	struct mm_struct *mm;
	int ret;

	mm = get_task_mm(tsk);
	if (!mm)
		return 0;

	ret = __access_remote_vm(tsk, mm, addr, buf, len, gup_flags);

	mmput(mm);

	return ret;
}
EXPORT_SYMBOL_GPL(access_process_vm);

/*
 * Print the name of a VMA.
 */
void print_vma_addr(char *prefix, unsigned long ip)
{
	struct mm_struct *mm = current->mm;
	struct vm_area_struct *vma;

	/*
	 * we might be running from an atomic context so we cannot sleep
	 */
	if (!down_read_trylock(&mm->mmap_sem))
		return;

	vma = find_vma(mm, ip);
	if (vma && vma->vm_file) {
		struct file *f = vma->vm_file;
		char *buf = (char *)__get_free_page(GFP_NOWAIT);
		if (buf) {
			char *p;

			p = file_path(f, buf, PAGE_SIZE);
			if (IS_ERR(p))
				p = "?";
			printk("%s%s[%lx+%lx]", prefix, kbasename(p),
					vma->vm_start,
					vma->vm_end - vma->vm_start);
			free_page((unsigned long)buf);
		}
	}
	up_read(&mm->mmap_sem);
}

#if defined(CONFIG_PROVE_LOCKING) || defined(CONFIG_DEBUG_ATOMIC_SLEEP)
void __might_fault(const char *file, int line)
{
	/*
	 * Some code (nfs/sunrpc) uses socket ops on kernel memory while
	 * holding the mmap_sem, this is safe because kernel memory doesn't
	 * get paged out, therefore we'll never actually fault, and the
	 * below annotations will generate false positives.
	 */
	if (uaccess_kernel())
		return;
	if (pagefault_disabled())
		return;
	__might_sleep(file, line, 0);
#if defined(CONFIG_DEBUG_ATOMIC_SLEEP)
	if (current->mm)
		might_lock_read(&current->mm->mmap_sem);
#endif
}
EXPORT_SYMBOL(__might_fault);
#endif

#if defined(CONFIG_TRANSPARENT_HUGEPAGE) || defined(CONFIG_HUGETLBFS)
/*
 * Process all subpages of the specified huge page with the specified
 * operation.  The target subpage will be processed last to keep its
 * cache lines hot.
 */
static inline void process_huge_page(
	unsigned long addr_hint, unsigned int pages_per_huge_page,
	void (*process_subpage)(unsigned long addr, int idx, void *arg),
	void *arg)
{
	int i, n, base, l;
	unsigned long addr = addr_hint &
		~(((unsigned long)pages_per_huge_page << PAGE_SHIFT) - 1);

	/* Process target subpage last to keep its cache lines hot */
	might_sleep();
	n = (addr_hint - addr) / PAGE_SIZE;
	if (2 * n <= pages_per_huge_page) {
		/* If target subpage in first half of huge page */
		base = 0;
		l = n;
		/* Process subpages at the end of huge page */
		for (i = pages_per_huge_page - 1; i >= 2 * n; i--) {
			cond_resched();
			process_subpage(addr + i * PAGE_SIZE, i, arg);
		}
	} else {
		/* If target subpage in second half of huge page */
		base = pages_per_huge_page - 2 * (pages_per_huge_page - n);
		l = pages_per_huge_page - n;
		/* Process subpages at the begin of huge page */
		for (i = 0; i < base; i++) {
			cond_resched();
			process_subpage(addr + i * PAGE_SIZE, i, arg);
		}
	}
	/*
	 * Process remaining subpages in left-right-left-right pattern
	 * towards the target subpage
	 */
	for (i = 0; i < l; i++) {
		int left_idx = base + i;
		int right_idx = base + 2 * l - 1 - i;

		cond_resched();
		process_subpage(addr + left_idx * PAGE_SIZE, left_idx, arg);
		cond_resched();
		process_subpage(addr + right_idx * PAGE_SIZE, right_idx, arg);
	}
}

static void clear_gigantic_page(struct page *page,
				unsigned long addr,
				unsigned int pages_per_huge_page)
{
	int i;
	struct page *p = page;

	might_sleep();
	for (i = 0; i < pages_per_huge_page;
	     i++, p = mem_map_next(p, page, i)) {
		cond_resched();
		clear_user_highpage_uncached(p, addr + i * PAGE_SIZE);
	}
}

static void clear_subpage(unsigned long addr, int idx, void *arg)
{
	struct page *page = arg;

	clear_user_highpage(page + idx, addr);
}

void clear_huge_page(struct page *page,
		     unsigned long addr_hint, unsigned int pages_per_huge_page)
{
	unsigned long addr = addr_hint &
		~(((unsigned long)pages_per_huge_page << PAGE_SHIFT) - 1);

	if (unlikely(pages_per_huge_page > MAX_ORDER_NR_PAGES)) {
		clear_gigantic_page(page, addr, pages_per_huge_page);
		clear_page_uncached_flush();
		return;
	}

	process_huge_page(addr_hint, pages_per_huge_page, clear_subpage, page);
}

static void copy_user_gigantic_page(struct page *dst, struct page *src,
				    unsigned long addr,
				    struct vm_area_struct *vma,
				    unsigned int pages_per_huge_page)
{
	int i;
	struct page *dst_base = dst;
	struct page *src_base = src;

	for (i = 0; i < pages_per_huge_page; ) {
		cond_resched();
		copy_user_highpage(dst, src, addr + i*PAGE_SIZE, vma);

		i++;
		dst = mem_map_next(dst, dst_base, i);
		src = mem_map_next(src, src_base, i);
	}
}

struct copy_subpage_arg {
	struct page *dst;
	struct page *src;
	struct vm_area_struct *vma;
};

static void copy_subpage(unsigned long addr, int idx, void *arg)
{
	struct copy_subpage_arg *copy_arg = arg;

	copy_user_highpage(copy_arg->dst + idx, copy_arg->src + idx,
			   addr, copy_arg->vma);
}

void copy_user_huge_page(struct page *dst, struct page *src,
			 unsigned long addr_hint, struct vm_area_struct *vma,
			 unsigned int pages_per_huge_page)
{
	unsigned long addr = addr_hint &
		~(((unsigned long)pages_per_huge_page << PAGE_SHIFT) - 1);
	struct copy_subpage_arg arg = {
		.dst = dst,
		.src = src,
		.vma = vma,
	};

	if (unlikely(pages_per_huge_page > MAX_ORDER_NR_PAGES)) {
		copy_user_gigantic_page(dst, src, addr, vma,
					pages_per_huge_page);
		return;
	}

	process_huge_page(addr_hint, pages_per_huge_page, copy_subpage, &arg);
}

long copy_huge_page_from_user(struct page *dst_page,
				const void __user *usr_src,
				unsigned int pages_per_huge_page,
				bool allow_pagefault)
{
	void *src = (void *)usr_src;
	void *page_kaddr;
	unsigned long i, rc = 0;
	unsigned long ret_val = pages_per_huge_page * PAGE_SIZE;

	for (i = 0; i < pages_per_huge_page; i++) {
		if (allow_pagefault)
			page_kaddr = kmap(dst_page + i);
		else
			page_kaddr = kmap_atomic(dst_page + i);
		rc = copy_from_user(page_kaddr,
				(const void __user *)(src + i * PAGE_SIZE),
				PAGE_SIZE);
		if (allow_pagefault)
			kunmap(dst_page + i);
		else
			kunmap_atomic(page_kaddr);

		ret_val -= (PAGE_SIZE - rc);
		if (rc)
			break;

		cond_resched();
	}
	return ret_val;
}
#endif /* CONFIG_TRANSPARENT_HUGEPAGE || CONFIG_HUGETLBFS */

#if USE_SPLIT_PTE_PTLOCKS && ALLOC_SPLIT_PTLOCKS

static struct kmem_cache *page_ptl_cachep;

void __init ptlock_cache_init(void)
{
	page_ptl_cachep = kmem_cache_create("page->ptl", sizeof(spinlock_t), 0,
			SLAB_PANIC, NULL);
}

bool ptlock_alloc(struct page *page)
{
	spinlock_t *ptl;

	ptl = kmem_cache_alloc(page_ptl_cachep, GFP_KERNEL);
	if (!ptl)
		return false;
	page->ptl = ptl;
	return true;
}

void ptlock_free(struct page *page)
{
	kmem_cache_free(page_ptl_cachep, page->ptl);
}
#endif<|MERGE_RESOLUTION|>--- conflicted
+++ resolved
@@ -4226,16 +4226,9 @@
 }
 #endif /* __PAGETABLE_PMD_FOLDED */
 
-<<<<<<< HEAD
-static int __follow_pte_pud(struct mm_struct *mm, unsigned long address,
-			    struct mmu_notifier_range *range,
-			    pte_t **ptepp, pmd_t **pmdpp, pud_t **pudpp,
-			    spinlock_t **ptlp)
-=======
 int follow_invalidate_pte(struct mm_struct *mm, unsigned long address,
 			  struct mmu_notifier_range *range, pte_t **ptepp,
 			  pmd_t **pmdpp, spinlock_t **ptlp)
->>>>>>> ef1fcccf
 {
 	pgd_t *pgd;
 	p4d_t *p4d;
@@ -4252,28 +4245,6 @@
 		goto out;
 
 	pud = pud_offset(p4d, address);
-	VM_BUG_ON(pud_trans_huge(*pud));
-
-	if (pud_huge(*pud)) {
-		if (!pudpp)
-			goto out;
-
-		if (range) {
-			mmu_notifier_range_init(range, MMU_NOTIFY_CLEAR, 0,
-						NULL, mm, address & PUD_MASK,
-						(address & PUD_MASK) + PUD_SIZE);
-			mmu_notifier_invalidate_range_start(range);
-		}
-		*ptlp = pud_lock(mm, pud);
-		if (pud_huge(*pud)) {
-			*pudpp = pud;
-			return 0;
-		}
-		spin_unlock(*ptlp);
-		if (range)
-			mmu_notifier_invalidate_range_end(range);
-	}
-
 	if (pud_none(*pud) || unlikely(pud_bad(*pud)))
 		goto out;
 
@@ -4322,31 +4293,6 @@
 	return -EINVAL;
 }
 
-<<<<<<< HEAD
-static inline int follow_pte(struct mm_struct *mm, unsigned long address,
-			     pte_t **ptepp, spinlock_t **ptlp)
-{
-	int res;
-
-	/* (void) is needed to make gcc happy */
-	(void) __cond_lock(*ptlp,
-			   !(res = __follow_pte_pud(mm, address, NULL,
-						    ptepp, NULL, NULL, ptlp)));
-	return res;
-}
-
-int follow_pte_pmd(struct mm_struct *mm, unsigned long address,
-		   struct mmu_notifier_range *range,
-		   pte_t **ptepp, pmd_t **pmdpp, spinlock_t **ptlp)
-{
-	int res;
-
-	/* (void) is needed to make gcc happy */
-	(void) __cond_lock(*ptlp,
-			   !(res = __follow_pte_pud(mm, address, range,
-						    ptepp, pmdpp, NULL, ptlp)));
-	return res;
-=======
 /**
  * follow_pte - look up PTE at a user virtual address
  * @mm: the mm_struct of the target address space
@@ -4372,23 +4318,8 @@
 	       pte_t **ptepp, spinlock_t **ptlp)
 {
 	return follow_invalidate_pte(mm, address, NULL, ptepp, NULL, ptlp);
->>>>>>> ef1fcccf
 }
 EXPORT_SYMBOL_GPL(follow_pte);
-
-static int follow_pte_pud(struct mm_struct *mm, unsigned long address,
-			  struct mmu_notifier_range *range,
-			  pte_t **ptepp, pmd_t **pmdpp, pud_t **pudpp,
-			  spinlock_t **ptlp)
-{
-	int res;
-
-	/* (void) is needed to make gcc happy */
-	(void) __cond_lock(*ptlp,
-			   !(res = __follow_pte_pud(mm, address, range,
-						    ptepp, pmdpp, pudpp, ptlp)));
-	return res;
-}
 
 /**
  * follow_pfn - look up PFN at a user virtual address
@@ -4406,8 +4337,6 @@
 int follow_pfn(struct vm_area_struct *vma, unsigned long address,
 	unsigned long *pfn)
 {
-	pmd_t *pmdp = NULL;
-	pud_t *pudp = NULL;
 	int ret = -EINVAL;
 	spinlock_t *ptl;
 	pte_t *ptep;
@@ -4415,16 +4344,10 @@
 	if (!(vma->vm_flags & (VM_IO | VM_PFNMAP)))
 		return ret;
 
-	ret = follow_pte_pud(vma->vm_mm, address, NULL,
-			     &ptep, &pmdp, &pudp, &ptl);
+	ret = follow_pte(vma->vm_mm, address, &ptep, &ptl);
 	if (ret)
 		return ret;
-	if (pudp)
-		*pfn = pud_pfn(*pudp) + ((address & ~PUD_MASK) >> PAGE_SHIFT);
-	else if (pmdp)
-		*pfn = pmd_pfn(*pmdp) + ((address & ~PMD_MASK) >> PAGE_SHIFT);
-	else
-		*pfn = pte_pfn(*ptep);
+	*pfn = pte_pfn(*ptep);
 	pte_unmap_unlock(ptep, ptl);
 	return 0;
 }
