--- conflicted
+++ resolved
@@ -55,15 +55,9 @@
 #define KASAN_TAG_MAX		0xFD /* maximum value for random tags */
 
 #ifdef CONFIG_KASAN_HW_TAGS
-<<<<<<< HEAD
-#define KASAN_TAG_MIN		0xF0 /* mimimum value for random tags */
-#else
-#define KASAN_TAG_MIN		0x00 /* mimimum value for random tags */
-=======
 #define KASAN_TAG_MIN		0xF0 /* minimum value for random tags */
 #else
 #define KASAN_TAG_MIN		0x00 /* minimum value for random tags */
->>>>>>> 11e4b63a
 #endif
 
 #ifdef CONFIG_KASAN_GENERIC
@@ -339,12 +333,6 @@
 #define hw_enable_tagging_async()
 #define hw_set_tagging_report_once(state)
 
-#else /* CONFIG_KASAN_HW_TAGS */
-
-#define hw_enable_tagging_sync()
-#define hw_enable_tagging_async()
-#define hw_set_tagging_report_once(state)
-
 #endif /* CONFIG_KASAN_HW_TAGS */
 
 #if defined(CONFIG_KASAN_HW_TAGS) && IS_ENABLED(CONFIG_KASAN_KUNIT_TEST)
@@ -371,11 +359,7 @@
 
 #ifdef CONFIG_KASAN_HW_TAGS
 
-<<<<<<< HEAD
-static inline void kasan_poison(const void *addr, size_t size, u8 value)
-=======
 static inline void kasan_poison(const void *addr, size_t size, u8 value, bool init)
->>>>>>> 11e4b63a
 {
 	addr = kasan_reset_tag(addr);
 
@@ -388,17 +372,10 @@
 	if (WARN_ON(size & KASAN_GRANULE_MASK))
 		return;
 
-<<<<<<< HEAD
-	hw_set_mem_tag_range((void *)addr, size, value);
-}
-
-static inline void kasan_unpoison(const void *addr, size_t size)
-=======
 	hw_set_mem_tag_range((void *)addr, size, value, init);
 }
 
 static inline void kasan_unpoison(const void *addr, size_t size, bool init)
->>>>>>> 11e4b63a
 {
 	u8 tag = get_tag(addr);
 
@@ -412,11 +389,7 @@
 		return;
 	size = round_up(size, KASAN_GRANULE_SIZE);
 
-<<<<<<< HEAD
-	hw_set_mem_tag_range((void *)addr, size, tag);
-=======
 	hw_set_mem_tag_range((void *)addr, size, tag, init);
->>>>>>> 11e4b63a
 }
 
 static inline bool kasan_byte_accessible(const void *addr)
@@ -424,27 +397,12 @@
 	u8 ptr_tag = get_tag(addr);
 	u8 mem_tag = hw_get_mem_tag((void *)addr);
 
-<<<<<<< HEAD
-	return (mem_tag != KASAN_TAG_INVALID) &&
-		(ptr_tag == KASAN_TAG_KERNEL || ptr_tag == mem_tag);
-=======
 	return ptr_tag == KASAN_TAG_KERNEL || ptr_tag == mem_tag;
->>>>>>> 11e4b63a
 }
 
 #else /* CONFIG_KASAN_HW_TAGS */
 
 /**
-<<<<<<< HEAD
- * kasan_poison - mark the memory range as unaccessible
- * @addr - range start address, must be aligned to KASAN_GRANULE_SIZE
- * @size - range size, must be aligned to KASAN_GRANULE_SIZE
- * @value - value that's written to metadata for the range
- *
- * The size gets aligned to KASAN_GRANULE_SIZE before marking the range.
- */
-void kasan_poison(const void *addr, size_t size, u8 value);
-=======
  * kasan_poison - mark the memory range as inaccessible
  * @addr - range start address, must be aligned to KASAN_GRANULE_SIZE
  * @size - range size, must be aligned to KASAN_GRANULE_SIZE
@@ -454,27 +412,19 @@
  * The size gets aligned to KASAN_GRANULE_SIZE before marking the range.
  */
 void kasan_poison(const void *addr, size_t size, u8 value, bool init);
->>>>>>> 11e4b63a
 
 /**
  * kasan_unpoison - mark the memory range as accessible
  * @addr - range start address, must be aligned to KASAN_GRANULE_SIZE
  * @size - range size, can be unaligned
-<<<<<<< HEAD
-=======
  * @init - whether to initialize the memory range (only for hardware tag-based)
->>>>>>> 11e4b63a
  *
  * For the tag-based modes, the @size gets aligned to KASAN_GRANULE_SIZE before
  * marking the range.
  * For the generic mode, the last granule of the memory range gets partially
  * unpoisoned based on the @size.
  */
-<<<<<<< HEAD
-void kasan_unpoison(const void *addr, size_t size);
-=======
 void kasan_unpoison(const void *addr, size_t size, bool init);
->>>>>>> 11e4b63a
 
 bool kasan_byte_accessible(const void *addr);
 
@@ -484,11 +434,7 @@
 
 /**
  * kasan_poison_last_granule - mark the last granule of the memory range as
-<<<<<<< HEAD
- * unaccessible
-=======
  * inaccessible
->>>>>>> 11e4b63a
  * @addr - range start address, must be aligned to KASAN_GRANULE_SIZE
  * @size - range size
  *
