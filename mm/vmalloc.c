// SPDX-License-Identifier: GPL-2.0-only
/*
 *  Copyright (C) 1993  Linus Torvalds
 *  Support of BIGMEM added by Gerhard Wichert, Siemens AG, July 1999
 *  SMP-safe vmalloc/vfree/ioremap, Tigran Aivazian <tigran@veritas.com>, May 2000
 *  Major rework to support vmap/vunmap, Christoph Hellwig, SGI, August 2002
 *  Numa awareness, Christoph Lameter, SGI, June 2005
 *  Improving global KVA allocator, Uladzislau Rezki, Sony, May 2019
 */

#include <linux/vmalloc.h>
#include <linux/mm.h>
#include <linux/module.h>
#include <linux/highmem.h>
#include <linux/sched/signal.h>
#include <linux/slab.h>
#include <linux/spinlock.h>
#include <linux/interrupt.h>
#include <linux/proc_fs.h>
#include <linux/seq_file.h>
#include <linux/set_memory.h>
#include <linux/debugobjects.h>
#include <linux/kallsyms.h>
#include <linux/list.h>
#include <linux/notifier.h>
#include <linux/rbtree.h>
#include <linux/xarray.h>
#include <linux/rcupdate.h>
#include <linux/pfn.h>
#include <linux/kmemleak.h>
#include <linux/atomic.h>
#include <linux/compiler.h>
#include <linux/llist.h>
#include <linux/bitops.h>
#include <linux/rbtree_augmented.h>
#include <linux/overflow.h>
#include <linux/pgtable.h>
#include <linux/uaccess.h>
#include <asm/tlbflush.h>
#include <asm/shmparam.h>

#include "internal.h"
#include "pgalloc-track.h"

#ifdef CONFIG_HAVE_ARCH_HUGE_VMALLOC
static bool __ro_after_init vmap_allow_huge = true;

static int __init set_nohugevmalloc(char *str)
{
	vmap_allow_huge = false;
	return 0;
}
early_param("nohugevmalloc", set_nohugevmalloc);
#else /* CONFIG_HAVE_ARCH_HUGE_VMALLOC */
static const bool vmap_allow_huge = false;
#endif	/* CONFIG_HAVE_ARCH_HUGE_VMALLOC */

bool is_vmalloc_addr(const void *x)
{
	unsigned long addr = (unsigned long)x;

	return addr >= VMALLOC_START && addr < VMALLOC_END;
}
EXPORT_SYMBOL(is_vmalloc_addr);

struct vfree_deferred {
	struct llist_head list;
	struct work_struct wq;
};
static DEFINE_PER_CPU(struct vfree_deferred, vfree_deferred);

static void __vunmap(const void *, int);

static void free_work(struct work_struct *w)
{
	struct vfree_deferred *p = container_of(w, struct vfree_deferred, wq);
	struct llist_node *t, *llnode;

	llist_for_each_safe(llnode, t, llist_del_all(&p->list))
		__vunmap((void *)llnode, 1);
}

/*** Page table manipulation functions ***/
static int vmap_pte_range(pmd_t *pmd, unsigned long addr, unsigned long end,
			phys_addr_t phys_addr, pgprot_t prot,
			pgtbl_mod_mask *mask)
{
	pte_t *pte;
	u64 pfn;

	pfn = phys_addr >> PAGE_SHIFT;
	pte = pte_alloc_kernel_track(pmd, addr, mask);
	if (!pte)
		return -ENOMEM;
	do {
		BUG_ON(!pte_none(*pte));
		set_pte_at(&init_mm, addr, pte, pfn_pte(pfn, prot));
		pfn++;
	} while (pte++, addr += PAGE_SIZE, addr != end);
	*mask |= PGTBL_PTE_MODIFIED;
	return 0;
}

static int vmap_try_huge_pmd(pmd_t *pmd, unsigned long addr, unsigned long end,
			phys_addr_t phys_addr, pgprot_t prot,
			unsigned int max_page_shift)
{
	if (max_page_shift < PMD_SHIFT)
		return 0;

	if (!arch_vmap_pmd_supported(prot))
		return 0;

	if ((end - addr) != PMD_SIZE)
		return 0;

	if (!IS_ALIGNED(addr, PMD_SIZE))
		return 0;

	if (!IS_ALIGNED(phys_addr, PMD_SIZE))
		return 0;

	if (pmd_present(*pmd) && !pmd_free_pte_page(pmd, addr))
		return 0;

	return pmd_set_huge(pmd, phys_addr, prot);
}

static int vmap_pmd_range(pud_t *pud, unsigned long addr, unsigned long end,
			phys_addr_t phys_addr, pgprot_t prot,
			unsigned int max_page_shift, pgtbl_mod_mask *mask)
{
	pmd_t *pmd;
	unsigned long next;

	pmd = pmd_alloc_track(&init_mm, pud, addr, mask);
	if (!pmd)
		return -ENOMEM;
	do {
		next = pmd_addr_end(addr, end);

		if (vmap_try_huge_pmd(pmd, addr, next, phys_addr, prot,
					max_page_shift)) {
			*mask |= PGTBL_PMD_MODIFIED;
			continue;
		}

		if (vmap_pte_range(pmd, addr, next, phys_addr, prot, mask))
			return -ENOMEM;
	} while (pmd++, phys_addr += (next - addr), addr = next, addr != end);
	return 0;
}

static int vmap_try_huge_pud(pud_t *pud, unsigned long addr, unsigned long end,
			phys_addr_t phys_addr, pgprot_t prot,
			unsigned int max_page_shift)
{
	if (max_page_shift < PUD_SHIFT)
		return 0;

	if (!arch_vmap_pud_supported(prot))
		return 0;

	if ((end - addr) != PUD_SIZE)
		return 0;

	if (!IS_ALIGNED(addr, PUD_SIZE))
		return 0;

	if (!IS_ALIGNED(phys_addr, PUD_SIZE))
		return 0;

	if (pud_present(*pud) && !pud_free_pmd_page(pud, addr))
		return 0;

	return pud_set_huge(pud, phys_addr, prot);
}

static int vmap_pud_range(p4d_t *p4d, unsigned long addr, unsigned long end,
			phys_addr_t phys_addr, pgprot_t prot,
			unsigned int max_page_shift, pgtbl_mod_mask *mask)
{
	pud_t *pud;
	unsigned long next;

	pud = pud_alloc_track(&init_mm, p4d, addr, mask);
	if (!pud)
		return -ENOMEM;
	do {
		next = pud_addr_end(addr, end);

		if (vmap_try_huge_pud(pud, addr, next, phys_addr, prot,
					max_page_shift)) {
			*mask |= PGTBL_PUD_MODIFIED;
			continue;
		}

		if (vmap_pmd_range(pud, addr, next, phys_addr, prot,
					max_page_shift, mask))
			return -ENOMEM;
	} while (pud++, phys_addr += (next - addr), addr = next, addr != end);
	return 0;
}

static int vmap_try_huge_p4d(p4d_t *p4d, unsigned long addr, unsigned long end,
			phys_addr_t phys_addr, pgprot_t prot,
			unsigned int max_page_shift)
{
	if (max_page_shift < P4D_SHIFT)
		return 0;

	if (!arch_vmap_p4d_supported(prot))
		return 0;

	if ((end - addr) != P4D_SIZE)
		return 0;

	if (!IS_ALIGNED(addr, P4D_SIZE))
		return 0;

	if (!IS_ALIGNED(phys_addr, P4D_SIZE))
		return 0;

	if (p4d_present(*p4d) && !p4d_free_pud_page(p4d, addr))
		return 0;

	return p4d_set_huge(p4d, phys_addr, prot);
}

static int vmap_p4d_range(pgd_t *pgd, unsigned long addr, unsigned long end,
			phys_addr_t phys_addr, pgprot_t prot,
			unsigned int max_page_shift, pgtbl_mod_mask *mask)
{
	p4d_t *p4d;
	unsigned long next;

	p4d = p4d_alloc_track(&init_mm, pgd, addr, mask);
	if (!p4d)
		return -ENOMEM;
	do {
		next = p4d_addr_end(addr, end);

		if (vmap_try_huge_p4d(p4d, addr, next, phys_addr, prot,
					max_page_shift)) {
			*mask |= PGTBL_P4D_MODIFIED;
			continue;
		}

		if (vmap_pud_range(p4d, addr, next, phys_addr, prot,
					max_page_shift, mask))
			return -ENOMEM;
	} while (p4d++, phys_addr += (next - addr), addr = next, addr != end);
	return 0;
}

static int vmap_range_noflush(unsigned long addr, unsigned long end,
			phys_addr_t phys_addr, pgprot_t prot,
			unsigned int max_page_shift)
{
	pgd_t *pgd;
	unsigned long start;
	unsigned long next;
	int err;
	pgtbl_mod_mask mask = 0;

	might_sleep();
	BUG_ON(addr >= end);

	start = addr;
	pgd = pgd_offset_k(addr);
	do {
		next = pgd_addr_end(addr, end);
		err = vmap_p4d_range(pgd, addr, next, phys_addr, prot,
					max_page_shift, &mask);
		if (err)
			break;
	} while (pgd++, phys_addr += (next - addr), addr = next, addr != end);

	if (mask & ARCH_PAGE_TABLE_SYNC_MASK)
		arch_sync_kernel_mappings(start, end);

	return err;
}

int vmap_range(unsigned long addr, unsigned long end,
			phys_addr_t phys_addr, pgprot_t prot,
			unsigned int max_page_shift)
{
	int err;

	err = vmap_range_noflush(addr, end, phys_addr, prot, max_page_shift);
	flush_cache_vmap(addr, end);

	return err;
}

static void vunmap_pte_range(pmd_t *pmd, unsigned long addr, unsigned long end,
			     pgtbl_mod_mask *mask)
{
	pte_t *pte;

	pte = pte_offset_kernel(pmd, addr);
	do {
		pte_t ptent = ptep_get_and_clear(&init_mm, addr, pte);
		WARN_ON(!pte_none(ptent) && !pte_present(ptent));
	} while (pte++, addr += PAGE_SIZE, addr != end);
	*mask |= PGTBL_PTE_MODIFIED;
}

static void vunmap_pmd_range(pud_t *pud, unsigned long addr, unsigned long end,
			     pgtbl_mod_mask *mask)
{
	pmd_t *pmd;
	unsigned long next;
	int cleared;

	pmd = pmd_offset(pud, addr);
	do {
		next = pmd_addr_end(addr, end);

		cleared = pmd_clear_huge(pmd);
		if (cleared || pmd_bad(*pmd))
			*mask |= PGTBL_PMD_MODIFIED;

		if (cleared)
			continue;
		if (pmd_none_or_clear_bad(pmd))
			continue;
		vunmap_pte_range(pmd, addr, next, mask);

		cond_resched();
	} while (pmd++, addr = next, addr != end);
}

static void vunmap_pud_range(p4d_t *p4d, unsigned long addr, unsigned long end,
			     pgtbl_mod_mask *mask)
{
	pud_t *pud;
	unsigned long next;
	int cleared;

	pud = pud_offset(p4d, addr);
	do {
		next = pud_addr_end(addr, end);

		cleared = pud_clear_huge(pud);
		if (cleared || pud_bad(*pud))
			*mask |= PGTBL_PUD_MODIFIED;

		if (cleared)
			continue;
		if (pud_none_or_clear_bad(pud))
			continue;
		vunmap_pmd_range(pud, addr, next, mask);
	} while (pud++, addr = next, addr != end);
}

static void vunmap_p4d_range(pgd_t *pgd, unsigned long addr, unsigned long end,
			     pgtbl_mod_mask *mask)
{
	p4d_t *p4d;
	unsigned long next;
	int cleared;

	p4d = p4d_offset(pgd, addr);
	do {
		next = p4d_addr_end(addr, end);

		cleared = p4d_clear_huge(p4d);
		if (cleared || p4d_bad(*p4d))
			*mask |= PGTBL_P4D_MODIFIED;

		if (cleared)
			continue;
		if (p4d_none_or_clear_bad(p4d))
			continue;
		vunmap_pud_range(p4d, addr, next, mask);
	} while (p4d++, addr = next, addr != end);
}

/*
 * vunmap_range_noflush is similar to vunmap_range, but does not
 * flush caches or TLBs.
 *
 * The caller is responsible for calling flush_cache_vmap() before calling
 * this function, and flush_tlb_kernel_range after it has returned
 * successfully (and before the addresses are expected to cause a page fault
 * or be re-mapped for something else, if TLB flushes are being delayed or
 * coalesced).
 *
 * This is an internal function only. Do not use outside mm/.
 */
void vunmap_range_noflush(unsigned long start, unsigned long end)
{
	unsigned long next;
	pgd_t *pgd;
	unsigned long addr = start;
	pgtbl_mod_mask mask = 0;

	BUG_ON(addr >= end);
	pgd = pgd_offset_k(addr);
	do {
		next = pgd_addr_end(addr, end);
		if (pgd_bad(*pgd))
			mask |= PGTBL_PGD_MODIFIED;
		if (pgd_none_or_clear_bad(pgd))
			continue;
		vunmap_p4d_range(pgd, addr, next, &mask);
	} while (pgd++, addr = next, addr != end);

	if (mask & ARCH_PAGE_TABLE_SYNC_MASK)
		arch_sync_kernel_mappings(start, end);
}

/**
 * vunmap_range - unmap kernel virtual addresses
 * @addr: start of the VM area to unmap
 * @end: end of the VM area to unmap (non-inclusive)
 *
 * Clears any present PTEs in the virtual address range, flushes TLBs and
 * caches. Any subsequent access to the address before it has been re-mapped
 * is a kernel bug.
 */
void vunmap_range(unsigned long addr, unsigned long end)
{
	flush_cache_vunmap(addr, end);
	vunmap_range_noflush(addr, end);
	flush_tlb_kernel_range(addr, end);
}

static int vmap_pages_pte_range(pmd_t *pmd, unsigned long addr,
		unsigned long end, pgprot_t prot, struct page **pages, int *nr,
		pgtbl_mod_mask *mask)
{
	pte_t *pte;

	/*
	 * nr is a running index into the array which helps higher level
	 * callers keep track of where we're up to.
	 */

	pte = pte_alloc_kernel_track(pmd, addr, mask);
	if (!pte)
		return -ENOMEM;
	do {
		struct page *page = pages[*nr];

		if (WARN_ON(!pte_none(*pte)))
			return -EBUSY;
		if (WARN_ON(!page))
			return -ENOMEM;
		set_pte_at(&init_mm, addr, pte, mk_pte(page, prot));
		(*nr)++;
	} while (pte++, addr += PAGE_SIZE, addr != end);
	*mask |= PGTBL_PTE_MODIFIED;
	return 0;
}

static int vmap_pages_pmd_range(pud_t *pud, unsigned long addr,
		unsigned long end, pgprot_t prot, struct page **pages, int *nr,
		pgtbl_mod_mask *mask)
{
	pmd_t *pmd;
	unsigned long next;

	pmd = pmd_alloc_track(&init_mm, pud, addr, mask);
	if (!pmd)
		return -ENOMEM;
	do {
		next = pmd_addr_end(addr, end);
		if (vmap_pages_pte_range(pmd, addr, next, prot, pages, nr, mask))
			return -ENOMEM;
	} while (pmd++, addr = next, addr != end);
	return 0;
}

static int vmap_pages_pud_range(p4d_t *p4d, unsigned long addr,
		unsigned long end, pgprot_t prot, struct page **pages, int *nr,
		pgtbl_mod_mask *mask)
{
	pud_t *pud;
	unsigned long next;

	pud = pud_alloc_track(&init_mm, p4d, addr, mask);
	if (!pud)
		return -ENOMEM;
	do {
		next = pud_addr_end(addr, end);
		if (vmap_pages_pmd_range(pud, addr, next, prot, pages, nr, mask))
			return -ENOMEM;
	} while (pud++, addr = next, addr != end);
	return 0;
}

static int vmap_pages_p4d_range(pgd_t *pgd, unsigned long addr,
		unsigned long end, pgprot_t prot, struct page **pages, int *nr,
		pgtbl_mod_mask *mask)
{
	p4d_t *p4d;
	unsigned long next;

	p4d = p4d_alloc_track(&init_mm, pgd, addr, mask);
	if (!p4d)
		return -ENOMEM;
	do {
		next = p4d_addr_end(addr, end);
		if (vmap_pages_pud_range(p4d, addr, next, prot, pages, nr, mask))
			return -ENOMEM;
	} while (p4d++, addr = next, addr != end);
	return 0;
}

static int vmap_small_pages_range_noflush(unsigned long addr, unsigned long end,
		pgprot_t prot, struct page **pages)
{
	unsigned long start = addr;
	pgd_t *pgd;
	unsigned long next;
	int err = 0;
	int nr = 0;
	pgtbl_mod_mask mask = 0;

	BUG_ON(addr >= end);
	pgd = pgd_offset_k(addr);
	do {
		next = pgd_addr_end(addr, end);
		if (pgd_bad(*pgd))
			mask |= PGTBL_PGD_MODIFIED;
		err = vmap_pages_p4d_range(pgd, addr, next, prot, pages, &nr, &mask);
		if (err)
			return err;
	} while (pgd++, addr = next, addr != end);

	if (mask & ARCH_PAGE_TABLE_SYNC_MASK)
		arch_sync_kernel_mappings(start, end);

	return 0;
}

/*
 * vmap_pages_range_noflush is similar to vmap_pages_range, but does not
 * flush caches.
 *
 * The caller is responsible for calling flush_cache_vmap() after this
 * function returns successfully and before the addresses are accessed.
 *
 * This is an internal function only. Do not use outside mm/.
 */
int vmap_pages_range_noflush(unsigned long addr, unsigned long end,
		pgprot_t prot, struct page **pages, unsigned int page_shift)
{
	unsigned int i, nr = (end - addr) >> PAGE_SHIFT;
<<<<<<< HEAD

	WARN_ON(page_shift < PAGE_SHIFT);

	if (!IS_ENABLED(CONFIG_HAVE_ARCH_HUGE_VMALLOC) ||
			page_shift == PAGE_SHIFT)
		return vmap_small_pages_range_noflush(addr, end, prot, pages);

	for (i = 0; i < nr; i += 1U << (page_shift - PAGE_SHIFT)) {
		int err;

		err = vmap_range_noflush(addr, addr + (1UL << page_shift),
					__pa(page_address(pages[i])), prot,
					page_shift);
		if (err)
			return err;

		addr += 1UL << page_shift;
	}

=======

	WARN_ON(page_shift < PAGE_SHIFT);

	if (!IS_ENABLED(CONFIG_HAVE_ARCH_HUGE_VMALLOC) ||
			page_shift == PAGE_SHIFT)
		return vmap_small_pages_range_noflush(addr, end, prot, pages);

	for (i = 0; i < nr; i += 1U << (page_shift - PAGE_SHIFT)) {
		int err;

		err = vmap_range_noflush(addr, addr + (1UL << page_shift),
					__pa(page_address(pages[i])), prot,
					page_shift);
		if (err)
			return err;

		addr += 1UL << page_shift;
	}

>>>>>>> e48bf29c
	return 0;
}

/**
 * vmap_pages_range - map pages to a kernel virtual address
 * @addr: start of the VM area to map
 * @end: end of the VM area to map (non-inclusive)
 * @prot: page protection flags to use
 * @pages: pages to map (always PAGE_SIZE pages)
 * @page_shift: maximum shift that the pages may be mapped with, @pages must
 * be aligned and contiguous up to at least this shift.
 *
 * RETURNS:
 * 0 on success, -errno on failure.
 */
static int vmap_pages_range(unsigned long addr, unsigned long end,
		pgprot_t prot, struct page **pages, unsigned int page_shift)
{
	int err;

	err = vmap_pages_range_noflush(addr, end, prot, pages, page_shift);
	flush_cache_vmap(addr, end);
	return err;
}

int is_vmalloc_or_module_addr(const void *x)
{
	/*
	 * ARM, x86-64 and sparc64 put modules in a special place,
	 * and fall back on vmalloc() if that fails. Others
	 * just put it in the vmalloc space.
	 */
#if defined(CONFIG_MODULES) && defined(MODULES_VADDR)
	unsigned long addr = (unsigned long)x;
	if (addr >= MODULES_VADDR && addr < MODULES_END)
		return 1;
#endif
	return is_vmalloc_addr(x);
}

/*
 * Walk a vmap address to the struct page it maps. Huge vmap mappings will
 * return the tail page that corresponds to the base page address, which
 * matches small vmap mappings.
 */
struct page *vmalloc_to_page(const void *vmalloc_addr)
{
	unsigned long addr = (unsigned long) vmalloc_addr;
	struct page *page = NULL;
	pgd_t *pgd = pgd_offset_k(addr);
	p4d_t *p4d;
	pud_t *pud;
	pmd_t *pmd;
	pte_t *ptep, pte;

	/*
	 * XXX we might need to change this if we add VIRTUAL_BUG_ON for
	 * architectures that do not vmalloc module space
	 */
	VIRTUAL_BUG_ON(!is_vmalloc_or_module_addr(vmalloc_addr));

	if (pgd_none(*pgd))
		return NULL;
	if (WARN_ON_ONCE(pgd_leaf(*pgd)))
		return NULL; /* XXX: no allowance for huge pgd */
	if (WARN_ON_ONCE(pgd_bad(*pgd)))
		return NULL;

	p4d = p4d_offset(pgd, addr);
	if (p4d_none(*p4d))
		return NULL;
	if (p4d_leaf(*p4d))
		return p4d_page(*p4d) + ((addr & ~P4D_MASK) >> PAGE_SHIFT);
	if (WARN_ON_ONCE(p4d_bad(*p4d)))
		return NULL;

	pud = pud_offset(p4d, addr);
	if (pud_none(*pud))
<<<<<<< HEAD
		return NULL;
	if (pud_leaf(*pud))
		return pud_page(*pud) + ((addr & ~PUD_MASK) >> PAGE_SHIFT);
	if (WARN_ON_ONCE(pud_bad(*pud)))
		return NULL;
=======
		return NULL;
	if (pud_leaf(*pud))
		return pud_page(*pud) + ((addr & ~PUD_MASK) >> PAGE_SHIFT);
	if (WARN_ON_ONCE(pud_bad(*pud)))
		return NULL;
>>>>>>> e48bf29c

	pmd = pmd_offset(pud, addr);
	if (pmd_none(*pmd))
		return NULL;
	if (pmd_leaf(*pmd))
		return pmd_page(*pmd) + ((addr & ~PMD_MASK) >> PAGE_SHIFT);
	if (WARN_ON_ONCE(pmd_bad(*pmd)))
		return NULL;

	ptep = pte_offset_map(pmd, addr);
	pte = *ptep;
	if (pte_present(pte))
		page = pte_page(pte);
	pte_unmap(ptep);

	return page;
}
EXPORT_SYMBOL(vmalloc_to_page);

/*
 * Map a vmalloc()-space virtual address to the physical page frame number.
 */
unsigned long vmalloc_to_pfn(const void *vmalloc_addr)
{
	return page_to_pfn(vmalloc_to_page(vmalloc_addr));
}
EXPORT_SYMBOL(vmalloc_to_pfn);


/*** Global kva allocator ***/

#define DEBUG_AUGMENT_PROPAGATE_CHECK 0
#define DEBUG_AUGMENT_LOWEST_MATCH_CHECK 0


static DEFINE_SPINLOCK(vmap_area_lock);
static DEFINE_SPINLOCK(free_vmap_area_lock);
/* Export for kexec only */
LIST_HEAD(vmap_area_list);
static struct rb_root vmap_area_root = RB_ROOT;
static bool vmap_initialized __read_mostly;

static struct rb_root purge_vmap_area_root = RB_ROOT;
static LIST_HEAD(purge_vmap_area_list);
static DEFINE_SPINLOCK(purge_vmap_area_lock);

/*
 * This kmem_cache is used for vmap_area objects. Instead of
 * allocating from slab we reuse an object from this cache to
 * make things faster. Especially in "no edge" splitting of
 * free block.
 */
static struct kmem_cache *vmap_area_cachep;

/*
 * This linked list is used in pair with free_vmap_area_root.
 * It gives O(1) access to prev/next to perform fast coalescing.
 */
static LIST_HEAD(free_vmap_area_list);

/*
 * This augment red-black tree represents the free vmap space.
 * All vmap_area objects in this tree are sorted by va->va_start
 * address. It is used for allocation and merging when a vmap
 * object is released.
 *
 * Each vmap_area node contains a maximum available free block
 * of its sub-tree, right or left. Therefore it is possible to
 * find a lowest match of free area.
 */
static struct rb_root free_vmap_area_root = RB_ROOT;

/*
 * Preload a CPU with one object for "no edge" split case. The
 * aim is to get rid of allocations from the atomic context, thus
 * to use more permissive allocation masks.
 */
static DEFINE_PER_CPU(struct vmap_area *, ne_fit_preload_node);

static __always_inline unsigned long
va_size(struct vmap_area *va)
{
	return (va->va_end - va->va_start);
}

static __always_inline unsigned long
get_subtree_max_size(struct rb_node *node)
{
	struct vmap_area *va;

	va = rb_entry_safe(node, struct vmap_area, rb_node);
	return va ? va->subtree_max_size : 0;
}

/*
 * Gets called when remove the node and rotate.
 */
static __always_inline unsigned long
compute_subtree_max_size(struct vmap_area *va)
{
	return max3(va_size(va),
		get_subtree_max_size(va->rb_node.rb_left),
		get_subtree_max_size(va->rb_node.rb_right));
}

RB_DECLARE_CALLBACKS_MAX(static, free_vmap_area_rb_augment_cb,
	struct vmap_area, rb_node, unsigned long, subtree_max_size, va_size)

static void purge_vmap_area_lazy(void);
static BLOCKING_NOTIFIER_HEAD(vmap_notify_list);
static unsigned long lazy_max_pages(void);

static atomic_long_t nr_vmalloc_pages;

unsigned long vmalloc_nr_pages(void)
{
	return atomic_long_read(&nr_vmalloc_pages);
}

static struct vmap_area *__find_vmap_area(unsigned long addr)
{
	struct rb_node *n = vmap_area_root.rb_node;

	while (n) {
		struct vmap_area *va;

		va = rb_entry(n, struct vmap_area, rb_node);
		if (addr < va->va_start)
			n = n->rb_left;
		else if (addr >= va->va_end)
			n = n->rb_right;
		else
			return va;
	}

	return NULL;
}

/*
 * This function returns back addresses of parent node
 * and its left or right link for further processing.
 *
 * Otherwise NULL is returned. In that case all further
 * steps regarding inserting of conflicting overlap range
 * have to be declined and actually considered as a bug.
 */
static __always_inline struct rb_node **
find_va_links(struct vmap_area *va,
	struct rb_root *root, struct rb_node *from,
	struct rb_node **parent)
{
	struct vmap_area *tmp_va;
	struct rb_node **link;

	if (root) {
		link = &root->rb_node;
		if (unlikely(!*link)) {
			*parent = NULL;
			return link;
		}
	} else {
		link = &from;
	}

	/*
	 * Go to the bottom of the tree. When we hit the last point
	 * we end up with parent rb_node and correct direction, i name
	 * it link, where the new va->rb_node will be attached to.
	 */
	do {
		tmp_va = rb_entry(*link, struct vmap_area, rb_node);

		/*
		 * During the traversal we also do some sanity check.
		 * Trigger the BUG() if there are sides(left/right)
		 * or full overlaps.
		 */
		if (va->va_start < tmp_va->va_end &&
				va->va_end <= tmp_va->va_start)
			link = &(*link)->rb_left;
		else if (va->va_end > tmp_va->va_start &&
				va->va_start >= tmp_va->va_end)
			link = &(*link)->rb_right;
		else {
			WARN(1, "vmalloc bug: 0x%lx-0x%lx overlaps with 0x%lx-0x%lx\n",
				va->va_start, va->va_end, tmp_va->va_start, tmp_va->va_end);

			return NULL;
		}
	} while (*link);

	*parent = &tmp_va->rb_node;
	return link;
}

static __always_inline struct list_head *
get_va_next_sibling(struct rb_node *parent, struct rb_node **link)
{
	struct list_head *list;

	if (unlikely(!parent))
		/*
		 * The red-black tree where we try to find VA neighbors
		 * before merging or inserting is empty, i.e. it means
		 * there is no free vmap space. Normally it does not
		 * happen but we handle this case anyway.
		 */
		return NULL;

	list = &rb_entry(parent, struct vmap_area, rb_node)->list;
	return (&parent->rb_right == link ? list->next : list);
}

static __always_inline void
link_va(struct vmap_area *va, struct rb_root *root,
	struct rb_node *parent, struct rb_node **link, struct list_head *head)
{
	/*
	 * VA is still not in the list, but we can
	 * identify its future previous list_head node.
	 */
	if (likely(parent)) {
		head = &rb_entry(parent, struct vmap_area, rb_node)->list;
		if (&parent->rb_right != link)
			head = head->prev;
	}

	/* Insert to the rb-tree */
	rb_link_node(&va->rb_node, parent, link);
	if (root == &free_vmap_area_root) {
		/*
		 * Some explanation here. Just perform simple insertion
		 * to the tree. We do not set va->subtree_max_size to
		 * its current size before calling rb_insert_augmented().
		 * It is because of we populate the tree from the bottom
		 * to parent levels when the node _is_ in the tree.
		 *
		 * Therefore we set subtree_max_size to zero after insertion,
		 * to let __augment_tree_propagate_from() puts everything to
		 * the correct order later on.
		 */
		rb_insert_augmented(&va->rb_node,
			root, &free_vmap_area_rb_augment_cb);
		va->subtree_max_size = 0;
	} else {
		rb_insert_color(&va->rb_node, root);
	}

	/* Address-sort this list */
	list_add(&va->list, head);
}

static __always_inline void
unlink_va(struct vmap_area *va, struct rb_root *root)
{
	if (WARN_ON(RB_EMPTY_NODE(&va->rb_node)))
		return;

	if (root == &free_vmap_area_root)
		rb_erase_augmented(&va->rb_node,
			root, &free_vmap_area_rb_augment_cb);
	else
		rb_erase(&va->rb_node, root);

	list_del(&va->list);
	RB_CLEAR_NODE(&va->rb_node);
}

#if DEBUG_AUGMENT_PROPAGATE_CHECK
static void
augment_tree_propagate_check(void)
{
	struct vmap_area *va;
	unsigned long computed_size;

	list_for_each_entry(va, &free_vmap_area_list, list) {
		computed_size = compute_subtree_max_size(va);
		if (computed_size != va->subtree_max_size)
			pr_emerg("tree is corrupted: %lu, %lu\n",
				va_size(va), va->subtree_max_size);
	}
}
#endif

/*
 * This function populates subtree_max_size from bottom to upper
 * levels starting from VA point. The propagation must be done
 * when VA size is modified by changing its va_start/va_end. Or
 * in case of newly inserting of VA to the tree.
 *
 * It means that __augment_tree_propagate_from() must be called:
 * - After VA has been inserted to the tree(free path);
 * - After VA has been shrunk(allocation path);
 * - After VA has been increased(merging path).
 *
 * Please note that, it does not mean that upper parent nodes
 * and their subtree_max_size are recalculated all the time up
 * to the root node.
 *
 *       4--8
 *        /\
 *       /  \
 *      /    \
 *    2--2  8--8
 *
 * For example if we modify the node 4, shrinking it to 2, then
 * no any modification is required. If we shrink the node 2 to 1
 * its subtree_max_size is updated only, and set to 1. If we shrink
 * the node 8 to 6, then its subtree_max_size is set to 6 and parent
 * node becomes 4--6.
 */
static __always_inline void
augment_tree_propagate_from(struct vmap_area *va)
{
	/*
	 * Populate the tree from bottom towards the root until
	 * the calculated maximum available size of checked node
	 * is equal to its current one.
	 */
	free_vmap_area_rb_augment_cb_propagate(&va->rb_node, NULL);

#if DEBUG_AUGMENT_PROPAGATE_CHECK
	augment_tree_propagate_check();
#endif
}

static void
insert_vmap_area(struct vmap_area *va,
	struct rb_root *root, struct list_head *head)
{
	struct rb_node **link;
	struct rb_node *parent;

	link = find_va_links(va, root, NULL, &parent);
	if (link)
		link_va(va, root, parent, link, head);
}

static void
insert_vmap_area_augment(struct vmap_area *va,
	struct rb_node *from, struct rb_root *root,
	struct list_head *head)
{
	struct rb_node **link;
	struct rb_node *parent;

	if (from)
		link = find_va_links(va, NULL, from, &parent);
	else
		link = find_va_links(va, root, NULL, &parent);

	if (link) {
		link_va(va, root, parent, link, head);
		augment_tree_propagate_from(va);
	}
}

/*
 * Merge de-allocated chunk of VA memory with previous
 * and next free blocks. If coalesce is not done a new
 * free area is inserted. If VA has been merged, it is
 * freed.
 *
 * Please note, it can return NULL in case of overlap
 * ranges, followed by WARN() report. Despite it is a
 * buggy behaviour, a system can be alive and keep
 * ongoing.
 */
static __always_inline struct vmap_area *
merge_or_add_vmap_area(struct vmap_area *va,
	struct rb_root *root, struct list_head *head)
{
	struct vmap_area *sibling;
	struct list_head *next;
	struct rb_node **link;
	struct rb_node *parent;
	bool merged = false;

	/*
	 * Find a place in the tree where VA potentially will be
	 * inserted, unless it is merged with its sibling/siblings.
	 */
	link = find_va_links(va, root, NULL, &parent);
	if (!link)
		return NULL;

	/*
	 * Get next node of VA to check if merging can be done.
	 */
	next = get_va_next_sibling(parent, link);
	if (unlikely(next == NULL))
		goto insert;

	/*
	 * start            end
	 * |                |
	 * |<------VA------>|<-----Next----->|
	 *                  |                |
	 *                  start            end
	 */
	if (next != head) {
		sibling = list_entry(next, struct vmap_area, list);
		if (sibling->va_start == va->va_end) {
			sibling->va_start = va->va_start;

			/* Free vmap_area object. */
			kmem_cache_free(vmap_area_cachep, va);

			/* Point to the new merged area. */
			va = sibling;
			merged = true;
		}
	}

	/*
	 * start            end
	 * |                |
	 * |<-----Prev----->|<------VA------>|
	 *                  |                |
	 *                  start            end
	 */
	if (next->prev != head) {
		sibling = list_entry(next->prev, struct vmap_area, list);
		if (sibling->va_end == va->va_start) {
			/*
			 * If both neighbors are coalesced, it is important
			 * to unlink the "next" node first, followed by merging
			 * with "previous" one. Otherwise the tree might not be
			 * fully populated if a sibling's augmented value is
			 * "normalized" because of rotation operations.
			 */
			if (merged)
				unlink_va(va, root);

			sibling->va_end = va->va_end;

			/* Free vmap_area object. */
			kmem_cache_free(vmap_area_cachep, va);

			/* Point to the new merged area. */
			va = sibling;
			merged = true;
		}
	}

insert:
	if (!merged)
		link_va(va, root, parent, link, head);

	return va;
}

static __always_inline struct vmap_area *
merge_or_add_vmap_area_augment(struct vmap_area *va,
	struct rb_root *root, struct list_head *head)
{
	va = merge_or_add_vmap_area(va, root, head);
	if (va)
		augment_tree_propagate_from(va);

	return va;
}

static __always_inline bool
is_within_this_va(struct vmap_area *va, unsigned long size,
	unsigned long align, unsigned long vstart)
{
	unsigned long nva_start_addr;

	if (va->va_start > vstart)
		nva_start_addr = ALIGN(va->va_start, align);
	else
		nva_start_addr = ALIGN(vstart, align);

	/* Can be overflowed due to big size or alignment. */
	if (nva_start_addr + size < nva_start_addr ||
			nva_start_addr < vstart)
		return false;

	return (nva_start_addr + size <= va->va_end);
}

/*
 * Find the first free block(lowest start address) in the tree,
 * that will accomplish the request corresponding to passing
 * parameters.
 */
static __always_inline struct vmap_area *
find_vmap_lowest_match(unsigned long size,
	unsigned long align, unsigned long vstart)
{
	struct vmap_area *va;
	struct rb_node *node;
	unsigned long length;

	/* Start from the root. */
	node = free_vmap_area_root.rb_node;

	/* Adjust the search size for alignment overhead. */
	length = size + align - 1;

	while (node) {
		va = rb_entry(node, struct vmap_area, rb_node);

		if (get_subtree_max_size(node->rb_left) >= length &&
				vstart < va->va_start) {
			node = node->rb_left;
		} else {
			if (is_within_this_va(va, size, align, vstart))
				return va;

			/*
			 * Does not make sense to go deeper towards the right
			 * sub-tree if it does not have a free block that is
			 * equal or bigger to the requested search length.
			 */
			if (get_subtree_max_size(node->rb_right) >= length) {
				node = node->rb_right;
				continue;
			}

			/*
			 * OK. We roll back and find the first right sub-tree,
			 * that will satisfy the search criteria. It can happen
			 * only once due to "vstart" restriction.
			 */
			while ((node = rb_parent(node))) {
				va = rb_entry(node, struct vmap_area, rb_node);
				if (is_within_this_va(va, size, align, vstart))
					return va;

				if (get_subtree_max_size(node->rb_right) >= length &&
						vstart <= va->va_start) {
					node = node->rb_right;
					break;
				}
			}
		}
	}

	return NULL;
}

#if DEBUG_AUGMENT_LOWEST_MATCH_CHECK
#include <linux/random.h>

static struct vmap_area *
find_vmap_lowest_linear_match(unsigned long size,
	unsigned long align, unsigned long vstart)
{
	struct vmap_area *va;

	list_for_each_entry(va, &free_vmap_area_list, list) {
		if (!is_within_this_va(va, size, align, vstart))
			continue;

		return va;
	}

	return NULL;
}

static void
find_vmap_lowest_match_check(unsigned long size)
{
	struct vmap_area *va_1, *va_2;
	unsigned long vstart;
	unsigned int rnd;

	get_random_bytes(&rnd, sizeof(rnd));
	vstart = VMALLOC_START + rnd;

	va_1 = find_vmap_lowest_match(size, 1, vstart);
	va_2 = find_vmap_lowest_linear_match(size, 1, vstart);

	if (va_1 != va_2)
		pr_emerg("not lowest: t: 0x%p, l: 0x%p, v: 0x%lx\n",
			va_1, va_2, vstart);
}
#endif

enum fit_type {
	NOTHING_FIT = 0,
	FL_FIT_TYPE = 1,	/* full fit */
	LE_FIT_TYPE = 2,	/* left edge fit */
	RE_FIT_TYPE = 3,	/* right edge fit */
	NE_FIT_TYPE = 4		/* no edge fit */
};

static __always_inline enum fit_type
classify_va_fit_type(struct vmap_area *va,
	unsigned long nva_start_addr, unsigned long size)
{
	enum fit_type type;

	/* Check if it is within VA. */
	if (nva_start_addr < va->va_start ||
			nva_start_addr + size > va->va_end)
		return NOTHING_FIT;

	/* Now classify. */
	if (va->va_start == nva_start_addr) {
		if (va->va_end == nva_start_addr + size)
			type = FL_FIT_TYPE;
		else
			type = LE_FIT_TYPE;
	} else if (va->va_end == nva_start_addr + size) {
		type = RE_FIT_TYPE;
	} else {
		type = NE_FIT_TYPE;
	}

	return type;
}

static __always_inline int
adjust_va_to_fit_type(struct vmap_area *va,
	unsigned long nva_start_addr, unsigned long size,
	enum fit_type type)
{
	struct vmap_area *lva = NULL;

	if (type == FL_FIT_TYPE) {
		/*
		 * No need to split VA, it fully fits.
		 *
		 * |               |
		 * V      NVA      V
		 * |---------------|
		 */
		unlink_va(va, &free_vmap_area_root);
		kmem_cache_free(vmap_area_cachep, va);
	} else if (type == LE_FIT_TYPE) {
		/*
		 * Split left edge of fit VA.
		 *
		 * |       |
		 * V  NVA  V   R
		 * |-------|-------|
		 */
		va->va_start += size;
	} else if (type == RE_FIT_TYPE) {
		/*
		 * Split right edge of fit VA.
		 *
		 *         |       |
		 *     L   V  NVA  V
		 * |-------|-------|
		 */
		va->va_end = nva_start_addr;
	} else if (type == NE_FIT_TYPE) {
		/*
		 * Split no edge of fit VA.
		 *
		 *     |       |
		 *   L V  NVA  V R
		 * |---|-------|---|
		 */
		lva = __this_cpu_xchg(ne_fit_preload_node, NULL);
		if (unlikely(!lva)) {
			/*
			 * For percpu allocator we do not do any pre-allocation
			 * and leave it as it is. The reason is it most likely
			 * never ends up with NE_FIT_TYPE splitting. In case of
			 * percpu allocations offsets and sizes are aligned to
			 * fixed align request, i.e. RE_FIT_TYPE and FL_FIT_TYPE
			 * are its main fitting cases.
			 *
			 * There are a few exceptions though, as an example it is
			 * a first allocation (early boot up) when we have "one"
			 * big free space that has to be split.
			 *
			 * Also we can hit this path in case of regular "vmap"
			 * allocations, if "this" current CPU was not preloaded.
			 * See the comment in alloc_vmap_area() why. If so, then
			 * GFP_NOWAIT is used instead to get an extra object for
			 * split purpose. That is rare and most time does not
			 * occur.
			 *
			 * What happens if an allocation gets failed. Basically,
			 * an "overflow" path is triggered to purge lazily freed
			 * areas to free some memory, then, the "retry" path is
			 * triggered to repeat one more time. See more details
			 * in alloc_vmap_area() function.
			 */
			lva = kmem_cache_alloc(vmap_area_cachep, GFP_NOWAIT);
			if (!lva)
				return -1;
		}

		/*
		 * Build the remainder.
		 */
		lva->va_start = va->va_start;
		lva->va_end = nva_start_addr;

		/*
		 * Shrink this VA to remaining size.
		 */
		va->va_start = nva_start_addr + size;
	} else {
		return -1;
	}

	if (type != FL_FIT_TYPE) {
		augment_tree_propagate_from(va);

		if (lva)	/* type == NE_FIT_TYPE */
			insert_vmap_area_augment(lva, &va->rb_node,
				&free_vmap_area_root, &free_vmap_area_list);
	}

	return 0;
}

/*
 * Returns a start address of the newly allocated area, if success.
 * Otherwise a vend is returned that indicates failure.
 */
static __always_inline unsigned long
__alloc_vmap_area(unsigned long size, unsigned long align,
	unsigned long vstart, unsigned long vend)
{
	unsigned long nva_start_addr;
	struct vmap_area *va;
	enum fit_type type;
	int ret;

	va = find_vmap_lowest_match(size, align, vstart);
	if (unlikely(!va))
		return vend;

	if (va->va_start > vstart)
		nva_start_addr = ALIGN(va->va_start, align);
	else
		nva_start_addr = ALIGN(vstart, align);

	/* Check the "vend" restriction. */
	if (nva_start_addr + size > vend)
		return vend;

	/* Classify what we have found. */
	type = classify_va_fit_type(va, nva_start_addr, size);
	if (WARN_ON_ONCE(type == NOTHING_FIT))
		return vend;

	/* Update the free vmap_area. */
	ret = adjust_va_to_fit_type(va, nva_start_addr, size, type);
	if (ret)
		return vend;

#if DEBUG_AUGMENT_LOWEST_MATCH_CHECK
	find_vmap_lowest_match_check(size);
#endif

	return nva_start_addr;
}

/*
 * Free a region of KVA allocated by alloc_vmap_area
 */
static void free_vmap_area(struct vmap_area *va)
{
	/*
	 * Remove from the busy tree/list.
	 */
	spin_lock(&vmap_area_lock);
	unlink_va(va, &vmap_area_root);
	spin_unlock(&vmap_area_lock);

	/*
	 * Insert/Merge it back to the free tree/list.
	 */
	spin_lock(&free_vmap_area_lock);
	merge_or_add_vmap_area_augment(va, &free_vmap_area_root, &free_vmap_area_list);
	spin_unlock(&free_vmap_area_lock);
}

static inline void
preload_this_cpu_lock(spinlock_t *lock, gfp_t gfp_mask, int node)
{
	struct vmap_area *va = NULL;

	/*
	 * Preload this CPU with one extra vmap_area object. It is used
	 * when fit type of free area is NE_FIT_TYPE. It guarantees that
	 * a CPU that does an allocation is preloaded.
	 *
	 * We do it in non-atomic context, thus it allows us to use more
	 * permissive allocation masks to be more stable under low memory
	 * condition and high memory pressure.
	 */
	if (!this_cpu_read(ne_fit_preload_node))
		va = kmem_cache_alloc_node(vmap_area_cachep, gfp_mask, node);

	spin_lock(lock);

	if (va && __this_cpu_cmpxchg(ne_fit_preload_node, NULL, va))
		kmem_cache_free(vmap_area_cachep, va);
}

/*
 * Allocate a region of KVA of the specified size and alignment, within the
 * vstart and vend.
 */
static struct vmap_area *alloc_vmap_area(unsigned long size,
				unsigned long align,
				unsigned long vstart, unsigned long vend,
				int node, gfp_t gfp_mask)
{
	struct vmap_area *va;
	unsigned long addr;
	int purged = 0;
	int ret;

	BUG_ON(!size);
	BUG_ON(offset_in_page(size));
	BUG_ON(!is_power_of_2(align));

	if (unlikely(!vmap_initialized))
		return ERR_PTR(-EBUSY);

	might_sleep();
	gfp_mask = gfp_mask & GFP_RECLAIM_MASK;

	va = kmem_cache_alloc_node(vmap_area_cachep, gfp_mask, node);
	if (unlikely(!va))
		return ERR_PTR(-ENOMEM);

	/*
	 * Only scan the relevant parts containing pointers to other objects
	 * to avoid false negatives.
	 */
	kmemleak_scan_area(&va->rb_node, SIZE_MAX, gfp_mask);

retry:
	preload_this_cpu_lock(&free_vmap_area_lock, gfp_mask, node);
	addr = __alloc_vmap_area(size, align, vstart, vend);
	spin_unlock(&free_vmap_area_lock);

	/*
	 * If an allocation fails, the "vend" address is
	 * returned. Therefore trigger the overflow path.
	 */
	if (unlikely(addr == vend))
		goto overflow;

	va->va_start = addr;
	va->va_end = addr + size;
	va->vm = NULL;

	spin_lock(&vmap_area_lock);
	insert_vmap_area(va, &vmap_area_root, &vmap_area_list);
	spin_unlock(&vmap_area_lock);

	BUG_ON(!IS_ALIGNED(va->va_start, align));
	BUG_ON(va->va_start < vstart);
	BUG_ON(va->va_end > vend);

	ret = kasan_populate_vmalloc(addr, size);
	if (ret) {
		free_vmap_area(va);
		return ERR_PTR(ret);
	}

	return va;

overflow:
	if (!purged) {
		purge_vmap_area_lazy();
		purged = 1;
		goto retry;
	}

	if (gfpflags_allow_blocking(gfp_mask)) {
		unsigned long freed = 0;
		blocking_notifier_call_chain(&vmap_notify_list, 0, &freed);
		if (freed > 0) {
			purged = 0;
			goto retry;
		}
	}

	if (!(gfp_mask & __GFP_NOWARN) && printk_ratelimit())
		pr_warn("vmap allocation for size %lu failed: use vmalloc=<size> to increase size\n",
			size);

	kmem_cache_free(vmap_area_cachep, va);
	return ERR_PTR(-EBUSY);
}

int register_vmap_purge_notifier(struct notifier_block *nb)
{
	return blocking_notifier_chain_register(&vmap_notify_list, nb);
}
EXPORT_SYMBOL_GPL(register_vmap_purge_notifier);

int unregister_vmap_purge_notifier(struct notifier_block *nb)
{
	return blocking_notifier_chain_unregister(&vmap_notify_list, nb);
}
EXPORT_SYMBOL_GPL(unregister_vmap_purge_notifier);

/*
 * lazy_max_pages is the maximum amount of virtual address space we gather up
 * before attempting to purge with a TLB flush.
 *
 * There is a tradeoff here: a larger number will cover more kernel page tables
 * and take slightly longer to purge, but it will linearly reduce the number of
 * global TLB flushes that must be performed. It would seem natural to scale
 * this number up linearly with the number of CPUs (because vmapping activity
 * could also scale linearly with the number of CPUs), however it is likely
 * that in practice, workloads might be constrained in other ways that mean
 * vmap activity will not scale linearly with CPUs. Also, I want to be
 * conservative and not introduce a big latency on huge systems, so go with
 * a less aggressive log scale. It will still be an improvement over the old
 * code, and it will be simple to change the scale factor if we find that it
 * becomes a problem on bigger systems.
 */
static unsigned long lazy_max_pages(void)
{
	unsigned int log;

	log = fls(num_online_cpus());

	return log * (32UL * 1024 * 1024 / PAGE_SIZE);
}

static atomic_long_t vmap_lazy_nr = ATOMIC_LONG_INIT(0);

/*
 * Serialize vmap purging.  There is no actual critical section protected
 * by this look, but we want to avoid concurrent calls for performance
 * reasons and to make the pcpu_get_vm_areas more deterministic.
 */
static DEFINE_MUTEX(vmap_purge_lock);

/* for per-CPU blocks */
static void purge_fragmented_blocks_allcpus(void);

/*
 * called before a call to iounmap() if the caller wants vm_area_struct's
 * immediately freed.
 */
void set_iounmap_nonlazy(void)
{
	atomic_long_set(&vmap_lazy_nr, lazy_max_pages()+1);
}

/*
 * Purges all lazily-freed vmap areas.
 */
static bool __purge_vmap_area_lazy(unsigned long start, unsigned long end)
{
	unsigned long resched_threshold;
	struct list_head local_pure_list;
	struct vmap_area *va, *n_va;

	lockdep_assert_held(&vmap_purge_lock);

	spin_lock(&purge_vmap_area_lock);
	purge_vmap_area_root = RB_ROOT;
	list_replace_init(&purge_vmap_area_list, &local_pure_list);
	spin_unlock(&purge_vmap_area_lock);

	if (unlikely(list_empty(&local_pure_list)))
		return false;

	start = min(start,
		list_first_entry(&local_pure_list,
			struct vmap_area, list)->va_start);

	end = max(end,
		list_last_entry(&local_pure_list,
			struct vmap_area, list)->va_end);

	flush_tlb_kernel_range(start, end);
	resched_threshold = lazy_max_pages() << 1;

	spin_lock(&free_vmap_area_lock);
	list_for_each_entry_safe(va, n_va, &local_pure_list, list) {
		unsigned long nr = (va->va_end - va->va_start) >> PAGE_SHIFT;
		unsigned long orig_start = va->va_start;
		unsigned long orig_end = va->va_end;

		/*
		 * Finally insert or merge lazily-freed area. It is
		 * detached and there is no need to "unlink" it from
		 * anything.
		 */
		va = merge_or_add_vmap_area_augment(va, &free_vmap_area_root,
				&free_vmap_area_list);

		if (!va)
			continue;

		if (is_vmalloc_or_module_addr((void *)orig_start))
			kasan_release_vmalloc(orig_start, orig_end,
					      va->va_start, va->va_end);

		atomic_long_sub(nr, &vmap_lazy_nr);

		if (atomic_long_read(&vmap_lazy_nr) < resched_threshold)
			cond_resched_lock(&free_vmap_area_lock);
	}
	spin_unlock(&free_vmap_area_lock);
	return true;
}

/*
 * Kick off a purge of the outstanding lazy areas. Don't bother if somebody
 * is already purging.
 */
static void try_purge_vmap_area_lazy(void)
{
	if (mutex_trylock(&vmap_purge_lock)) {
		__purge_vmap_area_lazy(ULONG_MAX, 0);
		mutex_unlock(&vmap_purge_lock);
	}
}

/*
 * Kick off a purge of the outstanding lazy areas.
 */
static void purge_vmap_area_lazy(void)
{
	mutex_lock(&vmap_purge_lock);
	purge_fragmented_blocks_allcpus();
	__purge_vmap_area_lazy(ULONG_MAX, 0);
	mutex_unlock(&vmap_purge_lock);
}

/*
 * Free a vmap area, caller ensuring that the area has been unmapped
 * and flush_cache_vunmap had been called for the correct range
 * previously.
 */
static void free_vmap_area_noflush(struct vmap_area *va)
{
	unsigned long nr_lazy;

	spin_lock(&vmap_area_lock);
	unlink_va(va, &vmap_area_root);
	spin_unlock(&vmap_area_lock);

	nr_lazy = atomic_long_add_return((va->va_end - va->va_start) >>
				PAGE_SHIFT, &vmap_lazy_nr);

	/*
	 * Merge or place it to the purge tree/list.
	 */
	spin_lock(&purge_vmap_area_lock);
	merge_or_add_vmap_area(va,
		&purge_vmap_area_root, &purge_vmap_area_list);
	spin_unlock(&purge_vmap_area_lock);

	/* After this point, we may free va at any time */
	if (unlikely(nr_lazy > lazy_max_pages()))
		try_purge_vmap_area_lazy();
}

/*
 * Free and unmap a vmap area
 */
static void free_unmap_vmap_area(struct vmap_area *va)
{
	flush_cache_vunmap(va->va_start, va->va_end);
	vunmap_range_noflush(va->va_start, va->va_end);
	if (debug_pagealloc_enabled_static())
		flush_tlb_kernel_range(va->va_start, va->va_end);

	free_vmap_area_noflush(va);
}

static struct vmap_area *find_vmap_area(unsigned long addr)
{
	struct vmap_area *va;

	spin_lock(&vmap_area_lock);
	va = __find_vmap_area(addr);
	spin_unlock(&vmap_area_lock);

	return va;
}

/*** Per cpu kva allocator ***/

/*
 * vmap space is limited especially on 32 bit architectures. Ensure there is
 * room for at least 16 percpu vmap blocks per CPU.
 */
/*
 * If we had a constant VMALLOC_START and VMALLOC_END, we'd like to be able
 * to #define VMALLOC_SPACE		(VMALLOC_END-VMALLOC_START). Guess
 * instead (we just need a rough idea)
 */
#if BITS_PER_LONG == 32
#define VMALLOC_SPACE		(128UL*1024*1024)
#else
#define VMALLOC_SPACE		(128UL*1024*1024*1024)
#endif

#define VMALLOC_PAGES		(VMALLOC_SPACE / PAGE_SIZE)
#define VMAP_MAX_ALLOC		BITS_PER_LONG	/* 256K with 4K pages */
#define VMAP_BBMAP_BITS_MAX	1024	/* 4MB with 4K pages */
#define VMAP_BBMAP_BITS_MIN	(VMAP_MAX_ALLOC*2)
#define VMAP_MIN(x, y)		((x) < (y) ? (x) : (y)) /* can't use min() */
#define VMAP_MAX(x, y)		((x) > (y) ? (x) : (y)) /* can't use max() */
#define VMAP_BBMAP_BITS		\
		VMAP_MIN(VMAP_BBMAP_BITS_MAX,	\
		VMAP_MAX(VMAP_BBMAP_BITS_MIN,	\
			VMALLOC_PAGES / roundup_pow_of_two(NR_CPUS) / 16))

#define VMAP_BLOCK_SIZE		(VMAP_BBMAP_BITS * PAGE_SIZE)

struct vmap_block_queue {
	spinlock_t lock;
	struct list_head free;
};

struct vmap_block {
	spinlock_t lock;
	struct vmap_area *va;
	unsigned long free, dirty;
	unsigned long dirty_min, dirty_max; /*< dirty range */
	struct list_head free_list;
	struct rcu_head rcu_head;
	struct list_head purge;
};

/* Queue of free and dirty vmap blocks, for allocation and flushing purposes */
static DEFINE_PER_CPU(struct vmap_block_queue, vmap_block_queue);

/*
 * XArray of vmap blocks, indexed by address, to quickly find a vmap block
 * in the free path. Could get rid of this if we change the API to return a
 * "cookie" from alloc, to be passed to free. But no big deal yet.
 */
static DEFINE_XARRAY(vmap_blocks);

/*
 * We should probably have a fallback mechanism to allocate virtual memory
 * out of partially filled vmap blocks. However vmap block sizing should be
 * fairly reasonable according to the vmalloc size, so it shouldn't be a
 * big problem.
 */

static unsigned long addr_to_vb_idx(unsigned long addr)
{
	addr -= VMALLOC_START & ~(VMAP_BLOCK_SIZE-1);
	addr /= VMAP_BLOCK_SIZE;
	return addr;
}

static void *vmap_block_vaddr(unsigned long va_start, unsigned long pages_off)
{
	unsigned long addr;

	addr = va_start + (pages_off << PAGE_SHIFT);
	BUG_ON(addr_to_vb_idx(addr) != addr_to_vb_idx(va_start));
	return (void *)addr;
}

/**
 * new_vmap_block - allocates new vmap_block and occupies 2^order pages in this
 *                  block. Of course pages number can't exceed VMAP_BBMAP_BITS
 * @order:    how many 2^order pages should be occupied in newly allocated block
 * @gfp_mask: flags for the page level allocator
 *
 * Return: virtual address in a newly allocated block or ERR_PTR(-errno)
 */
static void *new_vmap_block(unsigned int order, gfp_t gfp_mask)
{
	struct vmap_block_queue *vbq;
	struct vmap_block *vb;
	struct vmap_area *va;
	unsigned long vb_idx;
	int node, err;
	void *vaddr;

	node = numa_node_id();

	vb = kmalloc_node(sizeof(struct vmap_block),
			gfp_mask & GFP_RECLAIM_MASK, node);
	if (unlikely(!vb))
		return ERR_PTR(-ENOMEM);

	va = alloc_vmap_area(VMAP_BLOCK_SIZE, VMAP_BLOCK_SIZE,
					VMALLOC_START, VMALLOC_END,
					node, gfp_mask);
	if (IS_ERR(va)) {
		kfree(vb);
		return ERR_CAST(va);
	}

	vaddr = vmap_block_vaddr(va->va_start, 0);
	spin_lock_init(&vb->lock);
	vb->va = va;
	/* At least something should be left free */
	BUG_ON(VMAP_BBMAP_BITS <= (1UL << order));
	vb->free = VMAP_BBMAP_BITS - (1UL << order);
	vb->dirty = 0;
	vb->dirty_min = VMAP_BBMAP_BITS;
	vb->dirty_max = 0;
	INIT_LIST_HEAD(&vb->free_list);

	vb_idx = addr_to_vb_idx(va->va_start);
	err = xa_insert(&vmap_blocks, vb_idx, vb, gfp_mask);
	if (err) {
		kfree(vb);
		free_vmap_area(va);
		return ERR_PTR(err);
	}

	vbq = &get_cpu_var(vmap_block_queue);
	spin_lock(&vbq->lock);
	list_add_tail_rcu(&vb->free_list, &vbq->free);
	spin_unlock(&vbq->lock);
	put_cpu_var(vmap_block_queue);

	return vaddr;
}

static void free_vmap_block(struct vmap_block *vb)
{
	struct vmap_block *tmp;

	tmp = xa_erase(&vmap_blocks, addr_to_vb_idx(vb->va->va_start));
	BUG_ON(tmp != vb);

	free_vmap_area_noflush(vb->va);
	kfree_rcu(vb, rcu_head);
}

static void purge_fragmented_blocks(int cpu)
{
	LIST_HEAD(purge);
	struct vmap_block *vb;
	struct vmap_block *n_vb;
	struct vmap_block_queue *vbq = &per_cpu(vmap_block_queue, cpu);

	rcu_read_lock();
	list_for_each_entry_rcu(vb, &vbq->free, free_list) {

		if (!(vb->free + vb->dirty == VMAP_BBMAP_BITS && vb->dirty != VMAP_BBMAP_BITS))
			continue;

		spin_lock(&vb->lock);
		if (vb->free + vb->dirty == VMAP_BBMAP_BITS && vb->dirty != VMAP_BBMAP_BITS) {
			vb->free = 0; /* prevent further allocs after releasing lock */
			vb->dirty = VMAP_BBMAP_BITS; /* prevent purging it again */
			vb->dirty_min = 0;
			vb->dirty_max = VMAP_BBMAP_BITS;
			spin_lock(&vbq->lock);
			list_del_rcu(&vb->free_list);
			spin_unlock(&vbq->lock);
			spin_unlock(&vb->lock);
			list_add_tail(&vb->purge, &purge);
		} else
			spin_unlock(&vb->lock);
	}
	rcu_read_unlock();

	list_for_each_entry_safe(vb, n_vb, &purge, purge) {
		list_del(&vb->purge);
		free_vmap_block(vb);
	}
}

static void purge_fragmented_blocks_allcpus(void)
{
	int cpu;

	for_each_possible_cpu(cpu)
		purge_fragmented_blocks(cpu);
}

static void *vb_alloc(unsigned long size, gfp_t gfp_mask)
{
	struct vmap_block_queue *vbq;
	struct vmap_block *vb;
	void *vaddr = NULL;
	unsigned int order;

	BUG_ON(offset_in_page(size));
	BUG_ON(size > PAGE_SIZE*VMAP_MAX_ALLOC);
	if (WARN_ON(size == 0)) {
		/*
		 * Allocating 0 bytes isn't what caller wants since
		 * get_order(0) returns funny result. Just warn and terminate
		 * early.
		 */
		return NULL;
	}
	order = get_order(size);

	rcu_read_lock();
	vbq = &get_cpu_var(vmap_block_queue);
	list_for_each_entry_rcu(vb, &vbq->free, free_list) {
		unsigned long pages_off;

		spin_lock(&vb->lock);
		if (vb->free < (1UL << order)) {
			spin_unlock(&vb->lock);
			continue;
		}

		pages_off = VMAP_BBMAP_BITS - vb->free;
		vaddr = vmap_block_vaddr(vb->va->va_start, pages_off);
		vb->free -= 1UL << order;
		if (vb->free == 0) {
			spin_lock(&vbq->lock);
			list_del_rcu(&vb->free_list);
			spin_unlock(&vbq->lock);
		}

		spin_unlock(&vb->lock);
		break;
	}

	put_cpu_var(vmap_block_queue);
	rcu_read_unlock();

	/* Allocate new block if nothing was found */
	if (!vaddr)
		vaddr = new_vmap_block(order, gfp_mask);

	return vaddr;
}

static void vb_free(unsigned long addr, unsigned long size)
{
	unsigned long offset;
	unsigned int order;
	struct vmap_block *vb;

	BUG_ON(offset_in_page(size));
	BUG_ON(size > PAGE_SIZE*VMAP_MAX_ALLOC);

	flush_cache_vunmap(addr, addr + size);

	order = get_order(size);
	offset = (addr & (VMAP_BLOCK_SIZE - 1)) >> PAGE_SHIFT;
	vb = xa_load(&vmap_blocks, addr_to_vb_idx(addr));

	vunmap_range_noflush(addr, addr + size);

	if (debug_pagealloc_enabled_static())
		flush_tlb_kernel_range(addr, addr + size);

	spin_lock(&vb->lock);

	/* Expand dirty range */
	vb->dirty_min = min(vb->dirty_min, offset);
	vb->dirty_max = max(vb->dirty_max, offset + (1UL << order));

	vb->dirty += 1UL << order;
	if (vb->dirty == VMAP_BBMAP_BITS) {
		BUG_ON(vb->free);
		spin_unlock(&vb->lock);
		free_vmap_block(vb);
	} else
		spin_unlock(&vb->lock);
}

static void _vm_unmap_aliases(unsigned long start, unsigned long end, int flush)
{
	int cpu;

	if (unlikely(!vmap_initialized))
		return;

	might_sleep();

	for_each_possible_cpu(cpu) {
		struct vmap_block_queue *vbq = &per_cpu(vmap_block_queue, cpu);
		struct vmap_block *vb;

		rcu_read_lock();
		list_for_each_entry_rcu(vb, &vbq->free, free_list) {
			spin_lock(&vb->lock);
			if (vb->dirty && vb->dirty != VMAP_BBMAP_BITS) {
				unsigned long va_start = vb->va->va_start;
				unsigned long s, e;

				s = va_start + (vb->dirty_min << PAGE_SHIFT);
				e = va_start + (vb->dirty_max << PAGE_SHIFT);

				start = min(s, start);
				end   = max(e, end);

				flush = 1;
			}
			spin_unlock(&vb->lock);
		}
		rcu_read_unlock();
	}

	mutex_lock(&vmap_purge_lock);
	purge_fragmented_blocks_allcpus();
	if (!__purge_vmap_area_lazy(start, end) && flush)
		flush_tlb_kernel_range(start, end);
	mutex_unlock(&vmap_purge_lock);
}

/**
 * vm_unmap_aliases - unmap outstanding lazy aliases in the vmap layer
 *
 * The vmap/vmalloc layer lazily flushes kernel virtual mappings primarily
 * to amortize TLB flushing overheads. What this means is that any page you
 * have now, may, in a former life, have been mapped into kernel virtual
 * address by the vmap layer and so there might be some CPUs with TLB entries
 * still referencing that page (additional to the regular 1:1 kernel mapping).
 *
 * vm_unmap_aliases flushes all such lazy mappings. After it returns, we can
 * be sure that none of the pages we have control over will have any aliases
 * from the vmap layer.
 */
void vm_unmap_aliases(void)
{
	unsigned long start = ULONG_MAX, end = 0;
	int flush = 0;

	_vm_unmap_aliases(start, end, flush);
}
EXPORT_SYMBOL_GPL(vm_unmap_aliases);

/**
 * vm_unmap_ram - unmap linear kernel address space set up by vm_map_ram
 * @mem: the pointer returned by vm_map_ram
 * @count: the count passed to that vm_map_ram call (cannot unmap partial)
 */
void vm_unmap_ram(const void *mem, unsigned int count)
{
	unsigned long size = (unsigned long)count << PAGE_SHIFT;
	unsigned long addr = (unsigned long)mem;
	struct vmap_area *va;

	might_sleep();
	BUG_ON(!addr);
	BUG_ON(addr < VMALLOC_START);
	BUG_ON(addr > VMALLOC_END);
	BUG_ON(!PAGE_ALIGNED(addr));

	kasan_poison_vmalloc(mem, size);

	if (likely(count <= VMAP_MAX_ALLOC)) {
		debug_check_no_locks_freed(mem, size);
		vb_free(addr, size);
		return;
	}

	va = find_vmap_area(addr);
	BUG_ON(!va);
	debug_check_no_locks_freed((void *)va->va_start,
				    (va->va_end - va->va_start));
	free_unmap_vmap_area(va);
}
EXPORT_SYMBOL(vm_unmap_ram);

/**
 * vm_map_ram - map pages linearly into kernel virtual address (vmalloc space)
 * @pages: an array of pointers to the pages to be mapped
 * @count: number of pages
 * @node: prefer to allocate data structures on this node
 *
 * If you use this function for less than VMAP_MAX_ALLOC pages, it could be
 * faster than vmap so it's good.  But if you mix long-life and short-life
 * objects with vm_map_ram(), it could consume lots of address space through
 * fragmentation (especially on a 32bit machine).  You could see failures in
 * the end.  Please use this function for short-lived objects.
 *
 * Returns: a pointer to the address that has been mapped, or %NULL on failure
 */
void *vm_map_ram(struct page **pages, unsigned int count, int node)
{
	unsigned long size = (unsigned long)count << PAGE_SHIFT;
	unsigned long addr;
	void *mem;

	if (likely(count <= VMAP_MAX_ALLOC)) {
		mem = vb_alloc(size, GFP_KERNEL);
		if (IS_ERR(mem))
			return NULL;
		addr = (unsigned long)mem;
	} else {
		struct vmap_area *va;
		va = alloc_vmap_area(size, PAGE_SIZE,
				VMALLOC_START, VMALLOC_END, node, GFP_KERNEL);
		if (IS_ERR(va))
			return NULL;

		addr = va->va_start;
		mem = (void *)addr;
	}

	kasan_unpoison_vmalloc(mem, size);

	if (vmap_pages_range(addr, addr + size, PAGE_KERNEL,
				pages, PAGE_SHIFT) < 0) {
		vm_unmap_ram(mem, count);
		return NULL;
	}

	return mem;
}
EXPORT_SYMBOL(vm_map_ram);

static struct vm_struct *vmlist __initdata;

static inline unsigned int vm_area_page_order(struct vm_struct *vm)
{
#ifdef CONFIG_HAVE_ARCH_HUGE_VMALLOC
	return vm->page_order;
#else
	return 0;
#endif
}

static inline void set_vm_area_page_order(struct vm_struct *vm, unsigned int order)
{
#ifdef CONFIG_HAVE_ARCH_HUGE_VMALLOC
	vm->page_order = order;
#else
	BUG_ON(order != 0);
#endif
}

/**
 * vm_area_add_early - add vmap area early during boot
 * @vm: vm_struct to add
 *
 * This function is used to add fixed kernel vm area to vmlist before
 * vmalloc_init() is called.  @vm->addr, @vm->size, and @vm->flags
 * should contain proper values and the other fields should be zero.
 *
 * DO NOT USE THIS FUNCTION UNLESS YOU KNOW WHAT YOU'RE DOING.
 */
void __init vm_area_add_early(struct vm_struct *vm)
{
	struct vm_struct *tmp, **p;

	BUG_ON(vmap_initialized);
	for (p = &vmlist; (tmp = *p) != NULL; p = &tmp->next) {
		if (tmp->addr >= vm->addr) {
			BUG_ON(tmp->addr < vm->addr + vm->size);
			break;
		} else
			BUG_ON(tmp->addr + tmp->size > vm->addr);
	}
	vm->next = *p;
	*p = vm;
}

/**
 * vm_area_register_early - register vmap area early during boot
 * @vm: vm_struct to register
 * @align: requested alignment
 *
 * This function is used to register kernel vm area before
 * vmalloc_init() is called.  @vm->size and @vm->flags should contain
 * proper values on entry and other fields should be zero.  On return,
 * vm->addr contains the allocated address.
 *
 * DO NOT USE THIS FUNCTION UNLESS YOU KNOW WHAT YOU'RE DOING.
 */
void __init vm_area_register_early(struct vm_struct *vm, size_t align)
{
	static size_t vm_init_off __initdata;
	unsigned long addr;

	addr = ALIGN(VMALLOC_START + vm_init_off, align);
	vm_init_off = PFN_ALIGN(addr + vm->size) - VMALLOC_START;

	vm->addr = (void *)addr;

	vm_area_add_early(vm);
}

static void vmap_init_free_space(void)
{
	unsigned long vmap_start = 1;
	const unsigned long vmap_end = ULONG_MAX;
	struct vmap_area *busy, *free;

	/*
	 *     B     F     B     B     B     F
	 * -|-----|.....|-----|-----|-----|.....|-
	 *  |           The KVA space           |
	 *  |<--------------------------------->|
	 */
	list_for_each_entry(busy, &vmap_area_list, list) {
		if (busy->va_start - vmap_start > 0) {
			free = kmem_cache_zalloc(vmap_area_cachep, GFP_NOWAIT);
			if (!WARN_ON_ONCE(!free)) {
				free->va_start = vmap_start;
				free->va_end = busy->va_start;

				insert_vmap_area_augment(free, NULL,
					&free_vmap_area_root,
						&free_vmap_area_list);
			}
		}

		vmap_start = busy->va_end;
	}

	if (vmap_end - vmap_start > 0) {
		free = kmem_cache_zalloc(vmap_area_cachep, GFP_NOWAIT);
		if (!WARN_ON_ONCE(!free)) {
			free->va_start = vmap_start;
			free->va_end = vmap_end;

			insert_vmap_area_augment(free, NULL,
				&free_vmap_area_root,
					&free_vmap_area_list);
		}
	}
}

void __init vmalloc_init(void)
{
	struct vmap_area *va;
	struct vm_struct *tmp;
	int i;

	/*
	 * Create the cache for vmap_area objects.
	 */
	vmap_area_cachep = KMEM_CACHE(vmap_area, SLAB_PANIC);

	for_each_possible_cpu(i) {
		struct vmap_block_queue *vbq;
		struct vfree_deferred *p;

		vbq = &per_cpu(vmap_block_queue, i);
		spin_lock_init(&vbq->lock);
		INIT_LIST_HEAD(&vbq->free);
		p = &per_cpu(vfree_deferred, i);
		init_llist_head(&p->list);
		INIT_WORK(&p->wq, free_work);
	}

	/* Import existing vmlist entries. */
	for (tmp = vmlist; tmp; tmp = tmp->next) {
		va = kmem_cache_zalloc(vmap_area_cachep, GFP_NOWAIT);
		if (WARN_ON_ONCE(!va))
			continue;

		va->va_start = (unsigned long)tmp->addr;
		va->va_end = va->va_start + tmp->size;
		va->vm = tmp;
		insert_vmap_area(va, &vmap_area_root, &vmap_area_list);
	}

	/*
	 * Now we can initialize a free vmap space.
	 */
	vmap_init_free_space();
	vmap_initialized = true;
}

static inline void setup_vmalloc_vm_locked(struct vm_struct *vm,
	struct vmap_area *va, unsigned long flags, const void *caller)
{
	vm->flags = flags;
	vm->addr = (void *)va->va_start;
	vm->size = va->va_end - va->va_start;
	vm->caller = caller;
	va->vm = vm;
}

static void setup_vmalloc_vm(struct vm_struct *vm, struct vmap_area *va,
			      unsigned long flags, const void *caller)
{
	spin_lock(&vmap_area_lock);
	setup_vmalloc_vm_locked(vm, va, flags, caller);
	spin_unlock(&vmap_area_lock);
}

static void clear_vm_uninitialized_flag(struct vm_struct *vm)
{
	/*
	 * Before removing VM_UNINITIALIZED,
	 * we should make sure that vm has proper values.
	 * Pair with smp_rmb() in show_numa_info().
	 */
	smp_wmb();
	vm->flags &= ~VM_UNINITIALIZED;
}

static struct vm_struct *__get_vm_area_node(unsigned long size,
		unsigned long align, unsigned long shift, unsigned long flags,
		unsigned long start, unsigned long end, int node,
		gfp_t gfp_mask, const void *caller)
{
	struct vmap_area *va;
	struct vm_struct *area;
	unsigned long requested_size = size;

	BUG_ON(in_interrupt());
	size = ALIGN(size, 1ul << shift);
	if (unlikely(!size))
		return NULL;

	if (flags & VM_IOREMAP)
		align = 1ul << clamp_t(int, get_count_order_long(size),
				       PAGE_SHIFT, IOREMAP_MAX_ORDER);

	area = kzalloc_node(sizeof(*area), gfp_mask & GFP_RECLAIM_MASK, node);
	if (unlikely(!area))
		return NULL;

	if (!(flags & VM_NO_GUARD))
		size += PAGE_SIZE;

	va = alloc_vmap_area(size, align, start, end, node, gfp_mask);
	if (IS_ERR(va)) {
		kfree(area);
		return NULL;
	}

	kasan_unpoison_vmalloc((void *)va->va_start, requested_size);

	setup_vmalloc_vm(area, va, flags, caller);

	return area;
}

struct vm_struct *__get_vm_area_caller(unsigned long size, unsigned long flags,
				       unsigned long start, unsigned long end,
				       const void *caller)
{
	return __get_vm_area_node(size, 1, PAGE_SHIFT, flags, start, end,
				  NUMA_NO_NODE, GFP_KERNEL, caller);
}

/**
 * get_vm_area - reserve a contiguous kernel virtual area
 * @size:	 size of the area
 * @flags:	 %VM_IOREMAP for I/O mappings or VM_ALLOC
 *
 * Search an area of @size in the kernel virtual mapping area,
 * and reserved it for out purposes.  Returns the area descriptor
 * on success or %NULL on failure.
 *
 * Return: the area descriptor on success or %NULL on failure.
 */
struct vm_struct *get_vm_area(unsigned long size, unsigned long flags)
{
	return __get_vm_area_node(size, 1, PAGE_SHIFT, flags,
				  VMALLOC_START, VMALLOC_END,
				  NUMA_NO_NODE, GFP_KERNEL,
				  __builtin_return_address(0));
}

struct vm_struct *get_vm_area_caller(unsigned long size, unsigned long flags,
				const void *caller)
{
	return __get_vm_area_node(size, 1, PAGE_SHIFT, flags,
				  VMALLOC_START, VMALLOC_END,
				  NUMA_NO_NODE, GFP_KERNEL, caller);
}

/**
 * find_vm_area - find a continuous kernel virtual area
 * @addr:	  base address
 *
 * Search for the kernel VM area starting at @addr, and return it.
 * It is up to the caller to do all required locking to keep the returned
 * pointer valid.
 *
 * Return: the area descriptor on success or %NULL on failure.
 */
struct vm_struct *find_vm_area(const void *addr)
{
	struct vmap_area *va;

	va = find_vmap_area((unsigned long)addr);
	if (!va)
		return NULL;

	return va->vm;
}

/**
 * remove_vm_area - find and remove a continuous kernel virtual area
 * @addr:	    base address
 *
 * Search for the kernel VM area starting at @addr, and remove it.
 * This function returns the found VM area, but using it is NOT safe
 * on SMP machines, except for its size or flags.
 *
 * Return: the area descriptor on success or %NULL on failure.
 */
struct vm_struct *remove_vm_area(const void *addr)
{
	struct vmap_area *va;

	might_sleep();

	spin_lock(&vmap_area_lock);
	va = __find_vmap_area((unsigned long)addr);
	if (va && va->vm) {
		struct vm_struct *vm = va->vm;

		va->vm = NULL;
		spin_unlock(&vmap_area_lock);

		kasan_free_shadow(vm);
		free_unmap_vmap_area(va);

		return vm;
	}

	spin_unlock(&vmap_area_lock);
	return NULL;
}

static inline void set_area_direct_map(const struct vm_struct *area,
				       int (*set_direct_map)(struct page *page))
{
	int i;

	/* HUGE_VMALLOC passes small pages to set_direct_map */
	for (i = 0; i < area->nr_pages; i++)
		if (page_address(area->pages[i]))
			set_direct_map(area->pages[i]);
}

/* Handle removing and resetting vm mappings related to the vm_struct. */
static void vm_remove_mappings(struct vm_struct *area, int deallocate_pages)
{
	unsigned long start = ULONG_MAX, end = 0;
	unsigned int page_order = vm_area_page_order(area);
	int flush_reset = area->flags & VM_FLUSH_RESET_PERMS;
	int flush_dmap = 0;
	int i;

	remove_vm_area(area->addr);

	/* If this is not VM_FLUSH_RESET_PERMS memory, no need for the below. */
	if (!flush_reset)
		return;

	/*
	 * If not deallocating pages, just do the flush of the VM area and
	 * return.
	 */
	if (!deallocate_pages) {
		vm_unmap_aliases();
		return;
	}

	/*
	 * If execution gets here, flush the vm mapping and reset the direct
	 * map. Find the start and end range of the direct mappings to make sure
	 * the vm_unmap_aliases() flush includes the direct map.
	 */
	for (i = 0; i < area->nr_pages; i += 1U << page_order) {
		unsigned long addr = (unsigned long)page_address(area->pages[i]);
		if (addr) {
			unsigned long page_size;

			page_size = PAGE_SIZE << page_order;
			start = min(addr, start);
			end = max(addr + page_size, end);
			flush_dmap = 1;
		}
	}

	/*
	 * Set direct map to something invalid so that it won't be cached if
	 * there are any accesses after the TLB flush, then flush the TLB and
	 * reset the direct map permissions to the default.
	 */
	set_area_direct_map(area, set_direct_map_invalid_noflush);
	_vm_unmap_aliases(start, end, flush_dmap);
	set_area_direct_map(area, set_direct_map_default_noflush);
}

static void __vunmap(const void *addr, int deallocate_pages)
{
	struct vm_struct *area;

	if (!addr)
		return;

	if (WARN(!PAGE_ALIGNED(addr), "Trying to vfree() bad address (%p)\n",
			addr))
		return;

	area = find_vm_area(addr);
	if (unlikely(!area)) {
		WARN(1, KERN_ERR "Trying to vfree() nonexistent vm area (%p)\n",
				addr);
		return;
	}

	debug_check_no_locks_freed(area->addr, get_vm_area_size(area));
	debug_check_no_obj_freed(area->addr, get_vm_area_size(area));

	kasan_poison_vmalloc(area->addr, get_vm_area_size(area));

	vm_remove_mappings(area, deallocate_pages);

	if (deallocate_pages) {
		unsigned int page_order = vm_area_page_order(area);
		int i;

		for (i = 0; i < area->nr_pages; i += 1U << page_order) {
			struct page *page = area->pages[i];

			BUG_ON(!page);
			__free_pages(page, page_order);
<<<<<<< HEAD
=======
			cond_resched();
>>>>>>> e48bf29c
		}
		atomic_long_sub(area->nr_pages, &nr_vmalloc_pages);

		kvfree(area->pages);
	}

	kfree(area);
}

static inline void __vfree_deferred(const void *addr)
{
	/*
	 * Use raw_cpu_ptr() because this can be called from preemptible
	 * context. Preemption is absolutely fine here, because the llist_add()
	 * implementation is lockless, so it works even if we are adding to
	 * another cpu's list. schedule_work() should be fine with this too.
	 */
	struct vfree_deferred *p = raw_cpu_ptr(&vfree_deferred);

	if (llist_add((struct llist_node *)addr, &p->list))
		schedule_work(&p->wq);
}

/**
 * vfree_atomic - release memory allocated by vmalloc()
 * @addr:	  memory base address
 *
 * This one is just like vfree() but can be called in any atomic context
 * except NMIs.
 */
void vfree_atomic(const void *addr)
{
	BUG_ON(in_nmi());

	kmemleak_free(addr);

	if (!addr)
		return;
	__vfree_deferred(addr);
}

static void __vfree(const void *addr)
{
	if (unlikely(in_interrupt()))
		__vfree_deferred(addr);
	else
		__vunmap(addr, 1);
}

/**
 * vfree - Release memory allocated by vmalloc()
 * @addr:  Memory base address
 *
 * Free the virtually continuous memory area starting at @addr, as obtained
 * from one of the vmalloc() family of APIs.  This will usually also free the
 * physical memory underlying the virtual allocation, but that memory is
 * reference counted, so it will not be freed until the last user goes away.
 *
 * If @addr is NULL, no operation is performed.
 *
 * Context:
 * May sleep if called *not* from interrupt context.
 * Must not be called in NMI context (strictly speaking, it could be
 * if we have CONFIG_ARCH_HAVE_NMI_SAFE_CMPXCHG, but making the calling
 * conventions for vfree() arch-dependent would be a really bad idea).
 */
void vfree(const void *addr)
{
	BUG_ON(in_nmi());

	kmemleak_free(addr);

	might_sleep_if(!in_interrupt());

	if (!addr)
		return;

	__vfree(addr);
}
EXPORT_SYMBOL(vfree);

/**
 * vunmap - release virtual mapping obtained by vmap()
 * @addr:   memory base address
 *
 * Free the virtually contiguous memory area starting at @addr,
 * which was created from the page array passed to vmap().
 *
 * Must not be called in interrupt context.
 */
void vunmap(const void *addr)
{
	BUG_ON(in_interrupt());
	might_sleep();
	if (addr)
		__vunmap(addr, 0);
}
EXPORT_SYMBOL(vunmap);

/**
 * vmap - map an array of pages into virtually contiguous space
 * @pages: array of page pointers
 * @count: number of pages to map
 * @flags: vm_area->flags
 * @prot: page protection for the mapping
 *
 * Maps @count pages from @pages into contiguous kernel virtual space.
 * If @flags contains %VM_MAP_PUT_PAGES the ownership of the pages array itself
 * (which must be kmalloc or vmalloc memory) and one reference per pages in it
 * are transferred from the caller to vmap(), and will be freed / dropped when
 * vfree() is called on the return value.
 *
 * Return: the address of the area or %NULL on failure
 */
void *vmap(struct page **pages, unsigned int count,
	   unsigned long flags, pgprot_t prot)
{
	struct vm_struct *area;
	unsigned long addr;
	unsigned long size;		/* In bytes */

	might_sleep();

	if (count > totalram_pages())
		return NULL;

	size = (unsigned long)count << PAGE_SHIFT;
	area = get_vm_area_caller(size, flags, __builtin_return_address(0));
	if (!area)
		return NULL;

	addr = (unsigned long)area->addr;
	if (vmap_pages_range(addr, addr + size, pgprot_nx(prot),
				pages, PAGE_SHIFT) < 0) {
		vunmap(area->addr);
		return NULL;
	}

	if (flags & VM_MAP_PUT_PAGES) {
		area->pages = pages;
		area->nr_pages = count;
	}
	return area->addr;
}
EXPORT_SYMBOL(vmap);

#ifdef CONFIG_VMAP_PFN
struct vmap_pfn_data {
	unsigned long	*pfns;
	pgprot_t	prot;
	unsigned int	idx;
};

static int vmap_pfn_apply(pte_t *pte, unsigned long addr, void *private)
{
	struct vmap_pfn_data *data = private;

	if (WARN_ON_ONCE(pfn_valid(data->pfns[data->idx])))
		return -EINVAL;
	*pte = pte_mkspecial(pfn_pte(data->pfns[data->idx++], data->prot));
	return 0;
}

/**
 * vmap_pfn - map an array of PFNs into virtually contiguous space
 * @pfns: array of PFNs
 * @count: number of pages to map
 * @prot: page protection for the mapping
 *
 * Maps @count PFNs from @pfns into contiguous kernel virtual space and returns
 * the start address of the mapping.
 */
void *vmap_pfn(unsigned long *pfns, unsigned int count, pgprot_t prot)
{
	struct vmap_pfn_data data = { .pfns = pfns, .prot = pgprot_nx(prot) };
	struct vm_struct *area;

	area = get_vm_area_caller(count * PAGE_SIZE, VM_IOREMAP,
			__builtin_return_address(0));
	if (!area)
		return NULL;
	if (apply_to_page_range(&init_mm, (unsigned long)area->addr,
			count * PAGE_SIZE, vmap_pfn_apply, &data)) {
		free_vm_area(area);
		return NULL;
	}
	return area->addr;
}
EXPORT_SYMBOL_GPL(vmap_pfn);
#endif /* CONFIG_VMAP_PFN */

static inline unsigned int
vm_area_alloc_pages(gfp_t gfp, int nid,
		unsigned int order, unsigned long nr_pages, struct page **pages)
{
	unsigned int nr_allocated = 0;

	/*
	 * For order-0 pages we make use of bulk allocator, if
	 * the page array is partly or not at all populated due
	 * to fails, fallback to a single page allocator that is
	 * more permissive.
	 */
	if (!order)
		nr_allocated = alloc_pages_bulk_array_node(
			gfp, nid, nr_pages, pages);
	else
		/*
		 * Compound pages required for remap_vmalloc_page if
		 * high-order pages.
		 */
		gfp |= __GFP_COMP;

	/* High-order pages or fallback path if "bulk" fails. */
	while (nr_allocated < nr_pages) {
		struct page *page;
		int i;

		page = alloc_pages_node(nid, gfp, order);
		if (unlikely(!page))
			break;

		/*
		 * Careful, we allocate and map page-order pages, but
		 * tracking is done per PAGE_SIZE page so as to keep the
		 * vm_struct APIs independent of the physical/mapped size.
		 */
		for (i = 0; i < (1U << order); i++)
			pages[nr_allocated + i] = page + i;

		if (gfpflags_allow_blocking(gfp))
			cond_resched();

		nr_allocated += 1U << order;
	}

	return nr_allocated;
}

static void *__vmalloc_area_node(struct vm_struct *area, gfp_t gfp_mask,
				 pgprot_t prot, unsigned int page_shift,
				 int node)
{
	const gfp_t nested_gfp = (gfp_mask & GFP_RECLAIM_MASK) | __GFP_ZERO;
	unsigned long addr = (unsigned long)area->addr;
	unsigned long size = get_vm_area_size(area);
	unsigned long array_size;
	unsigned int nr_small_pages = size >> PAGE_SHIFT;
	unsigned int page_order;
<<<<<<< HEAD
	struct page **pages;
	unsigned int i;
=======
>>>>>>> e48bf29c

	array_size = (unsigned long)nr_small_pages * sizeof(struct page *);
	gfp_mask |= __GFP_NOWARN;
	if (!(gfp_mask & (GFP_DMA | GFP_DMA32)))
		gfp_mask |= __GFP_HIGHMEM;

	/* Please note that the recursion is strictly bounded. */
	if (array_size > PAGE_SIZE) {
		area->pages = __vmalloc_node(array_size, 1, nested_gfp, node,
					area->caller);
	} else {
		area->pages = kmalloc_node(array_size, nested_gfp, node);
	}

	if (!area->pages) {
		warn_alloc(gfp_mask, NULL,
			"vmalloc error: size %lu, failed to allocated page array size %lu",
			nr_small_pages * PAGE_SIZE, array_size);
		free_vm_area(area);
		warn_alloc(gfp_mask, NULL,
			   "vmalloc size %lu allocation failure: "
			   "page array size %lu allocation failed",
			   nr_small_pages * PAGE_SIZE, array_size);
		return NULL;
	}

<<<<<<< HEAD
	area->pages = pages;
	area->nr_pages = nr_small_pages;
	set_vm_area_page_order(area, page_shift - PAGE_SHIFT);

	page_order = vm_area_page_order(area);

	/*
	 * Careful, we allocate and map page_order pages, but tracking is done
	 * per PAGE_SIZE page so as to keep the vm_struct APIs independent of
	 * the physical/mapped size.
	 */
	for (i = 0; i < area->nr_pages; i += 1U << page_order) {
		struct page *page;
		int p;

		/* Compound pages required for remap_vmalloc_page */
		page = alloc_pages_node(node, gfp_mask | __GFP_COMP, page_order);
		if (unlikely(!page)) {
			/* Successfully allocated i pages, free them in __vfree() */
			area->nr_pages = i;
			atomic_long_add(area->nr_pages, &nr_vmalloc_pages);
			warn_alloc(gfp_mask, NULL,
				   "vmalloc size %lu allocation failure: "
				   "page order %u allocation failed",
				   area->nr_pages * PAGE_SIZE, page_order);
			goto fail;
		}

		for (p = 0; p < (1U << page_order); p++)
			area->pages[i + p] = page + p;

		if (gfpflags_allow_blocking(gfp_mask))
			cond_resched();
=======
	set_vm_area_page_order(area, page_shift - PAGE_SHIFT);
	page_order = vm_area_page_order(area);

	area->nr_pages = vm_area_alloc_pages(gfp_mask, node,
		page_order, nr_small_pages, area->pages);

	atomic_long_add(area->nr_pages, &nr_vmalloc_pages);

	/*
	 * If not enough pages were obtained to accomplish an
	 * allocation request, free them via __vfree() if any.
	 */
	if (area->nr_pages != nr_small_pages) {
		warn_alloc(gfp_mask, NULL,
			"vmalloc error: size %lu, page order %u, failed to allocate pages",
			area->nr_pages * PAGE_SIZE, page_order);
		goto fail;
>>>>>>> e48bf29c
	}

<<<<<<< HEAD
	if (vmap_pages_range(addr, addr + size, prot, pages, page_shift) < 0) {
		warn_alloc(gfp_mask, NULL,
			   "vmalloc size %lu allocation failure: "
			   "failed to map pages",
			   area->nr_pages * PAGE_SIZE);
=======
	if (vmap_pages_range(addr, addr + size, prot, area->pages,
			page_shift) < 0) {
		warn_alloc(gfp_mask, NULL,
			"vmalloc error: size %lu, failed to map pages",
			area->nr_pages * PAGE_SIZE);
>>>>>>> e48bf29c
		goto fail;
	}

	return area->addr;

fail:
	__vfree(area->addr);
	return NULL;
}

/**
 * __vmalloc_node_range - allocate virtually contiguous memory
 * @size:		  allocation size
 * @align:		  desired alignment
 * @start:		  vm area range start
 * @end:		  vm area range end
 * @gfp_mask:		  flags for the page level allocator
 * @prot:		  protection mask for the allocated pages
 * @vm_flags:		  additional vm area flags (e.g. %VM_NO_GUARD)
 * @node:		  node to use for allocation or NUMA_NO_NODE
 * @caller:		  caller's return address
 *
 * Allocate enough pages to cover @size from the page level
 * allocator with @gfp_mask flags.  Map them into contiguous
 * kernel virtual space, using a pagetable protection of @prot.
 *
 * Return: the address of the area or %NULL on failure
 */
void *__vmalloc_node_range(unsigned long size, unsigned long align,
			unsigned long start, unsigned long end, gfp_t gfp_mask,
			pgprot_t prot, unsigned long vm_flags, int node,
			const void *caller)
{
	struct vm_struct *area;
	void *addr;
	unsigned long real_size = size;
	unsigned long real_align = align;
	unsigned int shift = PAGE_SHIFT;

	if (WARN_ON_ONCE(!size))
		return NULL;
<<<<<<< HEAD

	if ((size >> PAGE_SHIFT) > totalram_pages()) {
		warn_alloc(gfp_mask, NULL,
			   "vmalloc size %lu allocation failure: "
			   "exceeds total pages", real_size);
		return NULL;
	}

	if (vmap_allow_huge && !(vm_flags & VM_NO_HUGE_VMAP) &&
			arch_vmap_pmd_supported(prot)) {
		unsigned long size_per_node;

=======

	if ((size >> PAGE_SHIFT) > totalram_pages()) {
		warn_alloc(gfp_mask, NULL,
			"vmalloc error: size %lu, exceeds total pages",
			real_size);
		return NULL;
	}

	if (vmap_allow_huge && !(vm_flags & VM_NO_HUGE_VMAP) &&
			arch_vmap_pmd_supported(prot)) {
		unsigned long size_per_node;

>>>>>>> e48bf29c
		/*
		 * Try huge pages. Only try for PAGE_KERNEL allocations,
		 * others like modules don't yet expect huge pages in
		 * their allocations due to apply_to_page_range not
		 * supporting them.
		 */

		size_per_node = size;
		if (node == NUMA_NO_NODE)
			size_per_node /= num_online_nodes();
		if (size_per_node >= PMD_SIZE) {
			shift = PMD_SHIFT;
			align = max(real_align, 1UL << shift);
			size = ALIGN(real_size, 1UL << shift);
		}
	}

again:
<<<<<<< HEAD
	size = PAGE_ALIGN(size);
	area = __get_vm_area_node(size, align, VM_ALLOC | VM_UNINITIALIZED |
				vm_flags, start, end, node, gfp_mask, caller);
	if (!area) {
		warn_alloc(gfp_mask, NULL,
			   "vmalloc size %lu allocation failure: "
			   "vm_struct allocation failed", real_size);
=======
	area = __get_vm_area_node(real_size, align, shift, VM_ALLOC |
				  VM_UNINITIALIZED | vm_flags, start, end, node,
				  gfp_mask, caller);
	if (!area) {
		warn_alloc(gfp_mask, NULL,
			"vmalloc error: size %lu, vm_struct allocation failed",
			real_size);
>>>>>>> e48bf29c
		goto fail;
	}

	addr = __vmalloc_area_node(area, gfp_mask, prot, shift, node);
	if (!addr)
		goto fail;

	/*
	 * In this function, newly allocated vm_struct has VM_UNINITIALIZED
	 * flag. It means that vm_struct is not fully initialized.
	 * Now, it is fully initialized, so remove this flag here.
	 */
	clear_vm_uninitialized_flag(area);

	size = PAGE_ALIGN(size);
	kmemleak_vmalloc(area, size, gfp_mask);

	return addr;

fail:
	if (shift > PAGE_SHIFT) {
		shift = PAGE_SHIFT;
		align = real_align;
		size = real_size;
		goto again;
	}

	return NULL;
}

/**
 * __vmalloc_node - allocate virtually contiguous memory
 * @size:	    allocation size
 * @align:	    desired alignment
 * @gfp_mask:	    flags for the page level allocator
 * @node:	    node to use for allocation or NUMA_NO_NODE
 * @caller:	    caller's return address
 *
 * Allocate enough pages to cover @size from the page level allocator with
 * @gfp_mask flags.  Map them into contiguous kernel virtual space.
 *
 * Reclaim modifiers in @gfp_mask - __GFP_NORETRY, __GFP_RETRY_MAYFAIL
 * and __GFP_NOFAIL are not supported
 *
 * Any use of gfp flags outside of GFP_KERNEL should be consulted
 * with mm people.
 *
 * Return: pointer to the allocated memory or %NULL on error
 */
void *__vmalloc_node(unsigned long size, unsigned long align,
			    gfp_t gfp_mask, int node, const void *caller)
{
	return __vmalloc_node_range(size, align, VMALLOC_START, VMALLOC_END,
				gfp_mask, PAGE_KERNEL, 0, node, caller);
}
/*
 * This is only for performance analysis of vmalloc and stress purpose.
 * It is required by vmalloc test module, therefore do not use it other
 * than that.
 */
#ifdef CONFIG_TEST_VMALLOC_MODULE
EXPORT_SYMBOL_GPL(__vmalloc_node);
#endif

void *__vmalloc(unsigned long size, gfp_t gfp_mask)
{
	return __vmalloc_node(size, 1, gfp_mask, NUMA_NO_NODE,
				__builtin_return_address(0));
}
EXPORT_SYMBOL(__vmalloc);

/**
 * vmalloc - allocate virtually contiguous memory
 * @size:    allocation size
 *
 * Allocate enough pages to cover @size from the page level
 * allocator and map them into contiguous kernel virtual space.
 *
 * For tight control over page level allocator and protection flags
 * use __vmalloc() instead.
 *
 * Return: pointer to the allocated memory or %NULL on error
 */
void *vmalloc(unsigned long size)
{
	return __vmalloc_node(size, 1, GFP_KERNEL, NUMA_NO_NODE,
				__builtin_return_address(0));
}
EXPORT_SYMBOL(vmalloc);

/**
 * vmalloc_no_huge - allocate virtually contiguous memory using small pages
 * @size:    allocation size
 *
 * Allocate enough non-huge pages to cover @size from the page level
 * allocator and map them into contiguous kernel virtual space.
 *
 * Return: pointer to the allocated memory or %NULL on error
 */
void *vmalloc_no_huge(unsigned long size)
{
	return __vmalloc_node_range(size, 1, VMALLOC_START, VMALLOC_END,
				    GFP_KERNEL, PAGE_KERNEL, VM_NO_HUGE_VMAP,
				    NUMA_NO_NODE, __builtin_return_address(0));
}
EXPORT_SYMBOL(vmalloc_no_huge);

/**
 * vzalloc - allocate virtually contiguous memory with zero fill
 * @size:    allocation size
 *
 * Allocate enough pages to cover @size from the page level
 * allocator and map them into contiguous kernel virtual space.
 * The memory allocated is set to zero.
 *
 * For tight control over page level allocator and protection flags
 * use __vmalloc() instead.
 *
 * Return: pointer to the allocated memory or %NULL on error
 */
void *vzalloc(unsigned long size)
{
	return __vmalloc_node(size, 1, GFP_KERNEL | __GFP_ZERO, NUMA_NO_NODE,
				__builtin_return_address(0));
}
EXPORT_SYMBOL(vzalloc);

/**
 * vmalloc_user - allocate zeroed virtually contiguous memory for userspace
 * @size: allocation size
 *
 * The resulting memory area is zeroed so it can be mapped to userspace
 * without leaking data.
 *
 * Return: pointer to the allocated memory or %NULL on error
 */
void *vmalloc_user(unsigned long size)
{
	return __vmalloc_node_range(size, SHMLBA,  VMALLOC_START, VMALLOC_END,
				    GFP_KERNEL | __GFP_ZERO, PAGE_KERNEL,
				    VM_USERMAP, NUMA_NO_NODE,
				    __builtin_return_address(0));
}
EXPORT_SYMBOL(vmalloc_user);

/**
 * vmalloc_node - allocate memory on a specific node
 * @size:	  allocation size
 * @node:	  numa node
 *
 * Allocate enough pages to cover @size from the page level
 * allocator and map them into contiguous kernel virtual space.
 *
 * For tight control over page level allocator and protection flags
 * use __vmalloc() instead.
 *
 * Return: pointer to the allocated memory or %NULL on error
 */
void *vmalloc_node(unsigned long size, int node)
{
	return __vmalloc_node(size, 1, GFP_KERNEL, node,
			__builtin_return_address(0));
}
EXPORT_SYMBOL(vmalloc_node);

/**
 * vzalloc_node - allocate memory on a specific node with zero fill
 * @size:	allocation size
 * @node:	numa node
 *
 * Allocate enough pages to cover @size from the page level
 * allocator and map them into contiguous kernel virtual space.
 * The memory allocated is set to zero.
 *
 * Return: pointer to the allocated memory or %NULL on error
 */
void *vzalloc_node(unsigned long size, int node)
{
	return __vmalloc_node(size, 1, GFP_KERNEL | __GFP_ZERO, node,
				__builtin_return_address(0));
}
EXPORT_SYMBOL(vzalloc_node);

#if defined(CONFIG_64BIT) && defined(CONFIG_ZONE_DMA32)
#define GFP_VMALLOC32 (GFP_DMA32 | GFP_KERNEL)
#elif defined(CONFIG_64BIT) && defined(CONFIG_ZONE_DMA)
#define GFP_VMALLOC32 (GFP_DMA | GFP_KERNEL)
#else
/*
 * 64b systems should always have either DMA or DMA32 zones. For others
 * GFP_DMA32 should do the right thing and use the normal zone.
 */
#define GFP_VMALLOC32 (GFP_DMA32 | GFP_KERNEL)
#endif

/**
 * vmalloc_32 - allocate virtually contiguous memory (32bit addressable)
 * @size:	allocation size
 *
 * Allocate enough 32bit PA addressable pages to cover @size from the
 * page level allocator and map them into contiguous kernel virtual space.
 *
 * Return: pointer to the allocated memory or %NULL on error
 */
void *vmalloc_32(unsigned long size)
{
	return __vmalloc_node(size, 1, GFP_VMALLOC32, NUMA_NO_NODE,
			__builtin_return_address(0));
}
EXPORT_SYMBOL(vmalloc_32);

/**
 * vmalloc_32_user - allocate zeroed virtually contiguous 32bit memory
 * @size:	     allocation size
 *
 * The resulting memory area is 32bit addressable and zeroed so it can be
 * mapped to userspace without leaking data.
 *
 * Return: pointer to the allocated memory or %NULL on error
 */
void *vmalloc_32_user(unsigned long size)
{
	return __vmalloc_node_range(size, SHMLBA,  VMALLOC_START, VMALLOC_END,
				    GFP_VMALLOC32 | __GFP_ZERO, PAGE_KERNEL,
				    VM_USERMAP, NUMA_NO_NODE,
				    __builtin_return_address(0));
}
EXPORT_SYMBOL(vmalloc_32_user);

/*
 * small helper routine , copy contents to buf from addr.
 * If the page is not present, fill zero.
 */

static int aligned_vread(char *buf, char *addr, unsigned long count)
{
	struct page *p;
	int copied = 0;

	while (count) {
		unsigned long offset, length;

		offset = offset_in_page(addr);
		length = PAGE_SIZE - offset;
		if (length > count)
			length = count;
		p = vmalloc_to_page(addr);
		/*
		 * To do safe access to this _mapped_ area, we need
		 * lock. But adding lock here means that we need to add
		 * overhead of vmalloc()/vfree() calls for this _debug_
		 * interface, rarely used. Instead of that, we'll use
		 * kmap() and get small overhead in this access function.
		 */
		if (p) {
			/* We can expect USER0 is not used -- see vread() */
			void *map = kmap_atomic(p);
			memcpy(buf, map + offset, length);
			kunmap_atomic(map);
		} else
			memset(buf, 0, length);

		addr += length;
		buf += length;
		copied += length;
		count -= length;
	}
	return copied;
}

/**
 * vread() - read vmalloc area in a safe way.
 * @buf:     buffer for reading data
 * @addr:    vm address.
 * @count:   number of bytes to be read.
 *
 * This function checks that addr is a valid vmalloc'ed area, and
 * copy data from that area to a given buffer. If the given memory range
 * of [addr...addr+count) includes some valid address, data is copied to
 * proper area of @buf. If there are memory holes, they'll be zero-filled.
 * IOREMAP area is treated as memory hole and no copy is done.
 *
 * If [addr...addr+count) doesn't includes any intersects with alive
 * vm_struct area, returns 0. @buf should be kernel's buffer.
 *
 * Note: In usual ops, vread() is never necessary because the caller
 * should know vmalloc() area is valid and can use memcpy().
 * This is for routines which have to access vmalloc area without
 * any information, as /proc/kcore.
 *
 * Return: number of bytes for which addr and buf should be increased
 * (same number as @count) or %0 if [addr...addr+count) doesn't
 * include any intersection with valid vmalloc area
 */
long vread(char *buf, char *addr, unsigned long count)
{
	struct vmap_area *va;
	struct vm_struct *vm;
	char *vaddr, *buf_start = buf;
	unsigned long buflen = count;
	unsigned long n;

	/* Don't allow overflow */
	if ((unsigned long) addr + count < count)
		count = -(unsigned long) addr;

	spin_lock(&vmap_area_lock);
	va = __find_vmap_area((unsigned long)addr);
	if (!va)
		goto finished;
	list_for_each_entry_from(va, &vmap_area_list, list) {
		if (!count)
			break;

		if (!va->vm)
			continue;

		vm = va->vm;
		vaddr = (char *) vm->addr;
		if (addr >= vaddr + get_vm_area_size(vm))
			continue;
		while (addr < vaddr) {
			if (count == 0)
				goto finished;
			*buf = '\0';
			buf++;
			addr++;
			count--;
		}
		n = vaddr + get_vm_area_size(vm) - addr;
		if (n > count)
			n = count;
		if (!(vm->flags & VM_IOREMAP))
			aligned_vread(buf, addr, n);
		else /* IOREMAP area is treated as memory hole */
			memset(buf, 0, n);
		buf += n;
		addr += n;
		count -= n;
	}
finished:
	spin_unlock(&vmap_area_lock);

	if (buf == buf_start)
		return 0;
	/* zero-fill memory holes */
	if (buf != buf_start + buflen)
		memset(buf, 0, buflen - (buf - buf_start));

	return buflen;
}

/**
 * remap_vmalloc_range_partial - map vmalloc pages to userspace
 * @vma:		vma to cover
 * @uaddr:		target user address to start at
 * @kaddr:		virtual address of vmalloc kernel memory
 * @pgoff:		offset from @kaddr to start at
 * @size:		size of map area
 *
 * Returns:	0 for success, -Exxx on failure
 *
 * This function checks that @kaddr is a valid vmalloc'ed area,
 * and that it is big enough to cover the range starting at
 * @uaddr in @vma. Will return failure if that criteria isn't
 * met.
 *
 * Similar to remap_pfn_range() (see mm/memory.c)
 */
int remap_vmalloc_range_partial(struct vm_area_struct *vma, unsigned long uaddr,
				void *kaddr, unsigned long pgoff,
				unsigned long size)
{
	struct vm_struct *area;
	unsigned long off;
	unsigned long end_index;

	if (check_shl_overflow(pgoff, PAGE_SHIFT, &off))
		return -EINVAL;

	size = PAGE_ALIGN(size);

	if (!PAGE_ALIGNED(uaddr) || !PAGE_ALIGNED(kaddr))
		return -EINVAL;

	area = find_vm_area(kaddr);
	if (!area)
		return -EINVAL;

	if (!(area->flags & (VM_USERMAP | VM_DMA_COHERENT)))
		return -EINVAL;

	if (check_add_overflow(size, off, &end_index) ||
	    end_index > get_vm_area_size(area))
		return -EINVAL;
	kaddr += off;

	do {
		struct page *page = vmalloc_to_page(kaddr);
		int ret;

		ret = vm_insert_page(vma, uaddr, page);
		if (ret)
			return ret;

		uaddr += PAGE_SIZE;
		kaddr += PAGE_SIZE;
		size -= PAGE_SIZE;
	} while (size > 0);

	vma->vm_flags |= VM_DONTEXPAND | VM_DONTDUMP;

	return 0;
}

/**
 * remap_vmalloc_range - map vmalloc pages to userspace
 * @vma:		vma to cover (map full range of vma)
 * @addr:		vmalloc memory
 * @pgoff:		number of pages into addr before first page to map
 *
 * Returns:	0 for success, -Exxx on failure
 *
 * This function checks that addr is a valid vmalloc'ed area, and
 * that it is big enough to cover the vma. Will return failure if
 * that criteria isn't met.
 *
 * Similar to remap_pfn_range() (see mm/memory.c)
 */
int remap_vmalloc_range(struct vm_area_struct *vma, void *addr,
						unsigned long pgoff)
{
	return remap_vmalloc_range_partial(vma, vma->vm_start,
					   addr, pgoff,
					   vma->vm_end - vma->vm_start);
}
EXPORT_SYMBOL(remap_vmalloc_range);

void free_vm_area(struct vm_struct *area)
{
	struct vm_struct *ret;
	ret = remove_vm_area(area->addr);
	BUG_ON(ret != area);
	kfree(area);
}
EXPORT_SYMBOL_GPL(free_vm_area);

#ifdef CONFIG_SMP
static struct vmap_area *node_to_va(struct rb_node *n)
{
	return rb_entry_safe(n, struct vmap_area, rb_node);
}

/**
 * pvm_find_va_enclose_addr - find the vmap_area @addr belongs to
 * @addr: target address
 *
 * Returns: vmap_area if it is found. If there is no such area
 *   the first highest(reverse order) vmap_area is returned
 *   i.e. va->va_start < addr && va->va_end < addr or NULL
 *   if there are no any areas before @addr.
 */
static struct vmap_area *
pvm_find_va_enclose_addr(unsigned long addr)
{
	struct vmap_area *va, *tmp;
	struct rb_node *n;

	n = free_vmap_area_root.rb_node;
	va = NULL;

	while (n) {
		tmp = rb_entry(n, struct vmap_area, rb_node);
		if (tmp->va_start <= addr) {
			va = tmp;
			if (tmp->va_end >= addr)
				break;

			n = n->rb_right;
		} else {
			n = n->rb_left;
		}
	}

	return va;
}

/**
 * pvm_determine_end_from_reverse - find the highest aligned address
 * of free block below VMALLOC_END
 * @va:
 *   in - the VA we start the search(reverse order);
 *   out - the VA with the highest aligned end address.
 * @align: alignment for required highest address
 *
 * Returns: determined end address within vmap_area
 */
static unsigned long
pvm_determine_end_from_reverse(struct vmap_area **va, unsigned long align)
{
	unsigned long vmalloc_end = VMALLOC_END & ~(align - 1);
	unsigned long addr;

	if (likely(*va)) {
		list_for_each_entry_from_reverse((*va),
				&free_vmap_area_list, list) {
			addr = min((*va)->va_end & ~(align - 1), vmalloc_end);
			if ((*va)->va_start < addr)
				return addr;
		}
	}

	return 0;
}

/**
 * pcpu_get_vm_areas - allocate vmalloc areas for percpu allocator
 * @offsets: array containing offset of each area
 * @sizes: array containing size of each area
 * @nr_vms: the number of areas to allocate
 * @align: alignment, all entries in @offsets and @sizes must be aligned to this
 *
 * Returns: kmalloc'd vm_struct pointer array pointing to allocated
 *	    vm_structs on success, %NULL on failure
 *
 * Percpu allocator wants to use congruent vm areas so that it can
 * maintain the offsets among percpu areas.  This function allocates
 * congruent vmalloc areas for it with GFP_KERNEL.  These areas tend to
 * be scattered pretty far, distance between two areas easily going up
 * to gigabytes.  To avoid interacting with regular vmallocs, these
 * areas are allocated from top.
 *
 * Despite its complicated look, this allocator is rather simple. It
 * does everything top-down and scans free blocks from the end looking
 * for matching base. While scanning, if any of the areas do not fit the
 * base address is pulled down to fit the area. Scanning is repeated till
 * all the areas fit and then all necessary data structures are inserted
 * and the result is returned.
 */
struct vm_struct **pcpu_get_vm_areas(const unsigned long *offsets,
				     const size_t *sizes, int nr_vms,
				     size_t align)
{
	const unsigned long vmalloc_start = ALIGN(VMALLOC_START, align);
	const unsigned long vmalloc_end = VMALLOC_END & ~(align - 1);
	struct vmap_area **vas, *va;
	struct vm_struct **vms;
	int area, area2, last_area, term_area;
	unsigned long base, start, size, end, last_end, orig_start, orig_end;
	bool purged = false;
	enum fit_type type;

	/* verify parameters and allocate data structures */
	BUG_ON(offset_in_page(align) || !is_power_of_2(align));
	for (last_area = 0, area = 0; area < nr_vms; area++) {
		start = offsets[area];
		end = start + sizes[area];

		/* is everything aligned properly? */
		BUG_ON(!IS_ALIGNED(offsets[area], align));
		BUG_ON(!IS_ALIGNED(sizes[area], align));

		/* detect the area with the highest address */
		if (start > offsets[last_area])
			last_area = area;

		for (area2 = area + 1; area2 < nr_vms; area2++) {
			unsigned long start2 = offsets[area2];
			unsigned long end2 = start2 + sizes[area2];

			BUG_ON(start2 < end && start < end2);
		}
	}
	last_end = offsets[last_area] + sizes[last_area];

	if (vmalloc_end - vmalloc_start < last_end) {
		WARN_ON(true);
		return NULL;
	}

	vms = kcalloc(nr_vms, sizeof(vms[0]), GFP_KERNEL);
	vas = kcalloc(nr_vms, sizeof(vas[0]), GFP_KERNEL);
	if (!vas || !vms)
		goto err_free2;

	for (area = 0; area < nr_vms; area++) {
		vas[area] = kmem_cache_zalloc(vmap_area_cachep, GFP_KERNEL);
		vms[area] = kzalloc(sizeof(struct vm_struct), GFP_KERNEL);
		if (!vas[area] || !vms[area])
			goto err_free;
	}
retry:
	spin_lock(&free_vmap_area_lock);

	/* start scanning - we scan from the top, begin with the last area */
	area = term_area = last_area;
	start = offsets[area];
	end = start + sizes[area];

	va = pvm_find_va_enclose_addr(vmalloc_end);
	base = pvm_determine_end_from_reverse(&va, align) - end;

	while (true) {
		/*
		 * base might have underflowed, add last_end before
		 * comparing.
		 */
		if (base + last_end < vmalloc_start + last_end)
			goto overflow;

		/*
		 * Fitting base has not been found.
		 */
		if (va == NULL)
			goto overflow;

		/*
		 * If required width exceeds current VA block, move
		 * base downwards and then recheck.
		 */
		if (base + end > va->va_end) {
			base = pvm_determine_end_from_reverse(&va, align) - end;
			term_area = area;
			continue;
		}

		/*
		 * If this VA does not fit, move base downwards and recheck.
		 */
		if (base + start < va->va_start) {
			va = node_to_va(rb_prev(&va->rb_node));
			base = pvm_determine_end_from_reverse(&va, align) - end;
			term_area = area;
			continue;
		}

		/*
		 * This area fits, move on to the previous one.  If
		 * the previous one is the terminal one, we're done.
		 */
		area = (area + nr_vms - 1) % nr_vms;
		if (area == term_area)
			break;

		start = offsets[area];
		end = start + sizes[area];
		va = pvm_find_va_enclose_addr(base + end);
	}

	/* we've found a fitting base, insert all va's */
	for (area = 0; area < nr_vms; area++) {
		int ret;

		start = base + offsets[area];
		size = sizes[area];

		va = pvm_find_va_enclose_addr(start);
		if (WARN_ON_ONCE(va == NULL))
			/* It is a BUG(), but trigger recovery instead. */
			goto recovery;

		type = classify_va_fit_type(va, start, size);
		if (WARN_ON_ONCE(type == NOTHING_FIT))
			/* It is a BUG(), but trigger recovery instead. */
			goto recovery;

		ret = adjust_va_to_fit_type(va, start, size, type);
		if (unlikely(ret))
			goto recovery;

		/* Allocated area. */
		va = vas[area];
		va->va_start = start;
		va->va_end = start + size;
	}

	spin_unlock(&free_vmap_area_lock);

	/* populate the kasan shadow space */
	for (area = 0; area < nr_vms; area++) {
		if (kasan_populate_vmalloc(vas[area]->va_start, sizes[area]))
			goto err_free_shadow;

		kasan_unpoison_vmalloc((void *)vas[area]->va_start,
				       sizes[area]);
	}

	/* insert all vm's */
	spin_lock(&vmap_area_lock);
	for (area = 0; area < nr_vms; area++) {
		insert_vmap_area(vas[area], &vmap_area_root, &vmap_area_list);

		setup_vmalloc_vm_locked(vms[area], vas[area], VM_ALLOC,
				 pcpu_get_vm_areas);
	}
	spin_unlock(&vmap_area_lock);

	kfree(vas);
	return vms;

recovery:
	/*
	 * Remove previously allocated areas. There is no
	 * need in removing these areas from the busy tree,
	 * because they are inserted only on the final step
	 * and when pcpu_get_vm_areas() is success.
	 */
	while (area--) {
		orig_start = vas[area]->va_start;
		orig_end = vas[area]->va_end;
		va = merge_or_add_vmap_area_augment(vas[area], &free_vmap_area_root,
				&free_vmap_area_list);
		if (va)
			kasan_release_vmalloc(orig_start, orig_end,
				va->va_start, va->va_end);
		vas[area] = NULL;
	}

overflow:
	spin_unlock(&free_vmap_area_lock);
	if (!purged) {
		purge_vmap_area_lazy();
		purged = true;

		/* Before "retry", check if we recover. */
		for (area = 0; area < nr_vms; area++) {
			if (vas[area])
				continue;

			vas[area] = kmem_cache_zalloc(
				vmap_area_cachep, GFP_KERNEL);
			if (!vas[area])
				goto err_free;
		}

		goto retry;
	}

err_free:
	for (area = 0; area < nr_vms; area++) {
		if (vas[area])
			kmem_cache_free(vmap_area_cachep, vas[area]);

		kfree(vms[area]);
	}
err_free2:
	kfree(vas);
	kfree(vms);
	return NULL;

err_free_shadow:
	spin_lock(&free_vmap_area_lock);
	/*
	 * We release all the vmalloc shadows, even the ones for regions that
	 * hadn't been successfully added. This relies on kasan_release_vmalloc
	 * being able to tolerate this case.
	 */
	for (area = 0; area < nr_vms; area++) {
		orig_start = vas[area]->va_start;
		orig_end = vas[area]->va_end;
		va = merge_or_add_vmap_area_augment(vas[area], &free_vmap_area_root,
				&free_vmap_area_list);
		if (va)
			kasan_release_vmalloc(orig_start, orig_end,
				va->va_start, va->va_end);
		vas[area] = NULL;
		kfree(vms[area]);
	}
	spin_unlock(&free_vmap_area_lock);
	kfree(vas);
	kfree(vms);
	return NULL;
}

/**
 * pcpu_free_vm_areas - free vmalloc areas for percpu allocator
 * @vms: vm_struct pointer array returned by pcpu_get_vm_areas()
 * @nr_vms: the number of allocated areas
 *
 * Free vm_structs and the array allocated by pcpu_get_vm_areas().
 */
void pcpu_free_vm_areas(struct vm_struct **vms, int nr_vms)
{
	int i;

	for (i = 0; i < nr_vms; i++)
		free_vm_area(vms[i]);
	kfree(vms);
}
#endif	/* CONFIG_SMP */

#ifdef CONFIG_PRINTK
bool vmalloc_dump_obj(void *object)
{
	struct vm_struct *vm;
	void *objp = (void *)PAGE_ALIGN((unsigned long)object);

	vm = find_vm_area(objp);
	if (!vm)
		return false;
	pr_cont(" %u-page vmalloc region starting at %#lx allocated at %pS\n",
		vm->nr_pages, (unsigned long)vm->addr, vm->caller);
	return true;
}
#endif

#ifdef CONFIG_PROC_FS
static void *s_start(struct seq_file *m, loff_t *pos)
	__acquires(&vmap_purge_lock)
	__acquires(&vmap_area_lock)
{
	mutex_lock(&vmap_purge_lock);
	spin_lock(&vmap_area_lock);

	return seq_list_start(&vmap_area_list, *pos);
}

static void *s_next(struct seq_file *m, void *p, loff_t *pos)
{
	return seq_list_next(p, &vmap_area_list, pos);
}

static void s_stop(struct seq_file *m, void *p)
	__releases(&vmap_area_lock)
	__releases(&vmap_purge_lock)
{
	spin_unlock(&vmap_area_lock);
	mutex_unlock(&vmap_purge_lock);
}

static void show_numa_info(struct seq_file *m, struct vm_struct *v)
{
	if (IS_ENABLED(CONFIG_NUMA)) {
		unsigned int nr, *counters = m->private;

		if (!counters)
			return;

		if (v->flags & VM_UNINITIALIZED)
			return;
		/* Pair with smp_wmb() in clear_vm_uninitialized_flag() */
		smp_rmb();

		memset(counters, 0, nr_node_ids * sizeof(unsigned int));

		for (nr = 0; nr < v->nr_pages; nr++)
			counters[page_to_nid(v->pages[nr])]++;

		for_each_node_state(nr, N_HIGH_MEMORY)
			if (counters[nr])
				seq_printf(m, " N%u=%u", nr, counters[nr]);
	}
}

static void show_purge_info(struct seq_file *m)
{
	struct vmap_area *va;

	spin_lock(&purge_vmap_area_lock);
	list_for_each_entry(va, &purge_vmap_area_list, list) {
		seq_printf(m, "0x%pK-0x%pK %7ld unpurged vm_area\n",
			(void *)va->va_start, (void *)va->va_end,
			va->va_end - va->va_start);
	}
	spin_unlock(&purge_vmap_area_lock);
}

static int s_show(struct seq_file *m, void *p)
{
	struct vmap_area *va;
	struct vm_struct *v;

	va = list_entry(p, struct vmap_area, list);

	/*
	 * s_show can encounter race with remove_vm_area, !vm on behalf
	 * of vmap area is being tear down or vm_map_ram allocation.
	 */
	if (!va->vm) {
		seq_printf(m, "0x%pK-0x%pK %7ld vm_map_ram\n",
			(void *)va->va_start, (void *)va->va_end,
			va->va_end - va->va_start);

		return 0;
	}

	v = va->vm;

	seq_printf(m, "0x%pK-0x%pK %7ld",
		v->addr, v->addr + v->size, v->size);

	if (v->caller)
		seq_printf(m, " %pS", v->caller);

	if (v->nr_pages)
		seq_printf(m, " pages=%d", v->nr_pages);

	if (v->phys_addr)
		seq_printf(m, " phys=%pa", &v->phys_addr);

	if (v->flags & VM_IOREMAP)
		seq_puts(m, " ioremap");

	if (v->flags & VM_ALLOC)
		seq_puts(m, " vmalloc");

	if (v->flags & VM_MAP)
		seq_puts(m, " vmap");

	if (v->flags & VM_USERMAP)
		seq_puts(m, " user");

	if (v->flags & VM_DMA_COHERENT)
		seq_puts(m, " dma-coherent");

	if (is_vmalloc_addr(v->pages))
		seq_puts(m, " vpages");

	show_numa_info(m, v);
	seq_putc(m, '\n');

	/*
	 * As a final step, dump "unpurged" areas.
	 */
	if (list_is_last(&va->list, &vmap_area_list))
		show_purge_info(m);

	return 0;
}

static const struct seq_operations vmalloc_op = {
	.start = s_start,
	.next = s_next,
	.stop = s_stop,
	.show = s_show,
};

static int __init proc_vmalloc_init(void)
{
	if (IS_ENABLED(CONFIG_NUMA))
		proc_create_seq_private("vmallocinfo", 0400, NULL,
				&vmalloc_op,
				nr_node_ids * sizeof(unsigned int), NULL);
	else
		proc_create_seq("vmallocinfo", 0400, NULL, &vmalloc_op);
	return 0;
}
module_init(proc_vmalloc_init);

#endif<|MERGE_RESOLUTION|>--- conflicted
+++ resolved
@@ -550,7 +550,6 @@
 		pgprot_t prot, struct page **pages, unsigned int page_shift)
 {
 	unsigned int i, nr = (end - addr) >> PAGE_SHIFT;
-<<<<<<< HEAD
 
 	WARN_ON(page_shift < PAGE_SHIFT);
 
@@ -570,27 +569,6 @@
 		addr += 1UL << page_shift;
 	}
 
-=======
-
-	WARN_ON(page_shift < PAGE_SHIFT);
-
-	if (!IS_ENABLED(CONFIG_HAVE_ARCH_HUGE_VMALLOC) ||
-			page_shift == PAGE_SHIFT)
-		return vmap_small_pages_range_noflush(addr, end, prot, pages);
-
-	for (i = 0; i < nr; i += 1U << (page_shift - PAGE_SHIFT)) {
-		int err;
-
-		err = vmap_range_noflush(addr, addr + (1UL << page_shift),
-					__pa(page_address(pages[i])), prot,
-					page_shift);
-		if (err)
-			return err;
-
-		addr += 1UL << page_shift;
-	}
-
->>>>>>> e48bf29c
 	return 0;
 }
 
@@ -669,19 +647,11 @@
 
 	pud = pud_offset(p4d, addr);
 	if (pud_none(*pud))
-<<<<<<< HEAD
 		return NULL;
 	if (pud_leaf(*pud))
 		return pud_page(*pud) + ((addr & ~PUD_MASK) >> PAGE_SHIFT);
 	if (WARN_ON_ONCE(pud_bad(*pud)))
 		return NULL;
-=======
-		return NULL;
-	if (pud_leaf(*pud))
-		return pud_page(*pud) + ((addr & ~PUD_MASK) >> PAGE_SHIFT);
-	if (WARN_ON_ONCE(pud_bad(*pud)))
-		return NULL;
->>>>>>> e48bf29c
 
 	pmd = pmd_offset(pud, addr);
 	if (pmd_none(*pmd))
@@ -2597,10 +2567,7 @@
 
 			BUG_ON(!page);
 			__free_pages(page, page_order);
-<<<<<<< HEAD
-=======
 			cond_resched();
->>>>>>> e48bf29c
 		}
 		atomic_long_sub(area->nr_pages, &nr_vmalloc_pages);
 
@@ -2850,11 +2817,6 @@
 	unsigned long array_size;
 	unsigned int nr_small_pages = size >> PAGE_SHIFT;
 	unsigned int page_order;
-<<<<<<< HEAD
-	struct page **pages;
-	unsigned int i;
-=======
->>>>>>> e48bf29c
 
 	array_size = (unsigned long)nr_small_pages * sizeof(struct page *);
 	gfp_mask |= __GFP_NOWARN;
@@ -2874,48 +2836,9 @@
 			"vmalloc error: size %lu, failed to allocated page array size %lu",
 			nr_small_pages * PAGE_SIZE, array_size);
 		free_vm_area(area);
-		warn_alloc(gfp_mask, NULL,
-			   "vmalloc size %lu allocation failure: "
-			   "page array size %lu allocation failed",
-			   nr_small_pages * PAGE_SIZE, array_size);
 		return NULL;
 	}
 
-<<<<<<< HEAD
-	area->pages = pages;
-	area->nr_pages = nr_small_pages;
-	set_vm_area_page_order(area, page_shift - PAGE_SHIFT);
-
-	page_order = vm_area_page_order(area);
-
-	/*
-	 * Careful, we allocate and map page_order pages, but tracking is done
-	 * per PAGE_SIZE page so as to keep the vm_struct APIs independent of
-	 * the physical/mapped size.
-	 */
-	for (i = 0; i < area->nr_pages; i += 1U << page_order) {
-		struct page *page;
-		int p;
-
-		/* Compound pages required for remap_vmalloc_page */
-		page = alloc_pages_node(node, gfp_mask | __GFP_COMP, page_order);
-		if (unlikely(!page)) {
-			/* Successfully allocated i pages, free them in __vfree() */
-			area->nr_pages = i;
-			atomic_long_add(area->nr_pages, &nr_vmalloc_pages);
-			warn_alloc(gfp_mask, NULL,
-				   "vmalloc size %lu allocation failure: "
-				   "page order %u allocation failed",
-				   area->nr_pages * PAGE_SIZE, page_order);
-			goto fail;
-		}
-
-		for (p = 0; p < (1U << page_order); p++)
-			area->pages[i + p] = page + p;
-
-		if (gfpflags_allow_blocking(gfp_mask))
-			cond_resched();
-=======
 	set_vm_area_page_order(area, page_shift - PAGE_SHIFT);
 	page_order = vm_area_page_order(area);
 
@@ -2933,22 +2856,13 @@
 			"vmalloc error: size %lu, page order %u, failed to allocate pages",
 			area->nr_pages * PAGE_SIZE, page_order);
 		goto fail;
->>>>>>> e48bf29c
-	}
-
-<<<<<<< HEAD
-	if (vmap_pages_range(addr, addr + size, prot, pages, page_shift) < 0) {
-		warn_alloc(gfp_mask, NULL,
-			   "vmalloc size %lu allocation failure: "
-			   "failed to map pages",
-			   area->nr_pages * PAGE_SIZE);
-=======
+	}
+
 	if (vmap_pages_range(addr, addr + size, prot, area->pages,
 			page_shift) < 0) {
 		warn_alloc(gfp_mask, NULL,
 			"vmalloc error: size %lu, failed to map pages",
 			area->nr_pages * PAGE_SIZE);
->>>>>>> e48bf29c
 		goto fail;
 	}
 
@@ -2990,20 +2904,6 @@
 
 	if (WARN_ON_ONCE(!size))
 		return NULL;
-<<<<<<< HEAD
-
-	if ((size >> PAGE_SHIFT) > totalram_pages()) {
-		warn_alloc(gfp_mask, NULL,
-			   "vmalloc size %lu allocation failure: "
-			   "exceeds total pages", real_size);
-		return NULL;
-	}
-
-	if (vmap_allow_huge && !(vm_flags & VM_NO_HUGE_VMAP) &&
-			arch_vmap_pmd_supported(prot)) {
-		unsigned long size_per_node;
-
-=======
 
 	if ((size >> PAGE_SHIFT) > totalram_pages()) {
 		warn_alloc(gfp_mask, NULL,
@@ -3016,7 +2916,6 @@
 			arch_vmap_pmd_supported(prot)) {
 		unsigned long size_per_node;
 
->>>>>>> e48bf29c
 		/*
 		 * Try huge pages. Only try for PAGE_KERNEL allocations,
 		 * others like modules don't yet expect huge pages in
@@ -3035,15 +2934,6 @@
 	}
 
 again:
-<<<<<<< HEAD
-	size = PAGE_ALIGN(size);
-	area = __get_vm_area_node(size, align, VM_ALLOC | VM_UNINITIALIZED |
-				vm_flags, start, end, node, gfp_mask, caller);
-	if (!area) {
-		warn_alloc(gfp_mask, NULL,
-			   "vmalloc size %lu allocation failure: "
-			   "vm_struct allocation failed", real_size);
-=======
 	area = __get_vm_area_node(real_size, align, shift, VM_ALLOC |
 				  VM_UNINITIALIZED | vm_flags, start, end, node,
 				  gfp_mask, caller);
@@ -3051,7 +2941,6 @@
 		warn_alloc(gfp_mask, NULL,
 			"vmalloc error: size %lu, vm_struct allocation failed",
 			real_size);
->>>>>>> e48bf29c
 		goto fail;
 	}
 
