/*
 * Generic hugetlb support.
 * (C) Nadia Yvette Chambers, April 2004
 */
#include <linux/list.h>
#include <linux/init.h>
#include <linux/mm.h>
#include <linux/seq_file.h>
#include <linux/sysctl.h>
#include <linux/highmem.h>
#include <linux/mmu_notifier.h>
#include <linux/nodemask.h>
#include <linux/pagemap.h>
#include <linux/mempolicy.h>
#include <linux/compiler.h>
#include <linux/cpuset.h>
#include <linux/mutex.h>
#include <linux/bootmem.h>
#include <linux/sysfs.h>
#include <linux/slab.h>
#include <linux/mmdebug.h>
#include <linux/sched/signal.h>
#include <linux/rmap.h>
#include <linux/string_helpers.h>
#include <linux/swap.h>
#include <linux/swapops.h>
#include <linux/jhash.h>

#include <asm/page.h>
#include <asm/pgtable.h>
#include <asm/tlb.h>

#include <linux/io.h>
#include <linux/hugetlb.h>
#include <linux/hugetlb_cgroup.h>
#include <linux/node.h>
#include <linux/userfaultfd_k.h>
#include "internal.h"

int hugepages_treat_as_movable;

int hugetlb_max_hstate __read_mostly;
unsigned int default_hstate_idx;
struct hstate hstates[HUGE_MAX_HSTATE];
/*
 * Minimum page order among possible hugepage sizes, set to a proper value
 * at boot time.
 */
static unsigned int minimum_order __read_mostly = UINT_MAX;

__initdata LIST_HEAD(huge_boot_pages);

/* for command line parsing */
static struct hstate * __initdata parsed_hstate;
static unsigned long __initdata default_hstate_max_huge_pages;
static unsigned long __initdata default_hstate_size;
static bool __initdata parsed_valid_hugepagesz = true;

/*
 * Protects updates to hugepage_freelists, hugepage_activelist, nr_huge_pages,
 * free_huge_pages, and surplus_huge_pages.
 */
DEFINE_SPINLOCK(hugetlb_lock);

/*
 * Serializes faults on the same logical page.  This is used to
 * prevent spurious OOMs when the hugepage pool is fully utilized.
 */
static int num_fault_mutexes;
struct mutex *hugetlb_fault_mutex_table ____cacheline_aligned_in_smp;

/* Forward declaration */
static int hugetlb_acct_memory(struct hstate *h, long delta);

static inline void unlock_or_release_subpool(struct hugepage_subpool *spool)
{
	bool free = (spool->count == 0) && (spool->used_hpages == 0);

	spin_unlock(&spool->lock);

	/* If no pages are used, and no other handles to the subpool
	 * remain, give up any reservations mased on minimum size and
	 * free the subpool */
	if (free) {
		if (spool->min_hpages != -1)
			hugetlb_acct_memory(spool->hstate,
						-spool->min_hpages);
		kfree(spool);
	}
}

struct hugepage_subpool *hugepage_new_subpool(struct hstate *h, long max_hpages,
						long min_hpages)
{
	struct hugepage_subpool *spool;

	spool = kzalloc(sizeof(*spool), GFP_KERNEL);
	if (!spool)
		return NULL;

	spin_lock_init(&spool->lock);
	spool->count = 1;
	spool->max_hpages = max_hpages;
	spool->hstate = h;
	spool->min_hpages = min_hpages;

	if (min_hpages != -1 && hugetlb_acct_memory(h, min_hpages)) {
		kfree(spool);
		return NULL;
	}
	spool->rsv_hpages = min_hpages;

	return spool;
}

void hugepage_put_subpool(struct hugepage_subpool *spool)
{
	spin_lock(&spool->lock);
	BUG_ON(!spool->count);
	spool->count--;
	unlock_or_release_subpool(spool);
}

/*
 * Subpool accounting for allocating and reserving pages.
 * Return -ENOMEM if there are not enough resources to satisfy the
 * the request.  Otherwise, return the number of pages by which the
 * global pools must be adjusted (upward).  The returned value may
 * only be different than the passed value (delta) in the case where
 * a subpool minimum size must be manitained.
 */
static long hugepage_subpool_get_pages(struct hugepage_subpool *spool,
				      long delta)
{
	long ret = delta;

	if (!spool)
		return ret;

	spin_lock(&spool->lock);

	if (spool->max_hpages != -1) {		/* maximum size accounting */
		if ((spool->used_hpages + delta) <= spool->max_hpages)
			spool->used_hpages += delta;
		else {
			ret = -ENOMEM;
			goto unlock_ret;
		}
	}

	/* minimum size accounting */
	if (spool->min_hpages != -1 && spool->rsv_hpages) {
		if (delta > spool->rsv_hpages) {
			/*
			 * Asking for more reserves than those already taken on
			 * behalf of subpool.  Return difference.
			 */
			ret = delta - spool->rsv_hpages;
			spool->rsv_hpages = 0;
		} else {
			ret = 0;	/* reserves already accounted for */
			spool->rsv_hpages -= delta;
		}
	}

unlock_ret:
	spin_unlock(&spool->lock);
	return ret;
}

/*
 * Subpool accounting for freeing and unreserving pages.
 * Return the number of global page reservations that must be dropped.
 * The return value may only be different than the passed value (delta)
 * in the case where a subpool minimum size must be maintained.
 */
static long hugepage_subpool_put_pages(struct hugepage_subpool *spool,
				       long delta)
{
	long ret = delta;

	if (!spool)
		return delta;

	spin_lock(&spool->lock);

	if (spool->max_hpages != -1)		/* maximum size accounting */
		spool->used_hpages -= delta;

	 /* minimum size accounting */
	if (spool->min_hpages != -1 && spool->used_hpages < spool->min_hpages) {
		if (spool->rsv_hpages + delta <= spool->min_hpages)
			ret = 0;
		else
			ret = spool->rsv_hpages + delta - spool->min_hpages;

		spool->rsv_hpages += delta;
		if (spool->rsv_hpages > spool->min_hpages)
			spool->rsv_hpages = spool->min_hpages;
	}

	/*
	 * If hugetlbfs_put_super couldn't free spool due to an outstanding
	 * quota reference, free it now.
	 */
	unlock_or_release_subpool(spool);

	return ret;
}

static inline struct hugepage_subpool *subpool_inode(struct inode *inode)
{
	return HUGETLBFS_SB(inode->i_sb)->spool;
}

static inline struct hugepage_subpool *subpool_vma(struct vm_area_struct *vma)
{
	return subpool_inode(file_inode(vma->vm_file));
}

/*
 * Region tracking -- allows tracking of reservations and instantiated pages
 *                    across the pages in a mapping.
 *
 * The region data structures are embedded into a resv_map and protected
 * by a resv_map's lock.  The set of regions within the resv_map represent
 * reservations for huge pages, or huge pages that have already been
 * instantiated within the map.  The from and to elements are huge page
 * indicies into the associated mapping.  from indicates the starting index
 * of the region.  to represents the first index past the end of  the region.
 *
 * For example, a file region structure with from == 0 and to == 4 represents
 * four huge pages in a mapping.  It is important to note that the to element
 * represents the first element past the end of the region. This is used in
 * arithmetic as 4(to) - 0(from) = 4 huge pages in the region.
 *
 * Interval notation of the form [from, to) will be used to indicate that
 * the endpoint from is inclusive and to is exclusive.
 */
struct file_region {
	struct list_head link;
	long from;
	long to;
};

/*
 * Add the huge page range represented by [f, t) to the reserve
 * map.  In the normal case, existing regions will be expanded
 * to accommodate the specified range.  Sufficient regions should
 * exist for expansion due to the previous call to region_chg
 * with the same range.  However, it is possible that region_del
 * could have been called after region_chg and modifed the map
 * in such a way that no region exists to be expanded.  In this
 * case, pull a region descriptor from the cache associated with
 * the map and use that for the new range.
 *
 * Return the number of new huge pages added to the map.  This
 * number is greater than or equal to zero.
 */
static long region_add(struct resv_map *resv, long f, long t)
{
	struct list_head *head = &resv->regions;
	struct file_region *rg, *nrg, *trg;
	long add = 0;

	spin_lock(&resv->lock);
	/* Locate the region we are either in or before. */
	list_for_each_entry(rg, head, link)
		if (f <= rg->to)
			break;

	/*
	 * If no region exists which can be expanded to include the
	 * specified range, the list must have been modified by an
	 * interleving call to region_del().  Pull a region descriptor
	 * from the cache and use it for this range.
	 */
	if (&rg->link == head || t < rg->from) {
		VM_BUG_ON(resv->region_cache_count <= 0);

		resv->region_cache_count--;
		nrg = list_first_entry(&resv->region_cache, struct file_region,
					link);
		list_del(&nrg->link);

		nrg->from = f;
		nrg->to = t;
		list_add(&nrg->link, rg->link.prev);

		add += t - f;
		goto out_locked;
	}

	/* Round our left edge to the current segment if it encloses us. */
	if (f > rg->from)
		f = rg->from;

	/* Check for and consume any regions we now overlap with. */
	nrg = rg;
	list_for_each_entry_safe(rg, trg, rg->link.prev, link) {
		if (&rg->link == head)
			break;
		if (rg->from > t)
			break;

		/* If this area reaches higher then extend our area to
		 * include it completely.  If this is not the first area
		 * which we intend to reuse, free it. */
		if (rg->to > t)
			t = rg->to;
		if (rg != nrg) {
			/* Decrement return value by the deleted range.
			 * Another range will span this area so that by
			 * end of routine add will be >= zero
			 */
			add -= (rg->to - rg->from);
			list_del(&rg->link);
			kfree(rg);
		}
	}

	add += (nrg->from - f);		/* Added to beginning of region */
	nrg->from = f;
	add += t - nrg->to;		/* Added to end of region */
	nrg->to = t;

out_locked:
	resv->adds_in_progress--;
	spin_unlock(&resv->lock);
	VM_BUG_ON(add < 0);
	return add;
}

/*
 * Examine the existing reserve map and determine how many
 * huge pages in the specified range [f, t) are NOT currently
 * represented.  This routine is called before a subsequent
 * call to region_add that will actually modify the reserve
 * map to add the specified range [f, t).  region_chg does
 * not change the number of huge pages represented by the
 * map.  However, if the existing regions in the map can not
 * be expanded to represent the new range, a new file_region
 * structure is added to the map as a placeholder.  This is
 * so that the subsequent region_add call will have all the
 * regions it needs and will not fail.
 *
 * Upon entry, region_chg will also examine the cache of region descriptors
 * associated with the map.  If there are not enough descriptors cached, one
 * will be allocated for the in progress add operation.
 *
 * Returns the number of huge pages that need to be added to the existing
 * reservation map for the range [f, t).  This number is greater or equal to
 * zero.  -ENOMEM is returned if a new file_region structure or cache entry
 * is needed and can not be allocated.
 */
static long region_chg(struct resv_map *resv, long f, long t)
{
	struct list_head *head = &resv->regions;
	struct file_region *rg, *nrg = NULL;
	long chg = 0;

retry:
	spin_lock(&resv->lock);
retry_locked:
	resv->adds_in_progress++;

	/*
	 * Check for sufficient descriptors in the cache to accommodate
	 * the number of in progress add operations.
	 */
	if (resv->adds_in_progress > resv->region_cache_count) {
		struct file_region *trg;

		VM_BUG_ON(resv->adds_in_progress - resv->region_cache_count > 1);
		/* Must drop lock to allocate a new descriptor. */
		resv->adds_in_progress--;
		spin_unlock(&resv->lock);

		trg = kmalloc(sizeof(*trg), GFP_KERNEL);
		if (!trg) {
			kfree(nrg);
			return -ENOMEM;
		}

		spin_lock(&resv->lock);
		list_add(&trg->link, &resv->region_cache);
		resv->region_cache_count++;
		goto retry_locked;
	}

	/* Locate the region we are before or in. */
	list_for_each_entry(rg, head, link)
		if (f <= rg->to)
			break;

	/* If we are below the current region then a new region is required.
	 * Subtle, allocate a new region at the position but make it zero
	 * size such that we can guarantee to record the reservation. */
	if (&rg->link == head || t < rg->from) {
		if (!nrg) {
			resv->adds_in_progress--;
			spin_unlock(&resv->lock);
			nrg = kmalloc(sizeof(*nrg), GFP_KERNEL);
			if (!nrg)
				return -ENOMEM;

			nrg->from = f;
			nrg->to   = f;
			INIT_LIST_HEAD(&nrg->link);
			goto retry;
		}

		list_add(&nrg->link, rg->link.prev);
		chg = t - f;
		goto out_nrg;
	}

	/* Round our left edge to the current segment if it encloses us. */
	if (f > rg->from)
		f = rg->from;
	chg = t - f;

	/* Check for and consume any regions we now overlap with. */
	list_for_each_entry(rg, rg->link.prev, link) {
		if (&rg->link == head)
			break;
		if (rg->from > t)
			goto out;

		/* We overlap with this area, if it extends further than
		 * us then we must extend ourselves.  Account for its
		 * existing reservation. */
		if (rg->to > t) {
			chg += rg->to - t;
			t = rg->to;
		}
		chg -= rg->to - rg->from;
	}

out:
	spin_unlock(&resv->lock);
	/*  We already know we raced and no longer need the new region */
	kfree(nrg);
	return chg;
out_nrg:
	spin_unlock(&resv->lock);
	return chg;
}

/*
 * Abort the in progress add operation.  The adds_in_progress field
 * of the resv_map keeps track of the operations in progress between
 * calls to region_chg and region_add.  Operations are sometimes
 * aborted after the call to region_chg.  In such cases, region_abort
 * is called to decrement the adds_in_progress counter.
 *
 * NOTE: The range arguments [f, t) are not needed or used in this
 * routine.  They are kept to make reading the calling code easier as
 * arguments will match the associated region_chg call.
 */
static void region_abort(struct resv_map *resv, long f, long t)
{
	spin_lock(&resv->lock);
	VM_BUG_ON(!resv->region_cache_count);
	resv->adds_in_progress--;
	spin_unlock(&resv->lock);
}

/*
 * Delete the specified range [f, t) from the reserve map.  If the
 * t parameter is LONG_MAX, this indicates that ALL regions after f
 * should be deleted.  Locate the regions which intersect [f, t)
 * and either trim, delete or split the existing regions.
 *
 * Returns the number of huge pages deleted from the reserve map.
 * In the normal case, the return value is zero or more.  In the
 * case where a region must be split, a new region descriptor must
 * be allocated.  If the allocation fails, -ENOMEM will be returned.
 * NOTE: If the parameter t == LONG_MAX, then we will never split
 * a region and possibly return -ENOMEM.  Callers specifying
 * t == LONG_MAX do not need to check for -ENOMEM error.
 */
static long region_del(struct resv_map *resv, long f, long t)
{
	struct list_head *head = &resv->regions;
	struct file_region *rg, *trg;
	struct file_region *nrg = NULL;
	long del = 0;

retry:
	spin_lock(&resv->lock);
	list_for_each_entry_safe(rg, trg, head, link) {
		/*
		 * Skip regions before the range to be deleted.  file_region
		 * ranges are normally of the form [from, to).  However, there
		 * may be a "placeholder" entry in the map which is of the form
		 * (from, to) with from == to.  Check for placeholder entries
		 * at the beginning of the range to be deleted.
		 */
		if (rg->to <= f && (rg->to != rg->from || rg->to != f))
			continue;

		if (rg->from >= t)
			break;

		if (f > rg->from && t < rg->to) { /* Must split region */
			/*
			 * Check for an entry in the cache before dropping
			 * lock and attempting allocation.
			 */
			if (!nrg &&
			    resv->region_cache_count > resv->adds_in_progress) {
				nrg = list_first_entry(&resv->region_cache,
							struct file_region,
							link);
				list_del(&nrg->link);
				resv->region_cache_count--;
			}

			if (!nrg) {
				spin_unlock(&resv->lock);
				nrg = kmalloc(sizeof(*nrg), GFP_KERNEL);
				if (!nrg)
					return -ENOMEM;
				goto retry;
			}

			del += t - f;

			/* New entry for end of split region */
			nrg->from = t;
			nrg->to = rg->to;
			INIT_LIST_HEAD(&nrg->link);

			/* Original entry is trimmed */
			rg->to = f;

			list_add(&nrg->link, &rg->link);
			nrg = NULL;
			break;
		}

		if (f <= rg->from && t >= rg->to) { /* Remove entire region */
			del += rg->to - rg->from;
			list_del(&rg->link);
			kfree(rg);
			continue;
		}

		if (f <= rg->from) {	/* Trim beginning of region */
			del += t - rg->from;
			rg->from = t;
		} else {		/* Trim end of region */
			del += rg->to - f;
			rg->to = f;
		}
	}

	spin_unlock(&resv->lock);
	kfree(nrg);
	return del;
}

/*
 * A rare out of memory error was encountered which prevented removal of
 * the reserve map region for a page.  The huge page itself was free'ed
 * and removed from the page cache.  This routine will adjust the subpool
 * usage count, and the global reserve count if needed.  By incrementing
 * these counts, the reserve map entry which could not be deleted will
 * appear as a "reserved" entry instead of simply dangling with incorrect
 * counts.
 */
void hugetlb_fix_reserve_counts(struct inode *inode)
{
	struct hugepage_subpool *spool = subpool_inode(inode);
	long rsv_adjust;

	rsv_adjust = hugepage_subpool_get_pages(spool, 1);
	if (rsv_adjust) {
		struct hstate *h = hstate_inode(inode);

		hugetlb_acct_memory(h, 1);
	}
}

/*
 * Count and return the number of huge pages in the reserve map
 * that intersect with the range [f, t).
 */
static long region_count(struct resv_map *resv, long f, long t)
{
	struct list_head *head = &resv->regions;
	struct file_region *rg;
	long chg = 0;

	spin_lock(&resv->lock);
	/* Locate each segment we overlap with, and count that overlap. */
	list_for_each_entry(rg, head, link) {
		long seg_from;
		long seg_to;

		if (rg->to <= f)
			continue;
		if (rg->from >= t)
			break;

		seg_from = max(rg->from, f);
		seg_to = min(rg->to, t);

		chg += seg_to - seg_from;
	}
	spin_unlock(&resv->lock);

	return chg;
}

/*
 * Convert the address within this vma to the page offset within
 * the mapping, in pagecache page units; huge pages here.
 */
static pgoff_t vma_hugecache_offset(struct hstate *h,
			struct vm_area_struct *vma, unsigned long address)
{
	return ((address - vma->vm_start) >> huge_page_shift(h)) +
			(vma->vm_pgoff >> huge_page_order(h));
}

pgoff_t linear_hugepage_index(struct vm_area_struct *vma,
				     unsigned long address)
{
	return vma_hugecache_offset(hstate_vma(vma), vma, address);
}
EXPORT_SYMBOL_GPL(linear_hugepage_index);

/*
 * Return the size of the pages allocated when backing a VMA. In the majority
 * cases this will be same size as used by the page table entries.
 */
unsigned long vma_kernel_pagesize(struct vm_area_struct *vma)
{
	if (vma->vm_ops && vma->vm_ops->pagesize)
		return vma->vm_ops->pagesize(vma);
	return PAGE_SIZE;
}
EXPORT_SYMBOL_GPL(vma_kernel_pagesize);

/*
 * Return the page size being used by the MMU to back a VMA. In the majority
 * of cases, the page size used by the kernel matches the MMU size. On
 * architectures where it differs, an architecture-specific 'strong'
 * version of this symbol is required.
 */
__weak unsigned long vma_mmu_pagesize(struct vm_area_struct *vma)
{
	return vma_kernel_pagesize(vma);
}

/*
 * Flags for MAP_PRIVATE reservations.  These are stored in the bottom
 * bits of the reservation map pointer, which are always clear due to
 * alignment.
 */
#define HPAGE_RESV_OWNER    (1UL << 0)
#define HPAGE_RESV_UNMAPPED (1UL << 1)
#define HPAGE_RESV_MASK (HPAGE_RESV_OWNER | HPAGE_RESV_UNMAPPED)

/*
 * These helpers are used to track how many pages are reserved for
 * faults in a MAP_PRIVATE mapping. Only the process that called mmap()
 * is guaranteed to have their future faults succeed.
 *
 * With the exception of reset_vma_resv_huge_pages() which is called at fork(),
 * the reserve counters are updated with the hugetlb_lock held. It is safe
 * to reset the VMA at fork() time as it is not in use yet and there is no
 * chance of the global counters getting corrupted as a result of the values.
 *
 * The private mapping reservation is represented in a subtly different
 * manner to a shared mapping.  A shared mapping has a region map associated
 * with the underlying file, this region map represents the backing file
 * pages which have ever had a reservation assigned which this persists even
 * after the page is instantiated.  A private mapping has a region map
 * associated with the original mmap which is attached to all VMAs which
 * reference it, this region map represents those offsets which have consumed
 * reservation ie. where pages have been instantiated.
 */
static unsigned long get_vma_private_data(struct vm_area_struct *vma)
{
	return (unsigned long)vma->vm_private_data;
}

static void set_vma_private_data(struct vm_area_struct *vma,
							unsigned long value)
{
	vma->vm_private_data = (void *)value;
}

struct resv_map *resv_map_alloc(void)
{
	struct resv_map *resv_map = kmalloc(sizeof(*resv_map), GFP_KERNEL);
	struct file_region *rg = kmalloc(sizeof(*rg), GFP_KERNEL);

	if (!resv_map || !rg) {
		kfree(resv_map);
		kfree(rg);
		return NULL;
	}

	kref_init(&resv_map->refs);
	spin_lock_init(&resv_map->lock);
	INIT_LIST_HEAD(&resv_map->regions);

	resv_map->adds_in_progress = 0;

	INIT_LIST_HEAD(&resv_map->region_cache);
	list_add(&rg->link, &resv_map->region_cache);
	resv_map->region_cache_count = 1;

	return resv_map;
}

void resv_map_release(struct kref *ref)
{
	struct resv_map *resv_map = container_of(ref, struct resv_map, refs);
	struct list_head *head = &resv_map->region_cache;
	struct file_region *rg, *trg;

	/* Clear out any active regions before we release the map. */
	region_del(resv_map, 0, LONG_MAX);

	/* ... and any entries left in the cache */
	list_for_each_entry_safe(rg, trg, head, link) {
		list_del(&rg->link);
		kfree(rg);
	}

	VM_BUG_ON(resv_map->adds_in_progress);

	kfree(resv_map);
}

static inline struct resv_map *inode_resv_map(struct inode *inode)
{
	return inode->i_mapping->private_data;
}

static struct resv_map *vma_resv_map(struct vm_area_struct *vma)
{
	VM_BUG_ON_VMA(!is_vm_hugetlb_page(vma), vma);
	if (vma->vm_flags & VM_MAYSHARE) {
		struct address_space *mapping = vma->vm_file->f_mapping;
		struct inode *inode = mapping->host;

		return inode_resv_map(inode);

	} else {
		return (struct resv_map *)(get_vma_private_data(vma) &
							~HPAGE_RESV_MASK);
	}
}

static void set_vma_resv_map(struct vm_area_struct *vma, struct resv_map *map)
{
	VM_BUG_ON_VMA(!is_vm_hugetlb_page(vma), vma);
	VM_BUG_ON_VMA(vma->vm_flags & VM_MAYSHARE, vma);

	set_vma_private_data(vma, (get_vma_private_data(vma) &
				HPAGE_RESV_MASK) | (unsigned long)map);
}

static void set_vma_resv_flags(struct vm_area_struct *vma, unsigned long flags)
{
	VM_BUG_ON_VMA(!is_vm_hugetlb_page(vma), vma);
	VM_BUG_ON_VMA(vma->vm_flags & VM_MAYSHARE, vma);

	set_vma_private_data(vma, get_vma_private_data(vma) | flags);
}

static int is_vma_resv_set(struct vm_area_struct *vma, unsigned long flag)
{
	VM_BUG_ON_VMA(!is_vm_hugetlb_page(vma), vma);

	return (get_vma_private_data(vma) & flag) != 0;
}

/* Reset counters to 0 and clear all HPAGE_RESV_* flags */
void reset_vma_resv_huge_pages(struct vm_area_struct *vma)
{
	VM_BUG_ON_VMA(!is_vm_hugetlb_page(vma), vma);
	if (!(vma->vm_flags & VM_MAYSHARE))
		vma->vm_private_data = (void *)0;
}

/* Returns true if the VMA has associated reserve pages */
static bool vma_has_reserves(struct vm_area_struct *vma, long chg)
{
	if (vma->vm_flags & VM_NORESERVE) {
		/*
		 * This address is already reserved by other process(chg == 0),
		 * so, we should decrement reserved count. Without decrementing,
		 * reserve count remains after releasing inode, because this
		 * allocated page will go into page cache and is regarded as
		 * coming from reserved pool in releasing step.  Currently, we
		 * don't have any other solution to deal with this situation
		 * properly, so add work-around here.
		 */
		if (vma->vm_flags & VM_MAYSHARE && chg == 0)
			return true;
		else
			return false;
	}

	/* Shared mappings always use reserves */
	if (vma->vm_flags & VM_MAYSHARE) {
		/*
		 * We know VM_NORESERVE is not set.  Therefore, there SHOULD
		 * be a region map for all pages.  The only situation where
		 * there is no region map is if a hole was punched via
		 * fallocate.  In this case, there really are no reverves to
		 * use.  This situation is indicated if chg != 0.
		 */
		if (chg)
			return false;
		else
			return true;
	}

	/*
	 * Only the process that called mmap() has reserves for
	 * private mappings.
	 */
	if (is_vma_resv_set(vma, HPAGE_RESV_OWNER)) {
		/*
		 * Like the shared case above, a hole punch or truncate
		 * could have been performed on the private mapping.
		 * Examine the value of chg to determine if reserves
		 * actually exist or were previously consumed.
		 * Very Subtle - The value of chg comes from a previous
		 * call to vma_needs_reserves().  The reserve map for
		 * private mappings has different (opposite) semantics
		 * than that of shared mappings.  vma_needs_reserves()
		 * has already taken this difference in semantics into
		 * account.  Therefore, the meaning of chg is the same
		 * as in the shared case above.  Code could easily be
		 * combined, but keeping it separate draws attention to
		 * subtle differences.
		 */
		if (chg)
			return false;
		else
			return true;
	}

	return false;
}

static void enqueue_huge_page(struct hstate *h, struct page *page)
{
	int nid = page_to_nid(page);
	list_move(&page->lru, &h->hugepage_freelists[nid]);
	h->free_huge_pages++;
	h->free_huge_pages_node[nid]++;
}

static struct page *dequeue_huge_page_node_exact(struct hstate *h, int nid)
{
	struct page *page;

	list_for_each_entry(page, &h->hugepage_freelists[nid], lru)
		if (!PageHWPoison(page))
			break;
	/*
	 * if 'non-isolated free hugepage' not found on the list,
	 * the allocation fails.
	 */
	if (&h->hugepage_freelists[nid] == &page->lru)
		return NULL;
	list_move(&page->lru, &h->hugepage_activelist);
	set_page_refcounted(page);
	h->free_huge_pages--;
	h->free_huge_pages_node[nid]--;
	return page;
}

static struct page *dequeue_huge_page_nodemask(struct hstate *h, gfp_t gfp_mask, int nid,
		nodemask_t *nmask)
{
	unsigned int cpuset_mems_cookie;
	struct zonelist *zonelist;
	struct zone *zone;
	struct zoneref *z;
	int node = -1;

	zonelist = node_zonelist(nid, gfp_mask);

retry_cpuset:
	cpuset_mems_cookie = read_mems_allowed_begin();
	for_each_zone_zonelist_nodemask(zone, z, zonelist, gfp_zone(gfp_mask), nmask) {
		struct page *page;

		if (!cpuset_zone_allowed(zone, gfp_mask))
			continue;
		/*
		 * no need to ask again on the same node. Pool is node rather than
		 * zone aware
		 */
		if (zone_to_nid(zone) == node)
			continue;
		node = zone_to_nid(zone);

		page = dequeue_huge_page_node_exact(h, node);
		if (page)
			return page;
	}
	if (unlikely(read_mems_allowed_retry(cpuset_mems_cookie)))
		goto retry_cpuset;

	return NULL;
}

/* Movability of hugepages depends on migration support. */
static inline gfp_t htlb_alloc_mask(struct hstate *h)
{
	if (hugepages_treat_as_movable || hugepage_migration_supported(h))
		return GFP_HIGHUSER_MOVABLE;
	else
		return GFP_HIGHUSER;
}

static struct page *dequeue_huge_page_vma(struct hstate *h,
				struct vm_area_struct *vma,
				unsigned long address, int avoid_reserve,
				long chg)
{
	struct page *page;
	struct mempolicy *mpol;
	gfp_t gfp_mask;
	nodemask_t *nodemask;
	int nid;

	/*
	 * A child process with MAP_PRIVATE mappings created by their parent
	 * have no page reserves. This check ensures that reservations are
	 * not "stolen". The child may still get SIGKILLed
	 */
	if (!vma_has_reserves(vma, chg) &&
			h->free_huge_pages - h->resv_huge_pages == 0)
		goto err;

	/* If reserves cannot be used, ensure enough pages are in the pool */
	if (avoid_reserve && h->free_huge_pages - h->resv_huge_pages == 0)
		goto err;

	gfp_mask = htlb_alloc_mask(h);
	nid = huge_node(vma, address, gfp_mask, &mpol, &nodemask);
	page = dequeue_huge_page_nodemask(h, gfp_mask, nid, nodemask);
	if (page && !avoid_reserve && vma_has_reserves(vma, chg)) {
		SetPagePrivate(page);
		h->resv_huge_pages--;
	}

	mpol_cond_put(mpol);
	return page;

err:
	return NULL;
}

/*
 * common helper functions for hstate_next_node_to_{alloc|free}.
 * We may have allocated or freed a huge page based on a different
 * nodes_allowed previously, so h->next_node_to_{alloc|free} might
 * be outside of *nodes_allowed.  Ensure that we use an allowed
 * node for alloc or free.
 */
static int next_node_allowed(int nid, nodemask_t *nodes_allowed)
{
	nid = next_node_in(nid, *nodes_allowed);
	VM_BUG_ON(nid >= MAX_NUMNODES);

	return nid;
}

static int get_valid_node_allowed(int nid, nodemask_t *nodes_allowed)
{
	if (!node_isset(nid, *nodes_allowed))
		nid = next_node_allowed(nid, nodes_allowed);
	return nid;
}

/*
 * returns the previously saved node ["this node"] from which to
 * allocate a persistent huge page for the pool and advance the
 * next node from which to allocate, handling wrap at end of node
 * mask.
 */
static int hstate_next_node_to_alloc(struct hstate *h,
					nodemask_t *nodes_allowed)
{
	int nid;

	VM_BUG_ON(!nodes_allowed);

	nid = get_valid_node_allowed(h->next_nid_to_alloc, nodes_allowed);
	h->next_nid_to_alloc = next_node_allowed(nid, nodes_allowed);

	return nid;
}

/*
 * helper for free_pool_huge_page() - return the previously saved
 * node ["this node"] from which to free a huge page.  Advance the
 * next node id whether or not we find a free huge page to free so
 * that the next attempt to free addresses the next node.
 */
static int hstate_next_node_to_free(struct hstate *h, nodemask_t *nodes_allowed)
{
	int nid;

	VM_BUG_ON(!nodes_allowed);

	nid = get_valid_node_allowed(h->next_nid_to_free, nodes_allowed);
	h->next_nid_to_free = next_node_allowed(nid, nodes_allowed);

	return nid;
}

#define for_each_node_mask_to_alloc(hs, nr_nodes, node, mask)		\
	for (nr_nodes = nodes_weight(*mask);				\
		nr_nodes > 0 &&						\
		((node = hstate_next_node_to_alloc(hs, mask)) || 1);	\
		nr_nodes--)

#define for_each_node_mask_to_free(hs, nr_nodes, node, mask)		\
	for (nr_nodes = nodes_weight(*mask);				\
		nr_nodes > 0 &&						\
		((node = hstate_next_node_to_free(hs, mask)) || 1);	\
		nr_nodes--)

#ifdef CONFIG_ARCH_HAS_GIGANTIC_PAGE
static void destroy_compound_gigantic_page(struct page *page,
					unsigned int order)
{
	int i;
	int nr_pages = 1 << order;
	struct page *p = page + 1;

	atomic_set(compound_mapcount_ptr(page), 0);
	for (i = 1; i < nr_pages; i++, p = mem_map_next(p, page, i)) {
		clear_compound_head(p);
		set_page_refcounted(p);
	}

	set_compound_order(page, 0);
	__ClearPageHead(page);
}

static void free_gigantic_page(struct page *page, unsigned int order)
{
	free_contig_range(page_to_pfn(page), 1 << order);
}

static int __alloc_gigantic_page(unsigned long start_pfn,
				unsigned long nr_pages, gfp_t gfp_mask)
{
	unsigned long end_pfn = start_pfn + nr_pages;
	return alloc_contig_range(start_pfn, end_pfn, MIGRATE_MOVABLE,
				  gfp_mask);
}

static bool pfn_range_valid_gigantic(struct zone *z,
			unsigned long start_pfn, unsigned long nr_pages)
{
	unsigned long i, end_pfn = start_pfn + nr_pages;
	struct page *page;

	for (i = start_pfn; i < end_pfn; i++) {
		if (!pfn_valid(i))
			return false;

		page = pfn_to_page(i);

		if (page_zone(page) != z)
			return false;

		if (PageReserved(page))
			return false;

		if (page_count(page) > 0)
			return false;

		if (PageHuge(page))
			return false;
	}

	return true;
}

static bool zone_spans_last_pfn(const struct zone *zone,
			unsigned long start_pfn, unsigned long nr_pages)
{
	unsigned long last_pfn = start_pfn + nr_pages - 1;
	return zone_spans_pfn(zone, last_pfn);
}

static struct page *alloc_gigantic_page(int nid, struct hstate *h)
{
	unsigned int order = huge_page_order(h);
	unsigned long nr_pages = 1 << order;
	unsigned long ret, pfn, flags;
	struct zonelist *zonelist;
	struct zone *zone;
	struct zoneref *z;
	gfp_t gfp_mask;

	gfp_mask = htlb_alloc_mask(h) | __GFP_THISNODE;
	zonelist = node_zonelist(nid, gfp_mask);
	for_each_zone_zonelist_nodemask(zone, z, zonelist, gfp_zone(gfp_mask), NULL) {
		spin_lock_irqsave(&zone->lock, flags);

		pfn = ALIGN(zone->zone_start_pfn, nr_pages);
		while (zone_spans_last_pfn(zone, pfn, nr_pages)) {
			if (pfn_range_valid_gigantic(zone, pfn, nr_pages)) {
				/*
				 * We release the zone lock here because
				 * alloc_contig_range() will also lock the zone
				 * at some point. If there's an allocation
				 * spinning on this lock, it may win the race
				 * and cause alloc_contig_range() to fail...
				 */
				spin_unlock_irqrestore(&zone->lock, flags);
				ret = __alloc_gigantic_page(pfn, nr_pages, gfp_mask);
				if (!ret)
					return pfn_to_page(pfn);
				spin_lock_irqsave(&zone->lock, flags);
			}
			pfn += nr_pages;
		}

		spin_unlock_irqrestore(&zone->lock, flags);
	}

	return NULL;
}

static void prep_new_huge_page(struct hstate *h, struct page *page, int nid);
static void prep_compound_gigantic_page(struct page *page, unsigned int order);

static struct page *alloc_fresh_gigantic_page_node(struct hstate *h, int nid)
{
	struct page *page;

	page = alloc_gigantic_page(nid, h);
	if (page) {
		prep_compound_gigantic_page(page, huge_page_order(h));
		prep_new_huge_page(h, page, nid);
	}

	return page;
}

static int alloc_fresh_gigantic_page(struct hstate *h,
				nodemask_t *nodes_allowed)
{
	struct page *page = NULL;
	int nr_nodes, node;

	for_each_node_mask_to_alloc(h, nr_nodes, node, nodes_allowed) {
		page = alloc_fresh_gigantic_page_node(h, node);
		if (page)
			return 1;
	}

	return 0;
}

#else /* !CONFIG_ARCH_HAS_GIGANTIC_PAGE */
static inline bool gigantic_page_supported(void) { return false; }
static inline void free_gigantic_page(struct page *page, unsigned int order) { }
static inline void destroy_compound_gigantic_page(struct page *page,
						unsigned int order) { }
static inline int alloc_fresh_gigantic_page(struct hstate *h,
					nodemask_t *nodes_allowed) { return 0; }
#endif

static void update_and_free_page(struct hstate *h, struct page *page)
{
	int i;

	if (hstate_is_gigantic(h) && !gigantic_page_supported())
		return;

	h->nr_huge_pages--;
	h->nr_huge_pages_node[page_to_nid(page)]--;
	for (i = 0; i < pages_per_huge_page(h); i++) {
		page[i].flags &= ~(1 << PG_locked | 1 << PG_error |
				1 << PG_referenced | 1 << PG_dirty |
				1 << PG_active | 1 << PG_private |
				1 << PG_writeback);
	}
	VM_BUG_ON_PAGE(hugetlb_cgroup_from_page(page), page);
	set_compound_page_dtor(page, NULL_COMPOUND_DTOR);
	set_page_refcounted(page);
	if (hstate_is_gigantic(h)) {
		destroy_compound_gigantic_page(page, huge_page_order(h));
		free_gigantic_page(page, huge_page_order(h));
	} else {
		__free_pages(page, huge_page_order(h));
	}
}

struct hstate *size_to_hstate(unsigned long size)
{
	struct hstate *h;

	for_each_hstate(h) {
		if (huge_page_size(h) == size)
			return h;
	}
	return NULL;
}

/*
 * Test to determine whether the hugepage is "active/in-use" (i.e. being linked
 * to hstate->hugepage_activelist.)
 *
 * This function can be called for tail pages, but never returns true for them.
 */
bool page_huge_active(struct page *page)
{
	VM_BUG_ON_PAGE(!PageHuge(page), page);
	return PageHead(page) && PagePrivate(&page[1]);
}

/* never called for tail page */
static void set_page_huge_active(struct page *page)
{
	VM_BUG_ON_PAGE(!PageHeadHuge(page), page);
	SetPagePrivate(&page[1]);
}

static void clear_page_huge_active(struct page *page)
{
	VM_BUG_ON_PAGE(!PageHeadHuge(page), page);
	ClearPagePrivate(&page[1]);
}

void free_huge_page(struct page *page)
{
	/*
	 * Can't pass hstate in here because it is called from the
	 * compound page destructor.
	 */
	struct hstate *h = page_hstate(page);
	int nid = page_to_nid(page);
	struct hugepage_subpool *spool =
		(struct hugepage_subpool *)page_private(page);
	bool restore_reserve;

	set_page_private(page, 0);
	page->mapping = NULL;
	VM_BUG_ON_PAGE(page_count(page), page);
	VM_BUG_ON_PAGE(page_mapcount(page), page);
	restore_reserve = PagePrivate(page);
	ClearPagePrivate(page);

	/*
	 * A return code of zero implies that the subpool will be under its
	 * minimum size if the reservation is not restored after page is free.
	 * Therefore, force restore_reserve operation.
	 */
	if (hugepage_subpool_put_pages(spool, 1) == 0)
		restore_reserve = true;

	spin_lock(&hugetlb_lock);
	clear_page_huge_active(page);
	hugetlb_cgroup_uncharge_page(hstate_index(h),
				     pages_per_huge_page(h), page);
	if (restore_reserve)
		h->resv_huge_pages++;

	if (h->surplus_huge_pages_node[nid]) {
		/* remove the page from active list */
		list_del(&page->lru);
		update_and_free_page(h, page);
		h->surplus_huge_pages--;
		h->surplus_huge_pages_node[nid]--;
	} else {
		arch_clear_hugepage_flags(page);
		enqueue_huge_page(h, page);
	}
	spin_unlock(&hugetlb_lock);
}

static void prep_new_huge_page(struct hstate *h, struct page *page, int nid)
{
	INIT_LIST_HEAD(&page->lru);
	set_compound_page_dtor(page, HUGETLB_PAGE_DTOR);
	spin_lock(&hugetlb_lock);
	set_hugetlb_cgroup(page, NULL);
	h->nr_huge_pages++;
	h->nr_huge_pages_node[nid]++;
	spin_unlock(&hugetlb_lock);
	put_page(page); /* free it into the hugepage allocator */
}

static void prep_compound_gigantic_page(struct page *page, unsigned int order)
{
	int i;
	int nr_pages = 1 << order;
	struct page *p = page + 1;

	/* we rely on prep_new_huge_page to set the destructor */
	set_compound_order(page, order);
	__ClearPageReserved(page);
	__SetPageHead(page);
	for (i = 1; i < nr_pages; i++, p = mem_map_next(p, page, i)) {
		/*
		 * For gigantic hugepages allocated through bootmem at
		 * boot, it's safer to be consistent with the not-gigantic
		 * hugepages and clear the PG_reserved bit from all tail pages
		 * too.  Otherwse drivers using get_user_pages() to access tail
		 * pages may get the reference counting wrong if they see
		 * PG_reserved set on a tail page (despite the head page not
		 * having PG_reserved set).  Enforcing this consistency between
		 * head and tail pages allows drivers to optimize away a check
		 * on the head page when they need know if put_page() is needed
		 * after get_user_pages().
		 */
		__ClearPageReserved(p);
		set_page_count(p, 0);
		set_compound_head(p, page);
	}
	atomic_set(compound_mapcount_ptr(page), -1);
}

/*
 * PageHuge() only returns true for hugetlbfs pages, but not for normal or
 * transparent huge pages.  See the PageTransHuge() documentation for more
 * details.
 */
int PageHuge(struct page *page)
{
	if (!PageCompound(page))
		return 0;

	page = compound_head(page);
	return page[1].compound_dtor == HUGETLB_PAGE_DTOR;
}
EXPORT_SYMBOL_GPL(PageHuge);

/*
 * PageHeadHuge() only returns true for hugetlbfs head page, but not for
 * normal or transparent huge pages.
 */
int PageHeadHuge(struct page *page_head)
{
	if (!PageHead(page_head))
		return 0;

	return get_compound_page_dtor(page_head) == free_huge_page;
}

pgoff_t __basepage_index(struct page *page)
{
	struct page *page_head = compound_head(page);
	pgoff_t index = page_index(page_head);
	unsigned long compound_idx;

	if (!PageHuge(page_head))
		return page_index(page);

	if (compound_order(page_head) >= MAX_ORDER)
		compound_idx = page_to_pfn(page) - page_to_pfn(page_head);
	else
		compound_idx = page - page_head;

	return (index << compound_order(page_head)) + compound_idx;
}

static struct page *alloc_fresh_huge_page_node(struct hstate *h, int nid,
						nodemask_t *node_alloc_noretry)
{
	struct page *page;
	gfp_t gfp_mask = htlb_alloc_mask(h)|
				__GFP_COMP|__GFP_THISNODE|__GFP_NOWARN;
	bool alloc_try_hard = true;

	/*
	 * By default we always try hard to allocate the page with
	 * __GFP_RETRY_MAYFAIL flag.  However, if we are allocating pages in
	 * a loop (to adjust global huge page counts) and previous allocation
	 * failed, do not continue to try hard on the same node.  Use the
	 * node_alloc_noretry bitmap to manage this state information.
	 */
	if (node_alloc_noretry && node_isset(nid, *node_alloc_noretry))
		alloc_try_hard = false;

	if (alloc_try_hard)
		gfp_mask |= __GFP_RETRY_MAYFAIL;

	page = __alloc_pages_node(nid, gfp_mask, huge_page_order(h));
	if (page) {
		prep_new_huge_page(h, page, nid);
	}

	/*
	 * If we did not specify __GFP_RETRY_MAYFAIL, but still got a page this
	 * indicates an overall state change.  Clear bit so that we resume
	 * normal 'try hard' allocations.
	 */
	if (node_alloc_noretry && page && !alloc_try_hard)
		node_clear(nid, *node_alloc_noretry);

	/*
	 * If we tried hard to get a page but failed, set bit so that
	 * subsequent attempts will not try as hard until there is an
	 * overall state change.
	 */
	if (node_alloc_noretry && !page && alloc_try_hard)
		node_set(nid, *node_alloc_noretry);

	return page;
}

static int alloc_fresh_huge_page(struct hstate *h, nodemask_t *nodes_allowed,
					nodemask_t *node_alloc_noretry)
{
	struct page *page;
	int nr_nodes, node;
	int ret = 0;

	for_each_node_mask_to_alloc(h, nr_nodes, node, nodes_allowed) {
		page = alloc_fresh_huge_page_node(h, node, node_alloc_noretry);
		if (page) {
			ret = 1;
			break;
		}
	}

	if (ret)
		count_vm_event(HTLB_BUDDY_PGALLOC);
	else
		count_vm_event(HTLB_BUDDY_PGALLOC_FAIL);

	return ret;
}

/*
 * Free huge page from pool from next node to free.
 * Attempt to keep persistent huge pages more or less
 * balanced over allowed nodes.
 * Called with hugetlb_lock locked.
 */
static int free_pool_huge_page(struct hstate *h, nodemask_t *nodes_allowed,
							 bool acct_surplus)
{
	int nr_nodes, node;
	int ret = 0;

	for_each_node_mask_to_free(h, nr_nodes, node, nodes_allowed) {
		/*
		 * If we're returning unused surplus pages, only examine
		 * nodes with surplus pages.
		 */
		if ((!acct_surplus || h->surplus_huge_pages_node[node]) &&
		    !list_empty(&h->hugepage_freelists[node])) {
			struct page *page =
				list_entry(h->hugepage_freelists[node].next,
					  struct page, lru);
			list_del(&page->lru);
			h->free_huge_pages--;
			h->free_huge_pages_node[node]--;
			if (acct_surplus) {
				h->surplus_huge_pages--;
				h->surplus_huge_pages_node[node]--;
			}
			update_and_free_page(h, page);
			ret = 1;
			break;
		}
	}

	return ret;
}

/*
 * Dissolve a given free hugepage into free buddy pages. This function does
 * nothing for in-use (including surplus) hugepages. Returns -EBUSY if the
 * number of free hugepages would be reduced below the number of reserved
 * hugepages.
 */
int dissolve_free_huge_page(struct page *page)
{
	int rc = 0;

	spin_lock(&hugetlb_lock);
	if (PageHuge(page) && !page_count(page)) {
		struct page *head = compound_head(page);
		struct hstate *h = page_hstate(head);
		int nid = page_to_nid(head);
		if (h->free_huge_pages - h->resv_huge_pages == 0) {
			rc = -EBUSY;
			goto out;
		}
		/*
		 * Move PageHWPoison flag from head page to the raw error page,
		 * which makes any subpages rather than the error page reusable.
		 */
		if (PageHWPoison(head) && page != head) {
			SetPageHWPoison(page);
			ClearPageHWPoison(head);
		}
		list_del(&head->lru);
		h->free_huge_pages--;
		h->free_huge_pages_node[nid]--;
		h->max_huge_pages--;
		update_and_free_page(h, head);
	}
out:
	spin_unlock(&hugetlb_lock);
	return rc;
}

/*
 * Dissolve free hugepages in a given pfn range. Used by memory hotplug to
 * make specified memory blocks removable from the system.
 * Note that this will dissolve a free gigantic hugepage completely, if any
 * part of it lies within the given range.
 * Also note that if dissolve_free_huge_page() returns with an error, all
 * free hugepages that were dissolved before that error are lost.
 */
int dissolve_free_huge_pages(unsigned long start_pfn, unsigned long end_pfn)
{
	unsigned long pfn;
	struct page *page;
	int rc = 0;

	if (!hugepages_supported())
		return rc;

	for (pfn = start_pfn; pfn < end_pfn; pfn += 1 << minimum_order) {
		page = pfn_to_page(pfn);
		if (PageHuge(page) && !page_count(page)) {
			rc = dissolve_free_huge_page(page);
			if (rc)
				break;
		}
	}

	return rc;
}

static struct page *__hugetlb_alloc_buddy_huge_page(struct hstate *h,
		gfp_t gfp_mask, int nid, nodemask_t *nmask)
{
	int order = huge_page_order(h);

	gfp_mask |= __GFP_COMP|__GFP_RETRY_MAYFAIL|__GFP_NOWARN;
	if (nid == NUMA_NO_NODE)
		nid = numa_mem_id();
	return __alloc_pages_nodemask(gfp_mask, order, nid, nmask);
}

static struct page *__alloc_buddy_huge_page(struct hstate *h, gfp_t gfp_mask,
		int nid, nodemask_t *nmask)
{
	struct page *page;
	unsigned int r_nid;

	if (hstate_is_gigantic(h))
		return NULL;

	/*
	 * Assume we will successfully allocate the surplus page to
	 * prevent racing processes from causing the surplus to exceed
	 * overcommit
	 *
	 * This however introduces a different race, where a process B
	 * tries to grow the static hugepage pool while alloc_pages() is
	 * called by process A. B will only examine the per-node
	 * counters in determining if surplus huge pages can be
	 * converted to normal huge pages in adjust_pool_surplus(). A
	 * won't be able to increment the per-node counter, until the
	 * lock is dropped by B, but B doesn't drop hugetlb_lock until
	 * no more huge pages can be converted from surplus to normal
	 * state (and doesn't try to convert again). Thus, we have a
	 * case where a surplus huge page exists, the pool is grown, and
	 * the surplus huge page still exists after, even though it
	 * should just have been converted to a normal huge page. This
	 * does not leak memory, though, as the hugepage will be freed
	 * once it is out of use. It also does not allow the counters to
	 * go out of whack in adjust_pool_surplus() as we don't modify
	 * the node values until we've gotten the hugepage and only the
	 * per-node value is checked there.
	 */
	spin_lock(&hugetlb_lock);
	if (h->surplus_huge_pages >= h->nr_overcommit_huge_pages) {
		spin_unlock(&hugetlb_lock);
		return NULL;
	} else {
		h->nr_huge_pages++;
		h->surplus_huge_pages++;
	}
	spin_unlock(&hugetlb_lock);

	page = __hugetlb_alloc_buddy_huge_page(h, gfp_mask, nid, nmask);

	spin_lock(&hugetlb_lock);
	if (page) {
		INIT_LIST_HEAD(&page->lru);
		r_nid = page_to_nid(page);
		set_compound_page_dtor(page, HUGETLB_PAGE_DTOR);
		set_hugetlb_cgroup(page, NULL);
		/*
		 * We incremented the global counters already
		 */
		h->nr_huge_pages_node[r_nid]++;
		h->surplus_huge_pages_node[r_nid]++;
		__count_vm_event(HTLB_BUDDY_PGALLOC);
	} else {
		h->nr_huge_pages--;
		h->surplus_huge_pages--;
		__count_vm_event(HTLB_BUDDY_PGALLOC_FAIL);
	}
	spin_unlock(&hugetlb_lock);

	return page;
}

/*
 * Use the VMA's mpolicy to allocate a huge page from the buddy.
 */
static
struct page *__alloc_buddy_huge_page_with_mpol(struct hstate *h,
		struct vm_area_struct *vma, unsigned long addr)
{
	struct page *page;
	struct mempolicy *mpol;
	gfp_t gfp_mask = htlb_alloc_mask(h);
	int nid;
	nodemask_t *nodemask;

	nid = huge_node(vma, addr, gfp_mask, &mpol, &nodemask);
	page = __alloc_buddy_huge_page(h, gfp_mask, nid, nodemask);
	mpol_cond_put(mpol);

	return page;
}

/*
 * This allocation function is useful in the context where vma is irrelevant.
 * E.g. soft-offlining uses this function because it only cares physical
 * address of error page.
 */
struct page *alloc_huge_page_node(struct hstate *h, int nid)
{
	gfp_t gfp_mask = htlb_alloc_mask(h);
	struct page *page = NULL;

	if (nid != NUMA_NO_NODE)
		gfp_mask |= __GFP_THISNODE;

	spin_lock(&hugetlb_lock);
	if (h->free_huge_pages - h->resv_huge_pages > 0)
		page = dequeue_huge_page_nodemask(h, gfp_mask, nid, NULL);
	spin_unlock(&hugetlb_lock);

	if (!page)
		page = __alloc_buddy_huge_page(h, gfp_mask, nid, NULL);

	return page;
}


struct page *alloc_huge_page_nodemask(struct hstate *h, int preferred_nid,
		nodemask_t *nmask)
{
	gfp_t gfp_mask = htlb_alloc_mask(h);

	spin_lock(&hugetlb_lock);
	if (h->free_huge_pages - h->resv_huge_pages > 0) {
		struct page *page;

		page = dequeue_huge_page_nodemask(h, gfp_mask, preferred_nid, nmask);
		if (page) {
			spin_unlock(&hugetlb_lock);
			return page;
		}
	}
	spin_unlock(&hugetlb_lock);

	/* No reservations, try to overcommit */

	return __alloc_buddy_huge_page(h, gfp_mask, preferred_nid, nmask);
}

/*
 * Increase the hugetlb pool such that it can accommodate a reservation
 * of size 'delta'.
 */
static int gather_surplus_pages(struct hstate *h, int delta)
{
	struct list_head surplus_list;
	struct page *page, *tmp;
	int ret, i;
	int needed, allocated;
	bool alloc_ok = true;

	needed = (h->resv_huge_pages + delta) - h->free_huge_pages;
	if (needed <= 0) {
		h->resv_huge_pages += delta;
		return 0;
	}

	allocated = 0;
	INIT_LIST_HEAD(&surplus_list);

	ret = -ENOMEM;
retry:
	spin_unlock(&hugetlb_lock);
	for (i = 0; i < needed; i++) {
		page = __alloc_buddy_huge_page(h, htlb_alloc_mask(h),
				NUMA_NO_NODE, NULL);
		if (!page) {
			alloc_ok = false;
			break;
		}
		list_add(&page->lru, &surplus_list);
		cond_resched();
	}
	allocated += i;

	/*
	 * After retaking hugetlb_lock, we need to recalculate 'needed'
	 * because either resv_huge_pages or free_huge_pages may have changed.
	 */
	spin_lock(&hugetlb_lock);
	needed = (h->resv_huge_pages + delta) -
			(h->free_huge_pages + allocated);
	if (needed > 0) {
		if (alloc_ok)
			goto retry;
		/*
		 * We were not able to allocate enough pages to
		 * satisfy the entire reservation so we free what
		 * we've allocated so far.
		 */
		goto free;
	}
	/*
	 * The surplus_list now contains _at_least_ the number of extra pages
	 * needed to accommodate the reservation.  Add the appropriate number
	 * of pages to the hugetlb pool and free the extras back to the buddy
	 * allocator.  Commit the entire reservation here to prevent another
	 * process from stealing the pages as they are added to the pool but
	 * before they are reserved.
	 */
	needed += allocated;
	h->resv_huge_pages += delta;
	ret = 0;

	/* Free the needed pages to the hugetlb pool */
	list_for_each_entry_safe(page, tmp, &surplus_list, lru) {
		if ((--needed) < 0)
			break;
		/*
		 * This page is now managed by the hugetlb allocator and has
		 * no users -- drop the buddy allocator's reference.
		 */
		put_page_testzero(page);
		VM_BUG_ON_PAGE(page_count(page), page);
		enqueue_huge_page(h, page);
	}
free:
	spin_unlock(&hugetlb_lock);

	/* Free unnecessary surplus pages to the buddy allocator */
	list_for_each_entry_safe(page, tmp, &surplus_list, lru)
		put_page(page);
	spin_lock(&hugetlb_lock);

	return ret;
}

/*
 * This routine has two main purposes:
 * 1) Decrement the reservation count (resv_huge_pages) by the value passed
 *    in unused_resv_pages.  This corresponds to the prior adjustments made
 *    to the associated reservation map.
 * 2) Free any unused surplus pages that may have been allocated to satisfy
 *    the reservation.  As many as unused_resv_pages may be freed.
 *
 * Called with hugetlb_lock held.  However, the lock could be dropped (and
 * reacquired) during calls to cond_resched_lock.  Whenever dropping the lock,
 * we must make sure nobody else can claim pages we are in the process of
 * freeing.  Do this by ensuring resv_huge_page always is greater than the
 * number of huge pages we plan to free when dropping the lock.
 */
static void return_unused_surplus_pages(struct hstate *h,
					unsigned long unused_resv_pages)
{
	unsigned long nr_pages;

	/* Cannot return gigantic pages currently */
	if (hstate_is_gigantic(h))
		goto out;

	/*
	 * Part (or even all) of the reservation could have been backed
	 * by pre-allocated pages. Only free surplus pages.
	 */
	nr_pages = min(unused_resv_pages, h->surplus_huge_pages);

	/*
	 * We want to release as many surplus pages as possible, spread
	 * evenly across all nodes with memory. Iterate across these nodes
	 * until we can no longer free unreserved surplus pages. This occurs
	 * when the nodes with surplus pages have no free pages.
	 * free_pool_huge_page() will balance the the freed pages across the
	 * on-line nodes with memory and will handle the hstate accounting.
	 *
	 * Note that we decrement resv_huge_pages as we free the pages.  If
	 * we drop the lock, resv_huge_pages will still be sufficiently large
	 * to cover subsequent pages we may free.
	 */
	while (nr_pages--) {
		h->resv_huge_pages--;
		unused_resv_pages--;
		if (!free_pool_huge_page(h, &node_states[N_MEMORY], 1))
			goto out;
		cond_resched_lock(&hugetlb_lock);
	}

out:
	/* Fully uncommit the reservation */
	h->resv_huge_pages -= unused_resv_pages;
}


/*
 * vma_needs_reservation, vma_commit_reservation and vma_end_reservation
 * are used by the huge page allocation routines to manage reservations.
 *
 * vma_needs_reservation is called to determine if the huge page at addr
 * within the vma has an associated reservation.  If a reservation is
 * needed, the value 1 is returned.  The caller is then responsible for
 * managing the global reservation and subpool usage counts.  After
 * the huge page has been allocated, vma_commit_reservation is called
 * to add the page to the reservation map.  If the page allocation fails,
 * the reservation must be ended instead of committed.  vma_end_reservation
 * is called in such cases.
 *
 * In the normal case, vma_commit_reservation returns the same value
 * as the preceding vma_needs_reservation call.  The only time this
 * is not the case is if a reserve map was changed between calls.  It
 * is the responsibility of the caller to notice the difference and
 * take appropriate action.
 *
 * vma_add_reservation is used in error paths where a reservation must
 * be restored when a newly allocated huge page must be freed.  It is
 * to be called after calling vma_needs_reservation to determine if a
 * reservation exists.
 */
enum vma_resv_mode {
	VMA_NEEDS_RESV,
	VMA_COMMIT_RESV,
	VMA_END_RESV,
	VMA_ADD_RESV,
};
static long __vma_reservation_common(struct hstate *h,
				struct vm_area_struct *vma, unsigned long addr,
				enum vma_resv_mode mode)
{
	struct resv_map *resv;
	pgoff_t idx;
	long ret;

	resv = vma_resv_map(vma);
	if (!resv)
		return 1;

	idx = vma_hugecache_offset(h, vma, addr);
	switch (mode) {
	case VMA_NEEDS_RESV:
		ret = region_chg(resv, idx, idx + 1);
		break;
	case VMA_COMMIT_RESV:
		ret = region_add(resv, idx, idx + 1);
		break;
	case VMA_END_RESV:
		region_abort(resv, idx, idx + 1);
		ret = 0;
		break;
	case VMA_ADD_RESV:
		if (vma->vm_flags & VM_MAYSHARE)
			ret = region_add(resv, idx, idx + 1);
		else {
			region_abort(resv, idx, idx + 1);
			ret = region_del(resv, idx, idx + 1);
		}
		break;
	default:
		BUG();
	}

	if (vma->vm_flags & VM_MAYSHARE)
		return ret;
	else if (is_vma_resv_set(vma, HPAGE_RESV_OWNER) && ret >= 0) {
		/*
		 * In most cases, reserves always exist for private mappings.
		 * However, a file associated with mapping could have been
		 * hole punched or truncated after reserves were consumed.
		 * As subsequent fault on such a range will not use reserves.
		 * Subtle - The reserve map for private mappings has the
		 * opposite meaning than that of shared mappings.  If NO
		 * entry is in the reserve map, it means a reservation exists.
		 * If an entry exists in the reserve map, it means the
		 * reservation has already been consumed.  As a result, the
		 * return value of this routine is the opposite of the
		 * value returned from reserve map manipulation routines above.
		 */
		if (ret)
			return 0;
		else
			return 1;
	}
	else
		return ret < 0 ? ret : 0;
}

static long vma_needs_reservation(struct hstate *h,
			struct vm_area_struct *vma, unsigned long addr)
{
	return __vma_reservation_common(h, vma, addr, VMA_NEEDS_RESV);
}

static long vma_commit_reservation(struct hstate *h,
			struct vm_area_struct *vma, unsigned long addr)
{
	return __vma_reservation_common(h, vma, addr, VMA_COMMIT_RESV);
}

static void vma_end_reservation(struct hstate *h,
			struct vm_area_struct *vma, unsigned long addr)
{
	(void)__vma_reservation_common(h, vma, addr, VMA_END_RESV);
}

static long vma_add_reservation(struct hstate *h,
			struct vm_area_struct *vma, unsigned long addr)
{
	return __vma_reservation_common(h, vma, addr, VMA_ADD_RESV);
}

/*
 * This routine is called to restore a reservation on error paths.  In the
 * specific error paths, a huge page was allocated (via alloc_huge_page)
 * and is about to be freed.  If a reservation for the page existed,
 * alloc_huge_page would have consumed the reservation and set PagePrivate
 * in the newly allocated page.  When the page is freed via free_huge_page,
 * the global reservation count will be incremented if PagePrivate is set.
 * However, free_huge_page can not adjust the reserve map.  Adjust the
 * reserve map here to be consistent with global reserve count adjustments
 * to be made by free_huge_page.
 */
static void restore_reserve_on_error(struct hstate *h,
			struct vm_area_struct *vma, unsigned long address,
			struct page *page)
{
	if (unlikely(PagePrivate(page))) {
		long rc = vma_needs_reservation(h, vma, address);

		if (unlikely(rc < 0)) {
			/*
			 * Rare out of memory condition in reserve map
			 * manipulation.  Clear PagePrivate so that
			 * global reserve count will not be incremented
			 * by free_huge_page.  This will make it appear
			 * as though the reservation for this page was
			 * consumed.  This may prevent the task from
			 * faulting in the page at a later time.  This
			 * is better than inconsistent global huge page
			 * accounting of reserve counts.
			 */
			ClearPagePrivate(page);
		} else if (rc) {
			rc = vma_add_reservation(h, vma, address);
			if (unlikely(rc < 0))
				/*
				 * See above comment about rare out of
				 * memory condition.
				 */
				ClearPagePrivate(page);
		} else
			vma_end_reservation(h, vma, address);
	}
}

struct page *alloc_huge_page(struct vm_area_struct *vma,
				    unsigned long addr, int avoid_reserve)
{
	struct hugepage_subpool *spool = subpool_vma(vma);
	struct hstate *h = hstate_vma(vma);
	struct page *page;
	long map_chg, map_commit;
	long gbl_chg;
	int ret, idx;
	struct hugetlb_cgroup *h_cg;

	idx = hstate_index(h);
	/*
	 * Examine the region/reserve map to determine if the process
	 * has a reservation for the page to be allocated.  A return
	 * code of zero indicates a reservation exists (no change).
	 */
	map_chg = gbl_chg = vma_needs_reservation(h, vma, addr);
	if (map_chg < 0)
		return ERR_PTR(-ENOMEM);

	/*
	 * Processes that did not create the mapping will have no
	 * reserves as indicated by the region/reserve map. Check
	 * that the allocation will not exceed the subpool limit.
	 * Allocations for MAP_NORESERVE mappings also need to be
	 * checked against any subpool limit.
	 */
	if (map_chg || avoid_reserve) {
		gbl_chg = hugepage_subpool_get_pages(spool, 1);
		if (gbl_chg < 0) {
			vma_end_reservation(h, vma, addr);
			return ERR_PTR(-ENOSPC);
		}

		/*
		 * Even though there was no reservation in the region/reserve
		 * map, there could be reservations associated with the
		 * subpool that can be used.  This would be indicated if the
		 * return value of hugepage_subpool_get_pages() is zero.
		 * However, if avoid_reserve is specified we still avoid even
		 * the subpool reservations.
		 */
		if (avoid_reserve)
			gbl_chg = 1;
	}

	ret = hugetlb_cgroup_charge_cgroup(idx, pages_per_huge_page(h), &h_cg);
	if (ret)
		goto out_subpool_put;

	spin_lock(&hugetlb_lock);
	/*
	 * glb_chg is passed to indicate whether or not a page must be taken
	 * from the global free pool (global change).  gbl_chg == 0 indicates
	 * a reservation exists for the allocation.
	 */
	page = dequeue_huge_page_vma(h, vma, addr, avoid_reserve, gbl_chg);
	if (!page) {
		spin_unlock(&hugetlb_lock);
		page = __alloc_buddy_huge_page_with_mpol(h, vma, addr);
		if (!page)
			goto out_uncharge_cgroup;
		if (!avoid_reserve && vma_has_reserves(vma, gbl_chg)) {
			SetPagePrivate(page);
			h->resv_huge_pages--;
		}
		spin_lock(&hugetlb_lock);
		list_move(&page->lru, &h->hugepage_activelist);
		/* Fall through */
	}
	hugetlb_cgroup_commit_charge(idx, pages_per_huge_page(h), h_cg, page);
	spin_unlock(&hugetlb_lock);

	set_page_private(page, (unsigned long)spool);

	map_commit = vma_commit_reservation(h, vma, addr);
	if (unlikely(map_chg > map_commit)) {
		/*
		 * The page was added to the reservation map between
		 * vma_needs_reservation and vma_commit_reservation.
		 * This indicates a race with hugetlb_reserve_pages.
		 * Adjust for the subpool count incremented above AND
		 * in hugetlb_reserve_pages for the same page.  Also,
		 * the reservation count added in hugetlb_reserve_pages
		 * no longer applies.
		 */
		long rsv_adjust;

		rsv_adjust = hugepage_subpool_put_pages(spool, 1);
		hugetlb_acct_memory(h, -rsv_adjust);
	}
	return page;

out_uncharge_cgroup:
	hugetlb_cgroup_uncharge_cgroup(idx, pages_per_huge_page(h), h_cg);
out_subpool_put:
	if (map_chg || avoid_reserve)
		hugepage_subpool_put_pages(spool, 1);
	vma_end_reservation(h, vma, addr);
	return ERR_PTR(-ENOSPC);
}

/*
 * alloc_huge_page()'s wrapper which simply returns the page if allocation
 * succeeds, otherwise NULL. This function is called from new_vma_page(),
 * where no ERR_VALUE is expected to be returned.
 */
struct page *alloc_huge_page_noerr(struct vm_area_struct *vma,
				unsigned long addr, int avoid_reserve)
{
	struct page *page = alloc_huge_page(vma, addr, avoid_reserve);
	if (IS_ERR(page))
		page = NULL;
	return page;
}

int alloc_bootmem_huge_page(struct hstate *h)
	__attribute__ ((weak, alias("__alloc_bootmem_huge_page")));
int __alloc_bootmem_huge_page(struct hstate *h)
{
	struct huge_bootmem_page *m;
	int nr_nodes, node;

	for_each_node_mask_to_alloc(h, nr_nodes, node, &node_states[N_MEMORY]) {
		void *addr;

		addr = memblock_virt_alloc_try_nid_nopanic(
				huge_page_size(h), huge_page_size(h),
				0, BOOTMEM_ALLOC_ACCESSIBLE, node);
		if (addr) {
			/*
			 * Use the beginning of the huge page to store the
			 * huge_bootmem_page struct (until gather_bootmem
			 * puts them into the mem_map).
			 */
			m = addr;
			goto found;
		}
	}
	return 0;

found:
	BUG_ON(!IS_ALIGNED(virt_to_phys(m), huge_page_size(h)));
	/* Put them into a private list first because mem_map is not up yet */
	list_add(&m->list, &huge_boot_pages);
	m->hstate = h;
	return 1;
}

static void __init prep_compound_huge_page(struct page *page,
		unsigned int order)
{
	if (unlikely(order > (MAX_ORDER - 1)))
		prep_compound_gigantic_page(page, order);
	else
		prep_compound_page(page, order);
}

/* Put bootmem huge pages into the standard lists after mem_map is up */
static void __init gather_bootmem_prealloc(void)
{
	struct huge_bootmem_page *m;

	list_for_each_entry(m, &huge_boot_pages, list) {
		struct hstate *h = m->hstate;
		struct page *page;

#ifdef CONFIG_HIGHMEM
		page = pfn_to_page(m->phys >> PAGE_SHIFT);
		memblock_free_late(__pa(m),
				   sizeof(struct huge_bootmem_page));
#else
		page = virt_to_page(m);
#endif
		WARN_ON(page_count(page) != 1);
		prep_compound_huge_page(page, h->order);
		WARN_ON(PageReserved(page));
		prep_new_huge_page(h, page, page_to_nid(page));
		/*
		 * If we had gigantic hugepages allocated at boot time, we need
		 * to restore the 'stolen' pages to totalram_pages in order to
		 * fix confusing memory reports from free(1) and another
		 * side-effects, like CommitLimit going negative.
		 */
		if (hstate_is_gigantic(h))
			adjust_managed_page_count(page, 1 << h->order);
		cond_resched();
	}
}

static void __init hugetlb_hstate_alloc_pages(struct hstate *h)
{
	unsigned long i;
	nodemask_t *node_alloc_noretry;

	if (!hstate_is_gigantic(h)) {
		/*
		 * bit mask controlling how hard we retry per-node
		 * allocations
		 */
		node_alloc_noretry = kmalloc(sizeof(*node_alloc_noretry),
						GFP_KERNEL | __GFP_NORETRY);
		if (node_alloc_noretry)
			nodes_clear(*node_alloc_noretry);
	} else {
		/* allocations done at boot time */
		node_alloc_noretry = NULL;
	}

	for (i = 0; i < h->max_huge_pages; ++i) {
		if (hstate_is_gigantic(h)) {
			if (!alloc_bootmem_huge_page(h))
				break;
		} else if (!alloc_fresh_huge_page(h,
					 &node_states[N_MEMORY],
					 node_alloc_noretry))
			break;
		cond_resched();
	}
	if (i < h->max_huge_pages) {
		char buf[32];

		string_get_size(huge_page_size(h), 1, STRING_UNITS_2, buf, 32);
		pr_warn("HugeTLB: allocating %lu of page size %s failed.  Only allocated %lu hugepages.\n",
			h->max_huge_pages, buf, i);
		h->max_huge_pages = i;
	}

	if (node_alloc_noretry)
		kfree(node_alloc_noretry);
}

static void __init hugetlb_init_hstates(void)
{
	struct hstate *h;

	for_each_hstate(h) {
		if (minimum_order > huge_page_order(h))
			minimum_order = huge_page_order(h);

		/* oversize hugepages were init'ed in early boot */
		if (!hstate_is_gigantic(h))
			hugetlb_hstate_alloc_pages(h);
	}
	VM_BUG_ON(minimum_order == UINT_MAX);
}

static void __init report_hugepages(void)
{
	struct hstate *h;

	for_each_hstate(h) {
		char buf[32];

		string_get_size(huge_page_size(h), 1, STRING_UNITS_2, buf, 32);
		pr_info("HugeTLB registered %s page size, pre-allocated %ld pages\n",
			buf, h->free_huge_pages);
	}
}

#ifdef CONFIG_HIGHMEM
static void try_to_free_low(struct hstate *h, unsigned long count,
						nodemask_t *nodes_allowed)
{
	int i;

	if (hstate_is_gigantic(h))
		return;

	for_each_node_mask(i, *nodes_allowed) {
		struct page *page, *next;
		struct list_head *freel = &h->hugepage_freelists[i];
		list_for_each_entry_safe(page, next, freel, lru) {
			if (count >= h->nr_huge_pages)
				return;
			if (PageHighMem(page))
				continue;
			list_del(&page->lru);
			update_and_free_page(h, page);
			h->free_huge_pages--;
			h->free_huge_pages_node[page_to_nid(page)]--;
		}
	}
}
#else
static inline void try_to_free_low(struct hstate *h, unsigned long count,
						nodemask_t *nodes_allowed)
{
}
#endif

/*
 * Increment or decrement surplus_huge_pages.  Keep node-specific counters
 * balanced by operating on them in a round-robin fashion.
 * Returns 1 if an adjustment was made.
 */
static int adjust_pool_surplus(struct hstate *h, nodemask_t *nodes_allowed,
				int delta)
{
	int nr_nodes, node;

	VM_BUG_ON(delta != -1 && delta != 1);

	if (delta < 0) {
		for_each_node_mask_to_alloc(h, nr_nodes, node, nodes_allowed) {
			if (h->surplus_huge_pages_node[node])
				goto found;
		}
	} else {
		for_each_node_mask_to_free(h, nr_nodes, node, nodes_allowed) {
			if (h->surplus_huge_pages_node[node] <
					h->nr_huge_pages_node[node])
				goto found;
		}
	}
	return 0;

found:
	h->surplus_huge_pages += delta;
	h->surplus_huge_pages_node[node] += delta;
	return 1;
}

#define persistent_huge_pages(h) (h->nr_huge_pages - h->surplus_huge_pages)
static unsigned long set_max_huge_pages(struct hstate *h, unsigned long count,
						nodemask_t *nodes_allowed)
{
	unsigned long min_count, ret;
	NODEMASK_ALLOC(nodemask_t, node_alloc_noretry,
						GFP_KERNEL | __GFP_NORETRY);

	/* bit mask controlling how hard we retry per-node allocations */
	if (node_alloc_noretry)
		nodes_clear(*node_alloc_noretry);

	if (hstate_is_gigantic(h) && !gigantic_page_supported())
		return h->max_huge_pages;

	/*
	 * Increase the pool size
	 * First take pages out of surplus state.  Then make up the
	 * remaining difference by allocating fresh huge pages.
	 *
	 * We might race with __alloc_buddy_huge_page() here and be unable
	 * to convert a surplus huge page to a normal huge page. That is
	 * not critical, though, it just means the overall size of the
	 * pool might be one hugepage larger than it needs to be, but
	 * within all the constraints specified by the sysctls.
	 */
	spin_lock(&hugetlb_lock);
	while (h->surplus_huge_pages && count > persistent_huge_pages(h)) {
		if (!adjust_pool_surplus(h, nodes_allowed, -1))
			break;
	}

	while (count > persistent_huge_pages(h)) {
		/*
		 * If this allocation races such that we no longer need the
		 * page, free_huge_page will handle it by freeing the page
		 * and reducing the surplus.
		 */
		spin_unlock(&hugetlb_lock);

		/* yield cpu to avoid soft lockup */
		cond_resched();

		if (hstate_is_gigantic(h))
			ret = alloc_fresh_gigantic_page(h, nodes_allowed);
		else
			ret = alloc_fresh_huge_page(h, nodes_allowed,
							node_alloc_noretry);
		spin_lock(&hugetlb_lock);
		if (!ret)
			goto out;

		/* Bail for signals. Probably ctrl-c from user */
		if (signal_pending(current))
			goto out;
	}

	/*
	 * Decrease the pool size
	 * First return free pages to the buddy allocator (being careful
	 * to keep enough around to satisfy reservations).  Then place
	 * pages into surplus state as needed so the pool will shrink
	 * to the desired size as pages become free.
	 *
	 * By placing pages into the surplus state independent of the
	 * overcommit value, we are allowing the surplus pool size to
	 * exceed overcommit. There are few sane options here. Since
	 * __alloc_buddy_huge_page() is checking the global counter,
	 * though, we'll note that we're not allowed to exceed surplus
	 * and won't grow the pool anywhere else. Not until one of the
	 * sysctls are changed, or the surplus pages go out of use.
	 */
	min_count = h->resv_huge_pages + h->nr_huge_pages - h->free_huge_pages;
	min_count = max(count, min_count);
	try_to_free_low(h, min_count, nodes_allowed);
	while (min_count < persistent_huge_pages(h)) {
		if (!free_pool_huge_page(h, nodes_allowed, 0))
			break;
		cond_resched_lock(&hugetlb_lock);
	}
	while (count < persistent_huge_pages(h)) {
		if (!adjust_pool_surplus(h, nodes_allowed, 1))
			break;
	}
out:
	ret = persistent_huge_pages(h);
	spin_unlock(&hugetlb_lock);

	if (node_alloc_noretry)
		NODEMASK_FREE(node_alloc_noretry);

	return ret;
}

#define HSTATE_ATTR_RO(_name) \
	static struct kobj_attribute _name##_attr = __ATTR_RO(_name)

#define HSTATE_ATTR(_name) \
	static struct kobj_attribute _name##_attr = \
		__ATTR(_name, 0644, _name##_show, _name##_store)

static struct kobject *hugepages_kobj;
static struct kobject *hstate_kobjs[HUGE_MAX_HSTATE];

static struct hstate *kobj_to_node_hstate(struct kobject *kobj, int *nidp);

static struct hstate *kobj_to_hstate(struct kobject *kobj, int *nidp)
{
	int i;

	for (i = 0; i < HUGE_MAX_HSTATE; i++)
		if (hstate_kobjs[i] == kobj) {
			if (nidp)
				*nidp = NUMA_NO_NODE;
			return &hstates[i];
		}

	return kobj_to_node_hstate(kobj, nidp);
}

static ssize_t nr_hugepages_show_common(struct kobject *kobj,
					struct kobj_attribute *attr, char *buf)
{
	struct hstate *h;
	unsigned long nr_huge_pages;
	int nid;

	h = kobj_to_hstate(kobj, &nid);
	if (nid == NUMA_NO_NODE)
		nr_huge_pages = h->nr_huge_pages;
	else
		nr_huge_pages = h->nr_huge_pages_node[nid];

	return sprintf(buf, "%lu\n", nr_huge_pages);
}

static ssize_t __nr_hugepages_store_common(bool obey_mempolicy,
					   struct hstate *h, int nid,
					   unsigned long count, size_t len)
{
	int err;
	NODEMASK_ALLOC(nodemask_t, nodes_allowed, GFP_KERNEL | __GFP_NORETRY);

	if (hstate_is_gigantic(h) && !gigantic_page_supported()) {
		err = -EINVAL;
		goto out;
	}

	if (nid == NUMA_NO_NODE) {
		/*
		 * global hstate attribute
		 */
		if (!(obey_mempolicy &&
				init_nodemask_of_mempolicy(nodes_allowed))) {
			NODEMASK_FREE(nodes_allowed);
			nodes_allowed = &node_states[N_MEMORY];
		}
	} else if (nodes_allowed) {
		/*
		 * per node hstate attribute: adjust count to global,
		 * but restrict alloc/free to the specified node.
		 */
		count += h->nr_huge_pages - h->nr_huge_pages_node[nid];
		init_nodemask_of_node(nodes_allowed, nid);
	} else
		nodes_allowed = &node_states[N_MEMORY];

	h->max_huge_pages = set_max_huge_pages(h, count, nodes_allowed);

	if (nodes_allowed != &node_states[N_MEMORY])
		NODEMASK_FREE(nodes_allowed);

	return len;
out:
	NODEMASK_FREE(nodes_allowed);
	return err;
}

static ssize_t nr_hugepages_store_common(bool obey_mempolicy,
					 struct kobject *kobj, const char *buf,
					 size_t len)
{
	struct hstate *h;
	unsigned long count;
	int nid;
	int err;

	err = kstrtoul(buf, 10, &count);
	if (err)
		return err;

	h = kobj_to_hstate(kobj, &nid);
	return __nr_hugepages_store_common(obey_mempolicy, h, nid, count, len);
}

static ssize_t nr_hugepages_show(struct kobject *kobj,
				       struct kobj_attribute *attr, char *buf)
{
	return nr_hugepages_show_common(kobj, attr, buf);
}

static ssize_t nr_hugepages_store(struct kobject *kobj,
	       struct kobj_attribute *attr, const char *buf, size_t len)
{
	return nr_hugepages_store_common(false, kobj, buf, len);
}
HSTATE_ATTR(nr_hugepages);

#ifdef CONFIG_NUMA

/*
 * hstate attribute for optionally mempolicy-based constraint on persistent
 * huge page alloc/free.
 */
static ssize_t nr_hugepages_mempolicy_show(struct kobject *kobj,
				       struct kobj_attribute *attr, char *buf)
{
	return nr_hugepages_show_common(kobj, attr, buf);
}

static ssize_t nr_hugepages_mempolicy_store(struct kobject *kobj,
	       struct kobj_attribute *attr, const char *buf, size_t len)
{
	return nr_hugepages_store_common(true, kobj, buf, len);
}
HSTATE_ATTR(nr_hugepages_mempolicy);
#endif


static ssize_t nr_overcommit_hugepages_show(struct kobject *kobj,
					struct kobj_attribute *attr, char *buf)
{
	struct hstate *h = kobj_to_hstate(kobj, NULL);
	return sprintf(buf, "%lu\n", h->nr_overcommit_huge_pages);
}

static ssize_t nr_overcommit_hugepages_store(struct kobject *kobj,
		struct kobj_attribute *attr, const char *buf, size_t count)
{
	int err;
	unsigned long input;
	struct hstate *h = kobj_to_hstate(kobj, NULL);

	if (hstate_is_gigantic(h))
		return -EINVAL;

	err = kstrtoul(buf, 10, &input);
	if (err)
		return err;

	spin_lock(&hugetlb_lock);
	h->nr_overcommit_huge_pages = input;
	spin_unlock(&hugetlb_lock);

	return count;
}
HSTATE_ATTR(nr_overcommit_hugepages);

static ssize_t free_hugepages_show(struct kobject *kobj,
					struct kobj_attribute *attr, char *buf)
{
	struct hstate *h;
	unsigned long free_huge_pages;
	int nid;

	h = kobj_to_hstate(kobj, &nid);
	if (nid == NUMA_NO_NODE)
		free_huge_pages = h->free_huge_pages;
	else
		free_huge_pages = h->free_huge_pages_node[nid];

	return sprintf(buf, "%lu\n", free_huge_pages);
}
HSTATE_ATTR_RO(free_hugepages);

static ssize_t resv_hugepages_show(struct kobject *kobj,
					struct kobj_attribute *attr, char *buf)
{
	struct hstate *h = kobj_to_hstate(kobj, NULL);
	return sprintf(buf, "%lu\n", h->resv_huge_pages);
}
HSTATE_ATTR_RO(resv_hugepages);

static ssize_t surplus_hugepages_show(struct kobject *kobj,
					struct kobj_attribute *attr, char *buf)
{
	struct hstate *h;
	unsigned long surplus_huge_pages;
	int nid;

	h = kobj_to_hstate(kobj, &nid);
	if (nid == NUMA_NO_NODE)
		surplus_huge_pages = h->surplus_huge_pages;
	else
		surplus_huge_pages = h->surplus_huge_pages_node[nid];

	return sprintf(buf, "%lu\n", surplus_huge_pages);
}
HSTATE_ATTR_RO(surplus_hugepages);

static struct attribute *hstate_attrs[] = {
	&nr_hugepages_attr.attr,
	&nr_overcommit_hugepages_attr.attr,
	&free_hugepages_attr.attr,
	&resv_hugepages_attr.attr,
	&surplus_hugepages_attr.attr,
#ifdef CONFIG_NUMA
	&nr_hugepages_mempolicy_attr.attr,
#endif
	NULL,
};

static const struct attribute_group hstate_attr_group = {
	.attrs = hstate_attrs,
};

static int hugetlb_sysfs_add_hstate(struct hstate *h, struct kobject *parent,
				    struct kobject **hstate_kobjs,
				    const struct attribute_group *hstate_attr_group)
{
	int retval;
	int hi = hstate_index(h);

	hstate_kobjs[hi] = kobject_create_and_add(h->name, parent);
	if (!hstate_kobjs[hi])
		return -ENOMEM;

	retval = sysfs_create_group(hstate_kobjs[hi], hstate_attr_group);
	if (retval)
		kobject_put(hstate_kobjs[hi]);

	return retval;
}

static void __init hugetlb_sysfs_init(void)
{
	struct hstate *h;
	int err;

	hugepages_kobj = kobject_create_and_add("hugepages", mm_kobj);
	if (!hugepages_kobj)
		return;

	for_each_hstate(h) {
		err = hugetlb_sysfs_add_hstate(h, hugepages_kobj,
					 hstate_kobjs, &hstate_attr_group);
		if (err)
			pr_err("Hugetlb: Unable to add hstate %s", h->name);
	}
}

#ifdef CONFIG_NUMA

/*
 * node_hstate/s - associate per node hstate attributes, via their kobjects,
 * with node devices in node_devices[] using a parallel array.  The array
 * index of a node device or _hstate == node id.
 * This is here to avoid any static dependency of the node device driver, in
 * the base kernel, on the hugetlb module.
 */
struct node_hstate {
	struct kobject		*hugepages_kobj;
	struct kobject		*hstate_kobjs[HUGE_MAX_HSTATE];
};
static struct node_hstate node_hstates[MAX_NUMNODES];

/*
 * A subset of global hstate attributes for node devices
 */
static struct attribute *per_node_hstate_attrs[] = {
	&nr_hugepages_attr.attr,
	&free_hugepages_attr.attr,
	&surplus_hugepages_attr.attr,
	NULL,
};

static const struct attribute_group per_node_hstate_attr_group = {
	.attrs = per_node_hstate_attrs,
};

/*
 * kobj_to_node_hstate - lookup global hstate for node device hstate attr kobj.
 * Returns node id via non-NULL nidp.
 */
static struct hstate *kobj_to_node_hstate(struct kobject *kobj, int *nidp)
{
	int nid;

	for (nid = 0; nid < nr_node_ids; nid++) {
		struct node_hstate *nhs = &node_hstates[nid];
		int i;
		for (i = 0; i < HUGE_MAX_HSTATE; i++)
			if (nhs->hstate_kobjs[i] == kobj) {
				if (nidp)
					*nidp = nid;
				return &hstates[i];
			}
	}

	BUG();
	return NULL;
}

/*
 * Unregister hstate attributes from a single node device.
 * No-op if no hstate attributes attached.
 */
static void hugetlb_unregister_node(struct node *node)
{
	struct hstate *h;
	struct node_hstate *nhs = &node_hstates[node->dev.id];

	if (!nhs->hugepages_kobj)
		return;		/* no hstate attributes */

	for_each_hstate(h) {
		int idx = hstate_index(h);
		if (nhs->hstate_kobjs[idx]) {
			kobject_put(nhs->hstate_kobjs[idx]);
			nhs->hstate_kobjs[idx] = NULL;
		}
	}

	kobject_put(nhs->hugepages_kobj);
	nhs->hugepages_kobj = NULL;
}


/*
 * Register hstate attributes for a single node device.
 * No-op if attributes already registered.
 */
static void hugetlb_register_node(struct node *node)
{
	struct hstate *h;
	struct node_hstate *nhs = &node_hstates[node->dev.id];
	int err;

	if (nhs->hugepages_kobj)
		return;		/* already allocated */

	nhs->hugepages_kobj = kobject_create_and_add("hugepages",
							&node->dev.kobj);
	if (!nhs->hugepages_kobj)
		return;

	for_each_hstate(h) {
		err = hugetlb_sysfs_add_hstate(h, nhs->hugepages_kobj,
						nhs->hstate_kobjs,
						&per_node_hstate_attr_group);
		if (err) {
			pr_err("Hugetlb: Unable to add hstate %s for node %d\n",
				h->name, node->dev.id);
			hugetlb_unregister_node(node);
			break;
		}
	}
}

/*
 * hugetlb init time:  register hstate attributes for all registered node
 * devices of nodes that have memory.  All on-line nodes should have
 * registered their associated device by this time.
 */
static void __init hugetlb_register_all_nodes(void)
{
	int nid;

	for_each_node_state(nid, N_MEMORY) {
		struct node *node = node_devices[nid];
		if (node->dev.id == nid)
			hugetlb_register_node(node);
	}

	/*
	 * Let the node device driver know we're here so it can
	 * [un]register hstate attributes on node hotplug.
	 */
	register_hugetlbfs_with_node(hugetlb_register_node,
				     hugetlb_unregister_node);
}
#else	/* !CONFIG_NUMA */

static struct hstate *kobj_to_node_hstate(struct kobject *kobj, int *nidp)
{
	BUG();
	if (nidp)
		*nidp = -1;
	return NULL;
}

static void hugetlb_register_all_nodes(void) { }

#endif

static int __init hugetlb_init(void)
{
	int i;

	if (!hugepages_supported())
		return 0;

	if (!size_to_hstate(default_hstate_size)) {
		if (default_hstate_size != 0) {
			pr_err("HugeTLB: unsupported default_hugepagesz %lu. Reverting to %lu\n",
			       default_hstate_size, HPAGE_SIZE);
		}

		default_hstate_size = HPAGE_SIZE;
		if (!size_to_hstate(default_hstate_size))
			hugetlb_add_hstate(HUGETLB_PAGE_ORDER);
	}
	default_hstate_idx = hstate_index(size_to_hstate(default_hstate_size));
	if (default_hstate_max_huge_pages) {
		if (!default_hstate.max_huge_pages)
			default_hstate.max_huge_pages = default_hstate_max_huge_pages;
	}

	hugetlb_init_hstates();
	gather_bootmem_prealloc();
	report_hugepages();

	hugetlb_sysfs_init();
	hugetlb_register_all_nodes();
	hugetlb_cgroup_file_init();

#ifdef CONFIG_SMP
	num_fault_mutexes = roundup_pow_of_two(8 * num_possible_cpus());
#else
	num_fault_mutexes = 1;
#endif
	hugetlb_fault_mutex_table =
		kmalloc(sizeof(struct mutex) * num_fault_mutexes, GFP_KERNEL);
	BUG_ON(!hugetlb_fault_mutex_table);

	for (i = 0; i < num_fault_mutexes; i++)
		mutex_init(&hugetlb_fault_mutex_table[i]);
	return 0;
}
subsys_initcall(hugetlb_init);

/* Should be called on processing a hugepagesz=... option */
void __init hugetlb_bad_size(void)
{
	parsed_valid_hugepagesz = false;
}

void __init hugetlb_add_hstate(unsigned int order)
{
	struct hstate *h;
	unsigned long i;

	if (size_to_hstate(PAGE_SIZE << order)) {
		pr_warn("hugepagesz= specified twice, ignoring\n");
		return;
	}
	BUG_ON(hugetlb_max_hstate >= HUGE_MAX_HSTATE);
	BUG_ON(order == 0);
	h = &hstates[hugetlb_max_hstate++];
	h->order = order;
	h->mask = ~((1ULL << (order + PAGE_SHIFT)) - 1);
	h->nr_huge_pages = 0;
	h->free_huge_pages = 0;
	for (i = 0; i < MAX_NUMNODES; ++i)
		INIT_LIST_HEAD(&h->hugepage_freelists[i]);
	INIT_LIST_HEAD(&h->hugepage_activelist);
	h->next_nid_to_alloc = first_memory_node;
	h->next_nid_to_free = first_memory_node;
	snprintf(h->name, HSTATE_NAME_LEN, "hugepages-%lukB",
					huge_page_size(h)/1024);

	parsed_hstate = h;
}

static int __init hugetlb_nrpages_setup(char *s)
{
	unsigned long *mhp;
	static unsigned long *last_mhp;

	if (!parsed_valid_hugepagesz) {
		pr_warn("hugepages = %s preceded by "
			"an unsupported hugepagesz, ignoring\n", s);
		parsed_valid_hugepagesz = true;
		return 1;
	}
	/*
	 * !hugetlb_max_hstate means we haven't parsed a hugepagesz= parameter yet,
	 * so this hugepages= parameter goes to the "default hstate".
	 */
	else if (!hugetlb_max_hstate)
		mhp = &default_hstate_max_huge_pages;
	else
		mhp = &parsed_hstate->max_huge_pages;

	if (mhp == last_mhp) {
		pr_warn("hugepages= specified twice without interleaving hugepagesz=, ignoring\n");
		return 1;
	}

	if (sscanf(s, "%lu", mhp) <= 0)
		*mhp = 0;

	/*
	 * Global state is always initialized later in hugetlb_init.
	 * But we need to allocate >= MAX_ORDER hstates here early to still
	 * use the bootmem allocator.
	 */
	if (hugetlb_max_hstate && parsed_hstate->order >= MAX_ORDER)
		hugetlb_hstate_alloc_pages(parsed_hstate);

	last_mhp = mhp;

	return 1;
}
__setup("hugepages=", hugetlb_nrpages_setup);

static int __init hugetlb_default_setup(char *s)
{
	default_hstate_size = memparse(s, &s);
	return 1;
}
__setup("default_hugepagesz=", hugetlb_default_setup);

static unsigned int cpuset_mems_nr(unsigned int *array)
{
	int node;
	unsigned int nr = 0;

	for_each_node_mask(node, cpuset_current_mems_allowed)
		nr += array[node];

	return nr;
}

#ifdef CONFIG_SYSCTL
static int hugetlb_sysctl_handler_common(bool obey_mempolicy,
			 struct ctl_table *table, int write,
			 void __user *buffer, size_t *length, loff_t *ppos)
{
	struct hstate *h = &default_hstate;
	unsigned long tmp = h->max_huge_pages;
	int ret;

	if (!hugepages_supported())
		return -EOPNOTSUPP;

	table->data = &tmp;
	table->maxlen = sizeof(unsigned long);
	ret = proc_doulongvec_minmax(table, write, buffer, length, ppos);
	if (ret)
		goto out;

	if (write)
		ret = __nr_hugepages_store_common(obey_mempolicy, h,
						  NUMA_NO_NODE, tmp, *length);
out:
	return ret;
}

int hugetlb_sysctl_handler(struct ctl_table *table, int write,
			  void __user *buffer, size_t *length, loff_t *ppos)
{

	return hugetlb_sysctl_handler_common(false, table, write,
							buffer, length, ppos);
}

#ifdef CONFIG_NUMA
int hugetlb_mempolicy_sysctl_handler(struct ctl_table *table, int write,
			  void __user *buffer, size_t *length, loff_t *ppos)
{
	return hugetlb_sysctl_handler_common(true, table, write,
							buffer, length, ppos);
}
#endif /* CONFIG_NUMA */

int hugetlb_overcommit_handler(struct ctl_table *table, int write,
			void __user *buffer,
			size_t *length, loff_t *ppos)
{
	struct hstate *h = &default_hstate;
	unsigned long tmp;
	int ret;

	if (!hugepages_supported())
		return -EOPNOTSUPP;

	tmp = h->nr_overcommit_huge_pages;

	if (write && hstate_is_gigantic(h))
		return -EINVAL;

	table->data = &tmp;
	table->maxlen = sizeof(unsigned long);
	ret = proc_doulongvec_minmax(table, write, buffer, length, ppos);
	if (ret)
		goto out;

	if (write) {
		spin_lock(&hugetlb_lock);
		h->nr_overcommit_huge_pages = tmp;
		spin_unlock(&hugetlb_lock);
	}
out:
	return ret;
}

#endif /* CONFIG_SYSCTL */

void hugetlb_report_meminfo(struct seq_file *m)
{
	struct hstate *h = &default_hstate;
	if (!hugepages_supported())
		return;
	seq_printf(m,
			"HugePages_Total:   %5lu\n"
			"HugePages_Free:    %5lu\n"
			"HugePages_Rsvd:    %5lu\n"
			"HugePages_Surp:    %5lu\n"
			"Hugepagesize:   %8lu kB\n",
			h->nr_huge_pages,
			h->free_huge_pages,
			h->resv_huge_pages,
			h->surplus_huge_pages,
			1UL << (huge_page_order(h) + PAGE_SHIFT - 10));
}

int hugetlb_report_node_meminfo(int nid, char *buf)
{
	struct hstate *h = &default_hstate;
	if (!hugepages_supported())
		return 0;
	return sprintf(buf,
		"Node %d HugePages_Total: %5u\n"
		"Node %d HugePages_Free:  %5u\n"
		"Node %d HugePages_Surp:  %5u\n",
		nid, h->nr_huge_pages_node[nid],
		nid, h->free_huge_pages_node[nid],
		nid, h->surplus_huge_pages_node[nid]);
}

void hugetlb_show_meminfo(void)
{
	struct hstate *h;
	int nid;

	if (!hugepages_supported())
		return;

	for_each_node_state(nid, N_MEMORY)
		for_each_hstate(h)
			pr_info("Node %d hugepages_total=%u hugepages_free=%u hugepages_surp=%u hugepages_size=%lukB\n",
				nid,
				h->nr_huge_pages_node[nid],
				h->free_huge_pages_node[nid],
				h->surplus_huge_pages_node[nid],
				1UL << (huge_page_order(h) + PAGE_SHIFT - 10));
}

void hugetlb_report_usage(struct seq_file *m, struct mm_struct *mm)
{
	seq_printf(m, "HugetlbPages:\t%8lu kB\n",
		   atomic_long_read(&mm->hugetlb_usage) << (PAGE_SHIFT - 10));
}

/* Return the number pages of memory we physically have, in PAGE_SIZE units. */
unsigned long hugetlb_total_pages(void)
{
	struct hstate *h;
	unsigned long nr_total_pages = 0;

	for_each_hstate(h)
		nr_total_pages += h->nr_huge_pages * pages_per_huge_page(h);
	return nr_total_pages;
}

static int hugetlb_acct_memory(struct hstate *h, long delta)
{
	int ret = -ENOMEM;

	spin_lock(&hugetlb_lock);
	/*
	 * When cpuset is configured, it breaks the strict hugetlb page
	 * reservation as the accounting is done on a global variable. Such
	 * reservation is completely rubbish in the presence of cpuset because
	 * the reservation is not checked against page availability for the
	 * current cpuset. Application can still potentially OOM'ed by kernel
	 * with lack of free htlb page in cpuset that the task is in.
	 * Attempt to enforce strict accounting with cpuset is almost
	 * impossible (or too ugly) because cpuset is too fluid that
	 * task or memory node can be dynamically moved between cpusets.
	 *
	 * The change of semantics for shared hugetlb mapping with cpuset is
	 * undesirable. However, in order to preserve some of the semantics,
	 * we fall back to check against current free page availability as
	 * a best attempt and hopefully to minimize the impact of changing
	 * semantics that cpuset has.
	 */
	if (delta > 0) {
		if (gather_surplus_pages(h, delta) < 0)
			goto out;

		if (delta > cpuset_mems_nr(h->free_huge_pages_node)) {
			return_unused_surplus_pages(h, delta);
			goto out;
		}
	}

	ret = 0;
	if (delta < 0)
		return_unused_surplus_pages(h, (unsigned long) -delta);

out:
	spin_unlock(&hugetlb_lock);
	return ret;
}

static void hugetlb_vm_op_open(struct vm_area_struct *vma)
{
	struct resv_map *resv = vma_resv_map(vma);

	/*
	 * This new VMA should share its siblings reservation map if present.
	 * The VMA will only ever have a valid reservation map pointer where
	 * it is being copied for another still existing VMA.  As that VMA
	 * has a reference to the reservation map it cannot disappear until
	 * after this open call completes.  It is therefore safe to take a
	 * new reference here without additional locking.
	 */
	if (resv && is_vma_resv_set(vma, HPAGE_RESV_OWNER))
		kref_get(&resv->refs);
}

static void hugetlb_vm_op_close(struct vm_area_struct *vma)
{
	struct hstate *h = hstate_vma(vma);
	struct resv_map *resv = vma_resv_map(vma);
	struct hugepage_subpool *spool = subpool_vma(vma);
	unsigned long reserve, start, end;
	long gbl_reserve;

	if (!resv || !is_vma_resv_set(vma, HPAGE_RESV_OWNER))
		return;

	start = vma_hugecache_offset(h, vma, vma->vm_start);
	end = vma_hugecache_offset(h, vma, vma->vm_end);

	reserve = (end - start) - region_count(resv, start, end);

	kref_put(&resv->refs, resv_map_release);

	if (reserve) {
		/*
		 * Decrement reserve counts.  The global reserve count may be
		 * adjusted if the subpool has a minimum size.
		 */
		gbl_reserve = hugepage_subpool_put_pages(spool, reserve);
		hugetlb_acct_memory(h, -gbl_reserve);
	}
}

static int hugetlb_vm_op_split(struct vm_area_struct *vma, unsigned long addr)
{
	if (addr & ~(huge_page_mask(hstate_vma(vma))))
		return -EINVAL;
	return 0;
}

static unsigned long hugetlb_vm_op_pagesize(struct vm_area_struct *vma)
{
	struct hstate *hstate = hstate_vma(vma);

	return 1UL << huge_page_shift(hstate);
}

/*
 * We cannot handle pagefaults against hugetlb pages at all.  They cause
 * handle_mm_fault() to try to instantiate regular-sized pages in the
 * hugegpage VMA.  do_page_fault() is supposed to trap this, so BUG is we get
 * this far.
 */
static int hugetlb_vm_op_fault(struct vm_fault *vmf)
{
	BUG();
	return 0;
}

/*
 * When a new function is introduced to vm_operations_struct and added
 * to hugetlb_vm_ops, please consider adding the function to shm_vm_ops.
 * This is because under System V memory model, mappings created via
 * shmget/shmat with "huge page" specified are backed by hugetlbfs files,
 * their original vm_ops are overwritten with shm_vm_ops.
 */
const struct vm_operations_struct hugetlb_vm_ops = {
	.fault = hugetlb_vm_op_fault,
	.open = hugetlb_vm_op_open,
	.close = hugetlb_vm_op_close,
	.split = hugetlb_vm_op_split,
	.pagesize = hugetlb_vm_op_pagesize,
};

static pte_t make_huge_pte(struct vm_area_struct *vma, struct page *page,
				int writable)
{
	pte_t entry;

	if (writable) {
		entry = huge_pte_mkwrite(huge_pte_mkdirty(mk_huge_pte(page,
					 vma->vm_page_prot)));
	} else {
		entry = huge_pte_wrprotect(mk_huge_pte(page,
					   vma->vm_page_prot));
	}
	entry = pte_mkyoung(entry);
	entry = pte_mkhuge(entry);
	entry = arch_make_huge_pte(entry, vma, page, writable);

	return entry;
}

static void set_huge_ptep_writable(struct vm_area_struct *vma,
				   unsigned long address, pte_t *ptep)
{
	pte_t entry;

	entry = huge_pte_mkwrite(huge_pte_mkdirty(huge_ptep_get(ptep)));
	if (huge_ptep_set_access_flags(vma, address, ptep, entry, 1))
		update_mmu_cache(vma, address, ptep);
}

bool is_hugetlb_entry_migration(pte_t pte)
{
	swp_entry_t swp;

	if (huge_pte_none(pte) || pte_present(pte))
		return false;
	swp = pte_to_swp_entry(pte);
	if (non_swap_entry(swp) && is_migration_entry(swp))
		return true;
	else
		return false;
}

static int is_hugetlb_entry_hwpoisoned(pte_t pte)
{
	swp_entry_t swp;

	if (huge_pte_none(pte) || pte_present(pte))
		return 0;
	swp = pte_to_swp_entry(pte);
	if (non_swap_entry(swp) && is_hwpoison_entry(swp))
		return 1;
	else
		return 0;
}

int copy_hugetlb_page_range(struct mm_struct *dst, struct mm_struct *src,
			    struct vm_area_struct *vma)
{
	pte_t *src_pte, *dst_pte, entry, dst_entry;
	struct page *ptepage;
	unsigned long addr;
	int cow;
	struct hstate *h = hstate_vma(vma);
	unsigned long sz = huge_page_size(h);
	unsigned long mmun_start;	/* For mmu_notifiers */
	unsigned long mmun_end;		/* For mmu_notifiers */
	int ret = 0;

	cow = (vma->vm_flags & (VM_SHARED | VM_MAYWRITE)) == VM_MAYWRITE;

	mmun_start = vma->vm_start;
	mmun_end = vma->vm_end;
	if (cow)
		mmu_notifier_invalidate_range_start(src, mmun_start, mmun_end);

	for (addr = vma->vm_start; addr < vma->vm_end; addr += sz) {
		spinlock_t *src_ptl, *dst_ptl;
		src_pte = huge_pte_offset(src, addr, sz);
		if (!src_pte)
			continue;
		dst_pte = huge_pte_alloc(dst, addr, sz);
		if (!dst_pte) {
			ret = -ENOMEM;
			break;
		}

		/*
		 * If the pagetables are shared don't copy or take references.
		 * dst_pte == src_pte is the common case of src/dest sharing.
		 *
		 * However, src could have 'unshared' and dst shares with
		 * another vma.  If dst_pte !none, this implies sharing.
		 * Check here before taking page table lock, and once again
		 * after taking the lock below.
		 */
		dst_entry = huge_ptep_get(dst_pte);
		if ((dst_pte == src_pte) || !huge_pte_none(dst_entry))
			continue;

		dst_ptl = huge_pte_lock(h, dst, dst_pte);
		src_ptl = huge_pte_lockptr(h, src, src_pte);
		spin_lock_nested(src_ptl, SINGLE_DEPTH_NESTING);
		entry = huge_ptep_get(src_pte);
		dst_entry = huge_ptep_get(dst_pte);
		if (huge_pte_none(entry) || !huge_pte_none(dst_entry)) {
			/*
			 * Skip if src entry none.  Also, skip in the
			 * unlikely case dst entry !none as this implies
			 * sharing with another vma.
			 */
			;
		} else if (unlikely(is_hugetlb_entry_migration(entry) ||
				    is_hugetlb_entry_hwpoisoned(entry))) {
			swp_entry_t swp_entry = pte_to_swp_entry(entry);

			if (is_write_migration_entry(swp_entry) && cow) {
				/*
				 * COW mappings require pages in both
				 * parent and child to be set to read.
				 */
				make_migration_entry_read(&swp_entry);
				entry = swp_entry_to_pte(swp_entry);
				set_huge_swap_pte_at(src, addr, src_pte,
						     entry, sz);
			}
			set_huge_swap_pte_at(dst, addr, dst_pte, entry, sz);
		} else {
			if (cow) {
				/*
				 * No need to notify as we are downgrading page
				 * table protection not changing it to point
				 * to a new page.
				 *
				 * See Documentation/vm/mmu_notifier.txt
				 */
				huge_ptep_set_wrprotect(src, addr, src_pte);
			}
			entry = huge_ptep_get(src_pte);
			ptepage = pte_page(entry);
			get_page(ptepage);
			page_dup_rmap(ptepage, true);
			set_huge_pte_at(dst, addr, dst_pte, entry);
			hugetlb_count_add(pages_per_huge_page(h), dst);
		}
		spin_unlock(src_ptl);
		spin_unlock(dst_ptl);
	}

	if (cow)
		mmu_notifier_invalidate_range_end(src, mmun_start, mmun_end);

	return ret;
}

void __unmap_hugepage_range(struct mmu_gather *tlb, struct vm_area_struct *vma,
			    unsigned long start, unsigned long end,
			    struct page *ref_page)
{
	struct mm_struct *mm = vma->vm_mm;
	unsigned long address;
	pte_t *ptep;
	pte_t pte;
	spinlock_t *ptl;
	struct page *page;
	struct hstate *h = hstate_vma(vma);
	unsigned long sz = huge_page_size(h);
	unsigned long mmun_start = start;	/* For mmu_notifiers */
	unsigned long mmun_end   = end;		/* For mmu_notifiers */

	WARN_ON(!is_vm_hugetlb_page(vma));
	BUG_ON(start & ~huge_page_mask(h));
	BUG_ON(end & ~huge_page_mask(h));

	/*
	 * This is a hugetlb vma, all the pte entries should point
	 * to huge page.
	 */
	tlb_remove_check_page_size_change(tlb, sz);
	tlb_start_vma(tlb, vma);

	/*
	 * If sharing possible, alert mmu notifiers of worst case.
	 */
	adjust_range_if_pmd_sharing_possible(vma, &mmun_start, &mmun_end);
	mmu_notifier_invalidate_range_start(mm, mmun_start, mmun_end);
	address = start;
	for (; address < end; address += sz) {
		ptep = huge_pte_offset(mm, address, sz);
		if (!ptep)
			continue;

		ptl = huge_pte_lock(h, mm, ptep);
		if (huge_pmd_unshare(mm, &address, ptep)) {
			spin_unlock(ptl);
			/*
			 * We just unmapped a page of PMDs by clearing a PUD.
			 * The caller's TLB flush range should cover this area.
			 */
			continue;
		}

		pte = huge_ptep_get(ptep);
		if (huge_pte_none(pte)) {
			spin_unlock(ptl);
			continue;
		}

		/*
		 * Migrating hugepage or HWPoisoned hugepage is already
		 * unmapped and its refcount is dropped, so just clear pte here.
		 */
		if (unlikely(!pte_present(pte))) {
			huge_pte_clear(mm, address, ptep, sz);
			spin_unlock(ptl);
			continue;
		}

		page = pte_page(pte);
		/*
		 * If a reference page is supplied, it is because a specific
		 * page is being unmapped, not a range. Ensure the page we
		 * are about to unmap is the actual page of interest.
		 */
		if (ref_page) {
			if (page != ref_page) {
				spin_unlock(ptl);
				continue;
			}
			/*
			 * Mark the VMA as having unmapped its page so that
			 * future faults in this VMA will fail rather than
			 * looking like data was lost
			 */
			set_vma_resv_flags(vma, HPAGE_RESV_UNMAPPED);
		}

		pte = huge_ptep_get_and_clear(mm, address, ptep);
		tlb_remove_huge_tlb_entry(h, tlb, ptep, address);
		if (huge_pte_dirty(pte))
			set_page_dirty(page);

		hugetlb_count_sub(pages_per_huge_page(h), mm);
		page_remove_rmap(page, true);

		spin_unlock(ptl);
		tlb_remove_page_size(tlb, page, huge_page_size(h));
		/*
		 * Bail out after unmapping reference page if supplied
		 */
		if (ref_page)
			break;
	}
	mmu_notifier_invalidate_range_end(mm, mmun_start, mmun_end);
	tlb_end_vma(tlb, vma);
}

void __unmap_hugepage_range_final(struct mmu_gather *tlb,
			  struct vm_area_struct *vma, unsigned long start,
			  unsigned long end, struct page *ref_page)
{
	__unmap_hugepage_range(tlb, vma, start, end, ref_page);

	/*
	 * Clear this flag so that x86's huge_pmd_share page_table_shareable
	 * test will fail on a vma being torn down, and not grab a page table
	 * on its way out.  We're lucky that the flag has such an appropriate
	 * name, and can in fact be safely cleared here. We could clear it
	 * before the __unmap_hugepage_range above, but all that's necessary
	 * is to clear it before releasing the i_mmap_rwsem. This works
	 * because in the context this is called, the VMA is about to be
	 * destroyed and the i_mmap_rwsem is held.
	 */
	vma->vm_flags &= ~VM_MAYSHARE;
}

void unmap_hugepage_range(struct vm_area_struct *vma, unsigned long start,
			  unsigned long end, struct page *ref_page)
{
	struct mm_struct *mm;
	struct mmu_gather tlb;
	unsigned long tlb_start = start;
	unsigned long tlb_end = end;

	/*
	 * If shared PMDs were possibly used within this vma range, adjust
	 * start/end for worst case tlb flushing.
	 * Note that we can not be sure if PMDs are shared until we try to
	 * unmap pages.  However, we want to make sure TLB flushing covers
	 * the largest possible range.
	 */
	adjust_range_if_pmd_sharing_possible(vma, &tlb_start, &tlb_end);

	mm = vma->vm_mm;

	tlb_gather_mmu(&tlb, mm, tlb_start, tlb_end);
	__unmap_hugepage_range(&tlb, vma, start, end, ref_page);
	tlb_finish_mmu(&tlb, tlb_start, tlb_end);
}

/*
 * This is called when the original mapper is failing to COW a MAP_PRIVATE
 * mappping it owns the reserve page for. The intention is to unmap the page
 * from other VMAs and let the children be SIGKILLed if they are faulting the
 * same region.
 */
static void unmap_ref_private(struct mm_struct *mm, struct vm_area_struct *vma,
			      struct page *page, unsigned long address)
{
	struct hstate *h = hstate_vma(vma);
	struct vm_area_struct *iter_vma;
	struct address_space *mapping;
	pgoff_t pgoff;

	/*
	 * vm_pgoff is in PAGE_SIZE units, hence the different calculation
	 * from page cache lookup which is in HPAGE_SIZE units.
	 */
	address = address & huge_page_mask(h);
	pgoff = ((address - vma->vm_start) >> PAGE_SHIFT) +
			vma->vm_pgoff;
	mapping = vma->vm_file->f_mapping;

	/*
	 * Take the mapping lock for the duration of the table walk. As
	 * this mapping should be shared between all the VMAs,
	 * __unmap_hugepage_range() is called as the lock is already held
	 */
	i_mmap_lock_write(mapping);
	vma_interval_tree_foreach(iter_vma, &mapping->i_mmap, pgoff, pgoff) {
		/* Do not unmap the current VMA */
		if (iter_vma == vma)
			continue;

		/*
		 * Shared VMAs have their own reserves and do not affect
		 * MAP_PRIVATE accounting but it is possible that a shared
		 * VMA is using the same page so check and skip such VMAs.
		 */
		if (iter_vma->vm_flags & VM_MAYSHARE)
			continue;

		/*
		 * Unmap the page from other VMAs without their own reserves.
		 * They get marked to be SIGKILLed if they fault in these
		 * areas. This is because a future no-page fault on this VMA
		 * could insert a zeroed page instead of the data existing
		 * from the time of fork. This would look like data corruption
		 */
		if (!is_vma_resv_set(iter_vma, HPAGE_RESV_OWNER))
			unmap_hugepage_range(iter_vma, address,
					     address + huge_page_size(h), page);
	}
	i_mmap_unlock_write(mapping);
}

/*
 * Hugetlb_cow() should be called with page lock of the original hugepage held.
 * Called with hugetlb_instantiation_mutex held and pte_page locked so we
 * cannot race with other handlers or page migration.
 * Keep the pte_same checks anyway to make transition from the mutex easier.
 */
static int hugetlb_cow(struct mm_struct *mm, struct vm_area_struct *vma,
		       unsigned long address, pte_t *ptep,
		       struct page *pagecache_page, spinlock_t *ptl)
{
	pte_t pte;
	struct hstate *h = hstate_vma(vma);
	struct page *old_page, *new_page;
	int ret = 0, outside_reserve = 0;
	unsigned long mmun_start;	/* For mmu_notifiers */
	unsigned long mmun_end;		/* For mmu_notifiers */

	pte = huge_ptep_get(ptep);
	old_page = pte_page(pte);

retry_avoidcopy:
	/* If no-one else is actually using this page, avoid the copy
	 * and just make the page writable */
	if (page_mapcount(old_page) == 1 && PageAnon(old_page)) {
		page_move_anon_rmap(old_page, vma);
		set_huge_ptep_writable(vma, address, ptep);
		return 0;
	}

	/*
	 * If the process that created a MAP_PRIVATE mapping is about to
	 * perform a COW due to a shared page count, attempt to satisfy
	 * the allocation without using the existing reserves. The pagecache
	 * page is used to determine if the reserve at this address was
	 * consumed or not. If reserves were used, a partial faulted mapping
	 * at the time of fork() could consume its reserves on COW instead
	 * of the full address range.
	 */
	if (is_vma_resv_set(vma, HPAGE_RESV_OWNER) &&
			old_page != pagecache_page)
		outside_reserve = 1;

	get_page(old_page);

	/*
	 * Drop page table lock as buddy allocator may be called. It will
	 * be acquired again before returning to the caller, as expected.
	 */
	spin_unlock(ptl);
	new_page = alloc_huge_page(vma, address, outside_reserve);

	if (IS_ERR(new_page)) {
		/*
		 * If a process owning a MAP_PRIVATE mapping fails to COW,
		 * it is due to references held by a child and an insufficient
		 * huge page pool. To guarantee the original mappers
		 * reliability, unmap the page from child processes. The child
		 * may get SIGKILLed if it later faults.
		 */
		if (outside_reserve) {
			put_page(old_page);
			BUG_ON(huge_pte_none(pte));
			unmap_ref_private(mm, vma, old_page, address);
			BUG_ON(huge_pte_none(pte));
			spin_lock(ptl);
			ptep = huge_pte_offset(mm, address & huge_page_mask(h),
					       huge_page_size(h));
			if (likely(ptep &&
				   pte_same(huge_ptep_get(ptep), pte)))
				goto retry_avoidcopy;
			/*
			 * race occurs while re-acquiring page table
			 * lock, and our job is done.
			 */
			return 0;
		}

		ret = (PTR_ERR(new_page) == -ENOMEM) ?
			VM_FAULT_OOM : VM_FAULT_SIGBUS;
		goto out_release_old;
	}

	/*
	 * When the original hugepage is shared one, it does not have
	 * anon_vma prepared.
	 */
	if (unlikely(anon_vma_prepare(vma))) {
		ret = VM_FAULT_OOM;
		goto out_release_all;
	}

	copy_user_huge_page(new_page, old_page, address, vma,
			    pages_per_huge_page(h));
	__SetPageUptodate(new_page);

	mmun_start = address & huge_page_mask(h);
	mmun_end = mmun_start + huge_page_size(h);
	mmu_notifier_invalidate_range_start(mm, mmun_start, mmun_end);

	/*
	 * Retake the page table lock to check for racing updates
	 * before the page tables are altered
	 */
	spin_lock(ptl);
	ptep = huge_pte_offset(mm, address & huge_page_mask(h),
			       huge_page_size(h));
	if (likely(ptep && pte_same(huge_ptep_get(ptep), pte))) {
		ClearPagePrivate(new_page);

		/* Break COW */
		huge_ptep_clear_flush(vma, address, ptep);
		mmu_notifier_invalidate_range(mm, mmun_start, mmun_end);
		set_huge_pte_at(mm, address, ptep,
				make_huge_pte(vma, new_page, 1));
		page_remove_rmap(old_page, true);
		hugepage_add_new_anon_rmap(new_page, vma, address);
		set_page_huge_active(new_page);
		/* Make the old page be freed below */
		new_page = old_page;
	}
	spin_unlock(ptl);
	mmu_notifier_invalidate_range_end(mm, mmun_start, mmun_end);
out_release_all:
	restore_reserve_on_error(h, vma, address, new_page);
	put_page(new_page);
out_release_old:
	put_page(old_page);

	spin_lock(ptl); /* Caller expects lock to be held */
	return ret;
}

/* Return the pagecache page at a given address within a VMA */
static struct page *hugetlbfs_pagecache_page(struct hstate *h,
			struct vm_area_struct *vma, unsigned long address)
{
	struct address_space *mapping;
	pgoff_t idx;

	mapping = vma->vm_file->f_mapping;
	idx = vma_hugecache_offset(h, vma, address);

	return find_lock_page(mapping, idx);
}

/*
 * Return whether there is a pagecache page to back given address within VMA.
 * Caller follow_hugetlb_page() holds page_table_lock so we cannot lock_page.
 */
static bool hugetlbfs_pagecache_present(struct hstate *h,
			struct vm_area_struct *vma, unsigned long address)
{
	struct address_space *mapping;
	pgoff_t idx;
	struct page *page;

	mapping = vma->vm_file->f_mapping;
	idx = vma_hugecache_offset(h, vma, address);

	page = find_get_page(mapping, idx);
	if (page)
		put_page(page);
	return page != NULL;
}

int huge_add_to_page_cache(struct page *page, struct address_space *mapping,
			   pgoff_t idx)
{
	struct inode *inode = mapping->host;
	struct hstate *h = hstate_inode(inode);
	int err = add_to_page_cache(page, mapping, idx, GFP_KERNEL);

	if (err)
		return err;
	ClearPagePrivate(page);

	/*
	 * set page dirty so that it will not be removed from cache/file
	 * by non-hugetlbfs specific code paths.
	 */
	set_page_dirty(page);

	spin_lock(&inode->i_lock);
	inode->i_blocks += blocks_per_huge_page(h);
	spin_unlock(&inode->i_lock);
	return 0;
}

static int hugetlb_no_page(struct mm_struct *mm, struct vm_area_struct *vma,
			   struct address_space *mapping, pgoff_t idx,
			   unsigned long address, pte_t *ptep, unsigned int flags)
{
	struct hstate *h = hstate_vma(vma);
	int ret = VM_FAULT_SIGBUS;
	int anon_rmap = 0;
	unsigned long size;
	struct page *page;
	pte_t new_pte;
	spinlock_t *ptl;
	struct hugetlbfs_inode_info *hinode_info = HUGETLBFS_I(mapping->host);
	bool new_page = false;

	/*
	 * Currently, we are forced to kill the process in the event the
	 * original mapper has unmapped pages from the child due to a failed
	 * COW. Warn that such a situation has occurred as it may not be obvious
	 */
	if (is_vma_resv_set(vma, HPAGE_RESV_UNMAPPED)) {
		pr_warn_ratelimited("PID %d killed due to inadequate hugepage pool\n",
			   current->pid);
		return ret;
	}

	/*
	 * Use page lock to guard against racing truncation
	 * before we get page_table_lock.
	 */
retry:
	page = find_lock_page(mapping, idx);
	if (!page) {
		size = i_size_read(mapping->host) >> huge_page_shift(h);
		if (idx >= size)
			goto out;

		/*
		 * Check for page in userfault range
		 */
		if (userfaultfd_missing(vma)) {
			u32 hash;
			struct vm_fault vmf = {
				.vma = vma,
				.address = address,
				.flags = flags,
				/*
				 * Hard to debug if it ends up being
				 * used by a callee that assumes
				 * something about the other
				 * uninitialized fields... same as in
				 * memory.c
				 */
			};

			/*
			 * hugetlb_fault_mutex and truncation mutex must be
			 * dropped before handling userfault.  Reacquire after
			 * handling fault to make calling code simpler.
			 */
			hash = hugetlb_fault_mutex_hash(h, mapping, idx,
							address);
			mutex_unlock(&hugetlb_fault_mutex_table[hash]);
			up_read(&hinode_info->trunc_rwsem);

			ret = handle_userfault(&vmf, VM_UFFD_MISSING);

			down_read(&hinode_info->trunc_rwsem);
			mutex_lock(&hugetlb_fault_mutex_table[hash]);
			goto out;
		}

		page = alloc_huge_page(vma, address, 0);
		if (IS_ERR(page)) {
			ret = PTR_ERR(page);
			if (ret == -ENOMEM)
				ret = VM_FAULT_OOM;
			else
				ret = VM_FAULT_SIGBUS;
			goto out;
		}
		clear_huge_page(page, address, pages_per_huge_page(h));
		__SetPageUptodate(page);
		new_page = true;

		if (vma->vm_flags & VM_MAYSHARE) {
			int err = huge_add_to_page_cache(page, mapping, idx);
			if (err) {
				put_page(page);
				if (err == -EEXIST)
					goto retry;
				goto out;
			}
		} else {
			lock_page(page);
			if (unlikely(anon_vma_prepare(vma))) {
				ret = VM_FAULT_OOM;
				goto backout_unlocked;
			}
			anon_rmap = 1;
		}
	} else {
		/*
		 * If memory error occurs between mmap() and fault, some process
		 * don't have hwpoisoned swap entry for errored virtual address.
		 * So we need to block hugepage fault by PG_hwpoison bit check.
		 */
		if (unlikely(PageHWPoison(page))) {
			ret = VM_FAULT_HWPOISON |
				VM_FAULT_SET_HINDEX(hstate_index(h));
			goto backout_unlocked;
		}
	}

	/*
	 * If we are going to COW a private mapping later, we examine the
	 * pending reservations for this page now. This will ensure that
	 * any allocations necessary to record that reservation occur outside
	 * the spinlock.
	 */
	if ((flags & FAULT_FLAG_WRITE) && !(vma->vm_flags & VM_SHARED)) {
		if (vma_needs_reservation(h, vma, address) < 0) {
			ret = VM_FAULT_OOM;
			goto backout_unlocked;
		}
		/* Just decrements count, does not deallocate */
		vma_end_reservation(h, vma, address);
	}

	ptl = huge_pte_lock(h, mm, ptep);
	size = i_size_read(mapping->host) >> huge_page_shift(h);
	if (idx >= size)
		goto backout;

	ret = 0;
	if (!huge_pte_none(huge_ptep_get(ptep)))
		goto backout;

	if (anon_rmap) {
		ClearPagePrivate(page);
		hugepage_add_new_anon_rmap(page, vma, address);
	} else
		page_dup_rmap(page, true);
	new_pte = make_huge_pte(vma, page, ((vma->vm_flags & VM_WRITE)
				&& (vma->vm_flags & VM_SHARED)));
	set_huge_pte_at(mm, address, ptep, new_pte);

	hugetlb_count_add(pages_per_huge_page(h), mm);
	if ((flags & FAULT_FLAG_WRITE) && !(vma->vm_flags & VM_SHARED)) {
		/* Optimization, do the COW without a second fault */
		ret = hugetlb_cow(mm, vma, address, ptep, page, ptl);
	}

	spin_unlock(ptl);

	/*
	 * Only make newly allocated pages active.  Existing pages found
	 * in the pagecache could be !page_huge_active() if they have been
	 * isolated for migration.
	 */
	if (new_page)
		set_page_huge_active(page);

	unlock_page(page);
out:
	return ret;

backout:
	spin_unlock(ptl);
backout_unlocked:
	unlock_page(page);
	restore_reserve_on_error(h, vma, address, page);
	put_page(page);
	goto out;
}

#ifdef CONFIG_SMP
u32 hugetlb_fault_mutex_hash(struct hstate *h, struct address_space *mapping,
			    pgoff_t idx, unsigned long address)
{
	unsigned long key[2];
	u32 hash;

	key[0] = (unsigned long) mapping;
	key[1] = idx;

	hash = jhash2((u32 *)&key, sizeof(key)/sizeof(u32), 0);

	return hash & (num_fault_mutexes - 1);
}
#else
/*
 * For uniprocesor systems we always use a single mutex, so just
 * return 0 and avoid the hashing overhead.
 */
u32 hugetlb_fault_mutex_hash(struct hstate *h, struct address_space *mapping,
			    pgoff_t idx, unsigned long address)
{
	return 0;
}
#endif

int hugetlb_fault(struct mm_struct *mm, struct vm_area_struct *vma,
			unsigned long address, unsigned int flags)
{
	pte_t *ptep, entry;
	spinlock_t *ptl;
	int ret;
	u32 hash;
	pgoff_t idx;
	struct page *page = NULL;
	struct page *pagecache_page = NULL;
	struct hstate *h = hstate_vma(vma);
	struct address_space *mapping;
	int need_wait_lock = 0;
	struct hugetlbfs_inode_info *hinode_info;

	address &= huge_page_mask(h);

	ptep = huge_pte_offset(mm, address, huge_page_size(h));
	if (ptep) {
		entry = huge_ptep_get(ptep);
		if (unlikely(is_hugetlb_entry_migration(entry))) {
			migration_entry_wait_huge(vma, mm, ptep);
			return 0;
		} else if (unlikely(is_hugetlb_entry_hwpoisoned(entry)))
			return VM_FAULT_HWPOISON_LARGE |
				VM_FAULT_SET_HINDEX(hstate_index(h));
	}

	/*
	 * Use truncate mutex to serialize truncation and page faults.  This
	 * prevents ANY faults from happening on the file during truncation.
	 *
	 * Acquire truncate mutex BEFORE calling huge_pte_alloc.  This
	 * protects us from calls to huge_pmd_unshare that may invalidate
	 * ptep.  Something besides trunc_rwsem really should be used for this
	 * synchronization.  This is a less than ideal solution, but protects
	 * us in UEK kernels.
	 */
	mapping = vma->vm_file->f_mapping;
	hinode_info = HUGETLBFS_I(mapping->host);
	down_read(&hinode_info->trunc_rwsem);
	ptep = huge_pte_alloc(mm, address, huge_page_size(h));
	if (!ptep) {
		up_read(&hinode_info->trunc_rwsem);
		return VM_FAULT_OOM;
	}

	/*
	 * The fault mutex serializes hugepage allocation and instantiation
	 * on the same page.  This prevents spurious allocation failures if
	 * two CPUs race to instantiate the same page in the page cache.
	 *
	 * Acquire fault mutex AFTER truncate mutex.
	 */
<<<<<<< HEAD
	idx = vma_hugecache_offset(h, vma, address);
	hash = hugetlb_fault_mutex_hash(h, mm, vma, mapping, idx, address);
=======
	hash = hugetlb_fault_mutex_hash(h, mapping, idx, address);
>>>>>>> 8cb12398
	mutex_lock(&hugetlb_fault_mutex_table[hash]);

	entry = huge_ptep_get(ptep);
	if (huge_pte_none(entry)) {
		ret = hugetlb_no_page(mm, vma, mapping, idx, address, ptep, flags);
		goto out_mutex;
	}

	ret = 0;

	/*
	 * entry could be a migration/hwpoison entry at this point, so this
	 * check prevents the kernel from going below assuming that we have
	 * a active hugepage in pagecache. This goto expects the 2nd page fault,
	 * and is_hugetlb_entry_(migration|hwpoisoned) check will properly
	 * handle it.
	 */
	if (!pte_present(entry))
		goto out_mutex;

	/*
	 * If we are going to COW the mapping later, we examine the pending
	 * reservations for this page now. This will ensure that any
	 * allocations necessary to record that reservation occur outside the
	 * spinlock. For private mappings, we also lookup the pagecache
	 * page now as it is used to determine if a reservation has been
	 * consumed.
	 */
	if ((flags & FAULT_FLAG_WRITE) && !huge_pte_write(entry)) {
		if (vma_needs_reservation(h, vma, address) < 0) {
			ret = VM_FAULT_OOM;
			goto out_mutex;
		}
		/* Just decrements count, does not deallocate */
		vma_end_reservation(h, vma, address);

		if (!(vma->vm_flags & VM_MAYSHARE))
			pagecache_page = hugetlbfs_pagecache_page(h,
								vma, address);
	}

	ptl = huge_pte_lock(h, mm, ptep);

	/* Check for a racing update before calling hugetlb_cow */
	if (unlikely(!pte_same(entry, huge_ptep_get(ptep))))
		goto out_ptl;

	/*
	 * hugetlb_cow() requires page locks of pte_page(entry) and
	 * pagecache_page, so here we need take the former one
	 * when page != pagecache_page or !pagecache_page.
	 */
	page = pte_page(entry);
	if (page != pagecache_page)
		if (!trylock_page(page)) {
			need_wait_lock = 1;
			goto out_ptl;
		}

	get_page(page);

	if (flags & FAULT_FLAG_WRITE) {
		if (!huge_pte_write(entry)) {
			ret = hugetlb_cow(mm, vma, address, ptep,
					  pagecache_page, ptl);
			goto out_put_page;
		}
		entry = huge_pte_mkdirty(entry);
	}
	entry = pte_mkyoung(entry);
	if (huge_ptep_set_access_flags(vma, address, ptep, entry,
						flags & FAULT_FLAG_WRITE))
		update_mmu_cache(vma, address, ptep);
out_put_page:
	if (page != pagecache_page)
		unlock_page(page);
	put_page(page);
out_ptl:
	spin_unlock(ptl);

	if (pagecache_page) {
		unlock_page(pagecache_page);
		put_page(pagecache_page);
	}
out_mutex:
	mutex_unlock(&hugetlb_fault_mutex_table[hash]);
	up_read(&hinode_info->trunc_rwsem);
	/*
	 * Generally it's safe to hold refcount during waiting page lock. But
	 * here we just wait to defer the next page fault to avoid busy loop and
	 * the page is not used after unlocked before returning from the current
	 * page fault. So we are safe from accessing freed page, even if we wait
	 * here without taking refcount.
	 */
	if (need_wait_lock)
		wait_on_page_locked(page);
	return ret;
}

/*
 * Used by userfaultfd UFFDIO_COPY.  Based on mcopy_atomic_pte with
 * modifications for huge pages.
 */
int hugetlb_mcopy_atomic_pte(struct mm_struct *dst_mm,
			    pte_t *dst_pte,
			    struct vm_area_struct *dst_vma,
			    unsigned long dst_addr,
			    unsigned long src_addr,
			    struct page **pagep)
{
	struct address_space *mapping;
	pgoff_t idx;
	unsigned long size;
	int vm_shared = dst_vma->vm_flags & VM_SHARED;
	struct hstate *h = hstate_vma(dst_vma);
	pte_t _dst_pte;
	spinlock_t *ptl;
	int ret;
	struct page *page;

	if (!*pagep) {
		ret = -ENOMEM;
		page = alloc_huge_page(dst_vma, dst_addr, 0);
		if (IS_ERR(page))
			goto out;

		ret = copy_huge_page_from_user(page,
						(const void __user *) src_addr,
						pages_per_huge_page(h), false);

		/* fallback to copy_from_user outside mmap_sem */
		if (unlikely(ret)) {
			ret = -ENOENT;
			*pagep = page;
			/* don't free the page */
			goto out;
		}
	} else {
		page = *pagep;
		*pagep = NULL;
	}

	/*
	 * The memory barrier inside __SetPageUptodate makes sure that
	 * preceding stores to the page contents become visible before
	 * the set_pte_at() write.
	 */
	__SetPageUptodate(page);

	mapping = dst_vma->vm_file->f_mapping;
	idx = vma_hugecache_offset(h, dst_vma, dst_addr);

	/*
	 * If shared, add to page cache
	 */
	if (vm_shared) {
		size = i_size_read(mapping->host) >> huge_page_shift(h);
		ret = -EFAULT;
		if (idx >= size)
			goto out_release_nounlock;

		/*
		 * Serialization between remove_inode_hugepages() and
		 * huge_add_to_page_cache() below happens through the
		 * hugetlb_fault_mutex_table that here must be hold by
		 * the caller.
		 */
		ret = huge_add_to_page_cache(page, mapping, idx);
		if (ret)
			goto out_release_nounlock;
	}

	ptl = huge_pte_lockptr(h, dst_mm, dst_pte);
	spin_lock(ptl);

	/*
	 * Recheck the i_size after holding PT lock to make sure not
	 * to leave any page mapped (as page_mapped()) beyond the end
	 * of the i_size (remove_inode_hugepages() is strict about
	 * enforcing that). If we bail out here, we'll also leave a
	 * page in the radix tree in the vm_shared case beyond the end
	 * of the i_size, but remove_inode_hugepages() will take care
	 * of it as soon as we drop the hugetlb_fault_mutex_table.
	 */
	size = i_size_read(mapping->host) >> huge_page_shift(h);
	ret = -EFAULT;
	if (idx >= size)
		goto out_release_unlock;

	ret = -EEXIST;
	if (!huge_pte_none(huge_ptep_get(dst_pte)))
		goto out_release_unlock;

	if (vm_shared) {
		page_dup_rmap(page, true);
	} else {
		ClearPagePrivate(page);
		hugepage_add_new_anon_rmap(page, dst_vma, dst_addr);
	}

	_dst_pte = make_huge_pte(dst_vma, page, dst_vma->vm_flags & VM_WRITE);
	if (dst_vma->vm_flags & VM_WRITE)
		_dst_pte = huge_pte_mkdirty(_dst_pte);
	_dst_pte = pte_mkyoung(_dst_pte);

	set_huge_pte_at(dst_mm, dst_addr, dst_pte, _dst_pte);

	(void)huge_ptep_set_access_flags(dst_vma, dst_addr, dst_pte, _dst_pte,
					dst_vma->vm_flags & VM_WRITE);
	hugetlb_count_add(pages_per_huge_page(h), dst_mm);

	/* No need to invalidate - it was non-present before */
	update_mmu_cache(dst_vma, dst_addr, dst_pte);

	spin_unlock(ptl);
	set_page_huge_active(page);
	if (vm_shared)
		unlock_page(page);
	ret = 0;
out:
	return ret;
out_release_unlock:
	spin_unlock(ptl);
	if (vm_shared)
		unlock_page(page);
out_release_nounlock:
	put_page(page);
	goto out;
}

long follow_hugetlb_page(struct mm_struct *mm, struct vm_area_struct *vma,
			 struct page **pages, struct vm_area_struct **vmas,
			 unsigned long *position, unsigned long *nr_pages,
			 long i, unsigned int flags, int *nonblocking)
{
	unsigned long pfn_offset;
	unsigned long vaddr = *position;
	unsigned long remainder = *nr_pages;
	struct hstate *h = hstate_vma(vma);
	int err = -EFAULT;

	while (vaddr < vma->vm_end && remainder) {
		pte_t *pte;
		spinlock_t *ptl = NULL;
		int absent;
		struct page *page;

		/*
		 * If we have a pending SIGKILL, don't keep faulting pages and
		 * potentially allocating memory.
		 */
		if (unlikely(fatal_signal_pending(current))) {
			remainder = 0;
			break;
		}

		/*
		 * Some archs (sparc64, sh*) have multiple pte_ts to
		 * each hugepage.  We have to make sure we get the
		 * first, for the page indexing below to work.
		 *
		 * Note that page table lock is not held when pte is null.
		 */
		pte = huge_pte_offset(mm, vaddr & huge_page_mask(h),
				      huge_page_size(h));
		if (pte)
			ptl = huge_pte_lock(h, mm, pte);
		absent = !pte || huge_pte_none(huge_ptep_get(pte));

		/*
		 * When coredumping, it suits get_dump_page if we just return
		 * an error where there's an empty slot with no huge pagecache
		 * to back it.  This way, we avoid allocating a hugepage, and
		 * the sparse dumpfile avoids allocating disk blocks, but its
		 * huge holes still show up with zeroes where they need to be.
		 */
		if (absent && (flags & FOLL_DUMP) &&
		    !hugetlbfs_pagecache_present(h, vma, vaddr)) {
			if (pte)
				spin_unlock(ptl);
			remainder = 0;
			break;
		}

		/*
		 * We need call hugetlb_fault for both hugepages under migration
		 * (in which case hugetlb_fault waits for the migration,) and
		 * hwpoisoned hugepages (in which case we need to prevent the
		 * caller from accessing to them.) In order to do this, we use
		 * here is_swap_pte instead of is_hugetlb_entry_migration and
		 * is_hugetlb_entry_hwpoisoned. This is because it simply covers
		 * both cases, and because we can't follow correct pages
		 * directly from any kind of swap entries.
		 */
		if (absent || is_swap_pte(huge_ptep_get(pte)) ||
		    ((flags & FOLL_WRITE) &&
		      !huge_pte_write(huge_ptep_get(pte)))) {
			int ret;
			unsigned int fault_flags = 0;

			if (pte)
				spin_unlock(ptl);
			if (flags & FOLL_IMMED)
				return i;
			if (flags & FOLL_WRITE)
				fault_flags |= FAULT_FLAG_WRITE;
			if (nonblocking)
				fault_flags |= FAULT_FLAG_ALLOW_RETRY;
			if (flags & FOLL_NOWAIT)
				fault_flags |= FAULT_FLAG_ALLOW_RETRY |
					FAULT_FLAG_RETRY_NOWAIT;
			if (flags & FOLL_TRIED) {
				VM_WARN_ON_ONCE(fault_flags &
						FAULT_FLAG_ALLOW_RETRY);
				fault_flags |= FAULT_FLAG_TRIED;
			}
			ret = hugetlb_fault(mm, vma, vaddr, fault_flags);
			if (ret & VM_FAULT_ERROR) {
				err = vm_fault_to_errno(ret, flags);
				remainder = 0;
				break;
			}
			if (ret & VM_FAULT_RETRY) {
				if (nonblocking)
					*nonblocking = 0;
				*nr_pages = 0;
				/*
				 * VM_FAULT_RETRY must not return an
				 * error, it will return zero
				 * instead.
				 *
				 * No need to update "position" as the
				 * caller will not check it after
				 * *nr_pages is set to 0.
				 */
				return i;
			}
			continue;
		}

		pfn_offset = (vaddr & ~huge_page_mask(h)) >> PAGE_SHIFT;
		page = pte_page(huge_ptep_get(pte));

		/*
		 * Instead of doing 'try_get_page()' below in the same_page
		 * loop, just check the count once here.
		 */
		if (unlikely(page_count(page) <= 0)) {
			if (pages) {
				spin_unlock(ptl);
				remainder = 0;
				err = -ENOMEM;
				break;
			}
		}
same_page:
		if (pages) {
			pages[i] = mem_map_offset(page, pfn_offset);
			get_page(pages[i]);
		}

		if (vmas)
			vmas[i] = vma;

		vaddr += PAGE_SIZE;
		++pfn_offset;
		--remainder;
		++i;
		if (vaddr < vma->vm_end && remainder &&
				pfn_offset < pages_per_huge_page(h)) {
			/*
			 * We use pfn_offset to avoid touching the pageframes
			 * of this compound page.
			 */
			goto same_page;
		}
		spin_unlock(ptl);
	}
	*nr_pages = remainder;
	/*
	 * setting position is actually required only if remainder is
	 * not zero but it's faster not to add a "if (remainder)"
	 * branch.
	 */
	*position = vaddr;

	return i ? i : err;
}

#ifndef __HAVE_ARCH_FLUSH_HUGETLB_TLB_RANGE
/*
 * ARCHes with special requirements for evicting HUGETLB backing TLB entries can
 * implement this.
 */
#define flush_hugetlb_tlb_range(vma, addr, end)	flush_tlb_range(vma, addr, end)
#endif

unsigned long hugetlb_change_protection(struct vm_area_struct *vma,
		unsigned long address, unsigned long end, pgprot_t newprot)
{
	struct mm_struct *mm = vma->vm_mm;
	unsigned long start = address;
	pte_t *ptep;
	pte_t pte;
	struct hstate *h = hstate_vma(vma);
	unsigned long pages = 0;
	unsigned long f_start = start;
	unsigned long f_end = end;
	bool shared_pmd = false;

	/*
	 * In the case of shared PMDs, the area to flush could be beyond
	 * start/end.  Set f_start/f_end to cover the maximum possible
	 * range if PMD sharing is possible.
	 */
	adjust_range_if_pmd_sharing_possible(vma, &f_start, &f_end);

	BUG_ON(address >= end);
	flush_cache_range(vma, f_start, f_end);

	mmu_notifier_invalidate_range_start(mm, f_start, f_end);
	i_mmap_lock_write(vma->vm_file->f_mapping);
	for (; address < end; address += huge_page_size(h)) {
		spinlock_t *ptl;
		ptep = huge_pte_offset(mm, address, huge_page_size(h));
		if (!ptep)
			continue;
		ptl = huge_pte_lock(h, mm, ptep);
		if (huge_pmd_unshare(mm, &address, ptep)) {
			pages++;
			spin_unlock(ptl);
			shared_pmd = true;
			continue;
		}
		pte = huge_ptep_get(ptep);
		if (unlikely(is_hugetlb_entry_hwpoisoned(pte))) {
			spin_unlock(ptl);
			continue;
		}
		if (unlikely(is_hugetlb_entry_migration(pte))) {
			swp_entry_t entry = pte_to_swp_entry(pte);

			if (is_write_migration_entry(entry)) {
				pte_t newpte;

				make_migration_entry_read(&entry);
				newpte = swp_entry_to_pte(entry);
				set_huge_swap_pte_at(mm, address, ptep,
						     newpte, huge_page_size(h));
				pages++;
			}
			spin_unlock(ptl);
			continue;
		}
		if (!huge_pte_none(pte)) {
			pte = huge_ptep_get_and_clear(mm, address, ptep);
			pte = pte_mkhuge(huge_pte_modify(pte, newprot));
			pte = arch_make_huge_pte(pte, vma, NULL, 0);
			set_huge_pte_at(mm, address, ptep, pte);
			pages++;
		}
		spin_unlock(ptl);
	}
	/*
	 * Must flush TLB before releasing i_mmap_rwsem: x86's huge_pmd_unshare
	 * may have cleared our pud entry and done put_page on the page table:
	 * once we release i_mmap_rwsem, another task can do the final put_page
	 * and that page table be reused and filled with junk.  If we actually
	 * did unshare a page of pmds, flush the range corresponding to the pud.
	 */
	if (shared_pmd)
		flush_hugetlb_tlb_range(vma, f_start, f_end);
	else
		flush_hugetlb_tlb_range(vma, start, end);
	/*
	 * No need to call mmu_notifier_invalidate_range() we are downgrading
	 * page table protection not changing it to point to a new page.
	 *
	 * See Documentation/vm/mmu_notifier.txt
	 */
	i_mmap_unlock_write(vma->vm_file->f_mapping);
	mmu_notifier_invalidate_range_end(mm, f_start, f_end);

	return pages << h->order;
}

int hugetlb_reserve_pages(struct inode *inode,
					long from, long to,
					struct vm_area_struct *vma,
					vm_flags_t vm_flags)
{
	long ret, chg;
	struct hstate *h = hstate_inode(inode);
	struct hugepage_subpool *spool = subpool_inode(inode);
	struct resv_map *resv_map;
	long gbl_reserve;

	/* This should never happen */
	if (from > to) {
		VM_WARN(1, "%s called with a negative range\n", __func__);
		return -EINVAL;
	}

	/*
	 * Only apply hugepage reservation if asked. At fault time, an
	 * attempt will be made for VM_NORESERVE to allocate a page
	 * without using reserves
	 */
	if (vm_flags & VM_NORESERVE)
		return 0;

	/*
	 * Shared mappings base their reservation on the number of pages that
	 * are already allocated on behalf of the file. Private mappings need
	 * to reserve the full area even if read-only as mprotect() may be
	 * called to make the mapping read-write. Assume !vma is a shm mapping
	 */
	if (!vma || vma->vm_flags & VM_MAYSHARE) {
		resv_map = inode_resv_map(inode);

		chg = region_chg(resv_map, from, to);

	} else {
		resv_map = resv_map_alloc();
		if (!resv_map)
			return -ENOMEM;

		chg = to - from;

		set_vma_resv_map(vma, resv_map);
		set_vma_resv_flags(vma, HPAGE_RESV_OWNER);
	}

	if (chg < 0) {
		ret = chg;
		goto out_err;
	}

	/*
	 * There must be enough pages in the subpool for the mapping. If
	 * the subpool has a minimum size, there may be some global
	 * reservations already in place (gbl_reserve).
	 */
	gbl_reserve = hugepage_subpool_get_pages(spool, chg);
	if (gbl_reserve < 0) {
		ret = -ENOSPC;
		goto out_err;
	}

	/*
	 * Check enough hugepages are available for the reservation.
	 * Hand the pages back to the subpool if there are not
	 */
	ret = hugetlb_acct_memory(h, gbl_reserve);
	if (ret < 0) {
		/* put back original number of pages, chg */
		(void)hugepage_subpool_put_pages(spool, chg);
		goto out_err;
	}

	/*
	 * Account for the reservations made. Shared mappings record regions
	 * that have reservations as they are shared by multiple VMAs.
	 * When the last VMA disappears, the region map says how much
	 * the reservation was and the page cache tells how much of
	 * the reservation was consumed. Private mappings are per-VMA and
	 * only the consumed reservations are tracked. When the VMA
	 * disappears, the original reservation is the VMA size and the
	 * consumed reservations are stored in the map. Hence, nothing
	 * else has to be done for private mappings here
	 */
	if (!vma || vma->vm_flags & VM_MAYSHARE) {
		long add = region_add(resv_map, from, to);

		if (unlikely(chg > add)) {
			/*
			 * pages in this range were added to the reserve
			 * map between region_chg and region_add.  This
			 * indicates a race with alloc_huge_page.  Adjust
			 * the subpool and reserve counts modified above
			 * based on the difference.
			 */
			long rsv_adjust;

			rsv_adjust = hugepage_subpool_put_pages(spool,
								chg - add);
			hugetlb_acct_memory(h, -rsv_adjust);
		}
	}
	return 0;
out_err:
	if (!vma || vma->vm_flags & VM_MAYSHARE)
		/* Don't call region_abort if region_chg failed */
		if (chg >= 0)
			region_abort(resv_map, from, to);
	if (vma && is_vma_resv_set(vma, HPAGE_RESV_OWNER))
		kref_put(&resv_map->refs, resv_map_release);
	return ret;
}

long hugetlb_unreserve_pages(struct inode *inode, long start, long end,
								long freed)
{
	struct hstate *h = hstate_inode(inode);
	struct resv_map *resv_map = inode_resv_map(inode);
	long chg = 0;
	struct hugepage_subpool *spool = subpool_inode(inode);
	long gbl_reserve;

	if (resv_map) {
		chg = region_del(resv_map, start, end);
		/*
		 * region_del() can fail in the rare case where a region
		 * must be split and another region descriptor can not be
		 * allocated.  If end == LONG_MAX, it will not fail.
		 */
		if (chg < 0)
			return chg;
	}

	spin_lock(&inode->i_lock);
	inode->i_blocks -= (blocks_per_huge_page(h) * freed);
	spin_unlock(&inode->i_lock);

	/*
	 * If the subpool has a minimum size, the number of global
	 * reservations to be released may be adjusted.
	 */
	gbl_reserve = hugepage_subpool_put_pages(spool, (chg - freed));
	hugetlb_acct_memory(h, -gbl_reserve);

	return 0;
}

#ifdef CONFIG_ARCH_WANT_HUGE_PMD_SHARE
static unsigned long page_table_shareable(struct vm_area_struct *svma,
				struct vm_area_struct *vma,
				unsigned long addr, pgoff_t idx)
{
	unsigned long saddr = ((idx - svma->vm_pgoff) << PAGE_SHIFT) +
				svma->vm_start;
	unsigned long sbase = saddr & PUD_MASK;
	unsigned long s_end = sbase + PUD_SIZE;

	/* Allow segments to share if only one is marked locked */
	unsigned long vm_flags = vma->vm_flags & VM_LOCKED_CLEAR_MASK;
	unsigned long svm_flags = svma->vm_flags & VM_LOCKED_CLEAR_MASK;

	/*
	 * match the virtual addresses, permission and the alignment of the
	 * page table page.
	 */
	if (pmd_index(addr) != pmd_index(saddr) ||
	    vm_flags != svm_flags ||
	    sbase < svma->vm_start || svma->vm_end < s_end)
		return 0;

	return saddr;
}

static bool vma_shareable(struct vm_area_struct *vma, unsigned long addr)
{
	unsigned long base = addr & PUD_MASK;
	unsigned long end = base + PUD_SIZE;

	/*
	 * check on proper vm_flags and page table alignment
	 */
	if (vma->vm_flags & VM_MAYSHARE && range_in_vma(vma, base, end))
		return true;
	return false;
}

/*
 * Determine if start,end range within vma could be mapped by shared pmd.
 * If yes, adjust start and end to cover range associated with possible
 * shared pmd mappings.
 */
void adjust_range_if_pmd_sharing_possible(struct vm_area_struct *vma,
				unsigned long *start, unsigned long *end)
{
	unsigned long check_addr = *start;

	if (!(vma->vm_flags & VM_MAYSHARE))
		return;

	for (check_addr = *start; check_addr < *end; check_addr += PUD_SIZE) {
		unsigned long a_start = check_addr & PUD_MASK;
		unsigned long a_end = a_start + PUD_SIZE;

		/*
		 * If sharing is possible, adjust start/end if necessary.
		 */
		if (range_in_vma(vma, a_start, a_end)) {
			if (a_start < *start)
				*start = a_start;
			if (a_end > *end)
				*end = a_end;
		}
	}
}

/*
 * Search for a shareable pmd page for hugetlb. In any case calls pmd_alloc()
 * and returns the corresponding pte. While this is not necessary for the
 * !shared pmd case because we can allocate the pmd later as well, it makes the
 * code much cleaner. pmd allocation is essential for the shared case because
 * pud has to be populated inside the same i_mmap_rwsem section - otherwise
 * racing tasks could either miss the sharing (see huge_pte_offset) or select a
 * bad pmd for sharing.
 */
pte_t *huge_pmd_share(struct mm_struct *mm, unsigned long addr, pud_t *pud)
{
	struct vm_area_struct *vma = find_vma(mm, addr);
	struct address_space *mapping = vma->vm_file->f_mapping;
	pgoff_t idx = ((addr - vma->vm_start) >> PAGE_SHIFT) +
			vma->vm_pgoff;
	struct vm_area_struct *svma;
	unsigned long saddr;
	pte_t *spte = NULL;
	pte_t *pte;
	spinlock_t *ptl;

	if (!vma_shareable(vma, addr))
		return (pte_t *)pmd_alloc(mm, pud, addr);

	i_mmap_lock_write(mapping);
	vma_interval_tree_foreach(svma, &mapping->i_mmap, idx, idx) {
		if (svma == vma)
			continue;

		saddr = page_table_shareable(svma, vma, addr, idx);
		if (saddr) {
			spte = huge_pte_offset(svma->vm_mm, saddr,
					       vma_mmu_pagesize(svma));
			if (spte) {
				get_page(virt_to_page(spte));
				break;
			}
		}
	}

	if (!spte)
		goto out;

	ptl = huge_pte_lock(hstate_vma(vma), mm, spte);
	if (pud_none(*pud)) {
		pud_populate(mm, pud,
				(pmd_t *)((unsigned long)spte & PAGE_MASK));
		mm_inc_nr_pmds(mm);
	} else {
		put_page(virt_to_page(spte));
	}
	spin_unlock(ptl);
out:
	pte = (pte_t *)pmd_alloc(mm, pud, addr);
	i_mmap_unlock_write(mapping);
	return pte;
}

/*
 * unmap huge page backed by shared pte.
 *
 * Hugetlb pte page is ref counted at the time of mapping.  If pte is shared
 * indicated by page_count > 1, unmap is achieved by clearing pud and
 * decrementing the ref count. If count == 1, the pte page is not shared.
 *
 * called with page table lock held.
 *
 * returns: 1 successfully unmapped a shared pte page
 *	    0 the underlying pte page is not shared, or it is the last user
 */
int huge_pmd_unshare(struct mm_struct *mm, unsigned long *addr, pte_t *ptep)
{
	pgd_t *pgd = pgd_offset(mm, *addr);
	p4d_t *p4d = p4d_offset(pgd, *addr);
	pud_t *pud = pud_offset(p4d, *addr);

	BUG_ON(page_count(virt_to_page(ptep)) == 0);
	if (page_count(virt_to_page(ptep)) == 1)
		return 0;

	pud_clear(pud);
	put_page(virt_to_page(ptep));
	mm_dec_nr_pmds(mm);
	*addr = ALIGN(*addr, HPAGE_SIZE * PTRS_PER_PTE) - HPAGE_SIZE;
	return 1;
}
#define want_pmd_share()	(1)
#else /* !CONFIG_ARCH_WANT_HUGE_PMD_SHARE */
pte_t *huge_pmd_share(struct mm_struct *mm, unsigned long addr, pud_t *pud)
{
	return NULL;
}

int huge_pmd_unshare(struct mm_struct *mm, unsigned long *addr, pte_t *ptep)
{
	return 0;
}

void adjust_range_if_pmd_sharing_possible(struct vm_area_struct *vma,
				unsigned long *start, unsigned long *end)
{
}
#define want_pmd_share()	(0)
#endif /* CONFIG_ARCH_WANT_HUGE_PMD_SHARE */

#ifdef CONFIG_ARCH_WANT_GENERAL_HUGETLB
pte_t *huge_pte_alloc(struct mm_struct *mm,
			unsigned long addr, unsigned long sz)
{
	pgd_t *pgd;
	p4d_t *p4d;
	pud_t *pud;
	pte_t *pte = NULL;

	pgd = pgd_offset(mm, addr);
	p4d = p4d_alloc(mm, pgd, addr);
	if (!p4d)
		return NULL;
	pud = pud_alloc(mm, p4d, addr);
	if (pud) {
		if (sz == PUD_SIZE) {
			pte = (pte_t *)pud;
		} else {
			BUG_ON(sz != PMD_SIZE);
			if (want_pmd_share() && pud_none(*pud))
				pte = huge_pmd_share(mm, addr, pud);
			else
				pte = (pte_t *)pmd_alloc(mm, pud, addr);
		}
	}
	BUG_ON(pte && pte_present(*pte) && !pte_huge(*pte));

	return pte;
}

/*
 * huge_pte_offset() - Walk the page table to resolve the hugepage
 * entry at address @addr
 *
 * Return: Pointer to page table or swap entry (PUD or PMD) for
 * address @addr, or NULL if a p*d_none() entry is encountered and the
 * size @sz doesn't match the hugepage size at this level of the page
 * table.
 */
pte_t *huge_pte_offset(struct mm_struct *mm,
		       unsigned long addr, unsigned long sz)
{
	pgd_t *pgd;
	p4d_t *p4d;
	pud_t *pud;
	pmd_t *pmd;

	pgd = pgd_offset(mm, addr);
	if (!pgd_present(*pgd))
		return NULL;
	p4d = p4d_offset(pgd, addr);
	if (!p4d_present(*p4d))
		return NULL;

	pud = pud_offset(p4d, addr);
	if (sz != PUD_SIZE && pud_none(*pud))
		return NULL;
	/* hugepage or swap? */
	if (pud_huge(*pud) || !pud_present(*pud))
		return (pte_t *)pud;

	pmd = pmd_offset(pud, addr);
	if (sz != PMD_SIZE && pmd_none(*pmd))
		return NULL;
	/* hugepage or swap? */
	if (pmd_huge(*pmd) || !pmd_present(*pmd))
		return (pte_t *)pmd;

	return NULL;
}

#endif /* CONFIG_ARCH_WANT_GENERAL_HUGETLB */

/*
 * These functions are overwritable if your architecture needs its own
 * behavior.
 */
struct page * __weak
follow_huge_addr(struct mm_struct *mm, unsigned long address,
			      int write)
{
	return ERR_PTR(-EINVAL);
}

struct page * __weak
follow_huge_pd(struct vm_area_struct *vma,
	       unsigned long address, hugepd_t hpd, int flags, int pdshift)
{
	WARN(1, "hugepd follow called with no support for hugepage directory format\n");
	return NULL;
}

struct page * __weak
follow_huge_pmd(struct mm_struct *mm, unsigned long address,
		pmd_t *pmd, int flags)
{
	struct page *page = NULL;
	spinlock_t *ptl;
	pte_t pte;
retry:
	ptl = pmd_lockptr(mm, pmd);
	spin_lock(ptl);
	/*
	 * make sure that the address range covered by this pmd is not
	 * unmapped from other threads.
	 */
	if (!pmd_huge(*pmd))
		goto out;
	pte = huge_ptep_get((pte_t *)pmd);
	if (pte_present(pte)) {
		page = pmd_page(*pmd) + ((address & ~PMD_MASK) >> PAGE_SHIFT);
		if (flags & FOLL_GET)
			get_page(page);
	} else {
		if (is_hugetlb_entry_migration(pte)) {
			spin_unlock(ptl);
			__migration_entry_wait(mm, (pte_t *)pmd, ptl);
			goto retry;
		}
		/*
		 * hwpoisoned entry is treated as no_page_table in
		 * follow_page_mask().
		 */
	}
out:
	spin_unlock(ptl);
	return page;
}

struct page * __weak
follow_huge_pud(struct mm_struct *mm, unsigned long address,
		pud_t *pud, int flags)
{
	if (flags & FOLL_GET)
		return NULL;

	return pte_page(*(pte_t *)pud) + ((address & ~PUD_MASK) >> PAGE_SHIFT);
}

struct page * __weak
follow_huge_pgd(struct mm_struct *mm, unsigned long address, pgd_t *pgd, int flags)
{
	if (flags & FOLL_GET)
		return NULL;

	return pte_page(*(pte_t *)pgd) + ((address & ~PGDIR_MASK) >> PAGE_SHIFT);
}

bool isolate_huge_page(struct page *page, struct list_head *list)
{
	bool ret = true;

	VM_BUG_ON_PAGE(!PageHead(page), page);
	spin_lock(&hugetlb_lock);
	if (!page_huge_active(page) || !get_page_unless_zero(page)) {
		ret = false;
		goto unlock;
	}
	clear_page_huge_active(page);
	list_move_tail(&page->lru, list);
unlock:
	spin_unlock(&hugetlb_lock);
	return ret;
}

void putback_active_hugepage(struct page *page)
{
	VM_BUG_ON_PAGE(!PageHead(page), page);
	spin_lock(&hugetlb_lock);
	set_page_huge_active(page);
	list_move_tail(&page->lru, &(page_hstate(page))->hugepage_activelist);
	spin_unlock(&hugetlb_lock);
	put_page(page);
}<|MERGE_RESOLUTION|>--- conflicted
+++ resolved
@@ -4020,12 +4020,8 @@
 	 *
 	 * Acquire fault mutex AFTER truncate mutex.
 	 */
-<<<<<<< HEAD
 	idx = vma_hugecache_offset(h, vma, address);
-	hash = hugetlb_fault_mutex_hash(h, mm, vma, mapping, idx, address);
-=======
 	hash = hugetlb_fault_mutex_hash(h, mapping, idx, address);
->>>>>>> 8cb12398
 	mutex_lock(&hugetlb_fault_mutex_table[hash]);
 
 	entry = huge_ptep_get(ptep);
