#
# kbuild file for firmware/
#

# Create $(fwabs) from $(CONFIG_EXTRA_FIRMWARE_DIR) -- if it doesn't have a
# leading /, it's relative to $(srctree).
fwdir := $(subst ",,$(CONFIG_EXTRA_FIRMWARE_DIR))
fwabs := $(addprefix $(srctree)/,$(filter-out /%,$(fwdir)))$(filter /%,$(fwdir))

fw-external-y := $(subst ",,$(CONFIG_EXTRA_FIRMWARE))

# There are three cases to care about:
# 1. Building kernel with CONFIG_FIRMWARE_IN_KERNEL=y -- $(fw-shipped-y) should
#    include the firmware files to include, according to .config
# 2. 'make modules_install', which will install firmware for modules, and 
#    _also_ for the in-kernel drivers when CONFIG_FIRMWARE_IN_KERNEL=n
# 3. 'make firmware_install', which installs all firmware, unconditionally.

# For the former two cases we want $(fw-shipped-y) and $(fw-shipped-m) to be
# accurate. In the latter case it doesn't matter -- it'll use $(fw-shipped-all).
# But be aware that the config file might not be included at all.

ifdef CONFIG_ACENIC_OMIT_TIGON_I
acenic-objs := acenic/tg2.bin
fw-shipped- += acenic/tg1.bin
else
acenic-objs := acenic/tg1.bin acenic/tg2.bin
endif
fw-shipped-$(CONFIG_3C359) += 3com/3C359.bin
fw-shipped-$(CONFIG_ACENIC) += $(acenic-objs)
fw-shipped-$(CONFIG_ADAPTEC_STARFIRE) += adaptec/starfire_rx.bin \
					 adaptec/starfire_tx.bin
fw-shipped-$(CONFIG_ATARI_DSP56K) += dsp56k/bootstrap.bin
fw-shipped-$(CONFIG_ATM_AMBASSADOR) += atmsar11.fw
fw-shipped-$(CONFIG_BNX2X) += bnx2x/bnx2x-e1-6.2.9.0.fw \
			      bnx2x/bnx2x-e1h-6.2.9.0.fw \
<<<<<<< HEAD
			      bnx2x/bnx2x-e2-6.2.9.0.fw	\
			      bnx2x/bnx2x-e1-7.0.20.0.fw \
			      bnx2x/bnx2x-e1h-7.0.20.0.fw \
			      bnx2x/bnx2x-e2-7.0.20.0.fw
fw-shipped-$(CONFIG_BNX2) += bnx2/bnx2-mips-09-6.2.1a.fw \
=======
			      bnx2x/bnx2x-e2-6.2.9.0.fw \
			      bnx2x/bnx2x-e1-7.0.20.0.fw \
			      bnx2x/bnx2x-e1h-7.0.20.0.fw \
			      bnx2x/bnx2x-e2-7.0.20.0.fw \
			      bnx2x/bnx2x-e1-7.2.16.0.fw \
			      bnx2x/bnx2x-e1h-7.2.16.0.fw \
			      bnx2x/bnx2x-e2-7.2.16.0.fw
fw-shipped-$(CONFIG_BNX2) += bnx2/bnx2-mips-09-6.2.1b.fw \
>>>>>>> acd92ae5
			     bnx2/bnx2-rv2p-09-6.0.17.fw \
			     bnx2/bnx2-rv2p-09ax-6.0.17.fw \
			     bnx2/bnx2-mips-06-6.2.1.fw \
			     bnx2/bnx2-rv2p-06-6.0.15.fw \
			     bnx2/bnx2-mips-06-6.2.3.fw \
			     bnx2x/bnx2x-e1-7.0.29.0.fw \
			     bnx2x/bnx2x-e1h-7.0.29.0.fw \
			     bnx2x/bnx2x-e2-7.0.29.0.fw
fw-shipped-$(CONFIG_CASSINI) += sun/cassini.bin
fw-shipped-$(CONFIG_COMPUTONE) += intelliport2.bin
fw-shipped-$(CONFIG_CHELSIO_T3) += cxgb3/t3b_psram-1.1.0.bin \
				   cxgb3/t3c_psram-1.1.0.bin \
				   cxgb3/t3fw-7.10.0.bin \
				   cxgb3/ael2005_opt_edc.bin \
				   cxgb3/ael2005_twx_edc.bin \
				   cxgb3/ael2020_twx_edc.bin
fw-shipped-$(CONFIG_DRM_MGA) += matrox/g200_warp.fw matrox/g400_warp.fw
fw-shipped-$(CONFIG_DRM_R128) += r128/r128_cce.bin
fw-shipped-$(CONFIG_DRM_RADEON) += radeon/R100_cp.bin radeon/R200_cp.bin \
				   radeon/R300_cp.bin radeon/R420_cp.bin \
				   radeon/RS690_cp.bin radeon/RS600_cp.bin \
				   radeon/R520_cp.bin \
				   radeon/R600_pfp.bin radeon/R600_me.bin \
				   radeon/RV610_pfp.bin radeon/RV610_me.bin \
				   radeon/RV630_pfp.bin radeon/RV630_me.bin \
				   radeon/RV620_pfp.bin radeon/RV620_me.bin \
				   radeon/RV635_pfp.bin radeon/RV635_me.bin \
				   radeon/RV670_pfp.bin radeon/RV670_me.bin \
				   radeon/RS780_pfp.bin radeon/RS780_me.bin \
				   radeon/RV770_pfp.bin radeon/RV770_me.bin \
				   radeon/RV730_pfp.bin radeon/RV730_me.bin \
				   radeon/RV710_pfp.bin radeon/RV710_me.bin \
				   radeon/BARTS_mc.bin \
				   radeon/BARTS_me.bin \
				   radeon/BARTS_pfp.bin \
				   radeon/BTC_rlc.bin \
				   radeon/CAICOS_mc.bin \
				   radeon/CAICOS_me.bin \
				   radeon/CAICOS_pfp.bin \
				   radeon/CAYMAN_mc.bin \
				   radeon/CAYMAN_me.bin \
				   radeon/CAYMAN_pfp.bin \
				   radeon/CAYMAN_rlc.bin \
				   radeon/CEDAR_me.bin \
				   radeon/CEDAR_pfp.bin \
				   radeon/CEDAR_rlc.bin \
				   radeon/CYPRESS_me.bin \
				   radeon/CYPRESS_pfp.bin \
				   radeon/CYPRESS_rlc.bin \
				   radeon/JUNIPER_me.bin \
				   radeon/JUNIPER_pfp.bin \
				   radeon/JUNIPER_rlc.bin \
				   radeon/PALM_me.bin \
				   radeon/PALM_pfp.bin \
				   radeon/R600_rlc.bin \
				   radeon/R700_rlc.bin \
				   radeon/REDWOOD_me.bin \
				   radeon/REDWOOD_pfp.bin \
				   radeon/REDWOOD_rlc.bin \
				   radeon/SUMO2_me.bin \
				   radeon/SUMO2_pfp.bin \
				   radeon/SUMO_me.bin \
				   radeon/SUMO_pfp.bin \
				   radeon/SUMO_rlc.bin \
				   radeon/TURKS_mc.bin \
				   radeon/TURKS_me.bin \
				   radeon/TURKS_pfp.bin
fw-shipped-$(CONFIG_DVB_AV7110) += av7110/bootcode.bin
fw-shipped-$(CONFIG_DVB_TTUSB_BUDGET) += ttusb-budget/dspbootcode.bin
fw-shipped-$(CONFIG_E100) += e100/d101m_ucode.bin e100/d101s_ucode.bin \
			     e100/d102e_ucode.bin
fw-shipped-$(CONFIG_MYRI_SBUS) += myricom/lanai.bin
fw-shipped-$(CONFIG_PCMCIA_PCNET) += cis/LA-PCM.cis cis/PCMLM28.cis \
				     cis/DP83903.cis cis/NE2K.cis \
				     cis/tamarack.cis cis/PE-200.cis \
				     cis/PE520.cis
fw-shipped-$(CONFIG_PCMCIA_3C589) += cis/3CXEM556.cis
fw-shipped-$(CONFIG_PCMCIA_3C574) += cis/3CCFEM556.cis
fw-shipped-$(CONFIG_R8169) += rtl_nic/rtl8105e-1.fw \
			      rtl_nic/rtl8168d-1.fw \
			      rtl_nic/rtl8168d-2.fw \
			      rtl_nic/rtl8168e-1.fw \
			      rtl_nic/rtl8168e-2.fw \
			      rtl_nic/rtl8168e-3.fw \
			      rtl_nic/rtl8168f-1.fw \
			      rtl_nic/rtl8168f-2.fw

fw-shipped-$(CONFIG_SERIAL_8250_CS) += cis/MT5634ZLX.cis cis/RS-COM-2P.cis \
				       cis/COMpad2.cis cis/COMpad4.cis \
				       cis/SW_555_SER.cis cis/SW_7xx_SER.cis \
				       cis/SW_8xx_SER.cis
fw-shipped-$(CONFIG_PCMCIA_SMC91C92) += ositech/Xilinx7OD.bin
fw-shipped-$(CONFIG_SCSI_ADVANSYS) += advansys/mcode.bin advansys/38C1600.bin \
				      advansys/3550.bin advansys/38C0800.bin
fw-shipped-$(CONFIG_SCSI_ISCI) += isci/isci_firmware.bin
fw-shipped-$(CONFIG_SCSI_QLOGIC_1280) += qlogic/1040.bin qlogic/1280.bin \
					 qlogic/12160.bin
fw-shipped-$(CONFIG_SCSI_QLOGICPTI) += qlogic/isp1000.bin
fw-shipped-$(CONFIG_INFINIBAND_QIB) += qlogic/sd7220.fw
fw-shipped-$(CONFIG_SMCTR) += tr_smctr.bin
fw-shipped-$(CONFIG_SND_KORG1212) += korg/k1212.dsp
fw-shipped-$(CONFIG_SND_MAESTRO3) += ess/maestro3_assp_kernel.fw \
				     ess/maestro3_assp_minisrc.fw
fw-shipped-$(CONFIG_SND_SB16_CSP) += sb16/mulaw_main.csp sb16/alaw_main.csp \
				     sb16/ima_adpcm_init.csp \
				     sb16/ima_adpcm_playback.csp \
				     sb16/ima_adpcm_capture.csp
fw-shipped-$(CONFIG_SND_YMFPCI) += yamaha/ds1_ctrl.fw yamaha/ds1_dsp.fw \
				   yamaha/ds1e_ctrl.fw
fw-shipped-$(CONFIG_SND_WAVEFRONT) += yamaha/yss225_registers.bin
fw-shipped-$(CONFIG_TEHUTI) += tehuti/bdx.bin
fw-shipped-$(CONFIG_TIGON3) += tigon/tg3.bin tigon/tg3_tso.bin \
			       tigon/tg3_tso5.bin
fw-shipped-$(CONFIG_TYPHOON) += 3com/typhoon.bin
fw-shipped-$(CONFIG_USB_DABUSB) += dabusb/firmware.fw dabusb/bitstream.bin
fw-shipped-$(CONFIG_USB_EMI26) += emi26/loader.fw emi26/firmware.fw \
				  emi26/bitstream.fw
fw-shipped-$(CONFIG_USB_EMI62) += emi62/loader.fw emi62/bitstream.fw \
				  emi62/spdif.fw emi62/midi.fw
fw-shipped-$(CONFIG_USB_KAWETH) += kaweth/new_code.bin kaweth/trigger_code.bin \
				   kaweth/new_code_fix.bin \
				   kaweth/trigger_code_fix.bin
ifdef CONFIG_FIRMWARE_IN_KERNEL
fw-shipped-$(CONFIG_USB_SERIAL_KEYSPAN_MPR) += keyspan/mpr.fw
fw-shipped-$(CONFIG_USB_SERIAL_KEYSPAN_USA18X) += keyspan/usa18x.fw
fw-shipped-$(CONFIG_USB_SERIAL_KEYSPAN_USA19) += keyspan/usa19.fw
fw-shipped-$(CONFIG_USB_SERIAL_KEYSPAN_USA19QI) += keyspan/usa19qi.fw
fw-shipped-$(CONFIG_USB_SERIAL_KEYSPAN_USA19QW) += keyspan/usa19qw.fw
fw-shipped-$(CONFIG_USB_SERIAL_KEYSPAN_USA19W) += keyspan/usa19w.fw
fw-shipped-$(CONFIG_USB_SERIAL_KEYSPAN_USA28) += keyspan/usa28.fw
fw-shipped-$(CONFIG_USB_SERIAL_KEYSPAN_USA28XA) += keyspan/usa28xa.fw
fw-shipped-$(CONFIG_USB_SERIAL_KEYSPAN_USA28XB) += keyspan/usa28xb.fw
fw-shipped-$(CONFIG_USB_SERIAL_KEYSPAN_USA28X) += keyspan/usa28x.fw
fw-shipped-$(CONFIG_USB_SERIAL_KEYSPAN_USA49W) += keyspan/usa49w.fw
fw-shipped-$(CONFIG_USB_SERIAL_KEYSPAN_USA49WLC) += keyspan/usa49wlc.fw
else
fw-shipped- += keyspan/mpr.fw keyspan/usa18x.fw keyspan/usa19.fw	\
	keyspan/usa19qi.fw keyspan/usa19qw.fw keyspan/usa19w.fw		\
	keyspan/usa28.fw keyspan/usa28xa.fw keyspan/usa28xb.fw		\
	keyspan/usa28x.fw keyspan/usa49w.fw keyspan/usa49wlc.fw
endif
fw-shipped-$(CONFIG_USB_SERIAL_TI) += ti_3410.fw ti_5052.fw \
				      mts_cdma.fw mts_gsm.fw mts_edge.fw
fw-shipped-$(CONFIG_USB_SERIAL_EDGEPORT) += edgeport/boot.fw edgeport/boot2.fw \
					    edgeport/down.fw edgeport/down2.fw
fw-shipped-$(CONFIG_USB_SERIAL_EDGEPORT_TI) += edgeport/down3.bin
fw-shipped-$(CONFIG_USB_SERIAL_WHITEHEAT) += whiteheat_loader.fw whiteheat.fw \
					   # whiteheat_loader_debug.fw
fw-shipped-$(CONFIG_USB_SERIAL_KEYSPAN_PDA) += keyspan_pda/keyspan_pda.fw
fw-shipped-$(CONFIG_USB_SERIAL_XIRCOM) += keyspan_pda/xircom_pgs.fw
fw-shipped-$(CONFIG_USB_VICAM) += vicam/firmware.fw
fw-shipped-$(CONFIG_VIDEO_CPIA2) += cpia2/stv0672_vp4.bin
fw-shipped-$(CONFIG_YAM) += yam/1200.bin yam/9600.bin

fw-shipped-all := $(fw-shipped-y) $(fw-shipped-m) $(fw-shipped-)

# Directories which we _might_ need to create, so we have a rule for them.
firmware-dirs := $(sort $(addprefix $(objtree)/$(obj)/,$(dir $(fw-external-y) $(fw-shipped-all))))

quiet_cmd_mkdir = MKDIR   $(patsubst $(objtree)/%,%,$@)
      cmd_mkdir = mkdir -p $@

quiet_cmd_ihex  = IHEX    $@
      cmd_ihex  = $(OBJCOPY) -Iihex -Obinary $< $@

quiet_cmd_ihex2fw  = IHEX2FW $@
      cmd_ihex2fw  = $(objtree)/$(obj)/ihex2fw $< $@

quiet_cmd_h16tofw  = H16TOFW $@
      cmd_h16tofw  = $(objtree)/$(obj)/ihex2fw -w $< $@

quiet_cmd_fwbin = MK_FW   $@
      cmd_fwbin = FWNAME="$(patsubst firmware/%.gen.S,%,$@)";		     \
		  FWSTR="$(subst /,_,$(subst .,_,$(subst -,_,$(patsubst	     \
				firmware/%.gen.S,%,$@))))";		     \
		  ASM_WORD=$(if $(CONFIG_64BIT),.quad,.long);		     \
		  ASM_ALIGN=$(if $(CONFIG_64BIT),3,2);			     \
		  PROGBITS=$(if $(CONFIG_ARM),%,@)progbits;		     \
		  echo "/* Generated by firmware/Makefile */"		> $@;\
		  echo "    .section .rodata"				>>$@;\
		  echo "    .p2align $${ASM_ALIGN}"			>>$@;\
		  echo "_fw_$${FWSTR}_bin:"				>>$@;\
		  echo "    .incbin \"$(2)\""				>>$@;\
		  echo "_fw_end:"					>>$@;\
		  echo "   .section .rodata.str,\"aMS\",$${PROGBITS},1"	>>$@;\
		  echo "    .p2align $${ASM_ALIGN}"			>>$@;\
		  echo "_fw_$${FWSTR}_name:"				>>$@;\
		  echo "    .string \"$$FWNAME\""			>>$@;\
		  echo "    .section .builtin_fw,\"a\",$${PROGBITS}"	>>$@;\
		  echo "    .p2align $${ASM_ALIGN}"			>>$@;\
		  echo "    $${ASM_WORD} _fw_$${FWSTR}_name"		>>$@;\
		  echo "    $${ASM_WORD} _fw_$${FWSTR}_bin"		>>$@;\
		  echo "    $${ASM_WORD} _fw_end - _fw_$${FWSTR}_bin"	>>$@;

# One of these files will change, or come into existence, whenever
# the configuration changes between 32-bit and 64-bit. The .S files
# need to change when that happens.
wordsize_deps := $(wildcard include/config/64bit.h include/config/32bit.h \
		include/config/ppc32.h include/config/ppc64.h \
		include/config/superh32.h include/config/superh64.h \
		include/config/x86_32.h include/config/x86_64.h)

# Workaround for make < 3.81, where .SECONDEXPANSION doesn't work.
# It'll end up depending on these targets, so make them a PHONY rule which
# depends on _all_ the directories in $(firmware-dirs), and it'll work out OK.
PHONY += $(objtree)/$$(%) $(objtree)/$(obj)/$$(%)
$(objtree)/$$(%) $(objtree)/$(obj)/$$(%): $(firmware-dirs)
	@true

# For the $$(dir %) trick, where we need % to be expanded first.
.SECONDEXPANSION:

$(patsubst %,$(obj)/%.gen.S, $(fw-shipped-y)): %: $(wordsize_deps) \
		| $(objtree)/$$(dir %)
	$(call cmd,fwbin,$(patsubst %.gen.S,%,$@))
$(patsubst %,$(obj)/%.gen.S, $(fw-external-y)): %: $(wordsize_deps) \
		include/config/extra/firmware/dir.h | $(objtree)/$$(dir %)
	$(call cmd,fwbin,$(fwabs)/$(patsubst $(obj)/%.gen.S,%,$@))

# The .o files depend on the binaries directly; the .S files don't.
$(patsubst %,$(obj)/%.gen.o, $(fw-shipped-y)): %.gen.o: %
$(patsubst %,$(obj)/%.gen.o, $(fw-external-y)): $(obj)/%.gen.o: $(fwdir)/%

# .ihex is used just as a simple way to hold binary files in a source tree
# where binaries are frowned upon. They are directly converted with objcopy.
$(obj)/%: $(obj)/%.ihex | $(objtree)/$(obj)/$$(dir %)
	$(call cmd,ihex)

# Don't depend on ihex2fw if we're installing and it already exists.
# Putting it after | in the dependencies doesn't seem sufficient when
# we're installing after a cross-compile, because ihex2fw has dependencies
# on stuff like /usr/lib/gcc/ppc64-redhat-linux/4.3.0/include/stddef.h and 
# thus wants to be rebuilt. Which it can't be, if the prebuilt kernel tree
# is exported read-only for someone to run 'make install'.
ifeq ($(INSTALL):$(wildcard $(obj)/ihex2fw),install:$(obj)/ihex2fw)
ihex2fw_dep :=
else
ihex2fw_dep := $(obj)/ihex2fw
endif

# .HEX is also Intel HEX, but where the offset and length in each record
# is actually meaningful, because the firmware has to be loaded in a certain
# order rather than as a single binary blob. Thus, we convert them into our
# more compact binary representation of ihex records (<linux/ihex.h>)
$(obj)/%.fw: $(obj)/%.HEX $(ihex2fw_dep) | $(objtree)/$(obj)/$$(dir %)
	$(call cmd,ihex2fw)

# .H16 is our own modified form of Intel HEX, with 16-bit length for records.
$(obj)/%.fw: $(obj)/%.H16 $(ihex2fw_dep) | $(objtree)/$(obj)/$$(dir %)
	$(call cmd,h16tofw)

$(firmware-dirs):
	$(call cmd,mkdir)

obj-y				 += $(patsubst %,%.gen.o, $(fw-external-y))
obj-$(CONFIG_FIRMWARE_IN_KERNEL) += $(patsubst %,%.gen.o, $(fw-shipped-y))

# Remove .S files and binaries created from ihex
# (during 'make clean' .config isn't included so they're all in $(fw-shipped-))
targets := $(fw-shipped-) $(patsubst $(obj)/%,%, \
				$(shell find $(obj) -name \*.gen.S 2>/dev/null))

# Without this, built-in.o won't be created when it's empty, and the
# final vmlinux link will fail.
obj-n := dummy

hostprogs-y := ihex2fw<|MERGE_RESOLUTION|>--- conflicted
+++ resolved
@@ -34,13 +34,6 @@
 fw-shipped-$(CONFIG_ATM_AMBASSADOR) += atmsar11.fw
 fw-shipped-$(CONFIG_BNX2X) += bnx2x/bnx2x-e1-6.2.9.0.fw \
 			      bnx2x/bnx2x-e1h-6.2.9.0.fw \
-<<<<<<< HEAD
-			      bnx2x/bnx2x-e2-6.2.9.0.fw	\
-			      bnx2x/bnx2x-e1-7.0.20.0.fw \
-			      bnx2x/bnx2x-e1h-7.0.20.0.fw \
-			      bnx2x/bnx2x-e2-7.0.20.0.fw
-fw-shipped-$(CONFIG_BNX2) += bnx2/bnx2-mips-09-6.2.1a.fw \
-=======
 			      bnx2x/bnx2x-e2-6.2.9.0.fw \
 			      bnx2x/bnx2x-e1-7.0.20.0.fw \
 			      bnx2x/bnx2x-e1h-7.0.20.0.fw \
@@ -49,7 +42,6 @@
 			      bnx2x/bnx2x-e1h-7.2.16.0.fw \
 			      bnx2x/bnx2x-e2-7.2.16.0.fw
 fw-shipped-$(CONFIG_BNX2) += bnx2/bnx2-mips-09-6.2.1b.fw \
->>>>>>> acd92ae5
 			     bnx2/bnx2-rv2p-09-6.0.17.fw \
 			     bnx2/bnx2-rv2p-09ax-6.0.17.fw \
 			     bnx2/bnx2-mips-06-6.2.1.fw \
