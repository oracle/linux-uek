--- conflicted
+++ resolved
@@ -280,10 +280,7 @@
 #define IORING_FEAT_SQPOLL_NONFIXED	(1U << 7)
 #define IORING_FEAT_EXT_ARG		(1U << 8)
 #define IORING_FEAT_NATIVE_WORKERS	(1U << 9)
-<<<<<<< HEAD
-=======
 #define IORING_FEAT_RSRC_TAGS		(1U << 10)
->>>>>>> 11e4b63a
 
 /*
  * io_uring_register(2) opcodes and arguments
