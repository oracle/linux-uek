/* SPDX-License-Identifier: GPL-2.0 */
#ifndef _LINUX_MM_H
#define _LINUX_MM_H

#include <linux/uek_kabi.h>
#include <linux/errno.h>

#ifdef __KERNEL__

#include <linux/mmdebug.h>
#include <linux/gfp.h>
#include <linux/bug.h>
#include <linux/list.h>
#include <linux/mmzone.h>
#include <linux/rbtree.h>
#include <linux/atomic.h>
#include <linux/debug_locks.h>
#include <linux/mm_types.h>
#include <linux/range.h>
#include <linux/pfn.h>
#include <linux/percpu-refcount.h>
#include <linux/bit_spinlock.h>
#include <linux/shrinker.h>
#include <linux/resource.h>
#include <linux/page_ext.h>
#include <linux/err.h>
#include <linux/page_ref.h>
#include <linux/memremap.h>
#include <linux/overflow.h>
#include <linux/sizes.h>

struct mempolicy;
struct anon_vma;
struct anon_vma_chain;
struct file_ra_state;
struct user_struct;
struct writeback_control;
struct bdi_writeback;

void init_mm_internals(void);

#ifndef CONFIG_NEED_MULTIPLE_NODES	/* Don't use mapnrs, do it properly */
extern unsigned long max_mapnr;

static inline void set_max_mapnr(unsigned long limit)
{
	max_mapnr = limit;
}
#else
static inline void set_max_mapnr(unsigned long limit) { }
#endif

extern atomic_long_t _totalram_pages;
static inline unsigned long totalram_pages(void)
{
	return (unsigned long)atomic_long_read(&_totalram_pages);
}

static inline void totalram_pages_inc(void)
{
	atomic_long_inc(&_totalram_pages);
}

static inline void totalram_pages_dec(void)
{
	atomic_long_dec(&_totalram_pages);
}

static inline void totalram_pages_add(long count)
{
	atomic_long_add(count, &_totalram_pages);
}

static inline void totalram_pages_set(long val)
{
	atomic_long_set(&_totalram_pages, val);
}

extern void * high_memory;
extern int page_cluster;

#ifdef CONFIG_SYSCTL
extern int sysctl_legacy_va_layout;
#else
#define sysctl_legacy_va_layout 0
#endif

#ifdef CONFIG_HAVE_ARCH_MMAP_RND_BITS
extern const int mmap_rnd_bits_min;
extern const int mmap_rnd_bits_max;
extern int mmap_rnd_bits __read_mostly;
#endif
#ifdef CONFIG_HAVE_ARCH_MMAP_RND_COMPAT_BITS
extern const int mmap_rnd_compat_bits_min;
extern const int mmap_rnd_compat_bits_max;
extern int mmap_rnd_compat_bits __read_mostly;
#endif

#include <asm/page.h>
#include <asm/pgtable.h>
#include <asm/processor.h>

/*
 * Architectures that support memory tagging (assigning tags to memory regions,
 * embedding these tags into addresses that point to these memory regions, and
 * checking that the memory and the pointer tags match on memory accesses)
 * redefine this macro to strip tags from pointers.
 * It's defined as noop for arcitectures that don't support memory tagging.
 */
#ifndef untagged_addr
#define untagged_addr(addr) (addr)
#endif

#ifndef __pa_symbol
#define __pa_symbol(x)  __pa(RELOC_HIDE((unsigned long)(x), 0))
#endif

#ifndef page_to_virt
#define page_to_virt(x)	__va(PFN_PHYS(page_to_pfn(x)))
#endif

#ifndef lm_alias
#define lm_alias(x)	__va(__pa_symbol(x))
#endif

/*
 * To prevent common memory management code establishing
 * a zero page mapping on a read fault.
 * This macro should be defined within <asm/pgtable.h>.
 * s390 does this to prevent multiplexing of hardware bits
 * related to the physical page in case of virtualization.
 */
#ifndef mm_forbids_zeropage
#define mm_forbids_zeropage(X)	(0)
#endif

/*
 * On some architectures it is expensive to call memset() for small sizes.
 * If an architecture decides to implement their own version of
 * mm_zero_struct_page they should wrap the defines below in a #ifndef and
 * define their own version of this macro in <asm/pgtable.h>
 */
#if BITS_PER_LONG == 64
/* This function must be updated when the size of struct page grows above 80
 * or reduces below 56. The idea that compiler optimizes out switch()
 * statement, and only leaves move/store instructions. Also the compiler can
 * combine write statments if they are both assignments and can be reordered,
 * this can result in several of the writes here being dropped.
 */
#define	mm_zero_struct_page(pp) __mm_zero_struct_page(pp)
static inline void __mm_zero_struct_page(struct page *page)
{
	unsigned long *_pp = (void *)page;

	 /* Check that struct page is either 56, 64, 72, or 80 bytes */
	BUILD_BUG_ON(sizeof(struct page) & 7);
	BUILD_BUG_ON(sizeof(struct page) < 56);
	BUILD_BUG_ON(sizeof(struct page) > 80);

	switch (sizeof(struct page)) {
	case 80:
		_pp[9] = 0;	/* fallthrough */
	case 72:
		_pp[8] = 0;	/* fallthrough */
	case 64:
		_pp[7] = 0;	/* fallthrough */
	case 56:
		_pp[6] = 0;
		_pp[5] = 0;
		_pp[4] = 0;
		_pp[3] = 0;
		_pp[2] = 0;
		_pp[1] = 0;
		_pp[0] = 0;
	}
}
#else
#define mm_zero_struct_page(pp)  ((void)memset((pp), 0, sizeof(struct page)))
#endif

/*
 * Default maximum number of active map areas, this limits the number of vmas
 * per mm struct. Users can overwrite this number by sysctl but there is a
 * problem.
 *
 * When a program's coredump is generated as ELF format, a section is created
 * per a vma. In ELF, the number of sections is represented in unsigned short.
 * This means the number of sections should be smaller than 65535 at coredump.
 * Because the kernel adds some informative sections to a image of program at
 * generating coredump, we need some margin. The number of extra sections is
 * 1-3 now and depends on arch. We use "5" as safe margin, here.
 *
 * ELF extended numbering allows more than 65535 sections, so 16-bit bound is
 * not a hard limit any more. Although some userspace tools can be surprised by
 * that.
 */
#define MAPCOUNT_ELF_CORE_MARGIN	(5)
#define DEFAULT_MAX_MAP_COUNT	(USHRT_MAX - MAPCOUNT_ELF_CORE_MARGIN)

extern int sysctl_max_map_count;

extern unsigned long sysctl_user_reserve_kbytes;
extern unsigned long sysctl_admin_reserve_kbytes;

extern int sysctl_overcommit_memory;
extern int sysctl_overcommit_ratio;
extern unsigned long sysctl_overcommit_kbytes;

extern int overcommit_ratio_handler(struct ctl_table *, int, void __user *,
				    size_t *, loff_t *);
extern int overcommit_kbytes_handler(struct ctl_table *, int, void __user *,
				    size_t *, loff_t *);

#define nth_page(page,n) pfn_to_page(page_to_pfn((page)) + (n))

/* to align the pointer to the (next) page boundary */
#define PAGE_ALIGN(addr) ALIGN(addr, PAGE_SIZE)

/* test whether an address (unsigned long or pointer) is aligned to PAGE_SIZE */
#define PAGE_ALIGNED(addr)	IS_ALIGNED((unsigned long)(addr), PAGE_SIZE)

#define lru_to_page(head) (list_entry((head)->prev, struct page, lru))

/*
 * Linux kernel virtual memory manager primitives.
 * The idea being to have a "virtual" mm in the same way
 * we have a virtual fs - giving a cleaner interface to the
 * mm details, and allowing different kinds of memory mappings
 * (from shared memory to executable loading to arbitrary
 * mmap() functions).
 */

struct vm_area_struct *vm_area_alloc(struct mm_struct *);
struct vm_area_struct *vm_area_dup(struct vm_area_struct *);
void vm_area_free(struct vm_area_struct *);

#ifndef CONFIG_MMU
extern struct rb_root nommu_region_tree;
extern struct rw_semaphore nommu_region_sem;

extern unsigned int kobjsize(const void *objp);
#endif

/*
 * vm_flags in vm_area_struct, see mm_types.h.
 * When changing, update also include/trace/events/mmflags.h
 */
#define VM_NONE		0x00000000

#define VM_READ		0x00000001	/* currently active flags */
#define VM_WRITE	0x00000002
#define VM_EXEC		0x00000004
#define VM_SHARED	0x00000008

/* mprotect() hardcodes VM_MAYREAD >> 4 == VM_READ, and so for r/w/x bits. */
#define VM_MAYREAD	0x00000010	/* limits for mprotect() etc */
#define VM_MAYWRITE	0x00000020
#define VM_MAYEXEC	0x00000040
#define VM_MAYSHARE	0x00000080

#define VM_GROWSDOWN	0x00000100	/* general info on the segment */
#define VM_UFFD_MISSING	0x00000200	/* missing pages tracking */
#define VM_PFNMAP	0x00000400	/* Page-ranges managed without "struct page", just pure PFN */
#define VM_DENYWRITE	0x00000800	/* ETXTBSY on write attempts.. */
#define VM_UFFD_WP	0x00001000	/* wrprotect pages tracking */

#define VM_LOCKED	0x00002000
#define VM_IO           0x00004000	/* Memory mapped I/O or similar */

					/* Used by sys_madvise() */
#define VM_SEQ_READ	0x00008000	/* App will access data sequentially */
#define VM_RAND_READ	0x00010000	/* App will not benefit from clustered reads */

#define VM_DONTCOPY	0x00020000      /* Do not copy this vma on fork */
#define VM_DONTEXPAND	0x00040000	/* Cannot expand with mremap() */
#define VM_LOCKONFAULT	0x00080000	/* Lock the pages covered when they are faulted in */
#define VM_ACCOUNT	0x00100000	/* Is a VM accounted object */
#define VM_NORESERVE	0x00200000	/* should the VM suppress accounting */
#define VM_HUGETLB	0x00400000	/* Huge TLB Page VM */
#define VM_SYNC		0x00800000	/* Synchronous page faults */
#define VM_ARCH_1	0x01000000	/* Architecture-specific flag */
#define VM_WIPEONFORK	0x02000000	/* Wipe VMA contents in child. */
#define VM_DONTDUMP	0x04000000	/* Do not include in the core dump */

#ifdef CONFIG_MEM_SOFT_DIRTY
# define VM_SOFTDIRTY	0x08000000	/* Not soft dirty clean area */
#else
# define VM_SOFTDIRTY	0
#endif

#define VM_MIXEDMAP	0x10000000	/* Can contain "struct page" and pure PFN pages */
#define VM_HUGEPAGE	0x20000000	/* MADV_HUGEPAGE marked this vma */
#define VM_NOHUGEPAGE	0x40000000	/* MADV_NOHUGEPAGE marked this vma */
#define VM_MERGEABLE	0x80000000	/* KSM may merge identical pages */

#ifdef CONFIG_ARCH_USES_HIGH_VMA_FLAGS
#define VM_HIGH_ARCH_BIT_0	32	/* bit only usable on 64-bit architectures */
#define VM_HIGH_ARCH_BIT_1	33	/* bit only usable on 64-bit architectures */
#define VM_HIGH_ARCH_BIT_2	34	/* bit only usable on 64-bit architectures */
#define VM_HIGH_ARCH_BIT_3	35	/* bit only usable on 64-bit architectures */
#define VM_HIGH_ARCH_BIT_4	36	/* bit only usable on 64-bit architectures */
#define VM_HIGH_ARCH_BIT_16	48	/* bit only usable on 64-bit architectures */
#define VM_HIGH_ARCH_BIT_17	49	/* bit only usable on 64-bit architectures */
#define VM_HIGH_ARCH_0	BIT(VM_HIGH_ARCH_BIT_0)
#define VM_HIGH_ARCH_1	BIT(VM_HIGH_ARCH_BIT_1)
#define VM_HIGH_ARCH_2	BIT(VM_HIGH_ARCH_BIT_2)
#define VM_HIGH_ARCH_3	BIT(VM_HIGH_ARCH_BIT_3)
#define VM_HIGH_ARCH_4	BIT(VM_HIGH_ARCH_BIT_4)
#define VM_HIGH_ARCH_16	BIT(VM_HIGH_ARCH_BIT_16)
#define VM_HIGH_ARCH_17	BIT(VM_HIGH_ARCH_BIT_17)
#endif /* CONFIG_ARCH_USES_HIGH_VMA_FLAGS */

#ifdef CONFIG_ARCH_HAS_PKEYS
# define VM_PKEY_SHIFT	VM_HIGH_ARCH_BIT_0
# define VM_PKEY_BIT0	VM_HIGH_ARCH_0	/* A protection key is a 4-bit value */
# define VM_PKEY_BIT1	VM_HIGH_ARCH_1	/* on x86 and 5-bit value on ppc64   */
# define VM_PKEY_BIT2	VM_HIGH_ARCH_2
# define VM_PKEY_BIT3	VM_HIGH_ARCH_3
#ifdef CONFIG_PPC
# define VM_PKEY_BIT4  VM_HIGH_ARCH_4
#else
# define VM_PKEY_BIT4  0
#endif
#endif /* CONFIG_ARCH_HAS_PKEYS */

#if defined(CONFIG_X86)
# define VM_PAT		VM_ARCH_1	/* PAT reserves whole VMA at once (x86) */
#elif defined(CONFIG_PPC)
# define VM_SAO		VM_ARCH_1	/* Strong Access Ordering (powerpc) */
#elif defined(CONFIG_PARISC)
# define VM_GROWSUP	VM_ARCH_1
#elif defined(CONFIG_IA64)
# define VM_GROWSUP	VM_ARCH_1
#elif defined(CONFIG_SPARC64)
# define VM_SPARC_ADI	VM_ARCH_1	/* Uses ADI tag for access control */
# define VM_ARCH_CLEAR	VM_SPARC_ADI
#elif !defined(CONFIG_MMU)
# define VM_MAPPED_COPY	VM_ARCH_1	/* T if mapped copy of data (nommu mmap) */
#endif

#ifdef CONFIG_ARCH_USES_HIGH_VMA_FLAGS
# define VM_RSVD_VA	VM_HIGH_ARCH_16	/* Reserved VA range */
# define VM_RSVD_NORELINK	VM_HIGH_ARCH_17	/* VA range unmapped by
						 * userspace but still reserved
						 * for use by userspace only
						 */
#else
# define VM_RSVD_VA		VM_NONE
# define VM_RSVD_NORELINK	VM_NONE
#endif

#if defined(CONFIG_X86_INTEL_MPX)
/* MPX specific bounds table or bounds directory */
# define VM_MPX		VM_HIGH_ARCH_4
#else
# define VM_MPX		VM_NONE
#endif

#ifndef VM_GROWSUP
# define VM_GROWSUP	VM_NONE
#endif

/* Bits set in the VMA until the stack is in its final location */
#define VM_STACK_INCOMPLETE_SETUP	(VM_RAND_READ | VM_SEQ_READ)

#ifndef VM_STACK_DEFAULT_FLAGS		/* arch can override this */
#define VM_STACK_DEFAULT_FLAGS VM_DATA_DEFAULT_FLAGS
#endif

#ifdef CONFIG_STACK_GROWSUP
#define VM_STACK	VM_GROWSUP
#else
#define VM_STACK	VM_GROWSDOWN
#endif

#define VM_STACK_FLAGS	(VM_STACK | VM_STACK_DEFAULT_FLAGS | VM_ACCOUNT)

/*
 * Special vmas that are non-mergable, non-mlock()able.
 * Note: mm/huge_memory.c VM_NO_THP depends on this definition.
 */
#define VM_SPECIAL (VM_IO | VM_DONTEXPAND | VM_PFNMAP | VM_MIXEDMAP)

/* This mask defines which mm->def_flags a process can inherit its parent */
#define VM_INIT_DEF_MASK	VM_NOHUGEPAGE

/* This mask is used to clear all the VMA flags used by mlock */
#define VM_LOCKED_CLEAR_MASK	(~(VM_LOCKED | VM_LOCKONFAULT))

/* Arch-specific flags to clear when updating VM flags on protection change */
#ifndef VM_ARCH_CLEAR
# define VM_ARCH_CLEAR	VM_NONE
#endif
#define VM_FLAGS_CLEAR	(ARCH_VM_PKEY_FLAGS | VM_ARCH_CLEAR)

/*
 * mapping from the currently active vm_flags protection bits (the
 * low four bits) to a page protection mask..
 */
extern pgprot_t protection_map[16];

#define FAULT_FLAG_WRITE	0x01	/* Fault was a write access */
#define FAULT_FLAG_MKWRITE	0x02	/* Fault was mkwrite of existing pte */
#define FAULT_FLAG_ALLOW_RETRY	0x04	/* Retry fault if blocking */
#define FAULT_FLAG_RETRY_NOWAIT	0x08	/* Don't drop mmap_sem and wait when retrying */
#define FAULT_FLAG_KILLABLE	0x10	/* The fault task is in SIGKILL killable region */
#define FAULT_FLAG_TRIED	0x20	/* Second try */
#define FAULT_FLAG_USER		0x40	/* The fault originated in userspace */
#define FAULT_FLAG_REMOTE	0x80	/* faulting for non current tsk/mm */
#define FAULT_FLAG_INSTRUCTION  0x100	/* The fault was during an instruction fetch */

#define FAULT_FLAG_TRACE \
	{ FAULT_FLAG_WRITE,		"WRITE" }, \
	{ FAULT_FLAG_MKWRITE,		"MKWRITE" }, \
	{ FAULT_FLAG_ALLOW_RETRY,	"ALLOW_RETRY" }, \
	{ FAULT_FLAG_RETRY_NOWAIT,	"RETRY_NOWAIT" }, \
	{ FAULT_FLAG_KILLABLE,		"KILLABLE" }, \
	{ FAULT_FLAG_TRIED,		"TRIED" }, \
	{ FAULT_FLAG_USER,		"USER" }, \
	{ FAULT_FLAG_REMOTE,		"REMOTE" }, \
	{ FAULT_FLAG_INSTRUCTION,	"INSTRUCTION" }

/*
 * vm_fault is filled by the the pagefault handler and passed to the vma's
 * ->fault function. The vma's ->fault is responsible for returning a bitmask
 * of VM_FAULT_xxx flags that give details about how the fault was handled.
 *
 * MM layer fills up gfp_mask for page allocations but fault handler might
 * alter it if its implementation requires a different allocation context.
 *
 * pgoff should be used in favour of virtual_address, if possible.
 */
struct vm_fault {
	struct vm_area_struct *vma;	/* Target VMA */
	unsigned int flags;		/* FAULT_FLAG_xxx flags */
	gfp_t gfp_mask;			/* gfp mask to be used for allocations */
	pgoff_t pgoff;			/* Logical page offset based on vma */
	unsigned long address;		/* Faulting virtual address */
	pmd_t *pmd;			/* Pointer to pmd entry matching
					 * the 'address' */
	pud_t *pud;			/* Pointer to pud entry matching
					 * the 'address'
					 */
	pte_t orig_pte;			/* Value of PTE at the time of fault */

	struct page *cow_page;		/* Page handler may use for COW fault */
	struct mem_cgroup *memcg;	/* Cgroup cow_page belongs to */
	struct page *page;		/* ->fault handlers should return a
					 * page here, unless VM_FAULT_NOPAGE
					 * is set (which is also implied by
					 * VM_FAULT_ERROR).
					 */
	/* These three entries are valid only while holding ptl lock */
	pte_t *pte;			/* Pointer to pte entry matching
					 * the 'address'. NULL if the page
					 * table hasn't been allocated.
					 */
	spinlock_t *ptl;		/* Page table lock.
					 * Protects pte page table if 'pte'
					 * is not NULL, otherwise pmd.
					 */
	pgtable_t prealloc_pte;		/* Pre-allocated pte page table.
					 * vm_ops->map_pages() calls
					 * alloc_set_pte() from atomic context.
					 * do_fault_around() pre-allocates
					 * page table to avoid allocation from
					 * atomic context.
					 */
};

/* page entry size for vm->huge_fault() */
enum page_entry_size {
	PE_SIZE_PTE = 0,
	PE_SIZE_PMD,
	PE_SIZE_PUD,
};

/*
 * These are the virtual MM functions - opening of an area, closing and
 * unmapping it (needed to keep files on disk up-to-date etc), pointer
 * to the functions called when a no-page or a wp-page exception occurs.
 */
struct vm_operations_struct {
	void (*open)(struct vm_area_struct * area);
	void (*close)(struct vm_area_struct * area);
	int (*split)(struct vm_area_struct * area, unsigned long addr);
	int (*mremap)(struct vm_area_struct * area);
	vm_fault_t (*fault)(struct vm_fault *vmf);
	vm_fault_t (*huge_fault)(struct vm_fault *vmf,
			enum page_entry_size pe_size);
	void (*map_pages)(struct vm_fault *vmf,
			pgoff_t start_pgoff, pgoff_t end_pgoff);
	unsigned long (*pagesize)(struct vm_area_struct * area);

	/* notification that a previously read-only page is about to become
	 * writable, if an error is returned it will cause a SIGBUS */
	vm_fault_t (*page_mkwrite)(struct vm_fault *vmf);

	/* same as page_mkwrite when using VM_PFNMAP|VM_MIXEDMAP */
	vm_fault_t (*pfn_mkwrite)(struct vm_fault *vmf);

	/* called by access_process_vm when get_user_pages() fails, typically
	 * for use by special VMAs that can switch between memory and hardware
	 */
	int (*access)(struct vm_area_struct *vma, unsigned long addr,
		      void *buf, int len, int write);

	/* Called by the /proc/PID/maps code to ask the vma whether it
	 * has a special name.  Returning non-NULL will also cause this
	 * vma to be dumped unconditionally. */
	const char *(*name)(struct vm_area_struct *vma);

#ifdef CONFIG_NUMA
	/*
	 * set_policy() op must add a reference to any non-NULL @new mempolicy
	 * to hold the policy upon return.  Caller should pass NULL @new to
	 * remove a policy and fall back to surrounding context--i.e. do not
	 * install a MPOL_DEFAULT policy, nor the task or system default
	 * mempolicy.
	 */
	int (*set_policy)(struct vm_area_struct *vma, struct mempolicy *new);

	/*
	 * get_policy() op must add reference [mpol_get()] to any policy at
	 * (vma,addr) marked as MPOL_SHARED.  The shared policy infrastructure
	 * in mm/mempolicy.c will do this automatically.
	 * get_policy() must NOT add a ref if the policy at (vma,addr) is not
	 * marked as MPOL_SHARED. vma policies are protected by the mmap_sem.
	 * If no [shared/vma] mempolicy exists at the addr, get_policy() op
	 * must return NULL--i.e., do not "fallback" to task or system default
	 * policy.
	 */
	struct mempolicy *(*get_policy)(struct vm_area_struct *vma,
					unsigned long addr);
#endif
	/*
	 * Called by vm_normal_page() for special PTEs to find the
	 * page for @addr.  This is useful if the default behavior
	 * (using pte_page()) would not find the correct page.
	 */
	struct page *(*find_special_page)(struct vm_area_struct *vma,
					  unsigned long addr);

	UEK_KABI_RESERVE(1)
	UEK_KABI_RESERVE(2)
	UEK_KABI_RESERVE(3)
	UEK_KABI_RESERVE(4)
};

static inline void vma_init(struct vm_area_struct *vma, struct mm_struct *mm)
{
	static const struct vm_operations_struct dummy_vm_ops = {};

	memset(vma, 0, sizeof(*vma));
	vma->vm_mm = mm;
	vma->vm_ops = &dummy_vm_ops;
	INIT_LIST_HEAD(&vma->anon_vma_chain);
}

static inline void vma_set_anonymous(struct vm_area_struct *vma)
{
	vma->vm_ops = NULL;
}

static inline bool vma_is_anonymous(struct vm_area_struct *vma)
{
	return !vma->vm_ops;
}

#ifdef CONFIG_SHMEM
/*
 * The vma_is_shmem is not inline because it is used only by slow
 * paths in userfault.
 */
bool vma_is_shmem(struct vm_area_struct *vma);
#else
static inline bool vma_is_shmem(struct vm_area_struct *vma) { return false; }
#endif

int vma_is_stack_for_current(struct vm_area_struct *vma);

/* flush_tlb_range() takes a vma, not a mm, and can care about flags */
#define TLB_FLUSH_VMA(mm,flags) { .vm_mm = (mm), .vm_flags = (flags) }

struct mmu_gather;
struct inode;

/*
 * FIXME: take this include out, include page-flags.h in
 * files which need it (119 of them)
 */
#include <linux/page-flags.h>
#include <linux/huge_mm.h>

/*
 * Methods to modify the page usage count.
 *
 * What counts for a page usage:
 * - cache mapping   (page->mapping)
 * - private data    (page->private)
 * - page mapped in a task's page tables, each mapping
 *   is counted separately
 *
 * Also, many kernel routines increase the page count before a critical
 * routine so they can be sure the page doesn't go away from under them.
 */

/*
 * Drop a ref, return true if the refcount fell to zero (the page has no users)
 */
static inline int put_page_testzero(struct page *page)
{
	VM_BUG_ON_PAGE(page_ref_count(page) == 0, page);
	return page_ref_dec_and_test(page);
}

/*
 * Try to grab a ref unless the page has a refcount of zero, return false if
 * that is the case.
 * This can be called when MMU is off so it must not access
 * any of the virtual mappings.
 */
static inline int get_page_unless_zero(struct page *page)
{
	return page_ref_add_unless(page, 1, 0);
}

extern int page_is_ram(unsigned long pfn);

enum {
	REGION_INTERSECTS,
	REGION_DISJOINT,
	REGION_MIXED,
};

int region_intersects(resource_size_t offset, size_t size, unsigned long flags,
		      unsigned long desc);

/* Support for virtually mapped pages */
struct page *vmalloc_to_page(const void *addr);
unsigned long vmalloc_to_pfn(const void *addr);

/*
 * Determine if an address is within the vmalloc range
 *
 * On nommu, vmalloc/vfree wrap through kmalloc/kfree directly, so there
 * is no special casing required.
 */
static inline bool is_vmalloc_addr(const void *x)
{
#ifdef CONFIG_MMU
	unsigned long addr = (unsigned long)x;

	return addr >= VMALLOC_START && addr < VMALLOC_END;
#else
	return false;
#endif
}

#ifndef is_ioremap_addr
#define is_ioremap_addr(x) is_vmalloc_addr(x)
#endif

#ifdef CONFIG_MMU
extern int is_vmalloc_or_module_addr(const void *x);
#else
static inline int is_vmalloc_or_module_addr(const void *x)
{
	return 0;
}
#endif

extern void *kvmalloc_node(size_t size, gfp_t flags, int node);
static inline void *kvmalloc(size_t size, gfp_t flags)
{
	return kvmalloc_node(size, flags, NUMA_NO_NODE);
}
static inline void *kvzalloc_node(size_t size, gfp_t flags, int node)
{
	return kvmalloc_node(size, flags | __GFP_ZERO, node);
}
static inline void *kvzalloc(size_t size, gfp_t flags)
{
	return kvmalloc(size, flags | __GFP_ZERO);
}

static inline void *kvmalloc_array(size_t n, size_t size, gfp_t flags)
{
	size_t bytes;

	if (unlikely(check_mul_overflow(n, size, &bytes)))
		return NULL;

	return kvmalloc(bytes, flags);
}

static inline void *kvcalloc(size_t n, size_t size, gfp_t flags)
{
	return kvmalloc_array(n, size, flags | __GFP_ZERO);
}

extern void kvfree(const void *addr);
extern void kvfree_sensitive(const void *addr, size_t len);

/*
 * Mapcount of compound page as a whole, does not include mapped sub-pages.
 *
 * Must be called only for compound pages or any their tail sub-pages.
 */
static inline int compound_mapcount(struct page *page)
{
	VM_BUG_ON_PAGE(!PageCompound(page), page);
	page = compound_head(page);
	return atomic_read(compound_mapcount_ptr(page)) + 1;
}

/*
 * The atomic page->_mapcount, starts from -1: so that transitions
 * both from it and to it can be tracked, using atomic_inc_and_test
 * and atomic_add_negative(-1).
 */
static inline void page_mapcount_reset(struct page *page)
{
	atomic_set(&(page)->_mapcount, -1);
}

int __page_mapcount(struct page *page);

/*
 * Mapcount of 0-order page; when compound sub-page, includes
 * compound_mapcount().
 *
 * Result is undefined for pages which cannot be mapped into userspace.
 * For example SLAB or special types of pages. See function page_has_type().
 * They use this place in struct page differently.
 */
static inline int page_mapcount(struct page *page)
{
	if (unlikely(PageCompound(page)))
		return __page_mapcount(page);
	return atomic_read(&page->_mapcount) + 1;
}

#ifdef CONFIG_TRANSPARENT_HUGEPAGE
int total_mapcount(struct page *page);
int page_trans_huge_mapcount(struct page *page, int *total_mapcount);
#else
static inline int total_mapcount(struct page *page)
{
	return page_mapcount(page);
}
static inline int page_trans_huge_mapcount(struct page *page,
					   int *total_mapcount)
{
	int mapcount = page_mapcount(page);
	if (total_mapcount)
		*total_mapcount = mapcount;
	return mapcount;
}
#endif

static inline struct page *virt_to_head_page(const void *x)
{
	struct page *page = virt_to_page(x);

	return compound_head(page);
}

void __put_page(struct page *page);

void put_pages_list(struct list_head *pages);

void split_page(struct page *page, unsigned int order);

/*
 * Compound pages have a destructor function.  Provide a
 * prototype for that function and accessor functions.
 * These are _only_ valid on the head of a compound page.
 */
typedef void compound_page_dtor(struct page *);

/* Keep the enum in sync with compound_page_dtors array in mm/page_alloc.c */
enum compound_dtor_id {
	NULL_COMPOUND_DTOR,
	COMPOUND_PAGE_DTOR,
#ifdef CONFIG_HUGETLB_PAGE
	HUGETLB_PAGE_DTOR,
#endif
#ifdef CONFIG_TRANSPARENT_HUGEPAGE
	TRANSHUGE_PAGE_DTOR,
#endif
	NR_COMPOUND_DTORS,
};
extern compound_page_dtor * const compound_page_dtors[];

static inline void set_compound_page_dtor(struct page *page,
		enum compound_dtor_id compound_dtor)
{
	VM_BUG_ON_PAGE(compound_dtor >= NR_COMPOUND_DTORS, page);
	page[1].compound_dtor = compound_dtor;
}

static inline compound_page_dtor *get_compound_page_dtor(struct page *page)
{
	VM_BUG_ON_PAGE(page[1].compound_dtor >= NR_COMPOUND_DTORS, page);
	return compound_page_dtors[page[1].compound_dtor];
}

static inline unsigned int compound_order(struct page *page)
{
	if (!PageHead(page))
		return 0;
	return page[1].compound_order;
}

static inline void set_compound_order(struct page *page, unsigned int order)
{
	page[1].compound_order = order;
}

/* Returns the number of pages in this potentially compound page. */
static inline unsigned long compound_nr(struct page *page)
{
	return 1UL << compound_order(page);
}

/* Returns the number of bytes in this potentially compound page. */
static inline unsigned long page_size(struct page *page)
{
	return PAGE_SIZE << compound_order(page);
}

/* Returns the number of bits needed for the number of bytes in a page */
static inline unsigned int page_shift(struct page *page)
{
	return PAGE_SHIFT + compound_order(page);
}

void free_compound_page(struct page *page);

#ifdef CONFIG_MMU
/*
 * Do pte_mkwrite, but only if the vma says VM_WRITE.  We do this when
 * servicing faults for write access.  In the normal case, do always want
 * pte_mkwrite.  But get_user_pages can cause write faults for mappings
 * that do not have writing enabled, when used by access_process_vm.
 */
static inline pte_t maybe_mkwrite(pte_t pte, struct vm_area_struct *vma)
{
	if (likely(vma->vm_flags & VM_WRITE))
		pte = pte_mkwrite(pte);
	return pte;
}

vm_fault_t alloc_set_pte(struct vm_fault *vmf, struct mem_cgroup *memcg,
		struct page *page);
vm_fault_t finish_fault(struct vm_fault *vmf);
vm_fault_t finish_mkwrite_fault(struct vm_fault *vmf);
#endif

/*
 * Multiple processes may "see" the same page. E.g. for untouched
 * mappings of /dev/null, all processes see the same page full of
 * zeroes, and text pages of executables and shared libraries have
 * only one copy in memory, at most, normally.
 *
 * For the non-reserved pages, page_count(page) denotes a reference count.
 *   page_count() == 0 means the page is free. page->lru is then used for
 *   freelist management in the buddy allocator.
 *   page_count() > 0  means the page has been allocated.
 *
 * Pages are allocated by the slab allocator in order to provide memory
 * to kmalloc and kmem_cache_alloc. In this case, the management of the
 * page, and the fields in 'struct page' are the responsibility of mm/slab.c
 * unless a particular usage is carefully commented. (the responsibility of
 * freeing the kmalloc memory is the caller's, of course).
 *
 * A page may be used by anyone else who does a __get_free_page().
 * In this case, page_count still tracks the references, and should only
 * be used through the normal accessor functions. The top bits of page->flags
 * and page->virtual store page management information, but all other fields
 * are unused and could be used privately, carefully. The management of this
 * page is the responsibility of the one who allocated it, and those who have
 * subsequently been given references to it.
 *
 * The other pages (we may call them "pagecache pages") are completely
 * managed by the Linux memory manager: I/O, buffers, swapping etc.
 * The following discussion applies only to them.
 *
 * A pagecache page contains an opaque `private' member, which belongs to the
 * page's address_space. Usually, this is the address of a circular list of
 * the page's disk buffers. PG_private must be set to tell the VM to call
 * into the filesystem to release these pages.
 *
 * A page may belong to an inode's memory mapping. In this case, page->mapping
 * is the pointer to the inode, and page->index is the file offset of the page,
 * in units of PAGE_SIZE.
 *
 * If pagecache pages are not associated with an inode, they are said to be
 * anonymous pages. These may become associated with the swapcache, and in that
 * case PG_swapcache is set, and page->private is an offset into the swapcache.
 *
 * In either case (swapcache or inode backed), the pagecache itself holds one
 * reference to the page. Setting PG_private should also increment the
 * refcount. The each user mapping also has a reference to the page.
 *
 * The pagecache pages are stored in a per-mapping radix tree, which is
 * rooted at mapping->i_pages, and indexed by offset.
 * Where 2.4 and early 2.6 kernels kept dirty/clean pages in per-address_space
 * lists, we instead now tag pages as dirty/writeback in the radix tree.
 *
 * All pagecache pages may be subject to I/O:
 * - inode pages may need to be read from disk,
 * - inode pages which have been modified and are MAP_SHARED may need
 *   to be written back to the inode on disk,
 * - anonymous pages (including MAP_PRIVATE file mappings) which have been
 *   modified may need to be swapped out to swap space and (later) to be read
 *   back into memory.
 */

/*
 * The zone field is never updated after free_area_init_core()
 * sets it, so none of the operations on it need to be atomic.
 */

/* Page flags: | [SECTION] | [NODE] | ZONE | [LAST_CPUPID] | ... | FLAGS | */
#define SECTIONS_PGOFF		((sizeof(unsigned long)*8) - SECTIONS_WIDTH)
#define NODES_PGOFF		(SECTIONS_PGOFF - NODES_WIDTH)
#define ZONES_PGOFF		(NODES_PGOFF - ZONES_WIDTH)
#define LAST_CPUPID_PGOFF	(ZONES_PGOFF - LAST_CPUPID_WIDTH)
#define KASAN_TAG_PGOFF		(LAST_CPUPID_PGOFF - KASAN_TAG_WIDTH)

/*
 * Define the bit shifts to access each section.  For non-existent
 * sections we define the shift as 0; that plus a 0 mask ensures
 * the compiler will optimise away reference to them.
 */
#define SECTIONS_PGSHIFT	(SECTIONS_PGOFF * (SECTIONS_WIDTH != 0))
#define NODES_PGSHIFT		(NODES_PGOFF * (NODES_WIDTH != 0))
#define ZONES_PGSHIFT		(ZONES_PGOFF * (ZONES_WIDTH != 0))
#define LAST_CPUPID_PGSHIFT	(LAST_CPUPID_PGOFF * (LAST_CPUPID_WIDTH != 0))
#define KASAN_TAG_PGSHIFT	(KASAN_TAG_PGOFF * (KASAN_TAG_WIDTH != 0))

/* NODE:ZONE or SECTION:ZONE is used to ID a zone for the buddy allocator */
#ifdef NODE_NOT_IN_PAGE_FLAGS
#define ZONEID_SHIFT		(SECTIONS_SHIFT + ZONES_SHIFT)
#define ZONEID_PGOFF		((SECTIONS_PGOFF < ZONES_PGOFF)? \
						SECTIONS_PGOFF : ZONES_PGOFF)
#else
#define ZONEID_SHIFT		(NODES_SHIFT + ZONES_SHIFT)
#define ZONEID_PGOFF		((NODES_PGOFF < ZONES_PGOFF)? \
						NODES_PGOFF : ZONES_PGOFF)
#endif

#define ZONEID_PGSHIFT		(ZONEID_PGOFF * (ZONEID_SHIFT != 0))

#if SECTIONS_WIDTH+NODES_WIDTH+ZONES_WIDTH > BITS_PER_LONG - NR_PAGEFLAGS
#error SECTIONS_WIDTH+NODES_WIDTH+ZONES_WIDTH > BITS_PER_LONG - NR_PAGEFLAGS
#endif

#define ZONES_MASK		((1UL << ZONES_WIDTH) - 1)
#define NODES_MASK		((1UL << NODES_WIDTH) - 1)
#define SECTIONS_MASK		((1UL << SECTIONS_WIDTH) - 1)
#define LAST_CPUPID_MASK	((1UL << LAST_CPUPID_SHIFT) - 1)
#define KASAN_TAG_MASK		((1UL << KASAN_TAG_WIDTH) - 1)
#define ZONEID_MASK		((1UL << ZONEID_SHIFT) - 1)

static inline enum zone_type page_zonenum(const struct page *page)
{
	return (page->flags >> ZONES_PGSHIFT) & ZONES_MASK;
}

#ifdef CONFIG_ZONE_DEVICE
static inline bool is_zone_device_page(const struct page *page)
{
	return page_zonenum(page) == ZONE_DEVICE;
}
extern void memmap_init_zone_device(struct zone *, unsigned long,
				    unsigned long, struct dev_pagemap *);
#else
static inline bool is_zone_device_page(const struct page *page)
{
	return false;
}
#endif

#ifdef CONFIG_DEV_PAGEMAP_OPS
void __put_devmap_managed_page(struct page *page);
DECLARE_STATIC_KEY_FALSE(devmap_managed_key);
static inline bool put_devmap_managed_page(struct page *page)
{
	if (!static_branch_unlikely(&devmap_managed_key))
		return false;
	if (!is_zone_device_page(page))
		return false;
	switch (page->pgmap->type) {
	case MEMORY_DEVICE_PRIVATE:
	case MEMORY_DEVICE_FS_DAX:
		__put_devmap_managed_page(page);
		return true;
	default:
		break;
	}
	return false;
}

#else /* CONFIG_DEV_PAGEMAP_OPS */
static inline bool put_devmap_managed_page(struct page *page)
{
	return false;
}
#endif /* CONFIG_DEV_PAGEMAP_OPS */

static inline bool is_device_private_page(const struct page *page)
{
	return IS_ENABLED(CONFIG_DEV_PAGEMAP_OPS) &&
		IS_ENABLED(CONFIG_DEVICE_PRIVATE) &&
		is_zone_device_page(page) &&
		page->pgmap->type == MEMORY_DEVICE_PRIVATE;
}

static inline bool is_pci_p2pdma_page(const struct page *page)
{
	return IS_ENABLED(CONFIG_DEV_PAGEMAP_OPS) &&
		IS_ENABLED(CONFIG_PCI_P2PDMA) &&
		is_zone_device_page(page) &&
		page->pgmap->type == MEMORY_DEVICE_PCI_P2PDMA;
}

/* 127: arbitrary random number, small enough to assemble well */
#define page_ref_zero_or_close_to_overflow(page) \
	((unsigned int) page_ref_count(page) + 127u <= 127u)

static inline void get_page(struct page *page)
{
	page = compound_head(page);
	/*
	 * Getting a normal page or the head of a compound page
	 * requires to already have an elevated page->_refcount.
	 */
	VM_BUG_ON_PAGE(page_ref_zero_or_close_to_overflow(page), page);
	page_ref_inc(page);
}

static inline __must_check bool try_get_page(struct page *page)
{
	page = compound_head(page);
	if (WARN_ON_ONCE(page_ref_count(page) <= 0))
		return false;
	page_ref_inc(page);
	return true;
}

static inline void put_page(struct page *page)
{
	page = compound_head(page);

	/*
	 * For devmap managed pages we need to catch refcount transition from
	 * 2 to 1, when refcount reach one it means the page is free and we
	 * need to inform the device driver through callback. See
	 * include/linux/memremap.h and HMM for details.
	 */
	if (put_devmap_managed_page(page))
		return;

	if (put_page_testzero(page))
		__put_page(page);
}

/**
 * put_user_page() - release a gup-pinned page
 * @page:            pointer to page to be released
 *
 * Pages that were pinned via get_user_pages*() must be released via
 * either put_user_page(), or one of the put_user_pages*() routines
 * below. This is so that eventually, pages that are pinned via
 * get_user_pages*() can be separately tracked and uniquely handled. In
 * particular, interactions with RDMA and filesystems need special
 * handling.
 *
 * put_user_page() and put_page() are not interchangeable, despite this early
 * implementation that makes them look the same. put_user_page() calls must
 * be perfectly matched up with get_user_page() calls.
 */
static inline void put_user_page(struct page *page)
{
	put_page(page);
}

void put_user_pages_dirty_lock(struct page **pages, unsigned long npages,
			       bool make_dirty);

void put_user_pages(struct page **pages, unsigned long npages);

#if defined(CONFIG_SPARSEMEM) && !defined(CONFIG_SPARSEMEM_VMEMMAP)
#define SECTION_IN_PAGE_FLAGS
#endif

/*
 * The identification function is mainly used by the buddy allocator for
 * determining if two pages could be buddies. We are not really identifying
 * the zone since we could be using the section number id if we do not have
 * node id available in page flags.
 * We only guarantee that it will return the same value for two combinable
 * pages in a zone.
 */
static inline int page_zone_id(struct page *page)
{
	return (page->flags >> ZONEID_PGSHIFT) & ZONEID_MASK;
}

#ifdef NODE_NOT_IN_PAGE_FLAGS
extern int page_to_nid(const struct page *page);
#else
static inline int page_to_nid(const struct page *page)
{
	struct page *p = (struct page *)page;

	return (PF_POISONED_CHECK(p)->flags >> NODES_PGSHIFT) & NODES_MASK;
}
#endif

#ifdef CONFIG_NUMA_BALANCING
static inline int cpu_pid_to_cpupid(int cpu, int pid)
{
	return ((cpu & LAST__CPU_MASK) << LAST__PID_SHIFT) | (pid & LAST__PID_MASK);
}

static inline int cpupid_to_pid(int cpupid)
{
	return cpupid & LAST__PID_MASK;
}

static inline int cpupid_to_cpu(int cpupid)
{
	return (cpupid >> LAST__PID_SHIFT) & LAST__CPU_MASK;
}

static inline int cpupid_to_nid(int cpupid)
{
	return cpu_to_node(cpupid_to_cpu(cpupid));
}

static inline bool cpupid_pid_unset(int cpupid)
{
	return cpupid_to_pid(cpupid) == (-1 & LAST__PID_MASK);
}

static inline bool cpupid_cpu_unset(int cpupid)
{
	return cpupid_to_cpu(cpupid) == (-1 & LAST__CPU_MASK);
}

static inline bool __cpupid_match_pid(pid_t task_pid, int cpupid)
{
	return (task_pid & LAST__PID_MASK) == cpupid_to_pid(cpupid);
}

#define cpupid_match_pid(task, cpupid) __cpupid_match_pid(task->pid, cpupid)
#ifdef LAST_CPUPID_NOT_IN_PAGE_FLAGS
static inline int page_cpupid_xchg_last(struct page *page, int cpupid)
{
	return xchg(&page->_last_cpupid, cpupid & LAST_CPUPID_MASK);
}

static inline int page_cpupid_last(struct page *page)
{
	return page->_last_cpupid;
}
static inline void page_cpupid_reset_last(struct page *page)
{
	page->_last_cpupid = -1 & LAST_CPUPID_MASK;
}
#else
static inline int page_cpupid_last(struct page *page)
{
	return (page->flags >> LAST_CPUPID_PGSHIFT) & LAST_CPUPID_MASK;
}

extern int page_cpupid_xchg_last(struct page *page, int cpupid);

static inline void page_cpupid_reset_last(struct page *page)
{
	page->flags |= LAST_CPUPID_MASK << LAST_CPUPID_PGSHIFT;
}
#endif /* LAST_CPUPID_NOT_IN_PAGE_FLAGS */
#else /* !CONFIG_NUMA_BALANCING */
static inline int page_cpupid_xchg_last(struct page *page, int cpupid)
{
	return page_to_nid(page); /* XXX */
}

static inline int page_cpupid_last(struct page *page)
{
	return page_to_nid(page); /* XXX */
}

static inline int cpupid_to_nid(int cpupid)
{
	return -1;
}

static inline int cpupid_to_pid(int cpupid)
{
	return -1;
}

static inline int cpupid_to_cpu(int cpupid)
{
	return -1;
}

static inline int cpu_pid_to_cpupid(int nid, int pid)
{
	return -1;
}

static inline bool cpupid_pid_unset(int cpupid)
{
	return 1;
}

static inline void page_cpupid_reset_last(struct page *page)
{
}

static inline bool cpupid_match_pid(struct task_struct *task, int cpupid)
{
	return false;
}
#endif /* CONFIG_NUMA_BALANCING */

#ifdef CONFIG_KASAN_SW_TAGS
static inline u8 page_kasan_tag(const struct page *page)
{
	return (page->flags >> KASAN_TAG_PGSHIFT) & KASAN_TAG_MASK;
}

static inline void page_kasan_tag_set(struct page *page, u8 tag)
{
	page->flags &= ~(KASAN_TAG_MASK << KASAN_TAG_PGSHIFT);
	page->flags |= (tag & KASAN_TAG_MASK) << KASAN_TAG_PGSHIFT;
}

static inline void page_kasan_tag_reset(struct page *page)
{
	page_kasan_tag_set(page, 0xff);
}
#else
static inline u8 page_kasan_tag(const struct page *page)
{
	return 0xff;
}

static inline void page_kasan_tag_set(struct page *page, u8 tag) { }
static inline void page_kasan_tag_reset(struct page *page) { }
#endif

static inline struct zone *page_zone(const struct page *page)
{
	return &NODE_DATA(page_to_nid(page))->node_zones[page_zonenum(page)];
}

static inline pg_data_t *page_pgdat(const struct page *page)
{
	return NODE_DATA(page_to_nid(page));
}

#ifdef SECTION_IN_PAGE_FLAGS
static inline void set_page_section(struct page *page, unsigned long section)
{
	page->flags &= ~(SECTIONS_MASK << SECTIONS_PGSHIFT);
	page->flags |= (section & SECTIONS_MASK) << SECTIONS_PGSHIFT;
}

static inline unsigned long page_to_section(const struct page *page)
{
	return (page->flags >> SECTIONS_PGSHIFT) & SECTIONS_MASK;
}
#endif

static inline void set_page_zone(struct page *page, enum zone_type zone)
{
	page->flags &= ~(ZONES_MASK << ZONES_PGSHIFT);
	page->flags |= (zone & ZONES_MASK) << ZONES_PGSHIFT;
}

static inline void set_page_node(struct page *page, unsigned long node)
{
	page->flags &= ~(NODES_MASK << NODES_PGSHIFT);
	page->flags |= (node & NODES_MASK) << NODES_PGSHIFT;
}

static inline void set_page_links(struct page *page, enum zone_type zone,
	unsigned long node, unsigned long pfn)
{
	set_page_zone(page, zone);
	set_page_node(page, node);
#ifdef SECTION_IN_PAGE_FLAGS
	set_page_section(page, pfn_to_section_nr(pfn));
#endif
}

#ifdef CONFIG_MEMCG
static inline struct mem_cgroup *page_memcg(struct page *page)
{
	return page->mem_cgroup;
}
static inline struct mem_cgroup *page_memcg_rcu(struct page *page)
{
	WARN_ON_ONCE(!rcu_read_lock_held());
	return READ_ONCE(page->mem_cgroup);
}
#else
static inline struct mem_cgroup *page_memcg(struct page *page)
{
	return NULL;
}
static inline struct mem_cgroup *page_memcg_rcu(struct page *page)
{
	WARN_ON_ONCE(!rcu_read_lock_held());
	return NULL;
}
#endif

/*
 * Some inline functions in vmstat.h depend on page_zone()
 */
#include <linux/vmstat.h>

static __always_inline void *lowmem_page_address(const struct page *page)
{
	return page_to_virt(page);
}

#if defined(CONFIG_HIGHMEM) && !defined(WANT_PAGE_VIRTUAL)
#define HASHED_PAGE_VIRTUAL
#endif

#if defined(WANT_PAGE_VIRTUAL)
static inline void *page_address(const struct page *page)
{
	return page->virtual;
}
static inline void set_page_address(struct page *page, void *address)
{
	page->virtual = address;
}
#define page_address_init()  do { } while(0)
#endif

#if defined(HASHED_PAGE_VIRTUAL)
void *page_address(const struct page *page);
void set_page_address(struct page *page, void *virtual);
void page_address_init(void);
#endif

#if !defined(HASHED_PAGE_VIRTUAL) && !defined(WANT_PAGE_VIRTUAL)
#define page_address(page) lowmem_page_address(page)
#define set_page_address(page, address)  do { } while(0)
#define page_address_init()  do { } while(0)
#endif

extern void *page_rmapping(struct page *page);
extern struct anon_vma *page_anon_vma(struct page *page);
extern struct address_space *page_mapping(struct page *page);

extern struct address_space *__page_file_mapping(struct page *);

static inline
struct address_space *page_file_mapping(struct page *page)
{
	if (unlikely(PageSwapCache(page)))
		return __page_file_mapping(page);

	return page->mapping;
}

extern pgoff_t __page_file_index(struct page *page);

/*
 * Return the pagecache index of the passed page.  Regular pagecache pages
 * use ->index whereas swapcache pages use swp_offset(->private)
 */
static inline pgoff_t page_index(struct page *page)
{
	if (unlikely(PageSwapCache(page)))
		return __page_file_index(page);
	return page->index;
}

bool page_mapped(struct page *page);
struct address_space *page_mapping(struct page *page);
struct address_space *page_mapping_file(struct page *page);

/*
 * Return true only if the page has been allocated with
 * ALLOC_NO_WATERMARKS and the low watermark was not
 * met implying that the system is under some pressure.
 */
static inline bool page_is_pfmemalloc(struct page *page)
{
	/*
	 * Page index cannot be this large so this must be
	 * a pfmemalloc page.
	 */
	return page->index == -1UL;
}

/*
 * Only to be called by the page allocator on a freshly allocated
 * page.
 */
static inline void set_page_pfmemalloc(struct page *page)
{
	page->index = -1UL;
}

static inline void clear_page_pfmemalloc(struct page *page)
{
	page->index = 0;
}

/*
 * Can be called by the pagefault handler when it gets a VM_FAULT_OOM.
 */
extern void pagefault_out_of_memory(void);

#define offset_in_page(p)	((unsigned long)(p) & ~PAGE_MASK)

/*
 * Flags passed to show_mem() and show_free_areas() to suppress output in
 * various contexts.
 */
#define SHOW_MEM_FILTER_NODES		(0x0001u)	/* disallowed nodes */

extern void show_free_areas(unsigned int flags, nodemask_t *nodemask);

#ifdef CONFIG_MMU
extern bool can_do_mlock(void);
#else
static inline bool can_do_mlock(void) { return false; }
#endif
extern int user_shm_lock(size_t, struct user_struct *);
extern void user_shm_unlock(size_t, struct user_struct *);

/*
 * Parameter block passed down to zap_pte_range in exceptional cases.
 */
struct zap_details {
	struct address_space *check_mapping;	/* Check page->mapping if set */
	pgoff_t	first_index;			/* Lowest page->index to unmap */
	pgoff_t last_index;			/* Highest page->index to unmap */
};

struct page *vm_normal_page(struct vm_area_struct *vma, unsigned long addr,
			     pte_t pte);
struct page *vm_normal_page_pmd(struct vm_area_struct *vma, unsigned long addr,
				pmd_t pmd);

void zap_vma_ptes(struct vm_area_struct *vma, unsigned long address,
		  unsigned long size);
void zap_page_range(struct vm_area_struct *vma, unsigned long address,
		    unsigned long size);
void unmap_vmas(struct mmu_gather *tlb, struct vm_area_struct *start_vma,
		unsigned long start, unsigned long end);

struct mmu_notifier_range;

void free_pgd_range(struct mmu_gather *tlb, unsigned long addr,
		unsigned long end, unsigned long floor, unsigned long ceiling);
int copy_page_range(struct mm_struct *dst, struct mm_struct *src,
			struct vm_area_struct *vma);
int follow_pte_pmd(struct mm_struct *mm, unsigned long address,
		   struct mmu_notifier_range *range,
		   pte_t **ptepp, pmd_t **pmdpp, spinlock_t **ptlp);
int follow_pfn(struct vm_area_struct *vma, unsigned long address,
	unsigned long *pfn);
int follow_phys(struct vm_area_struct *vma, unsigned long address,
		unsigned int flags, unsigned long *prot, resource_size_t *phys);
int generic_access_phys(struct vm_area_struct *vma, unsigned long addr,
			void *buf, int len, int write);

extern void truncate_pagecache(struct inode *inode, loff_t new);
extern void truncate_setsize(struct inode *inode, loff_t newsize);
void pagecache_isize_extended(struct inode *inode, loff_t from, loff_t to);
void truncate_pagecache_range(struct inode *inode, loff_t offset, loff_t end);
int truncate_inode_page(struct address_space *mapping, struct page *page);
int generic_error_remove_page(struct address_space *mapping, struct page *page);
int invalidate_inode_page(struct page *page);

#ifdef CONFIG_MMU
extern vm_fault_t handle_mm_fault(struct vm_area_struct *vma,
			unsigned long address, unsigned int flags);
extern int fixup_user_fault(struct task_struct *tsk, struct mm_struct *mm,
			    unsigned long address, unsigned int fault_flags,
			    bool *unlocked);
void unmap_mapping_pages(struct address_space *mapping,
		pgoff_t start, pgoff_t nr, bool even_cows);
void unmap_mapping_range(struct address_space *mapping,
		loff_t const holebegin, loff_t const holelen, int even_cows);
#else
static inline vm_fault_t handle_mm_fault(struct vm_area_struct *vma,
		unsigned long address, unsigned int flags)
{
	/* should never happen if there's no MMU */
	BUG();
	return VM_FAULT_SIGBUS;
}
static inline int fixup_user_fault(struct task_struct *tsk,
		struct mm_struct *mm, unsigned long address,
		unsigned int fault_flags, bool *unlocked)
{
	/* should never happen if there's no MMU */
	BUG();
	return -EFAULT;
}
static inline void unmap_mapping_pages(struct address_space *mapping,
		pgoff_t start, pgoff_t nr, bool even_cows) { }
static inline void unmap_mapping_range(struct address_space *mapping,
		loff_t const holebegin, loff_t const holelen, int even_cows) { }
#endif

static inline void unmap_shared_mapping_range(struct address_space *mapping,
		loff_t const holebegin, loff_t const holelen)
{
	unmap_mapping_range(mapping, holebegin, holelen, 0);
}

extern int access_process_vm(struct task_struct *tsk, unsigned long addr,
		void *buf, int len, unsigned int gup_flags);
extern int access_remote_vm(struct mm_struct *mm, unsigned long addr,
		void *buf, int len, unsigned int gup_flags);
extern int __access_remote_vm(struct task_struct *tsk, struct mm_struct *mm,
		unsigned long addr, void *buf, int len, unsigned int gup_flags);

long get_user_pages_remote(struct task_struct *tsk, struct mm_struct *mm,
			    unsigned long start, unsigned long nr_pages,
			    unsigned int gup_flags, struct page **pages,
			    struct vm_area_struct **vmas, int *locked);
long get_user_pages(unsigned long start, unsigned long nr_pages,
			    unsigned int gup_flags, struct page **pages,
			    struct vm_area_struct **vmas);
long get_user_pages_locked(unsigned long start, unsigned long nr_pages,
		    unsigned int gup_flags, struct page **pages, int *locked);
long get_user_pages_unlocked(unsigned long start, unsigned long nr_pages,
		    struct page **pages, unsigned int gup_flags);

int get_user_pages_fast(unsigned long start, int nr_pages,
			unsigned int gup_flags, struct page **pages);

int account_locked_vm(struct mm_struct *mm, unsigned long pages, bool inc);
int __account_locked_vm(struct mm_struct *mm, unsigned long pages, bool inc,
			struct task_struct *task, bool bypass_rlim);

/* Container for pinned pfns / pages */
struct frame_vector {
	unsigned int nr_allocated;	/* Number of frames we have space for */
	unsigned int nr_frames;	/* Number of frames stored in ptrs array */
	bool got_ref;		/* Did we pin pages by getting page ref? */
	bool is_pfns;		/* Does array contain pages or pfns? */
	void *ptrs[0];		/* Array of pinned pfns / pages. Use
				 * pfns_vector_pages() or pfns_vector_pfns()
				 * for access */
};

struct frame_vector *frame_vector_create(unsigned int nr_frames);
void frame_vector_destroy(struct frame_vector *vec);
int get_vaddr_frames(unsigned long start, unsigned int nr_pfns,
		     unsigned int gup_flags, struct frame_vector *vec);
void put_vaddr_frames(struct frame_vector *vec);
int frame_vector_to_pages(struct frame_vector *vec);
void frame_vector_to_pfns(struct frame_vector *vec);

static inline unsigned int frame_vector_count(struct frame_vector *vec)
{
	return vec->nr_frames;
}

static inline struct page **frame_vector_pages(struct frame_vector *vec)
{
	if (vec->is_pfns) {
		int err = frame_vector_to_pages(vec);

		if (err)
			return ERR_PTR(err);
	}
	return (struct page **)(vec->ptrs);
}

static inline unsigned long *frame_vector_pfns(struct frame_vector *vec)
{
	if (!vec->is_pfns)
		frame_vector_to_pfns(vec);
	return (unsigned long *)(vec->ptrs);
}

struct kvec;
int get_kernel_pages(const struct kvec *iov, int nr_pages, int write,
			struct page **pages);
int get_kernel_page(unsigned long start, int write, struct page **pages);
struct page *get_dump_page(unsigned long addr);

extern int try_to_release_page(struct page * page, gfp_t gfp_mask);
extern void do_invalidatepage(struct page *page, unsigned int offset,
			      unsigned int length);

void __set_page_dirty(struct page *, struct address_space *, int warn);
int __set_page_dirty_nobuffers(struct page *page);
int __set_page_dirty_no_writeback(struct page *page);
int redirty_page_for_writepage(struct writeback_control *wbc,
				struct page *page);
void account_page_dirtied(struct page *page, struct address_space *mapping);
void account_page_cleaned(struct page *page, struct address_space *mapping,
			  struct bdi_writeback *wb);
int set_page_dirty(struct page *page);
int set_page_dirty_lock(struct page *page);
void __cancel_dirty_page(struct page *page);
static inline void cancel_dirty_page(struct page *page)
{
	/* Avoid atomic ops, locking, etc. when not actually needed. */
	if (PageDirty(page))
		__cancel_dirty_page(page);
}
int clear_page_dirty_for_io(struct page *page);

int get_cmdline(struct task_struct *task, char *buffer, int buflen);

extern unsigned long move_page_tables(struct vm_area_struct *vma,
		unsigned long old_addr, struct vm_area_struct *new_vma,
		unsigned long new_addr, unsigned long len,
		bool need_rmap_locks);
extern unsigned long change_protection(struct vm_area_struct *vma, unsigned long start,
			      unsigned long end, pgprot_t newprot,
			      int dirty_accountable, int prot_numa);
extern int mprotect_fixup(struct vm_area_struct *vma,
			  struct vm_area_struct **pprev, unsigned long start,
			  unsigned long end, unsigned long newflags);

/*
 * doesn't attempt to fault and will return short.
 */
int __get_user_pages_fast(unsigned long start, int nr_pages, int write,
			  struct page **pages);
/*
 * per-process(per-mm_struct) statistics.
 */
static inline unsigned long get_mm_counter(struct mm_struct *mm, int member)
{
	long val = atomic_long_read(&mm->rss_stat.count[member]);

#ifdef SPLIT_RSS_COUNTING
	/*
	 * counter is updated in asynchronous manner and may go to minus.
	 * But it's never be expected number for users.
	 */
	if (val < 0)
		val = 0;
#endif
	return (unsigned long)val;
}

static inline void add_mm_counter(struct mm_struct *mm, int member, long value)
{
	atomic_long_add(value, &mm->rss_stat.count[member]);
}

static inline void inc_mm_counter(struct mm_struct *mm, int member)
{
	atomic_long_inc(&mm->rss_stat.count[member]);
}

static inline void dec_mm_counter(struct mm_struct *mm, int member)
{
	atomic_long_dec(&mm->rss_stat.count[member]);
}

/* Optimized variant when page is already known not to be PageAnon */
static inline int mm_counter_file(struct page *page)
{
	if (PageSwapBacked(page))
		return MM_SHMEMPAGES;
	return MM_FILEPAGES;
}

static inline int mm_counter(struct page *page)
{
	if (PageAnon(page))
		return MM_ANONPAGES;
	return mm_counter_file(page);
}

static inline unsigned long get_mm_rss(struct mm_struct *mm)
{
	return get_mm_counter(mm, MM_FILEPAGES) +
		get_mm_counter(mm, MM_ANONPAGES) +
		get_mm_counter(mm, MM_SHMEMPAGES);
}

static inline unsigned long get_mm_hiwater_rss(struct mm_struct *mm)
{
	return max(mm->hiwater_rss, get_mm_rss(mm));
}

static inline unsigned long get_mm_hiwater_vm(struct mm_struct *mm)
{
	return max(mm->hiwater_vm, mm->total_vm);
}

static inline void update_hiwater_rss(struct mm_struct *mm)
{
	unsigned long _rss = get_mm_rss(mm);

	if ((mm)->hiwater_rss < _rss)
		(mm)->hiwater_rss = _rss;
}

static inline void update_hiwater_vm(struct mm_struct *mm)
{
	if (mm->hiwater_vm < mm->total_vm)
		mm->hiwater_vm = mm->total_vm;
}

static inline void reset_mm_hiwater_rss(struct mm_struct *mm)
{
	mm->hiwater_rss = get_mm_rss(mm);
}

static inline void setmax_mm_hiwater_rss(unsigned long *maxrss,
					 struct mm_struct *mm)
{
	unsigned long hiwater_rss = get_mm_hiwater_rss(mm);

	if (*maxrss < hiwater_rss)
		*maxrss = hiwater_rss;
}

#if defined(SPLIT_RSS_COUNTING)
void sync_mm_rss(struct mm_struct *mm);
#else
static inline void sync_mm_rss(struct mm_struct *mm)
{
}
#endif

#ifndef CONFIG_ARCH_HAS_PTE_DEVMAP
static inline int pte_devmap(pte_t pte)
{
	return 0;
}
#endif

int vma_wants_writenotify(struct vm_area_struct *vma, pgprot_t vm_page_prot);

extern pte_t *__get_locked_pte(struct mm_struct *mm, unsigned long addr,
			       spinlock_t **ptl);
static inline pte_t *get_locked_pte(struct mm_struct *mm, unsigned long addr,
				    spinlock_t **ptl)
{
	pte_t *ptep;
	__cond_lock(*ptl, ptep = __get_locked_pte(mm, addr, ptl));
	return ptep;
}

#ifdef __PAGETABLE_P4D_FOLDED
static inline int __p4d_alloc(struct mm_struct *mm, pgd_t *pgd,
						unsigned long address)
{
	return 0;
}
#else
int __p4d_alloc(struct mm_struct *mm, pgd_t *pgd, unsigned long address);
#endif

#if defined(__PAGETABLE_PUD_FOLDED) || !defined(CONFIG_MMU)
static inline int __pud_alloc(struct mm_struct *mm, p4d_t *p4d,
						unsigned long address)
{
	return 0;
}
static inline void mm_inc_nr_puds(struct mm_struct *mm) {}
static inline void mm_dec_nr_puds(struct mm_struct *mm) {}

#else
int __pud_alloc(struct mm_struct *mm, p4d_t *p4d, unsigned long address);

static inline void mm_inc_nr_puds(struct mm_struct *mm)
{
	if (mm_pud_folded(mm))
		return;
	atomic_long_add(PTRS_PER_PUD * sizeof(pud_t), &mm->pgtables_bytes);
}

static inline void mm_dec_nr_puds(struct mm_struct *mm)
{
	if (mm_pud_folded(mm))
		return;
	atomic_long_sub(PTRS_PER_PUD * sizeof(pud_t), &mm->pgtables_bytes);
}
#endif

#if defined(__PAGETABLE_PMD_FOLDED) || !defined(CONFIG_MMU)
static inline int __pmd_alloc(struct mm_struct *mm, pud_t *pud,
						unsigned long address)
{
	return 0;
}

static inline void mm_inc_nr_pmds(struct mm_struct *mm) {}
static inline void mm_dec_nr_pmds(struct mm_struct *mm) {}

#else
int __pmd_alloc(struct mm_struct *mm, pud_t *pud, unsigned long address);

static inline void mm_inc_nr_pmds(struct mm_struct *mm)
{
	if (mm_pmd_folded(mm))
		return;
	atomic_long_add(PTRS_PER_PMD * sizeof(pmd_t), &mm->pgtables_bytes);
}

static inline void mm_dec_nr_pmds(struct mm_struct *mm)
{
	if (mm_pmd_folded(mm))
		return;
	atomic_long_sub(PTRS_PER_PMD * sizeof(pmd_t), &mm->pgtables_bytes);
}
#endif

#ifdef CONFIG_MMU
static inline void mm_pgtables_bytes_init(struct mm_struct *mm)
{
	atomic_long_set(&mm->pgtables_bytes, 0);
}

static inline unsigned long mm_pgtables_bytes(const struct mm_struct *mm)
{
	return atomic_long_read(&mm->pgtables_bytes);
}

static inline void mm_inc_nr_ptes(struct mm_struct *mm)
{
	atomic_long_add(PTRS_PER_PTE * sizeof(pte_t), &mm->pgtables_bytes);
}

static inline void mm_dec_nr_ptes(struct mm_struct *mm)
{
	atomic_long_sub(PTRS_PER_PTE * sizeof(pte_t), &mm->pgtables_bytes);
}
#else

static inline void mm_pgtables_bytes_init(struct mm_struct *mm) {}
static inline unsigned long mm_pgtables_bytes(const struct mm_struct *mm)
{
	return 0;
}

static inline void mm_inc_nr_ptes(struct mm_struct *mm) {}
static inline void mm_dec_nr_ptes(struct mm_struct *mm) {}
#endif

int __pte_alloc(struct mm_struct *mm, pmd_t *pmd);
int __pte_alloc_kernel(pmd_t *pmd);

/*
 * The following ifdef needed to get the 4level-fixup.h header to work.
 * Remove it when 4level-fixup.h has been removed.
 */
#if defined(CONFIG_MMU) && !defined(__ARCH_HAS_4LEVEL_HACK)

#ifndef __ARCH_HAS_5LEVEL_HACK
static inline p4d_t *p4d_alloc(struct mm_struct *mm, pgd_t *pgd,
		unsigned long address)
{
	return (unlikely(pgd_none(*pgd)) && __p4d_alloc(mm, pgd, address)) ?
		NULL : p4d_offset(pgd, address);
}

static inline pud_t *pud_alloc(struct mm_struct *mm, p4d_t *p4d,
		unsigned long address)
{
	return (unlikely(p4d_none(*p4d)) && __pud_alloc(mm, p4d, address)) ?
		NULL : pud_offset(p4d, address);
}
#endif /* !__ARCH_HAS_5LEVEL_HACK */

static inline pmd_t *pmd_alloc(struct mm_struct *mm, pud_t *pud, unsigned long address)
{
	return (unlikely(pud_none(*pud)) && __pmd_alloc(mm, pud, address))?
		NULL: pmd_offset(pud, address);
}
#endif /* CONFIG_MMU && !__ARCH_HAS_4LEVEL_HACK */

#if USE_SPLIT_PTE_PTLOCKS
#if ALLOC_SPLIT_PTLOCKS
void __init ptlock_cache_init(void);
extern bool ptlock_alloc(struct page *page);
extern void ptlock_free(struct page *page);

static inline spinlock_t *ptlock_ptr(struct page *page)
{
	return page->ptl;
}
#else /* ALLOC_SPLIT_PTLOCKS */
static inline void ptlock_cache_init(void)
{
}

static inline bool ptlock_alloc(struct page *page)
{
	return true;
}

static inline void ptlock_free(struct page *page)
{
}

static inline spinlock_t *ptlock_ptr(struct page *page)
{
	return &page->ptl;
}
#endif /* ALLOC_SPLIT_PTLOCKS */

static inline spinlock_t *pte_lockptr(struct mm_struct *mm, pmd_t *pmd)
{
	return ptlock_ptr(pmd_page(*pmd));
}

static inline bool ptlock_init(struct page *page)
{
	/*
	 * prep_new_page() initialize page->private (and therefore page->ptl)
	 * with 0. Make sure nobody took it in use in between.
	 *
	 * It can happen if arch try to use slab for page table allocation:
	 * slab code uses page->slab_cache, which share storage with page->ptl.
	 */
	VM_BUG_ON_PAGE(*(unsigned long *)&page->ptl, page);
	if (!ptlock_alloc(page))
		return false;
	spin_lock_init(ptlock_ptr(page));
	return true;
}

#else	/* !USE_SPLIT_PTE_PTLOCKS */
/*
 * We use mm->page_table_lock to guard all pagetable pages of the mm.
 */
static inline spinlock_t *pte_lockptr(struct mm_struct *mm, pmd_t *pmd)
{
	return &mm->page_table_lock;
}
static inline void ptlock_cache_init(void) {}
static inline bool ptlock_init(struct page *page) { return true; }
static inline void ptlock_free(struct page *page) {}
#endif /* USE_SPLIT_PTE_PTLOCKS */

static inline void pgtable_init(void)
{
	ptlock_cache_init();
	pgtable_cache_init();
}

static inline bool pgtable_pte_page_ctor(struct page *page)
{
	if (!ptlock_init(page))
		return false;
	__SetPageTable(page);
	inc_zone_page_state(page, NR_PAGETABLE);
	return true;
}

static inline void pgtable_pte_page_dtor(struct page *page)
{
	ptlock_free(page);
	__ClearPageTable(page);
	dec_zone_page_state(page, NR_PAGETABLE);
}

#define pte_offset_map_lock(mm, pmd, address, ptlp)	\
({							\
	spinlock_t *__ptl = pte_lockptr(mm, pmd);	\
	pte_t *__pte = pte_offset_map(pmd, address);	\
	*(ptlp) = __ptl;				\
	spin_lock(__ptl);				\
	__pte;						\
})

#define pte_unmap_unlock(pte, ptl)	do {		\
	spin_unlock(ptl);				\
	pte_unmap(pte);					\
} while (0)

#define pte_alloc(mm, pmd) (unlikely(pmd_none(*(pmd))) && __pte_alloc(mm, pmd))

#define pte_alloc_map(mm, pmd, address)			\
	(pte_alloc(mm, pmd) ? NULL : pte_offset_map(pmd, address))

#define pte_alloc_map_lock(mm, pmd, address, ptlp)	\
	(pte_alloc(mm, pmd) ?			\
		 NULL : pte_offset_map_lock(mm, pmd, address, ptlp))

#define pte_alloc_kernel(pmd, address)			\
	((unlikely(pmd_none(*(pmd))) && __pte_alloc_kernel(pmd))? \
		NULL: pte_offset_kernel(pmd, address))

#if USE_SPLIT_PMD_PTLOCKS

static struct page *pmd_to_page(pmd_t *pmd)
{
	unsigned long mask = ~(PTRS_PER_PMD * sizeof(pmd_t) - 1);
	return virt_to_page((void *)((unsigned long) pmd & mask));
}

static inline spinlock_t *pmd_lockptr(struct mm_struct *mm, pmd_t *pmd)
{
	return ptlock_ptr(pmd_to_page(pmd));
}

static inline bool pgtable_pmd_page_ctor(struct page *page)
{
#ifdef CONFIG_TRANSPARENT_HUGEPAGE
	page->pmd_huge_pte = NULL;
#endif
	return ptlock_init(page);
}

static inline void pgtable_pmd_page_dtor(struct page *page)
{
#ifdef CONFIG_TRANSPARENT_HUGEPAGE
	VM_BUG_ON_PAGE(page->pmd_huge_pte, page);
#endif
	ptlock_free(page);
}

#define pmd_huge_pte(mm, pmd) (pmd_to_page(pmd)->pmd_huge_pte)

#else

static inline spinlock_t *pmd_lockptr(struct mm_struct *mm, pmd_t *pmd)
{
	return &mm->page_table_lock;
}

static inline bool pgtable_pmd_page_ctor(struct page *page) { return true; }
static inline void pgtable_pmd_page_dtor(struct page *page) {}

#define pmd_huge_pte(mm, pmd) ((mm)->pmd_huge_pte)

#endif

static inline spinlock_t *pmd_lock(struct mm_struct *mm, pmd_t *pmd)
{
	spinlock_t *ptl = pmd_lockptr(mm, pmd);
	spin_lock(ptl);
	return ptl;
}

/*
 * No scalability reason to split PUD locks yet, but follow the same pattern
 * as the PMD locks to make it easier if we decide to.  The VM should not be
 * considered ready to switch to split PUD locks yet; there may be places
 * which need to be converted from page_table_lock.
 */
static inline spinlock_t *pud_lockptr(struct mm_struct *mm, pud_t *pud)
{
	return &mm->page_table_lock;
}

static inline spinlock_t *pud_lock(struct mm_struct *mm, pud_t *pud)
{
	spinlock_t *ptl = pud_lockptr(mm, pud);

	spin_lock(ptl);
	return ptl;
}

extern void __init pagecache_init(void);
extern void free_area_init(unsigned long * zones_size);
extern void __init free_area_init_node(int nid, unsigned long * zones_size,
		unsigned long zone_start_pfn, unsigned long *zholes_size);
extern void free_initmem(void);

/*
 * Free reserved pages within range [PAGE_ALIGN(start), end & PAGE_MASK)
 * into the buddy system. The freed pages will be poisoned with pattern
 * "poison" if it's within range [0, UCHAR_MAX].
 * Return pages freed into the buddy system.
 */
extern unsigned long free_reserved_area(void *start, void *end,
					int poison, const char *s);

#ifdef	CONFIG_HIGHMEM
/*
 * Free a highmem page into the buddy system, adjusting totalhigh_pages
 * and totalram_pages.
 */
extern void free_highmem_page(struct page *page);
#endif

extern void adjust_managed_page_count(struct page *page, long count);
extern void mem_init_print_info(const char *str);

extern void reserve_bootmem_region(phys_addr_t start, phys_addr_t end);

/* Free the reserved page into the buddy system, so it gets managed. */
static inline void __free_reserved_page(struct page *page)
{
	ClearPageReserved(page);
	init_page_count(page);
	__free_page(page);
}

static inline void free_reserved_page(struct page *page)
{
	__free_reserved_page(page);
	adjust_managed_page_count(page, 1);
}

static inline void mark_page_reserved(struct page *page)
{
	SetPageReserved(page);
	adjust_managed_page_count(page, -1);
}

/*
 * Default method to free all the __init memory into the buddy system.
 * The freed pages will be poisoned with pattern "poison" if it's within
 * range [0, UCHAR_MAX].
 * Return pages freed into the buddy system.
 */
static inline unsigned long free_initmem_default(int poison)
{
	extern char __init_begin[], __init_end[];

	return free_reserved_area(&__init_begin, &__init_end,
				  poison, "unused kernel");
}

static inline unsigned long get_num_physpages(void)
{
	int nid;
	unsigned long phys_pages = 0;

	for_each_online_node(nid)
		phys_pages += node_present_pages(nid);

	return phys_pages;
}

#ifdef CONFIG_HAVE_MEMBLOCK_NODE_MAP
/*
 * With CONFIG_HAVE_MEMBLOCK_NODE_MAP set, an architecture may initialise its
 * zones, allocate the backing mem_map and account for memory holes in a more
 * architecture independent manner. This is a substitute for creating the
 * zone_sizes[] and zholes_size[] arrays and passing them to
 * free_area_init_node()
 *
 * An architecture is expected to register range of page frames backed by
 * physical memory with memblock_add[_node]() before calling
 * free_area_init_nodes() passing in the PFN each zone ends at. At a basic
 * usage, an architecture is expected to do something like
 *
 * unsigned long max_zone_pfns[MAX_NR_ZONES] = {max_dma, max_normal_pfn,
 * 							 max_highmem_pfn};
 * for_each_valid_physical_page_range()
 * 	memblock_add_node(base, size, nid)
 * free_area_init_nodes(max_zone_pfns);
 *
 * free_bootmem_with_active_regions() calls free_bootmem_node() for each
 * registered physical page range.  Similarly
 * sparse_memory_present_with_active_regions() calls memory_present() for
 * each range when SPARSEMEM is enabled.
 *
 * See mm/page_alloc.c for more information on each function exposed by
 * CONFIG_HAVE_MEMBLOCK_NODE_MAP.
 */
extern void free_area_init_nodes(unsigned long *max_zone_pfn);
unsigned long node_map_pfn_alignment(void);
unsigned long __absent_pages_in_range(int nid, unsigned long start_pfn,
						unsigned long end_pfn);
extern unsigned long absent_pages_in_range(unsigned long start_pfn,
						unsigned long end_pfn);
extern void get_pfn_range_for_nid(unsigned int nid,
			unsigned long *start_pfn, unsigned long *end_pfn);
extern unsigned long find_min_pfn_with_active_regions(void);
extern void free_bootmem_with_active_regions(int nid,
						unsigned long max_low_pfn);
extern void sparse_memory_present_with_active_regions(int nid);

#endif /* CONFIG_HAVE_MEMBLOCK_NODE_MAP */

#if !defined(CONFIG_HAVE_MEMBLOCK_NODE_MAP) && \
    !defined(CONFIG_HAVE_ARCH_EARLY_PFN_TO_NID)
static inline int __early_pfn_to_nid(unsigned long pfn,
					struct mminit_pfnnid_cache *state)
{
	return 0;
}
#else
/* please see mm/page_alloc.c */
extern int __meminit early_pfn_to_nid(unsigned long pfn);
/* there is a per-arch backend function. */
extern int __meminit __early_pfn_to_nid(unsigned long pfn,
					struct mminit_pfnnid_cache *state);
#endif

#if !defined(CONFIG_FLAT_NODE_MEM_MAP)
void zero_resv_unavail(void);
#else
static inline void zero_resv_unavail(void) {}
#endif

extern void set_dma_reserve(unsigned long new_dma_reserve);
extern void memmap_init_zone(unsigned long, int, unsigned long, unsigned long,
<<<<<<< HEAD
		enum memmap_context, struct vmem_altmap *);
void update_kswapd_threads(void);
=======
		enum meminit_context, struct vmem_altmap *);
>>>>>>> d22f99d2
extern void setup_per_zone_wmarks(void);
extern int __meminit init_per_zone_wmark_min(void);
extern void mem_init(void);
extern void __init mmap_init(void);
extern void show_mem(unsigned int flags, nodemask_t *nodemask);
extern long si_mem_available(void);
extern void si_meminfo(struct sysinfo * val);
extern void si_meminfo_node(struct sysinfo *val, int nid);
#ifdef __HAVE_ARCH_RESERVED_KERNEL_PAGES
extern unsigned long arch_reserved_kernel_pages(void);
#endif

extern __printf(3, 4)
void warn_alloc(gfp_t gfp_mask, nodemask_t *nodemask, const char *fmt, ...);

extern void setup_per_cpu_pageset(void);

extern void zone_pcp_update(struct zone *zone);
extern void zone_pcp_reset(struct zone *zone);

/* page_alloc.c */
extern int kswapd_threads;
extern int min_free_kbytes;
extern int watermark_boost_factor;
extern int watermark_scale_factor;

/* nommu.c */
extern atomic_long_t mmap_pages_allocated;
extern int nommu_shrink_inode_mappings(struct inode *, size_t, size_t);

/* interval_tree.c */
void vma_interval_tree_insert(struct vm_area_struct *node,
			      struct rb_root_cached *root);
void vma_interval_tree_insert_after(struct vm_area_struct *node,
				    struct vm_area_struct *prev,
				    struct rb_root_cached *root);
void vma_interval_tree_remove(struct vm_area_struct *node,
			      struct rb_root_cached *root);
struct vm_area_struct *vma_interval_tree_iter_first(struct rb_root_cached *root,
				unsigned long start, unsigned long last);
struct vm_area_struct *vma_interval_tree_iter_next(struct vm_area_struct *node,
				unsigned long start, unsigned long last);

#define vma_interval_tree_foreach(vma, root, start, last)		\
	for (vma = vma_interval_tree_iter_first(root, start, last);	\
	     vma; vma = vma_interval_tree_iter_next(vma, start, last))

void anon_vma_interval_tree_insert(struct anon_vma_chain *node,
				   struct rb_root_cached *root);
void anon_vma_interval_tree_remove(struct anon_vma_chain *node,
				   struct rb_root_cached *root);
struct anon_vma_chain *
anon_vma_interval_tree_iter_first(struct rb_root_cached *root,
				  unsigned long start, unsigned long last);
struct anon_vma_chain *anon_vma_interval_tree_iter_next(
	struct anon_vma_chain *node, unsigned long start, unsigned long last);
#ifdef CONFIG_DEBUG_VM_RB
void anon_vma_interval_tree_verify(struct anon_vma_chain *node);
#endif

#define anon_vma_interval_tree_foreach(avc, root, start, last)		 \
	for (avc = anon_vma_interval_tree_iter_first(root, start, last); \
	     avc; avc = anon_vma_interval_tree_iter_next(avc, start, last))

/* mmap.c */
extern int __vm_enough_memory(struct mm_struct *mm, long pages, int cap_sys_admin);
extern int __vma_adjust(struct vm_area_struct *vma, unsigned long start,
	unsigned long end, pgoff_t pgoff, struct vm_area_struct *insert,
	struct vm_area_struct *expand);
static inline int vma_adjust(struct vm_area_struct *vma, unsigned long start,
	unsigned long end, pgoff_t pgoff, struct vm_area_struct *insert)
{
	return __vma_adjust(vma, start, end, pgoff, insert, NULL);
}
extern struct vm_area_struct *vma_merge(struct mm_struct *,
	struct vm_area_struct *prev, unsigned long addr, unsigned long end,
	unsigned long vm_flags, struct anon_vma *, struct file *, pgoff_t,
	struct mempolicy *, struct vm_userfaultfd_ctx);
extern struct anon_vma *find_mergeable_anon_vma(struct vm_area_struct *);
extern int __split_vma(struct mm_struct *, struct vm_area_struct *,
	unsigned long addr, int new_below);
extern int split_vma(struct mm_struct *, struct vm_area_struct *,
	unsigned long addr, int new_below);
extern int insert_vm_struct(struct mm_struct *, struct vm_area_struct *);
extern void __vma_link_rb(struct mm_struct *, struct vm_area_struct *,
	struct rb_node **, struct rb_node *);
extern void unlink_file_vma(struct vm_area_struct *);
extern struct vm_area_struct *copy_vma(struct vm_area_struct **,
	unsigned long addr, unsigned long len, pgoff_t pgoff,
	bool *need_rmap_locks);
extern void exit_mmap(struct mm_struct *);

static inline int check_data_rlimit(unsigned long rlim,
				    unsigned long new,
				    unsigned long start,
				    unsigned long end_data,
				    unsigned long start_data)
{
	if (rlim < RLIM_INFINITY) {
		if (((new - start) + (end_data - start_data)) > rlim)
			return -ENOSPC;
	}

	return 0;
}

extern int mm_take_all_locks(struct mm_struct *mm);
extern void mm_drop_all_locks(struct mm_struct *mm);

extern void set_mm_exe_file(struct mm_struct *mm, struct file *new_exe_file);
extern struct file *get_mm_exe_file(struct mm_struct *mm);
extern struct file *get_task_exe_file(struct task_struct *task);

extern bool may_expand_vm(struct mm_struct *, vm_flags_t, unsigned long npages);
extern void vm_stat_account(struct mm_struct *, vm_flags_t, long npages);

extern bool vma_is_special_mapping(const struct vm_area_struct *vma,
				   const struct vm_special_mapping *sm);
extern struct vm_area_struct *_install_special_mapping(struct mm_struct *mm,
				   unsigned long addr, unsigned long len,
				   unsigned long flags,
				   const struct vm_special_mapping *spec);
/* This is an obsolete alternative to _install_special_mapping. */
extern int install_special_mapping(struct mm_struct *mm,
				   unsigned long addr, unsigned long len,
				   unsigned long flags, struct page **pages);

unsigned long randomize_stack_top(unsigned long stack_top);

extern unsigned long get_unmapped_area(struct file *, unsigned long, unsigned long, unsigned long, unsigned long);

extern unsigned long mmap_region(struct file *file, unsigned long addr,
	unsigned long len, vm_flags_t vm_flags, unsigned long pgoff,
	struct list_head *uf);
extern unsigned long do_mmap(struct file *file, unsigned long addr,
	unsigned long len, unsigned long prot, unsigned long flags,
	vm_flags_t vm_flags, unsigned long pgoff, unsigned long *populate,
	struct list_head *uf);
extern int __do_munmap(struct mm_struct *, unsigned long, size_t,
		       struct list_head *uf, bool downgrade);
extern int do_munmap(struct mm_struct *, unsigned long, size_t,
		     struct list_head *uf);

static inline unsigned long
do_mmap_pgoff(struct file *file, unsigned long addr,
	unsigned long len, unsigned long prot, unsigned long flags,
	unsigned long pgoff, unsigned long *populate,
	struct list_head *uf)
{
	return do_mmap(file, addr, len, prot, flags, 0, pgoff, populate, uf);
}

#ifdef CONFIG_MMU
extern int __mm_populate(unsigned long addr, unsigned long len,
			 int ignore_errors);
static inline void mm_populate(unsigned long addr, unsigned long len)
{
	/* Ignore errors */
	(void) __mm_populate(addr, len, 1);
}
#else
static inline void mm_populate(unsigned long addr, unsigned long len) {}
#endif

/* These take the mm semaphore themselves */
extern int __must_check vm_brk(unsigned long, unsigned long);
extern int __must_check vm_brk_flags(unsigned long, unsigned long, unsigned long);
extern int vm_munmap(unsigned long, size_t);
extern unsigned long __must_check vm_mmap(struct file *, unsigned long,
        unsigned long, unsigned long,
        unsigned long, unsigned long);

struct vm_unmapped_area_info {
#define VM_UNMAPPED_AREA_TOPDOWN 1
	unsigned long flags;
	unsigned long length;
	unsigned long low_limit;
	unsigned long high_limit;
	unsigned long align_mask;
	unsigned long align_offset;
};

extern unsigned long unmapped_area(struct vm_unmapped_area_info *info);
extern unsigned long unmapped_area_topdown(struct vm_unmapped_area_info *info);

/*
 * Search for an unmapped address range.
 *
 * We are looking for a range that:
 * - does not intersect with any VMA;
 * - is contained within the [low_limit, high_limit) interval;
 * - is at least the desired size.
 * - satisfies (begin_addr & align_mask) == (align_offset & align_mask)
 */
static inline unsigned long
vm_unmapped_area(struct vm_unmapped_area_info *info)
{
	if (info->flags & VM_UNMAPPED_AREA_TOPDOWN)
		return unmapped_area_topdown(info);
	else
		return unmapped_area(info);
}

/* truncate.c */
extern void truncate_inode_pages(struct address_space *, loff_t);
extern void truncate_inode_pages_range(struct address_space *,
				       loff_t lstart, loff_t lend);
extern void truncate_inode_pages_final(struct address_space *);

/* generic vm_area_ops exported for stackable file systems */
extern vm_fault_t filemap_fault(struct vm_fault *vmf);
extern void filemap_map_pages(struct vm_fault *vmf,
		pgoff_t start_pgoff, pgoff_t end_pgoff);
extern vm_fault_t filemap_page_mkwrite(struct vm_fault *vmf);

/* mm/page-writeback.c */
int __must_check write_one_page(struct page *page);
void task_dirty_inc(struct task_struct *tsk);

/* readahead.c */
#define VM_READAHEAD_PAGES	(SZ_128K / PAGE_SIZE)

int force_page_cache_readahead(struct address_space *mapping, struct file *filp,
			pgoff_t offset, unsigned long nr_to_read);

void page_cache_sync_readahead(struct address_space *mapping,
			       struct file_ra_state *ra,
			       struct file *filp,
			       pgoff_t offset,
			       unsigned long size);

void page_cache_async_readahead(struct address_space *mapping,
				struct file_ra_state *ra,
				struct file *filp,
				struct page *pg,
				pgoff_t offset,
				unsigned long size);

extern unsigned long stack_guard_gap;
/* Generic expand stack which grows the stack according to GROWS{UP,DOWN} */
extern int expand_stack(struct vm_area_struct *vma, unsigned long address);

/* CONFIG_STACK_GROWSUP still needs to to grow downwards at some places */
extern int expand_downwards(struct vm_area_struct *vma,
		unsigned long address);
#if VM_GROWSUP
extern int expand_upwards(struct vm_area_struct *vma, unsigned long address);
#else
  #define expand_upwards(vma, address) (0)
#endif

/* Look up the first VMA which satisfies  addr < vm_end,  NULL if none. */
extern struct vm_area_struct * find_vma(struct mm_struct * mm, unsigned long addr);
extern struct vm_area_struct * find_vma_prev(struct mm_struct * mm, unsigned long addr,
					     struct vm_area_struct **pprev);

/* Look up the first VMA which intersects the interval start_addr..end_addr-1,
   NULL if none.  Assume start_addr < end_addr. */
static inline struct vm_area_struct * find_vma_intersection(struct mm_struct * mm, unsigned long start_addr, unsigned long end_addr)
{
	struct vm_area_struct * vma = find_vma(mm,start_addr);

	if (vma && end_addr <= vma->vm_start)
		vma = NULL;
	return vma;
}

static inline unsigned long vm_start_gap(struct vm_area_struct *vma)
{
	unsigned long vm_start = vma->vm_start;

	if (vma->vm_flags & VM_GROWSDOWN) {
		vm_start -= stack_guard_gap;
		if (vm_start > vma->vm_start)
			vm_start = 0;
	}
	return vm_start;
}

static inline unsigned long vm_end_gap(struct vm_area_struct *vma)
{
	unsigned long vm_end = vma->vm_end;

	if (vma->vm_flags & VM_GROWSUP) {
		vm_end += stack_guard_gap;
		if (vm_end < vma->vm_end)
			vm_end = -PAGE_SIZE;
	}
	return vm_end;
}

static inline unsigned long vma_pages(struct vm_area_struct *vma)
{
	return (vma->vm_end - vma->vm_start) >> PAGE_SHIFT;
}

/* Look up the first VMA which exactly match the interval vm_start ... vm_end */
static inline struct vm_area_struct *find_exact_vma(struct mm_struct *mm,
				unsigned long vm_start, unsigned long vm_end)
{
	struct vm_area_struct *vma = find_vma(mm, vm_start);

	if (vma && (vma->vm_start != vm_start || vma->vm_end != vm_end))
		vma = NULL;

	return vma;
}

static inline bool range_in_vma(struct vm_area_struct *vma,
				unsigned long start, unsigned long end)
{
	return (vma && vma->vm_start <= start && end <= vma->vm_end);
}

#ifdef CONFIG_MMU
pgprot_t vm_get_page_prot(unsigned long vm_flags);
void vma_set_page_prot(struct vm_area_struct *vma);
#else
static inline pgprot_t vm_get_page_prot(unsigned long vm_flags)
{
	return __pgprot(0);
}
static inline void vma_set_page_prot(struct vm_area_struct *vma)
{
	vma->vm_page_prot = vm_get_page_prot(vma->vm_flags);
}
#endif

#ifdef CONFIG_NUMA_BALANCING
unsigned long change_prot_numa(struct vm_area_struct *vma,
			unsigned long start, unsigned long end);
#endif

struct vm_area_struct *find_extend_vma(struct mm_struct *, unsigned long addr);
int remap_pfn_range(struct vm_area_struct *, unsigned long addr,
			unsigned long pfn, unsigned long size, pgprot_t);
int vm_insert_page(struct vm_area_struct *, unsigned long addr, struct page *);
int vm_map_pages(struct vm_area_struct *vma, struct page **pages,
				unsigned long num);
int vm_map_pages_zero(struct vm_area_struct *vma, struct page **pages,
				unsigned long num);
vm_fault_t vmf_insert_pfn(struct vm_area_struct *vma, unsigned long addr,
			unsigned long pfn);
vm_fault_t vmf_insert_pfn_prot(struct vm_area_struct *vma, unsigned long addr,
			unsigned long pfn, pgprot_t pgprot);
vm_fault_t vmf_insert_mixed(struct vm_area_struct *vma, unsigned long addr,
			pfn_t pfn);
vm_fault_t vmf_insert_mixed_mkwrite(struct vm_area_struct *vma,
		unsigned long addr, pfn_t pfn);
int vm_iomap_memory(struct vm_area_struct *vma, phys_addr_t start, unsigned long len);

static inline vm_fault_t vmf_insert_page(struct vm_area_struct *vma,
				unsigned long addr, struct page *page)
{
	int err = vm_insert_page(vma, addr, page);

	if (err == -ENOMEM)
		return VM_FAULT_OOM;
	if (err < 0 && err != -EBUSY)
		return VM_FAULT_SIGBUS;

	return VM_FAULT_NOPAGE;
}

static inline vm_fault_t vmf_error(int err)
{
	if (err == -ENOMEM)
		return VM_FAULT_OOM;
	return VM_FAULT_SIGBUS;
}

struct page *follow_page(struct vm_area_struct *vma, unsigned long address,
			 unsigned int foll_flags);

#define FOLL_WRITE	0x01	/* check pte is writable */
#define FOLL_TOUCH	0x02	/* mark page accessed */
#define FOLL_GET	0x04	/* do get_page on page */
#define FOLL_DUMP	0x08	/* give error on hole if it would be zero */
#define FOLL_FORCE	0x10	/* get_user_pages read/write w/o permission */
#define FOLL_NOWAIT	0x20	/* if a disk transfer is needed, start the IO
				 * and return without waiting upon it */
#define FOLL_POPULATE	0x40	/* fault in page */
#define FOLL_SPLIT	0x80	/* don't return transhuge pages, split them */
#define FOLL_HWPOISON	0x100	/* check page is hwpoisoned */
#define FOLL_NUMA	0x200	/* force NUMA hinting page fault */
#define FOLL_MIGRATION	0x400	/* wait for page to replace migration entry */
#define FOLL_TRIED	0x800	/* a retry, previous pass started an IO */
#define FOLL_MLOCK	0x1000	/* lock present pages */
#define FOLL_REMOTE	0x2000	/* we are working on non-current tsk/mm */
#define FOLL_COW	0x4000	/* internal GUP flag */
#define FOLL_ANON	0x8000	/* don't do file mappings */
#define FOLL_LONGTERM	0x10000	/* mapping lifetime is indefinite: see below */
#define FOLL_SPLIT_PMD	0x20000	/* split huge pmd before returning */

/*
 * NOTE on FOLL_LONGTERM:
 *
 * FOLL_LONGTERM indicates that the page will be held for an indefinite time
 * period _often_ under userspace control.  This is contrasted with
 * iov_iter_get_pages() where usages which are transient.
 *
 * FIXME: For pages which are part of a filesystem, mappings are subject to the
 * lifetime enforced by the filesystem and we need guarantees that longterm
 * users like RDMA and V4L2 only establish mappings which coordinate usage with
 * the filesystem.  Ideas for this coordination include revoking the longterm
 * pin, delaying writeback, bounce buffer page writeback, etc.  As FS DAX was
 * added after the problem with filesystems was found FS DAX VMAs are
 * specifically failed.  Filesystem pages are still subject to bugs and use of
 * FOLL_LONGTERM should be avoided on those pages.
 *
 * FIXME: Also NOTE that FOLL_LONGTERM is not supported in every GUP call.
 * Currently only get_user_pages() and get_user_pages_fast() support this flag
 * and calls to get_user_pages_[un]locked are specifically not allowed.  This
 * is due to an incompatibility with the FS DAX check and
 * FAULT_FLAG_ALLOW_RETRY
 *
 * In the CMA case: longterm pins in a CMA region would unnecessarily fragment
 * that region.  And so CMA attempts to migrate the page before pinning when
 * FOLL_LONGTERM is specified.
 */

static inline int vm_fault_to_errno(vm_fault_t vm_fault, int foll_flags)
{
	if (vm_fault & VM_FAULT_OOM)
		return -ENOMEM;
	if (vm_fault & (VM_FAULT_HWPOISON | VM_FAULT_HWPOISON_LARGE))
		return (foll_flags & FOLL_HWPOISON) ? -EHWPOISON : -EFAULT;
	if (vm_fault & (VM_FAULT_SIGBUS | VM_FAULT_SIGSEGV))
		return -EFAULT;
	return 0;
}

typedef int (*pte_fn_t)(pte_t *pte, unsigned long addr, void *data);
extern int apply_to_page_range(struct mm_struct *mm, unsigned long address,
			       unsigned long size, pte_fn_t fn, void *data);


#ifdef CONFIG_PAGE_POISONING
extern bool page_poisoning_enabled(void);
extern void kernel_poison_pages(struct page *page, int numpages, int enable);
#else
static inline bool page_poisoning_enabled(void) { return false; }
static inline void kernel_poison_pages(struct page *page, int numpages,
					int enable) { }
#endif

#ifdef CONFIG_INIT_ON_ALLOC_DEFAULT_ON
DECLARE_STATIC_KEY_TRUE(init_on_alloc);
#else
DECLARE_STATIC_KEY_FALSE(init_on_alloc);
#endif
static inline bool want_init_on_alloc(gfp_t flags)
{
	if (static_branch_unlikely(&init_on_alloc) &&
	    !page_poisoning_enabled())
		return true;
	return flags & __GFP_ZERO;
}

#ifdef CONFIG_INIT_ON_FREE_DEFAULT_ON
DECLARE_STATIC_KEY_TRUE(init_on_free);
#else
DECLARE_STATIC_KEY_FALSE(init_on_free);
#endif
static inline bool want_init_on_free(void)
{
	return static_branch_unlikely(&init_on_free) &&
	       !page_poisoning_enabled();
}

#ifdef CONFIG_DEBUG_PAGEALLOC
extern void init_debug_pagealloc(void);
#else
static inline void init_debug_pagealloc(void) {}
#endif
extern bool _debug_pagealloc_enabled_early;
DECLARE_STATIC_KEY_FALSE(_debug_pagealloc_enabled);

static inline bool debug_pagealloc_enabled(void)
{
	return IS_ENABLED(CONFIG_DEBUG_PAGEALLOC) &&
		_debug_pagealloc_enabled_early;
}

/*
 * For use in fast paths after init_debug_pagealloc() has run, or when a
 * false negative result is not harmful when called too early.
 */
static inline bool debug_pagealloc_enabled_static(void)
{
	if (!IS_ENABLED(CONFIG_DEBUG_PAGEALLOC))
		return false;

	return static_branch_unlikely(&_debug_pagealloc_enabled);
}

#if defined(CONFIG_DEBUG_PAGEALLOC) || defined(CONFIG_ARCH_HAS_SET_DIRECT_MAP)
extern void __kernel_map_pages(struct page *page, int numpages, int enable);

/*
 * When called in DEBUG_PAGEALLOC context, the call should most likely be
 * guarded by debug_pagealloc_enabled() or debug_pagealloc_enabled_static()
 */
static inline void
kernel_map_pages(struct page *page, int numpages, int enable)
{
	__kernel_map_pages(page, numpages, enable);
}
#ifdef CONFIG_HIBERNATION
extern bool kernel_page_present(struct page *page);
#endif	/* CONFIG_HIBERNATION */
#else	/* CONFIG_DEBUG_PAGEALLOC || CONFIG_ARCH_HAS_SET_DIRECT_MAP */
static inline void
kernel_map_pages(struct page *page, int numpages, int enable) {}
#ifdef CONFIG_HIBERNATION
static inline bool kernel_page_present(struct page *page) { return true; }
#endif	/* CONFIG_HIBERNATION */
#endif	/* CONFIG_DEBUG_PAGEALLOC || CONFIG_ARCH_HAS_SET_DIRECT_MAP */

#ifdef __HAVE_ARCH_GATE_AREA
extern struct vm_area_struct *get_gate_vma(struct mm_struct *mm);
extern int in_gate_area_no_mm(unsigned long addr);
extern int in_gate_area(struct mm_struct *mm, unsigned long addr);
#else
static inline struct vm_area_struct *get_gate_vma(struct mm_struct *mm)
{
	return NULL;
}
static inline int in_gate_area_no_mm(unsigned long addr) { return 0; }
static inline int in_gate_area(struct mm_struct *mm, unsigned long addr)
{
	return 0;
}
#endif	/* __HAVE_ARCH_GATE_AREA */

extern bool process_shares_mm(struct task_struct *p, struct mm_struct *mm);

#ifdef CONFIG_SYSCTL
extern int sysctl_drop_caches;
int drop_caches_sysctl_handler(struct ctl_table *, int,
					void __user *, size_t *, loff_t *);
#endif

void drop_slab(void);
void drop_slab_node(int nid);

#ifndef CONFIG_MMU
#define randomize_va_space 0
#else
extern int randomize_va_space;
#endif

const char * arch_vma_name(struct vm_area_struct *vma);
#ifdef CONFIG_MMU
void print_vma_addr(char *prefix, unsigned long rip);
#else
static inline void print_vma_addr(char *prefix, unsigned long rip)
{
}
#endif

void *sparse_buffer_alloc(unsigned long size);
struct page * __populate_section_memmap(unsigned long pfn,
		unsigned long nr_pages, int nid, struct vmem_altmap *altmap);
pgd_t *vmemmap_pgd_populate(unsigned long addr, int node);
p4d_t *vmemmap_p4d_populate(pgd_t *pgd, unsigned long addr, int node);
pud_t *vmemmap_pud_populate(p4d_t *p4d, unsigned long addr, int node);
pmd_t *vmemmap_pmd_populate(pud_t *pud, unsigned long addr, int node);
pte_t *vmemmap_pte_populate(pmd_t *pmd, unsigned long addr, int node);
void *vmemmap_alloc_block(unsigned long size, int node);
struct vmem_altmap;
void *vmemmap_alloc_block_buf(unsigned long size, int node);
void *altmap_alloc_block_buf(unsigned long size, struct vmem_altmap *altmap);
void vmemmap_verify(pte_t *, int, unsigned long, unsigned long);
int vmemmap_populate_basepages(unsigned long start, unsigned long end,
			       int node);
int vmemmap_populate(unsigned long start, unsigned long end, int node,
		struct vmem_altmap *altmap);
void vmemmap_populate_print_last(void);
#ifdef CONFIG_MEMORY_HOTPLUG
void vmemmap_free(unsigned long start, unsigned long end,
		struct vmem_altmap *altmap);
#endif
void register_page_bootmem_memmap(unsigned long section_nr, struct page *map,
				  unsigned long nr_pages);

enum mf_flags {
	MF_COUNT_INCREASED = 1 << 0,
	MF_ACTION_REQUIRED = 1 << 1,
	MF_MUST_KILL = 1 << 2,
	MF_SOFT_OFFLINE = 1 << 3,
};
extern int memory_failure(unsigned long pfn, int flags);
extern void memory_failure_queue(unsigned long pfn, int flags);
extern void memory_failure_queue_kick(int cpu);
extern int unpoison_memory(unsigned long pfn);
extern int get_hwpoison_page(struct page *page);
#define put_hwpoison_page(page)	put_page(page)
extern int sysctl_memory_failure_early_kill;
extern int sysctl_memory_failure_recovery;
extern void shake_page(struct page *p, int access);
extern atomic_long_t num_poisoned_pages __read_mostly;
extern int soft_offline_page(struct page *page, int flags);


/*
 * Error handlers for various types of pages.
 */
enum mf_result {
	MF_IGNORED,	/* Error: cannot be handled */
	MF_FAILED,	/* Error: handling failed */
	MF_DELAYED,	/* Will be handled later */
	MF_RECOVERED,	/* Successfully recovered */
};

enum mf_action_page_type {
	MF_MSG_KERNEL,
	MF_MSG_KERNEL_HIGH_ORDER,
	MF_MSG_SLAB,
	MF_MSG_DIFFERENT_COMPOUND,
	MF_MSG_POISONED_HUGE,
	MF_MSG_HUGE,
	MF_MSG_FREE_HUGE,
	MF_MSG_NON_PMD_HUGE,
	MF_MSG_UNMAP_FAILED,
	MF_MSG_DIRTY_SWAPCACHE,
	MF_MSG_CLEAN_SWAPCACHE,
	MF_MSG_DIRTY_MLOCKED_LRU,
	MF_MSG_CLEAN_MLOCKED_LRU,
	MF_MSG_DIRTY_UNEVICTABLE_LRU,
	MF_MSG_CLEAN_UNEVICTABLE_LRU,
	MF_MSG_DIRTY_LRU,
	MF_MSG_CLEAN_LRU,
	MF_MSG_TRUNCATED_LRU,
	MF_MSG_BUDDY,
	MF_MSG_BUDDY_2ND,
	MF_MSG_DAX,
	MF_MSG_UNKNOWN,
};

#if defined(CONFIG_TRANSPARENT_HUGEPAGE) || defined(CONFIG_HUGETLBFS)
extern void clear_huge_page(struct page *page,
			    unsigned long addr_hint,
			    unsigned int pages_per_huge_page);
extern void copy_user_huge_page(struct page *dst, struct page *src,
				unsigned long addr_hint,
				struct vm_area_struct *vma,
				unsigned int pages_per_huge_page);
extern long copy_huge_page_from_user(struct page *dst_page,
				const void __user *usr_src,
				unsigned int pages_per_huge_page,
				bool allow_pagefault);
#endif /* CONFIG_TRANSPARENT_HUGEPAGE || CONFIG_HUGETLBFS */

#ifdef CONFIG_DEBUG_PAGEALLOC
extern unsigned int _debug_guardpage_minorder;
DECLARE_STATIC_KEY_FALSE(_debug_guardpage_enabled);

static inline unsigned int debug_guardpage_minorder(void)
{
	return _debug_guardpage_minorder;
}

static inline bool debug_guardpage_enabled(void)
{
	return static_branch_unlikely(&_debug_guardpage_enabled);
}

static inline bool page_is_guard(struct page *page)
{
	if (!debug_guardpage_enabled())
		return false;

	return PageGuard(page);
}
#else
static inline unsigned int debug_guardpage_minorder(void) { return 0; }
static inline bool debug_guardpage_enabled(void) { return false; }
static inline bool page_is_guard(struct page *page) { return false; }
#endif /* CONFIG_DEBUG_PAGEALLOC */

#if MAX_NUMNODES > 1
void __init setup_nr_node_ids(void);
#else
static inline void setup_nr_node_ids(void) {}
#endif

extern int memcmp_pages(struct page *page1, struct page *page2);

static inline int pages_identical(struct page *page1, struct page *page2)
{
	return !memcmp_pages(page1, page2);
}

#endif /* __KERNEL__ */
#endif /* _LINUX_MM_H */<|MERGE_RESOLUTION|>--- conflicted
+++ resolved
@@ -2214,12 +2214,8 @@
 
 extern void set_dma_reserve(unsigned long new_dma_reserve);
 extern void memmap_init_zone(unsigned long, int, unsigned long, unsigned long,
-<<<<<<< HEAD
-		enum memmap_context, struct vmem_altmap *);
+		enum meminit_context, struct vmem_altmap *);
 void update_kswapd_threads(void);
-=======
-		enum meminit_context, struct vmem_altmap *);
->>>>>>> d22f99d2
 extern void setup_per_zone_wmarks(void);
 extern int __meminit init_per_zone_wmark_min(void);
 extern void mem_init(void);
