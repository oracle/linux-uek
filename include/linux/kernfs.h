/* SPDX-License-Identifier: GPL-2.0-only */
/*
 * kernfs.h - pseudo filesystem decoupled from vfs locking
 */

#ifndef __LINUX_KERNFS_H
#define __LINUX_KERNFS_H

#include <linux/err.h>
#include <linux/list.h>
#include <linux/mutex.h>
#include <linux/idr.h>
#include <linux/lockdep.h>
#include <linux/rbtree.h>
#include <linux/atomic.h>
#include <linux/bug.h>
#include <linux/types.h>
#include <linux/uidgid.h>
#include <linux/wait.h>
#include <linux/rwsem.h>
#include <linux/cache.h>

struct file;
struct dentry;
struct iattr;
struct seq_file;
struct vm_area_struct;
struct vm_operations_struct;
struct super_block;
struct file_system_type;
struct poll_table_struct;
struct fs_context;

struct kernfs_fs_context;
struct kernfs_open_node;
struct kernfs_iattrs;

/*
 * NR_KERNFS_LOCK_BITS determines size (NR_KERNFS_LOCKS) of hash
 * table of locks.
 * Having a small hash table would impact scalability, since
 * more and more kernfs_node objects will end up using same lock
 * and having a very large hash table would waste memory.
 *
 * At the moment size of hash table of locks is being set based on
 * the number of CPUs as follows:
 *
 * NR_CPU      NR_KERNFS_LOCK_BITS      NR_KERNFS_LOCKS
 *   1                  1                       2
 *  2-3                 2                       4
 *  4-7                 4                       16
 *  8-15                6                       64
 *  16-31               8                       256
 *  32 and more         10                      1024
 *
 * The above relation between NR_CPU and number of locks is based
 * on some internal experimentation which involved booting qemu
 * with different values of smp, performing some sysfs operations
 * on all CPUs and observing how increase in number of locks impacts
 * completion time of these sysfs operations on each CPU.
 */
#ifdef CONFIG_SMP
#define NR_KERNFS_LOCK_BITS (2 * (ilog2(NR_CPUS < 32 ? NR_CPUS : 32)))
#else
#define NR_KERNFS_LOCK_BITS     1
#endif

#define NR_KERNFS_LOCKS     (1 << NR_KERNFS_LOCK_BITS)

/*
 * There's one kernfs_open_file for each open file and one kernfs_open_node
 * for each kernfs_node with one or more open files.
 *
 * filp->private_data points to seq_file whose ->private points to
 * kernfs_open_file.
 *
 * kernfs_open_files are chained at kernfs_open_node->files, which is
 * protected by kernfs_global_locks.open_file_mutex[i].
 *
 * To reduce possible contention in sysfs access, arising due to single
 * locks, use an array of locks (e.g. open_file_mutex) and use kernfs_node
 * object address as hash keys to get the index of these locks.
 *
 * Hashed mutexes are safe to use here because operations using these don't
 * rely on global exclusion.
 *
 * In future we intend to replace other global locks with hashed ones as well.
 * kernfs_global_locks acts as a holder for all such hash tables.
 */
struct kernfs_global_locks {
	struct mutex open_file_mutex[NR_KERNFS_LOCKS];
};

enum kernfs_node_type {
	KERNFS_DIR		= 0x0001,
	KERNFS_FILE		= 0x0002,
	KERNFS_LINK		= 0x0004,
};

#define KERNFS_TYPE_MASK		0x000f
#define KERNFS_FLAG_MASK		~KERNFS_TYPE_MASK
#define KERNFS_MAX_USER_XATTRS		128
#define KERNFS_USER_XATTR_SIZE_LIMIT	(128 << 10)

enum kernfs_node_flag {
	KERNFS_ACTIVATED	= 0x0010,
	KERNFS_NS		= 0x0020,
	KERNFS_HAS_SEQ_SHOW	= 0x0040,
	KERNFS_HAS_MMAP		= 0x0080,
	KERNFS_LOCKDEP		= 0x0100,
	KERNFS_HIDDEN		= 0x0200,
	KERNFS_SUICIDAL		= 0x0400,
	KERNFS_SUICIDED		= 0x0800,
	KERNFS_EMPTY_DIR	= 0x1000,
	KERNFS_HAS_RELEASE	= 0x2000,
	KERNFS_REMOVING		= 0x4000,
};

/* @flags for kernfs_create_root() */
enum kernfs_root_flag {
	/*
	 * kernfs_nodes are created in the deactivated state and invisible.
	 * They require explicit kernfs_activate() to become visible.  This
	 * can be used to make related nodes become visible atomically
	 * after all nodes are created successfully.
	 */
	KERNFS_ROOT_CREATE_DEACTIVATED		= 0x0001,

	/*
	 * For regular files, if the opener has CAP_DAC_OVERRIDE, open(2)
	 * succeeds regardless of the RW permissions.  sysfs had an extra
	 * layer of enforcement where open(2) fails with -EACCES regardless
	 * of CAP_DAC_OVERRIDE if the permission doesn't have the
	 * respective read or write access at all (none of S_IRUGO or
	 * S_IWUGO) or the respective operation isn't implemented.  The
	 * following flag enables that behavior.
	 */
	KERNFS_ROOT_EXTRA_OPEN_PERM_CHECK	= 0x0002,

	/*
	 * The filesystem supports exportfs operation, so userspace can use
	 * fhandle to access nodes of the fs.
	 */
	KERNFS_ROOT_SUPPORT_EXPORTOP		= 0x0004,

	/*
	 * Support user xattrs to be written to nodes rooted at this root.
	 */
	KERNFS_ROOT_SUPPORT_USER_XATTR		= 0x0008,
};

/* type-specific structures for kernfs_node union members */
struct kernfs_elem_dir {
	unsigned long		subdirs;
	/* children rbtree starts here and goes through kn->rb */
	struct rb_root		children;

	/*
	 * The kernfs hierarchy this directory belongs to.  This fits
	 * better directly in kernfs_node but is here to save space.
	 */
	struct kernfs_root	*root;
	/*
	 * Monotonic revision counter, used to identify if a directory
	 * node has changed during negative dentry revalidation.
	 */
	unsigned long		rev;
};

struct kernfs_elem_symlink {
	struct kernfs_node	*target_kn;
};

struct kernfs_elem_attr {
	const struct kernfs_ops	*ops;
	struct kernfs_open_node __rcu	*open;
	loff_t			size;
	struct kernfs_node	*notify_next;	/* for kernfs_notify() */
};

/*
 * kernfs_node - the building block of kernfs hierarchy.  Each and every
 * kernfs node is represented by single kernfs_node.  Most fields are
 * private to kernfs and shouldn't be accessed directly by kernfs users.
 *
 * As long as count reference is held, the kernfs_node itself is
 * accessible.  Dereferencing elem or any other outer entity requires
 * active reference.
 */
struct kernfs_node {
	atomic_t		count;
	atomic_t		active;
#ifdef CONFIG_DEBUG_LOCK_ALLOC
	struct lockdep_map	dep_map;
#endif
	/*
	 * Use kernfs_get_parent() and kernfs_name/path() instead of
	 * accessing the following two fields directly.  If the node is
	 * never moved to a different parent, it is safe to access the
	 * parent directly.
	 */
	struct kernfs_node	*parent;
	const char		*name;

	struct rb_node		rb;

	const void		*ns;	/* namespace tag */
	unsigned int		hash;	/* ns + name hash */
	unsigned short		flags;
	umode_t			mode;

	union {
		struct kernfs_elem_dir		dir;
		struct kernfs_elem_symlink	symlink;
		struct kernfs_elem_attr		attr;
	};

	/*
	 * 64bit unique ID.  On 64bit ino setups, id is the ino.  On 32bit,
	 * the low 32bits are ino and upper generation.
	 */
	u64			id;

<<<<<<< HEAD
=======
	void			*priv;
>>>>>>> 7f59cd3e
	struct kernfs_iattrs	*iattr;

	struct rcu_head		rcu;
};

/*
 * kernfs_syscall_ops may be specified on kernfs_create_root() to support
 * syscalls.  These optional callbacks are invoked on the matching syscalls
 * and can perform any kernfs operations which don't necessarily have to be
 * the exact operation requested.  An active reference is held for each
 * kernfs_node parameter.
 */
struct kernfs_syscall_ops {
	int (*show_options)(struct seq_file *sf, struct kernfs_root *root);

	int (*mkdir)(struct kernfs_node *parent, const char *name,
		     umode_t mode);
	int (*rmdir)(struct kernfs_node *kn);
	int (*rename)(struct kernfs_node *kn, struct kernfs_node *new_parent,
		      const char *new_name);
	int (*show_path)(struct seq_file *sf, struct kernfs_node *kn,
			 struct kernfs_root *root);
};

struct kernfs_node *kernfs_root_to_node(struct kernfs_root *root);

struct kernfs_open_file {
	/* published fields */
	struct kernfs_node	*kn;
	struct file		*file;
	struct seq_file		*seq_file;
	void			*priv;

	/* private fields, do not use outside kernfs proper */
	struct mutex		mutex;
	struct mutex		prealloc_mutex;
	int			event;
	struct list_head	list;
	char			*prealloc_buf;

	size_t			atomic_write_len;
	bool			mmapped:1;
	bool			released:1;
	const struct vm_operations_struct *vm_ops;
};

struct kernfs_ops {
	/*
	 * Optional open/release methods.  Both are called with
	 * @of->seq_file populated.
	 */
	int (*open)(struct kernfs_open_file *of);
	void (*release)(struct kernfs_open_file *of);

	/*
	 * Read is handled by either seq_file or raw_read().
	 *
	 * If seq_show() is present, seq_file path is active.  Other seq
	 * operations are optional and if not implemented, the behavior is
	 * equivalent to single_open().  @sf->private points to the
	 * associated kernfs_open_file.
	 *
	 * read() is bounced through kernel buffer and a read larger than
	 * PAGE_SIZE results in partial operation of PAGE_SIZE.
	 */
	int (*seq_show)(struct seq_file *sf, void *v);

	void *(*seq_start)(struct seq_file *sf, loff_t *ppos);
	void *(*seq_next)(struct seq_file *sf, void *v, loff_t *ppos);
	void (*seq_stop)(struct seq_file *sf, void *v);

	ssize_t (*read)(struct kernfs_open_file *of, char *buf, size_t bytes,
			loff_t off);

	/*
	 * write() is bounced through kernel buffer.  If atomic_write_len
	 * is not set, a write larger than PAGE_SIZE results in partial
	 * operations of PAGE_SIZE chunks.  If atomic_write_len is set,
	 * writes upto the specified size are executed atomically but
	 * larger ones are rejected with -E2BIG.
	 */
	size_t atomic_write_len;
	/*
	 * "prealloc" causes a buffer to be allocated at open for
	 * all read/write requests.  As ->seq_show uses seq_read()
	 * which does its own allocation, it is incompatible with
	 * ->prealloc.  Provide ->read and ->write with ->prealloc.
	 */
	bool prealloc;
	ssize_t (*write)(struct kernfs_open_file *of, char *buf, size_t bytes,
			 loff_t off);

	__poll_t (*poll)(struct kernfs_open_file *of,
			 struct poll_table_struct *pt);

	int (*mmap)(struct kernfs_open_file *of, struct vm_area_struct *vma);
	loff_t (*llseek)(struct kernfs_open_file *of, loff_t offset, int whence);
};

/*
 * The kernfs superblock creation/mount parameter context.
 */
struct kernfs_fs_context {
	struct kernfs_root	*root;		/* Root of the hierarchy being mounted */
	void			*ns_tag;	/* Namespace tag of the mount (or NULL) */
	unsigned long		magic;		/* File system specific magic number */

	/* The following are set/used by kernfs_mount() */
	bool			new_sb_created;	/* Set to T if we allocated a new sb */
};

#ifdef CONFIG_KERNFS

static inline enum kernfs_node_type kernfs_type(struct kernfs_node *kn)
{
	return kn->flags & KERNFS_TYPE_MASK;
}

static inline ino_t kernfs_id_ino(u64 id)
{
	/* id is ino if ino_t is 64bit; otherwise, low 32bits */
	if (sizeof(ino_t) >= sizeof(u64))
		return id;
	else
		return (u32)id;
}

static inline u32 kernfs_id_gen(u64 id)
{
	/* gen is fixed at 1 if ino_t is 64bit; otherwise, high 32bits */
	if (sizeof(ino_t) >= sizeof(u64))
		return 1;
	else
		return id >> 32;
}

static inline ino_t kernfs_ino(struct kernfs_node *kn)
{
	return kernfs_id_ino(kn->id);
}

static inline ino_t kernfs_gen(struct kernfs_node *kn)
{
	return kernfs_id_gen(kn->id);
}

/**
 * kernfs_enable_ns - enable namespace under a directory
 * @kn: directory of interest, should be empty
 *
 * This is to be called right after @kn is created to enable namespace
 * under it.  All children of @kn must have non-NULL namespace tags and
 * only the ones which match the super_block's tag will be visible.
 */
static inline void kernfs_enable_ns(struct kernfs_node *kn)
{
	WARN_ON_ONCE(kernfs_type(kn) != KERNFS_DIR);
	WARN_ON_ONCE(!RB_EMPTY_ROOT(&kn->dir.children));
	kn->flags |= KERNFS_NS;
}

/**
 * kernfs_ns_enabled - test whether namespace is enabled
 * @kn: the node to test
 *
 * Test whether namespace filtering is enabled for the children of @ns.
 */
static inline bool kernfs_ns_enabled(struct kernfs_node *kn)
{
	return kn->flags & KERNFS_NS;
}

int kernfs_name(struct kernfs_node *kn, char *buf, size_t buflen);
int kernfs_path_from_node(struct kernfs_node *root_kn, struct kernfs_node *kn,
			  char *buf, size_t buflen);
void pr_cont_kernfs_name(struct kernfs_node *kn);
void pr_cont_kernfs_path(struct kernfs_node *kn);
struct kernfs_node *kernfs_get_parent(struct kernfs_node *kn);
struct kernfs_node *kernfs_find_and_get_ns(struct kernfs_node *parent,
					   const char *name, const void *ns);
struct kernfs_node *kernfs_walk_and_get_ns(struct kernfs_node *parent,
					   const char *path, const void *ns);
void kernfs_get(struct kernfs_node *kn);
void kernfs_put(struct kernfs_node *kn);

struct kernfs_node *kernfs_node_from_dentry(struct dentry *dentry);
struct kernfs_root *kernfs_root_from_sb(struct super_block *sb);
struct inode *kernfs_get_inode(struct super_block *sb, struct kernfs_node *kn);

struct dentry *kernfs_node_dentry(struct kernfs_node *kn,
				  struct super_block *sb);
struct kernfs_root *kernfs_create_root(struct kernfs_syscall_ops *scops,
				       unsigned int flags, void *priv);
void kernfs_destroy_root(struct kernfs_root *root);

struct kernfs_node *kernfs_create_dir_ns(struct kernfs_node *parent,
					 const char *name, umode_t mode,
					 kuid_t uid, kgid_t gid,
					 void *priv, const void *ns);
struct kernfs_node *kernfs_create_empty_dir(struct kernfs_node *parent,
					    const char *name);
struct kernfs_node *__kernfs_create_file(struct kernfs_node *parent,
					 const char *name, umode_t mode,
					 kuid_t uid, kgid_t gid,
					 loff_t size,
					 const struct kernfs_ops *ops,
					 void *priv, const void *ns,
					 struct lock_class_key *key);
struct kernfs_node *kernfs_create_link(struct kernfs_node *parent,
				       const char *name,
				       struct kernfs_node *target);
void kernfs_activate(struct kernfs_node *kn);
void kernfs_show(struct kernfs_node *kn, bool show);
void kernfs_remove(struct kernfs_node *kn);
void kernfs_break_active_protection(struct kernfs_node *kn);
void kernfs_unbreak_active_protection(struct kernfs_node *kn);
bool kernfs_remove_self(struct kernfs_node *kn);
int kernfs_remove_by_name_ns(struct kernfs_node *parent, const char *name,
			     const void *ns);
int kernfs_rename_ns(struct kernfs_node *kn, struct kernfs_node *new_parent,
		     const char *new_name, const void *new_ns);
int kernfs_setattr(struct kernfs_node *kn, const struct iattr *iattr);
__poll_t kernfs_generic_poll(struct kernfs_open_file *of,
			     struct poll_table_struct *pt);
void kernfs_notify(struct kernfs_node *kn);

int kernfs_xattr_get(struct kernfs_node *kn, const char *name,
		     void *value, size_t size);
int kernfs_xattr_set(struct kernfs_node *kn, const char *name,
		     const void *value, size_t size, int flags);

const void *kernfs_super_ns(struct super_block *sb);
int kernfs_get_tree(struct fs_context *fc);
void kernfs_free_fs_context(struct fs_context *fc);
void kernfs_kill_sb(struct super_block *sb);

void kernfs_init(void);

struct kernfs_node *kernfs_find_and_get_node_by_id(struct kernfs_root *root,
						   u64 id);
#else	/* CONFIG_KERNFS */

static inline enum kernfs_node_type kernfs_type(struct kernfs_node *kn)
{ return 0; }	/* whatever */

static inline void kernfs_enable_ns(struct kernfs_node *kn) { }

static inline bool kernfs_ns_enabled(struct kernfs_node *kn)
{ return false; }

static inline int kernfs_name(struct kernfs_node *kn, char *buf, size_t buflen)
{ return -ENOSYS; }

static inline int kernfs_path_from_node(struct kernfs_node *root_kn,
					struct kernfs_node *kn,
					char *buf, size_t buflen)
{ return -ENOSYS; }

static inline void pr_cont_kernfs_name(struct kernfs_node *kn) { }
static inline void pr_cont_kernfs_path(struct kernfs_node *kn) { }

static inline struct kernfs_node *kernfs_get_parent(struct kernfs_node *kn)
{ return NULL; }

static inline struct kernfs_node *
kernfs_find_and_get_ns(struct kernfs_node *parent, const char *name,
		       const void *ns)
{ return NULL; }
static inline struct kernfs_node *
kernfs_walk_and_get_ns(struct kernfs_node *parent, const char *path,
		       const void *ns)
{ return NULL; }

static inline void kernfs_get(struct kernfs_node *kn) { }
static inline void kernfs_put(struct kernfs_node *kn) { }

static inline struct kernfs_node *kernfs_node_from_dentry(struct dentry *dentry)
{ return NULL; }

static inline struct kernfs_root *kernfs_root_from_sb(struct super_block *sb)
{ return NULL; }

static inline struct inode *
kernfs_get_inode(struct super_block *sb, struct kernfs_node *kn)
{ return NULL; }

static inline struct kernfs_root *
kernfs_create_root(struct kernfs_syscall_ops *scops, unsigned int flags,
		   void *priv)
{ return ERR_PTR(-ENOSYS); }

static inline void kernfs_destroy_root(struct kernfs_root *root) { }

static inline struct kernfs_node *
kernfs_create_dir_ns(struct kernfs_node *parent, const char *name,
		     umode_t mode, kuid_t uid, kgid_t gid,
		     void *priv, const void *ns)
{ return ERR_PTR(-ENOSYS); }

static inline struct kernfs_node *
__kernfs_create_file(struct kernfs_node *parent, const char *name,
		     umode_t mode, kuid_t uid, kgid_t gid,
		     loff_t size, const struct kernfs_ops *ops,
		     void *priv, const void *ns, struct lock_class_key *key)
{ return ERR_PTR(-ENOSYS); }

static inline struct kernfs_node *
kernfs_create_link(struct kernfs_node *parent, const char *name,
		   struct kernfs_node *target)
{ return ERR_PTR(-ENOSYS); }

static inline void kernfs_activate(struct kernfs_node *kn) { }

static inline void kernfs_remove(struct kernfs_node *kn) { }

static inline bool kernfs_remove_self(struct kernfs_node *kn)
{ return false; }

static inline int kernfs_remove_by_name_ns(struct kernfs_node *kn,
					   const char *name, const void *ns)
{ return -ENOSYS; }

static inline int kernfs_rename_ns(struct kernfs_node *kn,
				   struct kernfs_node *new_parent,
				   const char *new_name, const void *new_ns)
{ return -ENOSYS; }

static inline int kernfs_setattr(struct kernfs_node *kn,
				 const struct iattr *iattr)
{ return -ENOSYS; }

static inline __poll_t kernfs_generic_poll(struct kernfs_open_file *of,
					   struct poll_table_struct *pt)
{ return -ENOSYS; }

static inline void kernfs_notify(struct kernfs_node *kn) { }

static inline int kernfs_xattr_get(struct kernfs_node *kn, const char *name,
				   void *value, size_t size)
{ return -ENOSYS; }

static inline int kernfs_xattr_set(struct kernfs_node *kn, const char *name,
				   const void *value, size_t size, int flags)
{ return -ENOSYS; }

static inline const void *kernfs_super_ns(struct super_block *sb)
{ return NULL; }

static inline int kernfs_get_tree(struct fs_context *fc)
{ return -ENOSYS; }

static inline void kernfs_free_fs_context(struct fs_context *fc) { }

static inline void kernfs_kill_sb(struct super_block *sb) { }

static inline void kernfs_init(void) { }

#endif	/* CONFIG_KERNFS */

/**
 * kernfs_path - build full path of a given node
 * @kn: kernfs_node of interest
 * @buf: buffer to copy @kn's name into
 * @buflen: size of @buf
 *
 * If @kn is NULL result will be "(null)".
 *
 * Returns the length of the full path.  If the full length is equal to or
 * greater than @buflen, @buf contains the truncated path with the trailing
 * '\0'.  On error, -errno is returned.
 */
static inline int kernfs_path(struct kernfs_node *kn, char *buf, size_t buflen)
{
	return kernfs_path_from_node(kn, NULL, buf, buflen);
}

static inline struct kernfs_node *
kernfs_find_and_get(struct kernfs_node *kn, const char *name)
{
	return kernfs_find_and_get_ns(kn, name, NULL);
}

static inline struct kernfs_node *
kernfs_walk_and_get(struct kernfs_node *kn, const char *path)
{
	return kernfs_walk_and_get_ns(kn, path, NULL);
}

static inline struct kernfs_node *
kernfs_create_dir(struct kernfs_node *parent, const char *name, umode_t mode,
		  void *priv)
{
	return kernfs_create_dir_ns(parent, name, mode,
				    GLOBAL_ROOT_UID, GLOBAL_ROOT_GID,
				    priv, NULL);
}

static inline int kernfs_remove_by_name(struct kernfs_node *parent,
					const char *name)
{
	return kernfs_remove_by_name_ns(parent, name, NULL);
}

static inline int kernfs_rename(struct kernfs_node *kn,
				struct kernfs_node *new_parent,
				const char *new_name)
{
	return kernfs_rename_ns(kn, new_parent, new_name, NULL);
}

#endif	/* __LINUX_KERNFS_H */<|MERGE_RESOLUTION|>--- conflicted
+++ resolved
@@ -221,10 +221,7 @@
 	 */
 	u64			id;
 
-<<<<<<< HEAD
-=======
 	void			*priv;
->>>>>>> 7f59cd3e
 	struct kernfs_iattrs	*iattr;
 
 	struct rcu_head		rcu;
