/*
 * Copyright (c) 2013-2015, Mellanox Technologies. All rights reserved.
 *
 * This software is available to you under a choice of one of two
 * licenses.  You may choose to be licensed under the terms of the GNU
 * General Public License (GPL) Version 2, available from the file
 * COPYING in the main directory of this source tree, or the
 * OpenIB.org BSD license below:
 *
 *     Redistribution and use in source and binary forms, with or
 *     without modification, are permitted provided that the following
 *     conditions are met:
 *
 *      - Redistributions of source code must retain the above
 *        copyright notice, this list of conditions and the following
 *        disclaimer.
 *
 *      - Redistributions in binary form must reproduce the above
 *        copyright notice, this list of conditions and the following
 *        disclaimer in the documentation and/or other materials
 *        provided with the distribution.
 *
 * THE SOFTWARE IS PROVIDED "AS IS", WITHOUT WARRANTY OF ANY KIND,
 * EXPRESS OR IMPLIED, INCLUDING BUT NOT LIMITED TO THE WARRANTIES OF
 * MERCHANTABILITY, FITNESS FOR A PARTICULAR PURPOSE AND
 * NONINFRINGEMENT. IN NO EVENT SHALL THE AUTHORS OR COPYRIGHT HOLDERS
 * BE LIABLE FOR ANY CLAIM, DAMAGES OR OTHER LIABILITY, WHETHER IN AN
 * ACTION OF CONTRACT, TORT OR OTHERWISE, ARISING FROM, OUT OF OR IN
 * CONNECTION WITH THE SOFTWARE OR THE USE OR OTHER DEALINGS IN THE
 * SOFTWARE.
 */

#ifndef MLX5_DRIVER_H
#define MLX5_DRIVER_H

#include <linux/kernel.h>
#include <linux/completion.h>
#include <linux/pci.h>
#include <linux/irq.h>
#include <linux/spinlock_types.h>
#include <linux/semaphore.h>
#include <linux/slab.h>
#include <linux/vmalloc.h>
#include <linux/radix-tree.h>
#include <linux/workqueue.h>
#include <linux/mempool.h>
#include <linux/interrupt.h>
#include <linux/idr.h>

#include <linux/mlx5/device.h>
#include <linux/mlx5/doorbell.h>
#include <linux/mlx5/srq.h>

enum {
	MLX5_BOARD_ID_LEN = 64,
	MLX5_MAX_NAME_LEN = 16,
};

enum {
	/* one minute for the sake of bringup. Generally, commands must always
	 * complete and we may need to increase this timeout value
	 */
	MLX5_CMD_TIMEOUT_MSEC	= 60 * 1000,
	MLX5_CMD_WQ_MAX_NAME	= 32,
};

enum {
	CMD_OWNER_SW		= 0x0,
	CMD_OWNER_HW		= 0x1,
	CMD_STATUS_SUCCESS	= 0,
};

enum mlx5_sqp_t {
	MLX5_SQP_SMI		= 0,
	MLX5_SQP_GSI		= 1,
	MLX5_SQP_IEEE_1588	= 2,
	MLX5_SQP_SNIFFER	= 3,
	MLX5_SQP_SYNC_UMR	= 4,
};

enum {
	MLX5_MAX_PORTS	= 2,
};

enum {
	MLX5_EQ_VEC_PAGES	 = 0,
	MLX5_EQ_VEC_CMD		 = 1,
	MLX5_EQ_VEC_ASYNC	 = 2,
	MLX5_EQ_VEC_PFAULT	 = 3,
	MLX5_EQ_VEC_COMP_BASE,
};

enum {
	MLX5_MAX_IRQ_NAME	= 32
};

enum {
	MLX5_ATOMIC_MODE_IB_COMP	= 1 << 16,
	MLX5_ATOMIC_MODE_CX		= 2 << 16,
	MLX5_ATOMIC_MODE_8B		= 3 << 16,
	MLX5_ATOMIC_MODE_16B		= 4 << 16,
	MLX5_ATOMIC_MODE_32B		= 5 << 16,
	MLX5_ATOMIC_MODE_64B		= 6 << 16,
	MLX5_ATOMIC_MODE_128B		= 7 << 16,
	MLX5_ATOMIC_MODE_256B		= 8 << 16,
};

enum {
	MLX5_REG_QPTS            = 0x4002,
	MLX5_REG_QETCR		 = 0x4005,
	MLX5_REG_QTCT		 = 0x400a,
	MLX5_REG_QPDPM           = 0x4013,
	MLX5_REG_QCAM            = 0x4019,
	MLX5_REG_DCBX_PARAM      = 0x4020,
	MLX5_REG_DCBX_APP        = 0x4021,
	MLX5_REG_FPGA_CAP	 = 0x4022,
	MLX5_REG_FPGA_CTRL	 = 0x4023,
	MLX5_REG_FPGA_ACCESS_REG = 0x4024,
	MLX5_REG_PCAP		 = 0x5001,
	MLX5_REG_PMTU		 = 0x5003,
	MLX5_REG_PTYS		 = 0x5004,
	MLX5_REG_PAOS		 = 0x5006,
	MLX5_REG_PFCC            = 0x5007,
	MLX5_REG_PPCNT		 = 0x5008,
	MLX5_REG_PPTB            = 0x500b,
	MLX5_REG_PBMC            = 0x500c,
	MLX5_REG_PMAOS		 = 0x5012,
	MLX5_REG_PUDE		 = 0x5009,
	MLX5_REG_PMPE		 = 0x5010,
	MLX5_REG_PELC		 = 0x500e,
	MLX5_REG_PVLC		 = 0x500f,
	MLX5_REG_PCMR		 = 0x5041,
	MLX5_REG_PMLP		 = 0x5002,
	MLX5_REG_PCAM		 = 0x507f,
	MLX5_REG_NODE_DESC	 = 0x6001,
	MLX5_REG_HOST_ENDIANNESS = 0x7004,
	MLX5_REG_MCIA		 = 0x9014,
	MLX5_REG_MLCR		 = 0x902b,
	MLX5_REG_MPCNT		 = 0x9051,
	MLX5_REG_MTPPS		 = 0x9053,
	MLX5_REG_MTPPSE		 = 0x9054,
	MLX5_REG_MCQI		 = 0x9061,
	MLX5_REG_MCC		 = 0x9062,
	MLX5_REG_MCDA		 = 0x9063,
	MLX5_REG_MCAM		 = 0x907f,
};

enum mlx5_qpts_trust_state {
	MLX5_QPTS_TRUST_PCP  = 1,
	MLX5_QPTS_TRUST_DSCP = 2,
};

enum mlx5_dcbx_oper_mode {
	MLX5E_DCBX_PARAM_VER_OPER_HOST  = 0x0,
	MLX5E_DCBX_PARAM_VER_OPER_AUTO  = 0x3,
};

enum {
	MLX5_ATOMIC_OPS_CMP_SWAP	= 1 << 0,
	MLX5_ATOMIC_OPS_FETCH_ADD	= 1 << 1,
};

enum mlx5_page_fault_resume_flags {
	MLX5_PAGE_FAULT_RESUME_REQUESTOR = 1 << 0,
	MLX5_PAGE_FAULT_RESUME_WRITE	 = 1 << 1,
	MLX5_PAGE_FAULT_RESUME_RDMA	 = 1 << 2,
	MLX5_PAGE_FAULT_RESUME_ERROR	 = 1 << 7,
};

enum dbg_rsc_type {
	MLX5_DBG_RSC_QP,
	MLX5_DBG_RSC_EQ,
	MLX5_DBG_RSC_CQ,
};

enum port_state_policy {
	MLX5_POLICY_DOWN	= 0,
	MLX5_POLICY_UP		= 1,
	MLX5_POLICY_FOLLOW	= 2,
	MLX5_POLICY_INVALID	= 0xffffffff
};

struct mlx5_field_desc {
	struct dentry	       *dent;
	int			i;
};

struct mlx5_rsc_debug {
	struct mlx5_core_dev   *dev;
	void		       *object;
	enum dbg_rsc_type	type;
	struct dentry	       *root;
	struct mlx5_field_desc	fields[0];
};

enum mlx5_dev_event {
	MLX5_DEV_EVENT_SYS_ERROR,
	MLX5_DEV_EVENT_PORT_UP,
	MLX5_DEV_EVENT_PORT_DOWN,
	MLX5_DEV_EVENT_PORT_INITIALIZED,
	MLX5_DEV_EVENT_LID_CHANGE,
	MLX5_DEV_EVENT_PKEY_CHANGE,
	MLX5_DEV_EVENT_GUID_CHANGE,
	MLX5_DEV_EVENT_CLIENT_REREG,
	MLX5_DEV_EVENT_PPS,
	MLX5_DEV_EVENT_DELAY_DROP_TIMEOUT,
};

enum mlx5_port_status {
	MLX5_PORT_UP        = 1,
	MLX5_PORT_DOWN      = 2,
};

enum mlx5_eq_type {
	MLX5_EQ_TYPE_COMP,
	MLX5_EQ_TYPE_ASYNC,
#ifdef CONFIG_INFINIBAND_ON_DEMAND_PAGING
	MLX5_EQ_TYPE_PF,
#endif
};

struct mlx5_bfreg_info {
	u32		       *sys_pages;
	int			num_low_latency_bfregs;
	unsigned int	       *count;

	/*
	 * protect bfreg allocation data structs
	 */
	struct mutex		lock;
	u32			ver;
	bool			lib_uar_4k;
	u32			num_sys_pages;
};

struct mlx5_cmd_first {
	__be32		data[4];
};

struct mlx5_cmd_msg {
	struct list_head		list;
	struct cmd_msg_cache	       *parent;
	u32				len;
	struct mlx5_cmd_first		first;
	struct mlx5_cmd_mailbox	       *next;
};

struct mlx5_cmd_debug {
	struct dentry	       *dbg_root;
	struct dentry	       *dbg_in;
	struct dentry	       *dbg_out;
	struct dentry	       *dbg_outlen;
	struct dentry	       *dbg_status;
	struct dentry	       *dbg_run;
	void		       *in_msg;
	void		       *out_msg;
	u8			status;
	u16			inlen;
	u16			outlen;
};

struct cmd_msg_cache {
	/* protect block chain allocations
	 */
	spinlock_t		lock;
	struct list_head	head;
	unsigned int		max_inbox_size;
	unsigned int		num_ent;
};

enum {
	MLX5_NUM_COMMAND_CACHES = 5,
};

struct mlx5_cmd_stats {
	u64		sum;
	u64		n;
	struct dentry  *root;
	struct dentry  *avg;
	struct dentry  *count;
	/* protect command average calculations */
	spinlock_t	lock;
};

struct mlx5_cmd {
	void	       *cmd_alloc_buf;
	dma_addr_t	alloc_dma;
	int		alloc_size;
	void	       *cmd_buf;
	dma_addr_t	dma;
	u16		cmdif_rev;
	u8		log_sz;
	u8		log_stride;
	int		max_reg_cmds;
	int		events;
	u32 __iomem    *vector;

	/* protect command queue allocations
	 */
	spinlock_t	alloc_lock;

	/* protect token allocations
	 */
	spinlock_t	token_lock;
	u8		token;
	unsigned long	bitmask;
	char		wq_name[MLX5_CMD_WQ_MAX_NAME];
	struct workqueue_struct *wq;
	struct semaphore sem;
	struct semaphore pages_sem;
	int	mode;
	struct mlx5_cmd_work_ent *ent_arr[MLX5_MAX_COMMANDS];
	struct dma_pool *pool;
	struct mlx5_cmd_debug dbg;
	struct cmd_msg_cache cache[MLX5_NUM_COMMAND_CACHES];
	int checksum_disabled;
	struct mlx5_cmd_stats stats[MLX5_CMD_OP_MAX];
};

struct mlx5_port_caps {
	int	gid_table_len;
	int	pkey_table_len;
	u8	ext_port_cap;
	bool	has_smi;
};

struct mlx5_cmd_mailbox {
	void	       *buf;
	dma_addr_t	dma;
	struct mlx5_cmd_mailbox *next;
};

struct mlx5_buf_list {
	void		       *buf;
	dma_addr_t		map;
};

struct mlx5_frag_buf {
	struct mlx5_buf_list	*frags;
	int			npages;
	int			size;
	u8			page_shift;
};

struct mlx5_frag_buf_ctrl {
	struct mlx5_frag_buf	frag_buf;
	u32			sz_m1;
#ifndef __GENKSYMS__
	u16			frag_sz_m1;
	u16			strides_offset;
#else
	u32			frag_sz_m1;
	u32			strides_offset;
#endif
	u8			log_sz;
	u8			log_stride;
	u8			log_frag_strides;
};

struct mlx5_eq_tasklet {
	struct list_head list;
	struct list_head process_list;
	struct tasklet_struct task;
	/* lock on completion tasklet list */
	spinlock_t lock;
};

struct mlx5_eq_pagefault {
	struct work_struct       work;
	/* Pagefaults lock */
	spinlock_t		 lock;
	struct workqueue_struct *wq;
	mempool_t		*pool;
};

struct mlx5_eq {
	struct mlx5_core_dev   *dev;
	__be32 __iomem	       *doorbell;
	u32			cons_index;
	struct mlx5_frag_buf	buf;
	int			size;
	unsigned int		irqn;
	u8			eqn;
	int			nent;
	u64			mask;
	struct list_head	list;
	int			index;
	struct mlx5_rsc_debug	*dbg;
	enum mlx5_eq_type	type;
	union {
		struct mlx5_eq_tasklet   tasklet_ctx;
#ifdef CONFIG_INFINIBAND_ON_DEMAND_PAGING
		struct mlx5_eq_pagefault pf_ctx;
#endif
	};
	u32			cq_count;
};

struct mlx5_core_psv {
	u32	psv_idx;
	struct psv_layout {
		u32	pd;
		u16	syndrome;
		u16	reserved;
		u16	bg;
		u16	app_tag;
		u32	ref_tag;
	} psv;
};

struct mlx5_core_sig_ctx {
	struct mlx5_core_psv	psv_memory;
	struct mlx5_core_psv	psv_wire;
	struct ib_sig_err       err_item;
	bool			sig_status_checked;
	bool			sig_err_exists;
	u32			sigerr_count;
};

enum {
	MLX5_MKEY_MR = 1,
	MLX5_MKEY_MW,
};

struct mlx5_core_mkey {
	u64			iova;
	u64			size;
	u32			key;
	u32			pd;
	u32			type;
};

#define MLX5_24BIT_MASK		((1 << 24) - 1)

enum mlx5_res_type {
	MLX5_RES_QP	= MLX5_EVENT_QUEUE_TYPE_QP,
	MLX5_RES_RQ	= MLX5_EVENT_QUEUE_TYPE_RQ,
	MLX5_RES_SQ	= MLX5_EVENT_QUEUE_TYPE_SQ,
	MLX5_RES_SRQ	= 3,
	MLX5_RES_XSRQ	= 4,
	MLX5_RES_XRQ	= 5,
};

struct mlx5_core_rsc_common {
	enum mlx5_res_type	res;
	atomic_t		refcount;
	struct completion	free;
};

struct mlx5_core_srq {
	struct mlx5_core_rsc_common	common; /* must be first */
	u32		srqn;
	int		max;
	size_t		max_gs;
	size_t		max_avail_gather;
	int		wqe_shift;
	void (*event)	(struct mlx5_core_srq *, enum mlx5_event);

	atomic_t		refcount;
	struct completion	free;
};

struct mlx5_eq_table {
	void __iomem	       *update_ci;
	void __iomem	       *update_arm_ci;
	struct list_head	comp_eqs_list;
	struct mlx5_eq		pages_eq;
	struct mlx5_eq		async_eq;
	struct mlx5_eq		cmd_eq;
#ifdef CONFIG_INFINIBAND_ON_DEMAND_PAGING
	struct mlx5_eq		pfault_eq;
#endif
	int			num_comp_vectors;
	/* protect EQs list
	 */
	spinlock_t		lock;
};

struct mlx5_uars_page {
	void __iomem	       *map;
	bool			wc;
	u32			index;
	struct list_head	list;
	unsigned int		bfregs;
	unsigned long	       *reg_bitmap; /* for non fast path bf regs */
	unsigned long	       *fp_bitmap;
	unsigned int		reg_avail;
	unsigned int		fp_avail;
	struct kref		ref_count;
	struct mlx5_core_dev   *mdev;
};

struct mlx5_bfreg_head {
	/* protect blue flame registers allocations */
	struct mutex		lock;
	struct list_head	list;
};

struct mlx5_bfreg_data {
	struct mlx5_bfreg_head	reg_head;
	struct mlx5_bfreg_head	wc_head;
};

struct mlx5_sq_bfreg {
	void __iomem	       *map;
	struct mlx5_uars_page  *up;
	bool			wc;
	u32			index;
	unsigned int		offset;
};

struct mlx5_core_health {
	struct health_buffer __iomem   *health;
	__be32 __iomem		       *health_counter;
	struct timer_list		timer;
	u32				prev;
	int				miss_counter;
	bool				sick;
	/* wq spinlock to synchronize draining */
	spinlock_t			wq_lock;
	struct workqueue_struct	       *wq;
	unsigned long			flags;
	struct work_struct		work;
	struct delayed_work		recover_work;
};

struct mlx5_cq_table {
	/* protect radix tree
	 */
	spinlock_t		lock;
	struct radix_tree_root	tree;
};

struct mlx5_qp_table {
	/* protect radix tree
	 */
	spinlock_t		lock;
	struct radix_tree_root	tree;
};

struct mlx5_srq_table {
	/* protect radix tree
	 */
	spinlock_t		lock;
	struct radix_tree_root	tree;
};

struct mlx5_mkey_table {
	/* protect radix tree
	 */
	rwlock_t		lock;
	struct radix_tree_root	tree;
};

struct mlx5_vf_context {
	int	enabled;
	u64	port_guid;
	u64	node_guid;
	enum port_state_policy	policy;
};

struct mlx5_core_sriov {
	struct mlx5_vf_context	*vfs_ctx;
	int			num_vfs;
	int			enabled_vfs;
};

struct mlx5_irq_info {
	cpumask_var_t mask;
	char name[MLX5_MAX_IRQ_NAME];
};

struct mlx5_fc_stats {
	struct rb_root counters;
	struct list_head addlist;
	/* protect addlist add/splice operations */
	spinlock_t addlist_lock;

	struct workqueue_struct *wq;
	struct delayed_work work;
	unsigned long next_query;
	unsigned long sampling_interval; /* jiffies */
};

struct mlx5_mpfs;
struct mlx5_eswitch;
struct mlx5_lag;
struct mlx5_pagefault;

struct mlx5_rl_entry {
	u32                     rate;
	u16                     index;
	u16                     refcount;
};

struct mlx5_rl_table {
	/* protect rate limit table */
	struct mutex            rl_lock;
	u16                     max_size;
	u32                     max_rate;
	u32                     min_rate;
	struct mlx5_rl_entry   *rl_entry;
};

enum port_module_event_status_type {
	MLX5_MODULE_STATUS_PLUGGED   = 0x1,
	MLX5_MODULE_STATUS_UNPLUGGED = 0x2,
	MLX5_MODULE_STATUS_ERROR     = 0x3,
	MLX5_MODULE_STATUS_NUM       = 0x3,
};

enum  port_module_event_error_type {
	MLX5_MODULE_EVENT_ERROR_POWER_BUDGET_EXCEEDED,
	MLX5_MODULE_EVENT_ERROR_LONG_RANGE_FOR_NON_MLNX_CABLE_MODULE,
	MLX5_MODULE_EVENT_ERROR_BUS_STUCK,
	MLX5_MODULE_EVENT_ERROR_NO_EEPROM_RETRY_TIMEOUT,
	MLX5_MODULE_EVENT_ERROR_ENFORCE_PART_NUMBER_LIST,
	MLX5_MODULE_EVENT_ERROR_UNKNOWN_IDENTIFIER,
	MLX5_MODULE_EVENT_ERROR_HIGH_TEMPERATURE,
	MLX5_MODULE_EVENT_ERROR_BAD_CABLE,
	MLX5_MODULE_EVENT_ERROR_UNKNOWN,
	MLX5_MODULE_EVENT_ERROR_NUM,
};

struct mlx5_port_module_event_stats {
	u64 status_counters[MLX5_MODULE_STATUS_NUM];
	u64 error_counters[MLX5_MODULE_EVENT_ERROR_NUM];
};

struct mlx5_priv {
	char			name[MLX5_MAX_NAME_LEN];
	struct mlx5_eq_table	eq_table;
	struct mlx5_irq_info	*irq_info;

	/* pages stuff */
	struct workqueue_struct *pg_wq;
	struct rb_root		page_root;
	int			fw_pages;
	atomic_t		reg_pages;
	struct list_head	free_list;
	int			vfs_pages;

	struct mlx5_core_health health;

	struct mlx5_srq_table	srq_table;

	/* start: qp staff */
	struct mlx5_qp_table	qp_table;
	struct dentry	       *qp_debugfs;
	struct dentry	       *eq_debugfs;
	struct dentry	       *cq_debugfs;
	struct dentry	       *cmdif_debugfs;
	/* end: qp staff */

	/* start: cq staff */
	struct mlx5_cq_table	cq_table;
	/* end: cq staff */

	/* start: mkey staff */
	struct mlx5_mkey_table	mkey_table;
	/* end: mkey staff */

	/* start: alloc staff */
	/* protect buffer alocation according to numa node */
	struct mutex            alloc_mutex;
	int                     numa_node;

	struct mutex            pgdir_mutex;
	struct list_head        pgdir_list;
	/* end: alloc staff */
	struct dentry	       *dbg_root;

	/* protect mkey key part */
	spinlock_t		mkey_lock;
	u8			mkey_key;

	struct list_head        dev_list;
	struct list_head        ctx_list;
	spinlock_t              ctx_lock;

	struct list_head	waiting_events_list;
	bool			is_accum_events;

	struct mlx5_flow_steering *steering;
	struct mlx5_mpfs        *mpfs;
	struct mlx5_eswitch     *eswitch;
	struct mlx5_core_sriov	sriov;
	struct mlx5_lag		*lag;
	unsigned long		pci_dev_data;
	struct mlx5_fc_stats		fc_stats;
	struct mlx5_rl_table            rl_table;

	struct mlx5_port_module_event_stats  pme_stats;

#ifdef CONFIG_INFINIBAND_ON_DEMAND_PAGING
	void		      (*pfault)(struct mlx5_core_dev *dev,
					void *context,
					struct mlx5_pagefault *pfault);
	void		       *pfault_ctx;
	struct srcu_struct      pfault_srcu;
#endif
	struct mlx5_bfreg_data		bfregs;
	struct mlx5_uars_page	       *uar;
};

enum mlx5_device_state {
	MLX5_DEVICE_STATE_UP,
	MLX5_DEVICE_STATE_INTERNAL_ERROR,
};

enum mlx5_interface_state {
	MLX5_INTERFACE_STATE_UP = BIT(0),
};

enum mlx5_pci_status {
	MLX5_PCI_STATUS_DISABLED,
	MLX5_PCI_STATUS_ENABLED,
};

enum mlx5_pagefault_type_flags {
	MLX5_PFAULT_REQUESTOR = 1 << 0,
	MLX5_PFAULT_WRITE     = 1 << 1,
	MLX5_PFAULT_RDMA      = 1 << 2,
};

/* Contains the details of a pagefault. */
struct mlx5_pagefault {
	u32			bytes_committed;
	u32			token;
	u8			event_subtype;
	u8			type;
	union {
		/* Initiator or send message responder pagefault details. */
		struct {
			/* Received packet size, only valid for responders. */
			u32	packet_size;
			/*
			 * Number of resource holding WQE, depends on type.
			 */
			u32	wq_num;
			/*
			 * WQE index. Refers to either the send queue or
			 * receive queue, according to event_subtype.
			 */
			u16	wqe_index;
		} wqe;
		/* RDMA responder pagefault details */
		struct {
			u32	r_key;
			/*
			 * Received packet size, minimal size page fault
			 * resolution required for forward progress.
			 */
			u32	packet_size;
			u32	rdma_op_len;
			u64	rdma_va;
		} rdma;
	};

	struct mlx5_eq	       *eq;
	struct work_struct	work;
};

struct mlx5_td {
	struct list_head tirs_list;
	u32              tdn;
};

struct mlx5e_resources {
	u32                        pdn;
	struct mlx5_td             td;
	struct mlx5_core_mkey      mkey;
	struct mlx5_sq_bfreg       bfreg;
};

#define MLX5_MAX_RESERVED_GIDS 8

struct mlx5_rsvd_gids {
	unsigned int start;
	unsigned int count;
	struct ida ida;
};

struct mlx5_core_dev {
	struct pci_dev	       *pdev;
	/* sync pci state */
	struct mutex		pci_status_mutex;
	enum mlx5_pci_status	pci_status;
	u8			rev_id;
	char			board_id[MLX5_BOARD_ID_LEN];
	struct mlx5_cmd		cmd;
	struct mlx5_port_caps	port_caps[MLX5_MAX_PORTS];
	struct {
		u32 hca_cur[MLX5_CAP_NUM][MLX5_UN_SZ_DW(hca_cap_union)];
		u32 hca_max[MLX5_CAP_NUM][MLX5_UN_SZ_DW(hca_cap_union)];
		u32 pcam[MLX5_ST_SZ_DW(pcam_reg)];
		u32 mcam[MLX5_ST_SZ_DW(mcam_reg)];
		u32 fpga[MLX5_ST_SZ_DW(fpga_cap)];
		u32 qcam[MLX5_ST_SZ_DW(qcam_reg)];
	} caps;
	phys_addr_t		iseg_base;
	struct mlx5_init_seg __iomem *iseg;
	enum mlx5_device_state	state;
	/* sync interface state */
	struct mutex		intf_state_mutex;
	unsigned long		intf_state;
	void			(*event) (struct mlx5_core_dev *dev,
					  enum mlx5_dev_event event,
					  unsigned long param);
	struct mlx5_priv	priv;
	struct mlx5_profile	*profile;
	atomic_t		num_qps;
	u32			issi;
	struct mlx5e_resources  mlx5e_res;
	struct {
		struct mlx5_rsvd_gids	reserved_gids;
		u32			roce_en;
	} roce;
#ifdef CONFIG_MLX5_FPGA
	struct mlx5_fpga_device *fpga;
#endif
#ifdef CONFIG_RFS_ACCEL
	struct cpu_rmap         *rmap;
#endif
};

struct mlx5_db {
	__be32			*db;
	union {
		struct mlx5_db_pgdir		*pgdir;
		struct mlx5_ib_user_db_page	*user_page;
	}			u;
	dma_addr_t		dma;
	int			index;
};

enum {
	MLX5_COMP_EQ_SIZE = 1024,
};

enum {
	MLX5_PTYS_IB = 1 << 0,
	MLX5_PTYS_EN = 1 << 2,
};

typedef void (*mlx5_cmd_cbk_t)(int status, void *context);

enum {
	MLX5_CMD_ENT_STATE_PENDING_COMP,
};

struct mlx5_cmd_work_ent {
	unsigned long		state;
	struct mlx5_cmd_msg    *in;
	struct mlx5_cmd_msg    *out;
	void		       *uout;
	int			uout_size;
	mlx5_cmd_cbk_t		callback;
	struct delayed_work	cb_timeout_work;
	void		       *context;
	int			idx;
	struct completion	done;
	struct mlx5_cmd        *cmd;
	struct work_struct	work;
	struct mlx5_cmd_layout *lay;
	int			ret;
	int			page_queue;
	u8			status;
	u8			token;
	u64			ts1;
	u64			ts2;
	u16			op;
	bool			polling;
};

struct mlx5_pas {
	u64	pa;
	u8	log_sz;
};

enum phy_port_state {
	MLX5_AAA_111
};

struct mlx5_hca_vport_context {
	u32			field_select;
	bool			sm_virt_aware;
	bool			has_smi;
	bool			has_raw;
	enum port_state_policy	policy;
	enum phy_port_state	phys_state;
	enum ib_port_state	vport_state;
	u8			port_physical_state;
	u64			sys_image_guid;
	u64			port_guid;
	u64			node_guid;
	u32			cap_mask1;
	u32			cap_mask1_perm;
	u32			cap_mask2;
	u32			cap_mask2_perm;
	u16			lid;
	u8			init_type_reply; /* bitmask: see ib spec 14.2.5.6 InitTypeReply */
	u8			lmc;
	u8			subnet_timeout;
	u16			sm_lid;
	u8			sm_sl;
	u16			qkey_violation_counter;
	u16			pkey_violation_counter;
	bool			grh_required;
};

static inline void *mlx5_buf_offset(struct mlx5_frag_buf *buf, int offset)
{
		return buf->frags->buf + offset;
}

#define STRUCT_FIELD(header, field) \
	.struct_offset_bytes = offsetof(struct ib_unpacked_ ## header, field),      \
	.struct_size_bytes   = sizeof((struct ib_unpacked_ ## header *)0)->field

static inline struct mlx5_core_dev *pci2mlx5_core_dev(struct pci_dev *pdev)
{
	return pci_get_drvdata(pdev);
}

extern struct dentry *mlx5_debugfs_root;

static inline u16 fw_rev_maj(struct mlx5_core_dev *dev)
{
	return ioread32be(&dev->iseg->fw_rev) & 0xffff;
}

static inline u16 fw_rev_min(struct mlx5_core_dev *dev)
{
	return ioread32be(&dev->iseg->fw_rev) >> 16;
}

static inline u16 fw_rev_sub(struct mlx5_core_dev *dev)
{
	return ioread32be(&dev->iseg->cmdif_rev_fw_sub) & 0xffff;
}

static inline u16 cmdif_rev(struct mlx5_core_dev *dev)
{
	return ioread32be(&dev->iseg->cmdif_rev_fw_sub) >> 16;
}

static inline u32 mlx5_base_mkey(const u32 key)
{
	return key & 0xffffff00u;
}

static inline void mlx5_fill_fbc_offset(u8 log_stride, u8 log_sz,
					u16 strides_offset,
					struct mlx5_frag_buf_ctrl *fbc)
{
	fbc->log_stride = log_stride;
	fbc->log_sz     = log_sz;
	fbc->sz_m1	= (1 << fbc->log_sz) - 1;
	fbc->log_frag_strides = PAGE_SHIFT - fbc->log_stride;
	fbc->frag_sz_m1	= (1 << fbc->log_frag_strides) - 1;
	fbc->strides_offset = strides_offset;
}

static inline void mlx5_fill_fbc(u8 log_stride, u8 log_sz,
				 struct mlx5_frag_buf_ctrl *fbc)
{
	mlx5_fill_fbc_offset(log_stride, log_sz, 0, fbc);
}

static inline void mlx5_core_init_cq_frag_buf(struct mlx5_frag_buf_ctrl *fbc,
					      void *cqc)
{
	mlx5_fill_fbc(6 + MLX5_GET(cqc, cqc, cqe_sz),
		      MLX5_GET(cqc, cqc, log_cq_size),
		      fbc);
}

static inline void *mlx5_frag_buf_get_wqe(struct mlx5_frag_buf_ctrl *fbc,
					  u32 ix)
{
	unsigned int frag;

	ix  += fbc->strides_offset;
	frag = ix >> fbc->log_frag_strides;

	return fbc->frag_buf.frags[frag].buf +
		((fbc->frag_sz_m1 & ix) << fbc->log_stride);
}

static inline u32
mlx5_frag_buf_get_idx_last_contig_stride(struct mlx5_frag_buf_ctrl *fbc, u32 ix)
{
	u32 last_frag_stride_idx = (ix + fbc->strides_offset) | fbc->frag_sz_m1;

	return min_t(u32, last_frag_stride_idx - fbc->strides_offset, fbc->sz_m1);
}

int mlx5_cmd_init(struct mlx5_core_dev *dev);
void mlx5_cmd_cleanup(struct mlx5_core_dev *dev);
void mlx5_cmd_use_events(struct mlx5_core_dev *dev);
void mlx5_cmd_use_polling(struct mlx5_core_dev *dev);

int mlx5_cmd_exec(struct mlx5_core_dev *dev, void *in, int in_size, void *out,
		  int out_size);
int mlx5_cmd_exec_cb(struct mlx5_core_dev *dev, void *in, int in_size,
		     void *out, int out_size, mlx5_cmd_cbk_t callback,
		     void *context);
int mlx5_cmd_exec_polling(struct mlx5_core_dev *dev, void *in, int in_size,
			  void *out, int out_size);
void mlx5_cmd_mbox_status(void *out, u8 *status, u32 *syndrome);

int mlx5_core_get_caps(struct mlx5_core_dev *dev, enum mlx5_cap_type cap_type);
int mlx5_cmd_alloc_uar(struct mlx5_core_dev *dev, u32 *uarn);
int mlx5_cmd_free_uar(struct mlx5_core_dev *dev, u32 uarn);
void mlx5_health_cleanup(struct mlx5_core_dev *dev);
int mlx5_health_init(struct mlx5_core_dev *dev);
void mlx5_start_health_poll(struct mlx5_core_dev *dev);
void mlx5_stop_health_poll(struct mlx5_core_dev *dev, bool disable_health);
void mlx5_drain_health_wq(struct mlx5_core_dev *dev);
void mlx5_trigger_health_work(struct mlx5_core_dev *dev);
void mlx5_drain_health_recovery(struct mlx5_core_dev *dev);
int mlx5_buf_alloc_node(struct mlx5_core_dev *dev, int size,
			struct mlx5_frag_buf *buf, int node);
int mlx5_buf_alloc(struct mlx5_core_dev *dev,
		   int size, struct mlx5_frag_buf *buf);
void mlx5_buf_free(struct mlx5_core_dev *dev, struct mlx5_frag_buf *buf);
int mlx5_frag_buf_alloc_node(struct mlx5_core_dev *dev, int size,
			     struct mlx5_frag_buf *buf, int node);
void mlx5_frag_buf_free(struct mlx5_core_dev *dev, struct mlx5_frag_buf *buf);
struct mlx5_cmd_mailbox *mlx5_alloc_cmd_mailbox_chain(struct mlx5_core_dev *dev,
						      gfp_t flags, int npages);
void mlx5_free_cmd_mailbox_chain(struct mlx5_core_dev *dev,
				 struct mlx5_cmd_mailbox *head);
int mlx5_core_create_srq(struct mlx5_core_dev *dev, struct mlx5_core_srq *srq,
			 struct mlx5_srq_attr *in);
int mlx5_core_destroy_srq(struct mlx5_core_dev *dev, struct mlx5_core_srq *srq);
int mlx5_core_query_srq(struct mlx5_core_dev *dev, struct mlx5_core_srq *srq,
			struct mlx5_srq_attr *out);
int mlx5_core_arm_srq(struct mlx5_core_dev *dev, struct mlx5_core_srq *srq,
		      u16 lwm, int is_srq);
void mlx5_init_mkey_table(struct mlx5_core_dev *dev);
void mlx5_cleanup_mkey_table(struct mlx5_core_dev *dev);
int mlx5_core_create_mkey_cb(struct mlx5_core_dev *dev,
			     struct mlx5_core_mkey *mkey,
			     u32 *in, int inlen,
			     u32 *out, int outlen,
			     mlx5_cmd_cbk_t callback, void *context);
int mlx5_core_create_mkey(struct mlx5_core_dev *dev,
			  struct mlx5_core_mkey *mkey,
			  u32 *in, int inlen);
int mlx5_core_destroy_mkey(struct mlx5_core_dev *dev,
			   struct mlx5_core_mkey *mkey);
int mlx5_core_query_mkey(struct mlx5_core_dev *dev, struct mlx5_core_mkey *mkey,
			 u32 *out, int outlen);
int mlx5_core_dump_fill_mkey(struct mlx5_core_dev *dev, struct mlx5_core_mkey *_mkey,
			     u32 *mkey);
int mlx5_core_alloc_pd(struct mlx5_core_dev *dev, u32 *pdn);
int mlx5_core_dealloc_pd(struct mlx5_core_dev *dev, u32 pdn);
int mlx5_core_mad_ifc(struct mlx5_core_dev *dev, const void *inb, void *outb,
		      u16 opmod, u8 port);
void mlx5_pagealloc_init(struct mlx5_core_dev *dev);
void mlx5_pagealloc_cleanup(struct mlx5_core_dev *dev);
int mlx5_pagealloc_start(struct mlx5_core_dev *dev);
void mlx5_pagealloc_stop(struct mlx5_core_dev *dev);
void mlx5_core_req_pages_handler(struct mlx5_core_dev *dev, u16 func_id,
				 s32 npages);
int mlx5_satisfy_startup_pages(struct mlx5_core_dev *dev, int boot);
int mlx5_reclaim_startup_pages(struct mlx5_core_dev *dev);
void mlx5_register_debugfs(void);
void mlx5_unregister_debugfs(void);
int mlx5_eq_init(struct mlx5_core_dev *dev);
void mlx5_eq_cleanup(struct mlx5_core_dev *dev);

void mlx5_fill_page_array(struct mlx5_frag_buf *buf, __be64 *pas);
void mlx5_fill_page_frag_array(struct mlx5_frag_buf *frag_buf, __be64 *pas);
void mlx5_cq_completion(struct mlx5_core_dev *dev, u32 cqn);
void mlx5_rsc_event(struct mlx5_core_dev *dev, u32 rsn, int event_type);
void mlx5_srq_event(struct mlx5_core_dev *dev, u32 srqn, int event_type);
struct mlx5_core_srq *mlx5_core_get_srq(struct mlx5_core_dev *dev, u32 srqn);
void mlx5_cmd_comp_handler(struct mlx5_core_dev *dev, u64 vec, bool forced);
void mlx5_cq_event(struct mlx5_core_dev *dev, u32 cqn, int event_type);
int mlx5_create_map_eq(struct mlx5_core_dev *dev, struct mlx5_eq *eq, u8 vecidx,
		       int nent, u64 mask, const char *name,
		       enum mlx5_eq_type type);
int mlx5_destroy_unmap_eq(struct mlx5_core_dev *dev, struct mlx5_eq *eq);
int mlx5_start_eqs(struct mlx5_core_dev *dev);
void mlx5_stop_eqs(struct mlx5_core_dev *dev);
int mlx5_vector2eqn(struct mlx5_core_dev *dev, int vector, int *eqn,
		    unsigned int *irqn);
struct mlx5_eq *mlx5_core_get_eq(struct mlx5_core_dev *dev, int vector);
void mlx5_core_put_eq(struct mlx5_eq *eq);
int mlx5_core_attach_mcg(struct mlx5_core_dev *dev, union ib_gid *mgid, u32 qpn);
int mlx5_core_detach_mcg(struct mlx5_core_dev *dev, union ib_gid *mgid, u32 qpn);

int mlx5_qp_debugfs_init(struct mlx5_core_dev *dev);
void mlx5_qp_debugfs_cleanup(struct mlx5_core_dev *dev);
int mlx5_core_access_reg(struct mlx5_core_dev *dev, void *data_in,
			 int size_in, void *data_out, int size_out,
			 u16 reg_num, int arg, int write);

int mlx5_debug_eq_add(struct mlx5_core_dev *dev, struct mlx5_eq *eq);
void mlx5_debug_eq_remove(struct mlx5_core_dev *dev, struct mlx5_eq *eq);
int mlx5_core_eq_query(struct mlx5_core_dev *dev, struct mlx5_eq *eq,
		       u32 *out, int outlen);
int mlx5_eq_debugfs_init(struct mlx5_core_dev *dev);
void mlx5_eq_debugfs_cleanup(struct mlx5_core_dev *dev);
int mlx5_cq_debugfs_init(struct mlx5_core_dev *dev);
void mlx5_cq_debugfs_cleanup(struct mlx5_core_dev *dev);
int mlx5_db_alloc(struct mlx5_core_dev *dev, struct mlx5_db *db);
int mlx5_db_alloc_node(struct mlx5_core_dev *dev, struct mlx5_db *db,
		       int node);
void mlx5_db_free(struct mlx5_core_dev *dev, struct mlx5_db *db);

const char *mlx5_command_str(int command);
int mlx5_cmdif_debugfs_init(struct mlx5_core_dev *dev);
void mlx5_cmdif_debugfs_cleanup(struct mlx5_core_dev *dev);
int mlx5_core_create_psv(struct mlx5_core_dev *dev, u32 pdn,
			 int npsvs, u32 *sig_index);
int mlx5_core_destroy_psv(struct mlx5_core_dev *dev, int psv_num);
void mlx5_core_put_rsc(struct mlx5_core_rsc_common *common);
int mlx5_query_odp_caps(struct mlx5_core_dev *dev,
			struct mlx5_odp_caps *odp_caps);
int mlx5_core_query_ib_ppcnt(struct mlx5_core_dev *dev,
			     u8 port_num, void *out, size_t sz);
#ifdef CONFIG_INFINIBAND_ON_DEMAND_PAGING
int mlx5_core_page_fault_resume(struct mlx5_core_dev *dev, u32 token,
				u32 wq_num, u8 type, int error);
#endif

int mlx5_init_rl_table(struct mlx5_core_dev *dev);
void mlx5_cleanup_rl_table(struct mlx5_core_dev *dev);
int mlx5_rl_add_rate(struct mlx5_core_dev *dev, u32 rate, u16 *index);
void mlx5_rl_remove_rate(struct mlx5_core_dev *dev, u32 rate);
bool mlx5_rl_is_in_range(struct mlx5_core_dev *dev, u32 rate);
int mlx5_alloc_bfreg(struct mlx5_core_dev *mdev, struct mlx5_sq_bfreg *bfreg,
		     bool map_wc, bool fast_path);
void mlx5_free_bfreg(struct mlx5_core_dev *mdev, struct mlx5_sq_bfreg *bfreg);

unsigned int mlx5_core_reserved_gids_count(struct mlx5_core_dev *dev);
int mlx5_core_roce_gid_set(struct mlx5_core_dev *dev, unsigned int index,
			   u8 roce_version, u8 roce_l3_type, const u8 *gid,
			   const u8 *mac, bool vlan, u16 vlan_id, u8 port_num);

static inline int fw_initializing(struct mlx5_core_dev *dev)
{
	return ioread32be(&dev->iseg->initializing) >> 31;
}

static inline u32 mlx5_mkey_to_idx(u32 mkey)
{
	return mkey >> 8;
}

static inline u32 mlx5_idx_to_mkey(u32 mkey_idx)
{
	return mkey_idx << 8;
}

static inline u8 mlx5_mkey_variant(u32 mkey)
{
	return mkey & 0xff;
}

enum {
	MLX5_PROF_MASK_QP_SIZE		= (u64)1 << 0,
	MLX5_PROF_MASK_MR_CACHE		= (u64)1 << 1,
};

enum {
	MR_CACHE_LAST_STD_ENTRY = 20,
	MLX5_IMR_MTT_CACHE_ENTRY,
	MLX5_IMR_KSM_CACHE_ENTRY,
	MAX_MR_CACHE_ENTRIES
};

enum {
	MLX5_INTERFACE_PROTOCOL_IB  = 0,
	MLX5_INTERFACE_PROTOCOL_ETH = 1,
};

struct mlx5_interface {
	void *			(*add)(struct mlx5_core_dev *dev);
	void			(*remove)(struct mlx5_core_dev *dev, void *context);
	int			(*attach)(struct mlx5_core_dev *dev, void *context);
	void			(*detach)(struct mlx5_core_dev *dev, void *context);
	void			(*event)(struct mlx5_core_dev *dev, void *context,
					 enum mlx5_dev_event event, unsigned long param);
	void			(*pfault)(struct mlx5_core_dev *dev,
					  void *context,
					  struct mlx5_pagefault *pfault);
	void *                  (*get_dev)(void *context);
	int			protocol;
	struct list_head	list;
};

void *mlx5_get_protocol_dev(struct mlx5_core_dev *mdev, int protocol);
int mlx5_register_interface(struct mlx5_interface *intf);
void mlx5_unregister_interface(struct mlx5_interface *intf);
int mlx5_core_query_vendor_id(struct mlx5_core_dev *mdev, u32 *vendor_id);

int mlx5_cmd_create_vport_lag(struct mlx5_core_dev *dev);
int mlx5_cmd_destroy_vport_lag(struct mlx5_core_dev *dev);
bool mlx5_lag_is_active(struct mlx5_core_dev *dev);
struct net_device *mlx5_lag_get_roce_netdev(struct mlx5_core_dev *dev);
struct mlx5_uars_page *mlx5_get_uars_page(struct mlx5_core_dev *mdev);
void mlx5_put_uars_page(struct mlx5_core_dev *mdev, struct mlx5_uars_page *up);

#ifndef CONFIG_MLX5_CORE_IPOIB
static inline
struct net_device *mlx5_rdma_netdev_alloc(struct mlx5_core_dev *mdev,
					  struct ib_device *ibdev,
					  const char *name,
					  void (*setup)(struct net_device *))
{
	return ERR_PTR(-EOPNOTSUPP);
}

static inline void mlx5_rdma_netdev_free(struct net_device *netdev) {}
#else
struct net_device *mlx5_rdma_netdev_alloc(struct mlx5_core_dev *mdev,
					  struct ib_device *ibdev,
					  const char *name,
					  void (*setup)(struct net_device *));
void mlx5_rdma_netdev_free(struct net_device *netdev);
#endif /* CONFIG_MLX5_CORE_IPOIB */

struct mlx5_profile {
	u64	mask;
	u8	log_max_qp;
	struct {
		int	size;
		int	limit;
	} mr_cache[MAX_MR_CACHE_ENTRIES];
};

enum {
	MLX5_PCI_DEV_IS_VF		= 1 << 0,
};

static inline int mlx5_core_is_pf(struct mlx5_core_dev *dev)
{
	return !(dev->priv.pci_dev_data & MLX5_PCI_DEV_IS_VF);
}

static inline int mlx5_get_gid_table_len(u16 param)
{
	if (param > 4) {
		pr_warn("gid table length is zero\n");
		return 0;
	}

	return 8 * (1 << param);
}

static inline bool mlx5_rl_is_supported(struct mlx5_core_dev *dev)
{
	return !!(dev->priv.rl_table.max_size);
}

static inline int mlx5_core_is_mp_slave(struct mlx5_core_dev *dev)
{
	return MLX5_CAP_GEN(dev, affiliate_nic_vport_criteria) &&
	       MLX5_CAP_GEN(dev, num_vhca_ports) <= 1;
}

static inline int mlx5_core_is_mp_master(struct mlx5_core_dev *dev)
{
	return MLX5_CAP_GEN(dev, num_vhca_ports) > 1;
}

static inline int mlx5_core_mp_enabled(struct mlx5_core_dev *dev)
{
	return mlx5_core_is_mp_slave(dev) ||
	       mlx5_core_is_mp_master(dev);
}

static inline int mlx5_core_native_port_num(struct mlx5_core_dev *dev)
{
	if (!mlx5_core_mp_enabled(dev))
		return 1;

	return MLX5_CAP_GEN(dev, native_port_num);
}

enum {
	MLX5_TRIGGERED_CMD_COMP = (u64)1 << 32,
};

static inline const struct cpumask *
mlx5_get_vector_affinity_hint(struct mlx5_core_dev *dev, int vector)
{
<<<<<<< HEAD
	struct irq_desc *desc;
	unsigned int irq;
	int eqn;
	int err;

	err = mlx5_vector2eqn(dev, vector, &eqn, &irq);
	if (err)
		return NULL;

	desc = irq_to_desc(irq);
	return desc->affinity_hint;
=======
	return dev->priv.irq_info[vector].mask;
>>>>>>> 50961e48
}

#endif /* MLX5_DRIVER_H */<|MERGE_RESOLUTION|>--- conflicted
+++ resolved
@@ -1290,21 +1290,7 @@
 static inline const struct cpumask *
 mlx5_get_vector_affinity_hint(struct mlx5_core_dev *dev, int vector)
 {
-<<<<<<< HEAD
-	struct irq_desc *desc;
-	unsigned int irq;
-	int eqn;
-	int err;
-
-	err = mlx5_vector2eqn(dev, vector, &eqn, &irq);
-	if (err)
-		return NULL;
-
-	desc = irq_to_desc(irq);
-	return desc->affinity_hint;
-=======
 	return dev->priv.irq_info[vector].mask;
->>>>>>> 50961e48
 }
 
 #endif /* MLX5_DRIVER_H */