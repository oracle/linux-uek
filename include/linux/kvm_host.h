--- conflicted
+++ resolved
@@ -1290,7 +1290,6 @@
 }
 #endif /* CONFIG_HAVE_KVM_INVALID_WAKEUPS */
 
-<<<<<<< HEAD
 #ifdef CONFIG_HAVE_KVM_NO_POLL
 /* Callback that tells if we must not poll */
 bool kvm_arch_no_poll(struct kvm_vcpu *vcpu);
@@ -1325,15 +1324,9 @@
 }
 #endif /* CONFIG_HAVE_KVM_VCPU_RUN_PID_CHANGE */
 
-=======
->>>>>>> 775d01b6
 typedef int (*kvm_vm_thread_fn_t)(struct kvm *kvm, uintptr_t data);
 
 int kvm_vm_create_worker_thread(struct kvm *kvm, kvm_vm_thread_fn_t thread_fn,
 				uintptr_t data, const char *name,
 				struct task_struct **thread_ptr);
-<<<<<<< HEAD
-=======
-
->>>>>>> 775d01b6
 #endif