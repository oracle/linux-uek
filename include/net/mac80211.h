/* SPDX-License-Identifier: GPL-2.0-only */
/*
 * mac80211 <-> driver interface
 *
 * Copyright 2002-2005, Devicescape Software, Inc.
 * Copyright 2006-2007	Jiri Benc <jbenc@suse.cz>
 * Copyright 2007-2010	Johannes Berg <johannes@sipsolutions.net>
 * Copyright 2013-2014  Intel Mobile Communications GmbH
 * Copyright (C) 2015 - 2017 Intel Deutschland GmbH
 * Copyright (C) 2018 - 2020 Intel Corporation
 */

#ifndef MAC80211_H
#define MAC80211_H

#include <linux/bug.h>
#include <linux/kernel.h>
#include <linux/if_ether.h>
#include <linux/skbuff.h>
#include <linux/ieee80211.h>
#include <net/cfg80211.h>
#include <net/codel.h>
#include <net/ieee80211_radiotap.h>
#include <asm/unaligned.h>

/**
 * DOC: Introduction
 *
 * mac80211 is the Linux stack for 802.11 hardware that implements
 * only partial functionality in hard- or firmware. This document
 * defines the interface between mac80211 and low-level hardware
 * drivers.
 */

/**
 * DOC: Calling mac80211 from interrupts
 *
 * Only ieee80211_tx_status_irqsafe() and ieee80211_rx_irqsafe() can be
 * called in hardware interrupt context. The low-level driver must not call any
 * other functions in hardware interrupt context. If there is a need for such
 * call, the low-level driver should first ACK the interrupt and perform the
 * IEEE 802.11 code call after this, e.g. from a scheduled workqueue or even
 * tasklet function.
 *
 * NOTE: If the driver opts to use the _irqsafe() functions, it may not also
 *	 use the non-IRQ-safe functions!
 */

/**
 * DOC: Warning
 *
 * If you're reading this document and not the header file itself, it will
 * be incomplete because not all documentation has been converted yet.
 */

/**
 * DOC: Frame format
 *
 * As a general rule, when frames are passed between mac80211 and the driver,
 * they start with the IEEE 802.11 header and include the same octets that are
 * sent over the air except for the FCS which should be calculated by the
 * hardware.
 *
 * There are, however, various exceptions to this rule for advanced features:
 *
 * The first exception is for hardware encryption and decryption offload
 * where the IV/ICV may or may not be generated in hardware.
 *
 * Secondly, when the hardware handles fragmentation, the frame handed to
 * the driver from mac80211 is the MSDU, not the MPDU.
 */

/**
 * DOC: mac80211 workqueue
 *
 * mac80211 provides its own workqueue for drivers and internal mac80211 use.
 * The workqueue is a single threaded workqueue and can only be accessed by
 * helpers for sanity checking. Drivers must ensure all work added onto the
 * mac80211 workqueue should be cancelled on the driver stop() callback.
 *
 * mac80211 will flushed the workqueue upon interface removal and during
 * suspend.
 *
 * All work performed on the mac80211 workqueue must not acquire the RTNL lock.
 *
 */

/**
 * DOC: mac80211 software tx queueing
 *
 * mac80211 provides an optional intermediate queueing implementation designed
 * to allow the driver to keep hardware queues short and provide some fairness
 * between different stations/interfaces.
 * In this model, the driver pulls data frames from the mac80211 queue instead
 * of letting mac80211 push them via drv_tx().
 * Other frames (e.g. control or management) are still pushed using drv_tx().
 *
 * Drivers indicate that they use this model by implementing the .wake_tx_queue
 * driver operation.
 *
 * Intermediate queues (struct ieee80211_txq) are kept per-sta per-tid, with
 * another per-sta for non-data/non-mgmt and bufferable management frames, and
 * a single per-vif queue for multicast data frames.
 *
 * The driver is expected to initialize its private per-queue data for stations
 * and interfaces in the .add_interface and .sta_add ops.
 *
 * The driver can't access the queue directly. To dequeue a frame from a
 * txq, it calls ieee80211_tx_dequeue(). Whenever mac80211 adds a new frame to a
 * queue, it calls the .wake_tx_queue driver op.
 *
 * Drivers can optionally delegate responsibility for scheduling queues to
 * mac80211, to take advantage of airtime fairness accounting. In this case, to
 * obtain the next queue to pull frames from, the driver calls
 * ieee80211_next_txq(). The driver is then expected to return the txq using
 * ieee80211_return_txq().
 *
 * For AP powersave TIM handling, the driver only needs to indicate if it has
 * buffered packets in the driver specific data structures by calling
 * ieee80211_sta_set_buffered(). For frames buffered in the ieee80211_txq
 * struct, mac80211 sets the appropriate TIM PVB bits and calls
 * .release_buffered_frames().
 * In that callback the driver is therefore expected to release its own
 * buffered frames and afterwards also frames from the ieee80211_txq (obtained
 * via the usual ieee80211_tx_dequeue).
 */

struct device;

/**
 * enum ieee80211_max_queues - maximum number of queues
 *
 * @IEEE80211_MAX_QUEUES: Maximum number of regular device queues.
 * @IEEE80211_MAX_QUEUE_MAP: bitmap with maximum queues set
 */
enum ieee80211_max_queues {
	IEEE80211_MAX_QUEUES =		16,
	IEEE80211_MAX_QUEUE_MAP =	BIT(IEEE80211_MAX_QUEUES) - 1,
};

#define IEEE80211_INVAL_HW_QUEUE	0xff

/**
 * enum ieee80211_ac_numbers - AC numbers as used in mac80211
 * @IEEE80211_AC_VO: voice
 * @IEEE80211_AC_VI: video
 * @IEEE80211_AC_BE: best effort
 * @IEEE80211_AC_BK: background
 */
enum ieee80211_ac_numbers {
	IEEE80211_AC_VO		= 0,
	IEEE80211_AC_VI		= 1,
	IEEE80211_AC_BE		= 2,
	IEEE80211_AC_BK		= 3,
};

/**
 * struct ieee80211_tx_queue_params - transmit queue configuration
 *
 * The information provided in this structure is required for QoS
 * transmit queue configuration. Cf. IEEE 802.11 7.3.2.29.
 *
 * @aifs: arbitration interframe space [0..255]
 * @cw_min: minimum contention window [a value of the form
 *	2^n-1 in the range 1..32767]
 * @cw_max: maximum contention window [like @cw_min]
 * @txop: maximum burst time in units of 32 usecs, 0 meaning disabled
 * @acm: is mandatory admission control required for the access category
 * @uapsd: is U-APSD mode enabled for the queue
 * @mu_edca: is the MU EDCA configured
 * @mu_edca_param_rec: MU EDCA Parameter Record for HE
 */
struct ieee80211_tx_queue_params {
	u16 txop;
	u16 cw_min;
	u16 cw_max;
	u8 aifs;
	bool acm;
	bool uapsd;
	bool mu_edca;
	struct ieee80211_he_mu_edca_param_ac_rec mu_edca_param_rec;
};

struct ieee80211_low_level_stats {
	unsigned int dot11ACKFailureCount;
	unsigned int dot11RTSFailureCount;
	unsigned int dot11FCSErrorCount;
	unsigned int dot11RTSSuccessCount;
};

/**
 * enum ieee80211_chanctx_change - change flag for channel context
 * @IEEE80211_CHANCTX_CHANGE_WIDTH: The channel width changed
 * @IEEE80211_CHANCTX_CHANGE_RX_CHAINS: The number of RX chains changed
 * @IEEE80211_CHANCTX_CHANGE_RADAR: radar detection flag changed
 * @IEEE80211_CHANCTX_CHANGE_CHANNEL: switched to another operating channel,
 *	this is used only with channel switching with CSA
 * @IEEE80211_CHANCTX_CHANGE_MIN_WIDTH: The min required channel width changed
 */
enum ieee80211_chanctx_change {
	IEEE80211_CHANCTX_CHANGE_WIDTH		= BIT(0),
	IEEE80211_CHANCTX_CHANGE_RX_CHAINS	= BIT(1),
	IEEE80211_CHANCTX_CHANGE_RADAR		= BIT(2),
	IEEE80211_CHANCTX_CHANGE_CHANNEL	= BIT(3),
	IEEE80211_CHANCTX_CHANGE_MIN_WIDTH	= BIT(4),
};

/**
 * struct ieee80211_chanctx_conf - channel context that vifs may be tuned to
 *
 * This is the driver-visible part. The ieee80211_chanctx
 * that contains it is visible in mac80211 only.
 *
 * @def: the channel definition
 * @min_def: the minimum channel definition currently required.
 * @rx_chains_static: The number of RX chains that must always be
 *	active on the channel to receive MIMO transmissions
 * @rx_chains_dynamic: The number of RX chains that must be enabled
 *	after RTS/CTS handshake to receive SMPS MIMO transmissions;
 *	this will always be >= @rx_chains_static.
 * @radar_enabled: whether radar detection is enabled on this channel.
 * @drv_priv: data area for driver use, will always be aligned to
 *	sizeof(void *), size is determined in hw information.
 */
struct ieee80211_chanctx_conf {
	struct cfg80211_chan_def def;
	struct cfg80211_chan_def min_def;

	u8 rx_chains_static, rx_chains_dynamic;

	bool radar_enabled;

	u8 drv_priv[] __aligned(sizeof(void *));
};

/**
 * enum ieee80211_chanctx_switch_mode - channel context switch mode
 * @CHANCTX_SWMODE_REASSIGN_VIF: Both old and new contexts already
 *	exist (and will continue to exist), but the virtual interface
 *	needs to be switched from one to the other.
 * @CHANCTX_SWMODE_SWAP_CONTEXTS: The old context exists but will stop
 *      to exist with this call, the new context doesn't exist but
 *      will be active after this call, the virtual interface switches
 *      from the old to the new (note that the driver may of course
 *      implement this as an on-the-fly chandef switch of the existing
 *      hardware context, but the mac80211 pointer for the old context
 *      will cease to exist and only the new one will later be used
 *      for changes/removal.)
 */
enum ieee80211_chanctx_switch_mode {
	CHANCTX_SWMODE_REASSIGN_VIF,
	CHANCTX_SWMODE_SWAP_CONTEXTS,
};

/**
 * struct ieee80211_vif_chanctx_switch - vif chanctx switch information
 *
 * This is structure is used to pass information about a vif that
 * needs to switch from one chanctx to another.  The
 * &ieee80211_chanctx_switch_mode defines how the switch should be
 * done.
 *
 * @vif: the vif that should be switched from old_ctx to new_ctx
 * @old_ctx: the old context to which the vif was assigned
 * @new_ctx: the new context to which the vif must be assigned
 */
struct ieee80211_vif_chanctx_switch {
	struct ieee80211_vif *vif;
	struct ieee80211_chanctx_conf *old_ctx;
	struct ieee80211_chanctx_conf *new_ctx;
};

/**
 * enum ieee80211_bss_change - BSS change notification flags
 *
 * These flags are used with the bss_info_changed() callback
 * to indicate which BSS parameter changed.
 *
 * @BSS_CHANGED_ASSOC: association status changed (associated/disassociated),
 *	also implies a change in the AID.
 * @BSS_CHANGED_ERP_CTS_PROT: CTS protection changed
 * @BSS_CHANGED_ERP_PREAMBLE: preamble changed
 * @BSS_CHANGED_ERP_SLOT: slot timing changed
 * @BSS_CHANGED_HT: 802.11n parameters changed
 * @BSS_CHANGED_BASIC_RATES: Basic rateset changed
 * @BSS_CHANGED_BEACON_INT: Beacon interval changed
 * @BSS_CHANGED_BSSID: BSSID changed, for whatever
 *	reason (IBSS and managed mode)
 * @BSS_CHANGED_BEACON: Beacon data changed, retrieve
 *	new beacon (beaconing modes)
 * @BSS_CHANGED_BEACON_ENABLED: Beaconing should be
 *	enabled/disabled (beaconing modes)
 * @BSS_CHANGED_CQM: Connection quality monitor config changed
 * @BSS_CHANGED_IBSS: IBSS join status changed
 * @BSS_CHANGED_ARP_FILTER: Hardware ARP filter address list or state changed.
 * @BSS_CHANGED_QOS: QoS for this association was enabled/disabled. Note
 *	that it is only ever disabled for station mode.
 * @BSS_CHANGED_IDLE: Idle changed for this BSS/interface.
 * @BSS_CHANGED_SSID: SSID changed for this BSS (AP and IBSS mode)
 * @BSS_CHANGED_AP_PROBE_RESP: Probe Response changed for this BSS (AP mode)
 * @BSS_CHANGED_PS: PS changed for this BSS (STA mode)
 * @BSS_CHANGED_TXPOWER: TX power setting changed for this interface
 * @BSS_CHANGED_P2P_PS: P2P powersave settings (CTWindow, opportunistic PS)
 *	changed
 * @BSS_CHANGED_BEACON_INFO: Data from the AP's beacon became available:
 *	currently dtim_period only is under consideration.
 * @BSS_CHANGED_BANDWIDTH: The bandwidth used by this interface changed,
 *	note that this is only called when it changes after the channel
 *	context had been assigned.
 * @BSS_CHANGED_OCB: OCB join status changed
 * @BSS_CHANGED_MU_GROUPS: VHT MU-MIMO group id or user position changed
 * @BSS_CHANGED_KEEP_ALIVE: keep alive options (idle period or protected
 *	keep alive) changed.
 * @BSS_CHANGED_MCAST_RATE: Multicast Rate setting changed for this interface
 * @BSS_CHANGED_FTM_RESPONDER: fine timing measurement request responder
 *	functionality changed for this BSS (AP mode).
 * @BSS_CHANGED_TWT: TWT status changed
 * @BSS_CHANGED_HE_OBSS_PD: OBSS Packet Detection status changed.
 * @BSS_CHANGED_HE_BSS_COLOR: BSS Color has changed
 * @BSS_CHANGED_FILS_DISCOVERY: FILS discovery status changed.
 * @BSS_CHANGED_UNSOL_BCAST_PROBE_RESP: Unsolicited broadcast probe response
 *	status changed.
 *
 */
enum ieee80211_bss_change {
	BSS_CHANGED_ASSOC		= 1<<0,
	BSS_CHANGED_ERP_CTS_PROT	= 1<<1,
	BSS_CHANGED_ERP_PREAMBLE	= 1<<2,
	BSS_CHANGED_ERP_SLOT		= 1<<3,
	BSS_CHANGED_HT			= 1<<4,
	BSS_CHANGED_BASIC_RATES		= 1<<5,
	BSS_CHANGED_BEACON_INT		= 1<<6,
	BSS_CHANGED_BSSID		= 1<<7,
	BSS_CHANGED_BEACON		= 1<<8,
	BSS_CHANGED_BEACON_ENABLED	= 1<<9,
	BSS_CHANGED_CQM			= 1<<10,
	BSS_CHANGED_IBSS		= 1<<11,
	BSS_CHANGED_ARP_FILTER		= 1<<12,
	BSS_CHANGED_QOS			= 1<<13,
	BSS_CHANGED_IDLE		= 1<<14,
	BSS_CHANGED_SSID		= 1<<15,
	BSS_CHANGED_AP_PROBE_RESP	= 1<<16,
	BSS_CHANGED_PS			= 1<<17,
	BSS_CHANGED_TXPOWER		= 1<<18,
	BSS_CHANGED_P2P_PS		= 1<<19,
	BSS_CHANGED_BEACON_INFO		= 1<<20,
	BSS_CHANGED_BANDWIDTH		= 1<<21,
	BSS_CHANGED_OCB                 = 1<<22,
	BSS_CHANGED_MU_GROUPS		= 1<<23,
	BSS_CHANGED_KEEP_ALIVE		= 1<<24,
	BSS_CHANGED_MCAST_RATE		= 1<<25,
	BSS_CHANGED_FTM_RESPONDER	= 1<<26,
	BSS_CHANGED_TWT			= 1<<27,
	BSS_CHANGED_HE_OBSS_PD		= 1<<28,
	BSS_CHANGED_HE_BSS_COLOR	= 1<<29,
	BSS_CHANGED_FILS_DISCOVERY      = 1<<30,
	BSS_CHANGED_UNSOL_BCAST_PROBE_RESP = 1<<31,

	/* when adding here, make sure to change ieee80211_reconfig */
};

/*
 * The maximum number of IPv4 addresses listed for ARP filtering. If the number
 * of addresses for an interface increase beyond this value, hardware ARP
 * filtering will be disabled.
 */
#define IEEE80211_BSS_ARP_ADDR_LIST_LEN 4

/**
 * enum ieee80211_event_type - event to be notified to the low level driver
 * @RSSI_EVENT: AP's rssi crossed the a threshold set by the driver.
 * @MLME_EVENT: event related to MLME
 * @BAR_RX_EVENT: a BAR was received
 * @BA_FRAME_TIMEOUT: Frames were released from the reordering buffer because
 *	they timed out. This won't be called for each frame released, but only
 *	once each time the timeout triggers.
 */
enum ieee80211_event_type {
	RSSI_EVENT,
	MLME_EVENT,
	BAR_RX_EVENT,
	BA_FRAME_TIMEOUT,
};

/**
 * enum ieee80211_rssi_event_data - relevant when event type is %RSSI_EVENT
 * @RSSI_EVENT_HIGH: AP's rssi went below the threshold set by the driver.
 * @RSSI_EVENT_LOW: AP's rssi went above the threshold set by the driver.
 */
enum ieee80211_rssi_event_data {
	RSSI_EVENT_HIGH,
	RSSI_EVENT_LOW,
};

/**
 * struct ieee80211_rssi_event - data attached to an %RSSI_EVENT
 * @data: See &enum ieee80211_rssi_event_data
 */
struct ieee80211_rssi_event {
	enum ieee80211_rssi_event_data data;
};

/**
 * enum ieee80211_mlme_event_data - relevant when event type is %MLME_EVENT
 * @AUTH_EVENT: the MLME operation is authentication
 * @ASSOC_EVENT: the MLME operation is association
 * @DEAUTH_RX_EVENT: deauth received..
 * @DEAUTH_TX_EVENT: deauth sent.
 */
enum ieee80211_mlme_event_data {
	AUTH_EVENT,
	ASSOC_EVENT,
	DEAUTH_RX_EVENT,
	DEAUTH_TX_EVENT,
};

/**
 * enum ieee80211_mlme_event_status - relevant when event type is %MLME_EVENT
 * @MLME_SUCCESS: the MLME operation completed successfully.
 * @MLME_DENIED: the MLME operation was denied by the peer.
 * @MLME_TIMEOUT: the MLME operation timed out.
 */
enum ieee80211_mlme_event_status {
	MLME_SUCCESS,
	MLME_DENIED,
	MLME_TIMEOUT,
};

/**
 * struct ieee80211_mlme_event - data attached to an %MLME_EVENT
 * @data: See &enum ieee80211_mlme_event_data
 * @status: See &enum ieee80211_mlme_event_status
 * @reason: the reason code if applicable
 */
struct ieee80211_mlme_event {
	enum ieee80211_mlme_event_data data;
	enum ieee80211_mlme_event_status status;
	u16 reason;
};

/**
 * struct ieee80211_ba_event - data attached for BlockAck related events
 * @sta: pointer to the &ieee80211_sta to which this event relates
 * @tid: the tid
 * @ssn: the starting sequence number (for %BAR_RX_EVENT)
 */
struct ieee80211_ba_event {
	struct ieee80211_sta *sta;
	u16 tid;
	u16 ssn;
};

/**
 * struct ieee80211_event - event to be sent to the driver
 * @type: The event itself. See &enum ieee80211_event_type.
 * @rssi: relevant if &type is %RSSI_EVENT
 * @mlme: relevant if &type is %AUTH_EVENT
 * @ba: relevant if &type is %BAR_RX_EVENT or %BA_FRAME_TIMEOUT
 * @u:union holding the fields above
 */
struct ieee80211_event {
	enum ieee80211_event_type type;
	union {
		struct ieee80211_rssi_event rssi;
		struct ieee80211_mlme_event mlme;
		struct ieee80211_ba_event ba;
	} u;
};

/**
 * struct ieee80211_mu_group_data - STA's VHT MU-MIMO group data
 *
 * This structure describes the group id data of VHT MU-MIMO
 *
 * @membership: 64 bits array - a bit is set if station is member of the group
 * @position: 2 bits per group id indicating the position in the group
 */
struct ieee80211_mu_group_data {
	u8 membership[WLAN_MEMBERSHIP_LEN];
	u8 position[WLAN_USER_POSITION_LEN];
};

/**
 * struct ieee80211_ftm_responder_params - FTM responder parameters
 *
 * @lci: LCI subelement content
 * @civicloc: CIVIC location subelement content
 * @lci_len: LCI data length
 * @civicloc_len: Civic data length
 */
struct ieee80211_ftm_responder_params {
	const u8 *lci;
	const u8 *civicloc;
	size_t lci_len;
	size_t civicloc_len;
};

/**
 * struct ieee80211_fils_discovery - FILS discovery parameters from
 * IEEE Std 802.11ai-2016, Annex C.3 MIB detail.
 *
 * @min_interval: Minimum packet interval in TUs (0 - 10000)
 * @max_interval: Maximum packet interval in TUs (0 - 10000)
 */
struct ieee80211_fils_discovery {
	u32 min_interval;
	u32 max_interval;
};

/**
 * struct ieee80211_bss_conf - holds the BSS's changing parameters
 *
 * This structure keeps information about a BSS (and an association
 * to that BSS) that can change during the lifetime of the BSS.
 *
 * @htc_trig_based_pkt_ext: default PE in 4us units, if BSS supports HE
 * @multi_sta_back_32bit: supports BA bitmap of 32-bits in Multi-STA BACK
 * @uora_exists: is the UORA element advertised by AP
 * @ack_enabled: indicates support to receive a multi-TID that solicits either
 *	ACK, BACK or both
 * @uora_ocw_range: UORA element's OCW Range field
 * @frame_time_rts_th: HE duration RTS threshold, in units of 32us
 * @he_support: does this BSS support HE
 * @twt_requester: does this BSS support TWT requester (relevant for managed
 *	mode only, set if the AP advertises TWT responder role)
 * @twt_responder: does this BSS support TWT requester (relevant for managed
 *	mode only, set if the AP advertises TWT responder role)
 * @twt_protected: does this BSS support protected TWT frames
 * @assoc: association status
 * @ibss_joined: indicates whether this station is part of an IBSS
 *	or not
 * @ibss_creator: indicates if a new IBSS network is being created
 * @aid: association ID number, valid only when @assoc is true
 * @use_cts_prot: use CTS protection
 * @use_short_preamble: use 802.11b short preamble
 * @use_short_slot: use short slot time (only relevant for ERP)
 * @dtim_period: num of beacons before the next DTIM, for beaconing,
 *	valid in station mode only if after the driver was notified
 *	with the %BSS_CHANGED_BEACON_INFO flag, will be non-zero then.
 * @sync_tsf: last beacon's/probe response's TSF timestamp (could be old
 *	as it may have been received during scanning long ago). If the
 *	HW flag %IEEE80211_HW_TIMING_BEACON_ONLY is set, then this can
 *	only come from a beacon, but might not become valid until after
 *	association when a beacon is received (which is notified with the
 *	%BSS_CHANGED_DTIM flag.). See also sync_dtim_count important notice.
 * @sync_device_ts: the device timestamp corresponding to the sync_tsf,
 *	the driver/device can use this to calculate synchronisation
 *	(see @sync_tsf). See also sync_dtim_count important notice.
 * @sync_dtim_count: Only valid when %IEEE80211_HW_TIMING_BEACON_ONLY
 *	is requested, see @sync_tsf/@sync_device_ts.
 *	IMPORTANT: These three sync_* parameters would possibly be out of sync
 *	by the time the driver will use them. The synchronized view is currently
 *	guaranteed only in certain callbacks.
 * @beacon_int: beacon interval
 * @assoc_capability: capabilities taken from assoc resp
 * @basic_rates: bitmap of basic rates, each bit stands for an
 *	index into the rate table configured by the driver in
 *	the current band.
 * @beacon_rate: associated AP's beacon TX rate
 * @mcast_rate: per-band multicast rate index + 1 (0: disabled)
 * @bssid: The BSSID for this BSS
 * @enable_beacon: whether beaconing should be enabled or not
 * @chandef: Channel definition for this BSS -- the hardware might be
 *	configured a higher bandwidth than this BSS uses, for example.
 * @mu_group: VHT MU-MIMO group membership data
 * @ht_operation_mode: HT operation mode like in &struct ieee80211_ht_operation.
 *	This field is only valid when the channel is a wide HT/VHT channel.
 *	Note that with TDLS this can be the case (channel is HT, protection must
 *	be used from this field) even when the BSS association isn't using HT.
 * @cqm_rssi_thold: Connection quality monitor RSSI threshold, a zero value
 *	implies disabled. As with the cfg80211 callback, a change here should
 *	cause an event to be sent indicating where the current value is in
 *	relation to the newly configured threshold.
 * @cqm_rssi_low: Connection quality monitor RSSI lower threshold, a zero value
 *	implies disabled.  This is an alternative mechanism to the single
 *	threshold event and can't be enabled simultaneously with it.
 * @cqm_rssi_high: Connection quality monitor RSSI upper threshold.
 * @cqm_rssi_hyst: Connection quality monitor RSSI hysteresis
 * @arp_addr_list: List of IPv4 addresses for hardware ARP filtering. The
 *	may filter ARP queries targeted for other addresses than listed here.
 *	The driver must allow ARP queries targeted for all address listed here
 *	to pass through. An empty list implies no ARP queries need to pass.
 * @arp_addr_cnt: Number of addresses currently on the list. Note that this
 *	may be larger than %IEEE80211_BSS_ARP_ADDR_LIST_LEN (the arp_addr_list
 *	array size), it's up to the driver what to do in that case.
 * @qos: This is a QoS-enabled BSS.
 * @idle: This interface is idle. There's also a global idle flag in the
 *	hardware config which may be more appropriate depending on what
 *	your driver/device needs to do.
 * @ps: power-save mode (STA only). This flag is NOT affected by
 *	offchannel/dynamic_ps operations.
 * @ssid: The SSID of the current vif. Valid in AP and IBSS mode.
 * @ssid_len: Length of SSID given in @ssid.
 * @hidden_ssid: The SSID of the current vif is hidden. Only valid in AP-mode.
 * @txpower: TX power in dBm.  INT_MIN means not configured.
 * @txpower_type: TX power adjustment used to control per packet Transmit
 *	Power Control (TPC) in lower driver for the current vif. In particular
 *	TPC is enabled if value passed in %txpower_type is
 *	NL80211_TX_POWER_LIMITED (allow using less than specified from
 *	userspace), whereas TPC is disabled if %txpower_type is set to
 *	NL80211_TX_POWER_FIXED (use value configured from userspace)
 * @p2p_noa_attr: P2P NoA attribute for P2P powersave
 * @allow_p2p_go_ps: indication for AP or P2P GO interface, whether it's allowed
 *	to use P2P PS mechanism or not. AP/P2P GO is not allowed to use P2P PS
 *	if it has associated clients without P2P PS support.
 * @max_idle_period: the time period during which the station can refrain from
 *	transmitting frames to its associated AP without being disassociated.
 *	In units of 1000 TUs. Zero value indicates that the AP did not include
 *	a (valid) BSS Max Idle Period Element.
 * @protected_keep_alive: if set, indicates that the station should send an RSN
 *	protected frame to the AP to reset the idle timer at the AP for the
 *	station.
 * @ftm_responder: whether to enable or disable fine timing measurement FTM
 *	responder functionality.
 * @ftmr_params: configurable lci/civic parameter when enabling FTM responder.
 * @nontransmitted: this BSS is a nontransmitted BSS profile
 * @transmitter_bssid: the address of transmitter AP
 * @bssid_index: index inside the multiple BSSID set
 * @bssid_indicator: 2^bssid_indicator is the maximum number of APs in set
 * @ema_ap: AP supports enhancements of discovery and advertisement of
 *	nontransmitted BSSIDs
 * @profile_periodicity: the least number of beacon frames need to be received
 *	in order to discover all the nontransmitted BSSIDs in the set.
 * @he_oper: HE operation information of the BSS (AP/Mesh) or of the AP we are
 *	connected to (STA)
 * @he_obss_pd: OBSS Packet Detection parameters.
 * @he_bss_color: BSS coloring settings, if BSS supports HE
 * @fils_discovery: FILS discovery configuration
 * @unsol_bcast_probe_resp_interval: Unsolicited broadcast probe response
 *	interval.
 * @s1g: BSS is S1G BSS (affects Association Request format).
 * @beacon_tx_rate: The configured beacon transmit rate that needs to be passed
 *	to driver when rate control is offloaded to firmware.
 */
struct ieee80211_bss_conf {
	const u8 *bssid;
	u8 htc_trig_based_pkt_ext;
	bool uora_exists;
	u8 uora_ocw_range;
	u16 frame_time_rts_th;
	bool he_support;
	bool twt_requester;
	bool twt_responder;
	bool twt_protected;
	/* association related data */
	bool assoc, ibss_joined;
	bool ibss_creator;
	u16 aid;
	/* erp related data */
	bool use_cts_prot;
	bool use_short_preamble;
	bool use_short_slot;
	bool enable_beacon;
	u8 dtim_period;
	u16 beacon_int;
	u16 assoc_capability;
	u64 sync_tsf;
	u32 sync_device_ts;
	u8 sync_dtim_count;
	u32 basic_rates;
	struct ieee80211_rate *beacon_rate;
	int mcast_rate[NUM_NL80211_BANDS];
	u16 ht_operation_mode;
	s32 cqm_rssi_thold;
	u32 cqm_rssi_hyst;
	s32 cqm_rssi_low;
	s32 cqm_rssi_high;
	struct cfg80211_chan_def chandef;
	struct ieee80211_mu_group_data mu_group;
	__be32 arp_addr_list[IEEE80211_BSS_ARP_ADDR_LIST_LEN];
	int arp_addr_cnt;
	bool qos;
	bool idle;
	bool ps;
	u8 ssid[IEEE80211_MAX_SSID_LEN];
	size_t ssid_len;
	bool hidden_ssid;
	int txpower;
	enum nl80211_tx_power_setting txpower_type;
	struct ieee80211_p2p_noa_attr p2p_noa_attr;
	bool allow_p2p_go_ps;
	u16 max_idle_period;
	bool protected_keep_alive;
	bool ftm_responder;
	struct ieee80211_ftm_responder_params *ftmr_params;
	/* Multiple BSSID data */
	bool nontransmitted;
	u8 transmitter_bssid[ETH_ALEN];
	u8 bssid_index;
	u8 bssid_indicator;
	bool ema_ap;
	u8 profile_periodicity;
	struct {
		u32 params;
		u16 nss_set;
	} he_oper;
	struct ieee80211_he_obss_pd he_obss_pd;
	struct cfg80211_he_bss_color he_bss_color;
	struct ieee80211_fils_discovery fils_discovery;
	u32 unsol_bcast_probe_resp_interval;
	bool s1g;
	struct cfg80211_bitrate_mask beacon_tx_rate;
};

/**
 * enum mac80211_tx_info_flags - flags to describe transmission information/status
 *
 * These flags are used with the @flags member of &ieee80211_tx_info.
 *
 * @IEEE80211_TX_CTL_REQ_TX_STATUS: require TX status callback for this frame.
 * @IEEE80211_TX_CTL_ASSIGN_SEQ: The driver has to assign a sequence
 *	number to this frame, taking care of not overwriting the fragment
 *	number and increasing the sequence number only when the
 *	IEEE80211_TX_CTL_FIRST_FRAGMENT flag is set. mac80211 will properly
 *	assign sequence numbers to QoS-data frames but cannot do so correctly
 *	for non-QoS-data and management frames because beacons need them from
 *	that counter as well and mac80211 cannot guarantee proper sequencing.
 *	If this flag is set, the driver should instruct the hardware to
 *	assign a sequence number to the frame or assign one itself. Cf. IEEE
 *	802.11-2007 7.1.3.4.1 paragraph 3. This flag will always be set for
 *	beacons and always be clear for frames without a sequence number field.
 * @IEEE80211_TX_CTL_NO_ACK: tell the low level not to wait for an ack
 * @IEEE80211_TX_CTL_CLEAR_PS_FILT: clear powersave filter for destination
 *	station
 * @IEEE80211_TX_CTL_FIRST_FRAGMENT: this is a first fragment of the frame
 * @IEEE80211_TX_CTL_SEND_AFTER_DTIM: send this frame after DTIM beacon
 * @IEEE80211_TX_CTL_AMPDU: this frame should be sent as part of an A-MPDU
 * @IEEE80211_TX_CTL_INJECTED: Frame was injected, internal to mac80211.
 * @IEEE80211_TX_STAT_TX_FILTERED: The frame was not transmitted
 *	because the destination STA was in powersave mode. Note that to
 *	avoid race conditions, the filter must be set by the hardware or
 *	firmware upon receiving a frame that indicates that the station
 *	went to sleep (must be done on device to filter frames already on
 *	the queue) and may only be unset after mac80211 gives the OK for
 *	that by setting the IEEE80211_TX_CTL_CLEAR_PS_FILT (see above),
 *	since only then is it guaranteed that no more frames are in the
 *	hardware queue.
 * @IEEE80211_TX_STAT_ACK: Frame was acknowledged
 * @IEEE80211_TX_STAT_AMPDU: The frame was aggregated, so status
 * 	is for the whole aggregation.
 * @IEEE80211_TX_STAT_AMPDU_NO_BACK: no block ack was returned,
 * 	so consider using block ack request (BAR).
 * @IEEE80211_TX_CTL_RATE_CTRL_PROBE: internal to mac80211, can be
 *	set by rate control algorithms to indicate probe rate, will
 *	be cleared for fragmented frames (except on the last fragment)
 * @IEEE80211_TX_INTFL_OFFCHAN_TX_OK: Internal to mac80211. Used to indicate
 *	that a frame can be transmitted while the queues are stopped for
 *	off-channel operation.
 * @IEEE80211_TX_CTL_HW_80211_ENCAP: This frame uses hardware encapsulation
 *	(header conversion)
 * @IEEE80211_TX_INTFL_RETRIED: completely internal to mac80211,
 *	used to indicate that a frame was already retried due to PS
 * @IEEE80211_TX_INTFL_DONT_ENCRYPT: completely internal to mac80211,
 *	used to indicate frame should not be encrypted
 * @IEEE80211_TX_CTL_NO_PS_BUFFER: This frame is a response to a poll
 *	frame (PS-Poll or uAPSD) or a non-bufferable MMPDU and must
 *	be sent although the station is in powersave mode.
 * @IEEE80211_TX_CTL_MORE_FRAMES: More frames will be passed to the
 *	transmit function after the current frame, this can be used
 *	by drivers to kick the DMA queue only if unset or when the
 *	queue gets full.
 * @IEEE80211_TX_INTFL_RETRANSMISSION: This frame is being retransmitted
 *	after TX status because the destination was asleep, it must not
 *	be modified again (no seqno assignment, crypto, etc.)
 * @IEEE80211_TX_INTFL_MLME_CONN_TX: This frame was transmitted by the MLME
 *	code for connection establishment, this indicates that its status
 *	should kick the MLME state machine.
 * @IEEE80211_TX_INTFL_NL80211_FRAME_TX: Frame was requested through nl80211
 *	MLME command (internal to mac80211 to figure out whether to send TX
 *	status to user space)
 * @IEEE80211_TX_CTL_LDPC: tells the driver to use LDPC for this frame
 * @IEEE80211_TX_CTL_STBC: Enables Space-Time Block Coding (STBC) for this
 *	frame and selects the maximum number of streams that it can use.
 * @IEEE80211_TX_CTL_TX_OFFCHAN: Marks this packet to be transmitted on
 *	the off-channel channel when a remain-on-channel offload is done
 *	in hardware -- normal packets still flow and are expected to be
 *	handled properly by the device.
 * @IEEE80211_TX_INTFL_TKIP_MIC_FAILURE: Marks this packet to be used for TKIP
 *	testing. It will be sent out with incorrect Michael MIC key to allow
 *	TKIP countermeasures to be tested.
 * @IEEE80211_TX_CTL_NO_CCK_RATE: This frame will be sent at non CCK rate.
 *	This flag is actually used for management frame especially for P2P
 *	frames not being sent at CCK rate in 2GHz band.
 * @IEEE80211_TX_STATUS_EOSP: This packet marks the end of service period,
 *	when its status is reported the service period ends. For frames in
 *	an SP that mac80211 transmits, it is already set; for driver frames
 *	the driver may set this flag. It is also used to do the same for
 *	PS-Poll responses.
 * @IEEE80211_TX_CTL_USE_MINRATE: This frame will be sent at lowest rate.
 *	This flag is used to send nullfunc frame at minimum rate when
 *	the nullfunc is used for connection monitoring purpose.
 * @IEEE80211_TX_CTL_DONTFRAG: Don't fragment this packet even if it
 *	would be fragmented by size (this is optional, only used for
 *	monitor injection).
 * @IEEE80211_TX_STAT_NOACK_TRANSMITTED: A frame that was marked with
 *	IEEE80211_TX_CTL_NO_ACK has been successfully transmitted without
 *	any errors (like issues specific to the driver/HW).
 *	This flag must not be set for frames that don't request no-ack
 *	behaviour with IEEE80211_TX_CTL_NO_ACK.
 *
 * Note: If you have to add new flags to the enumeration, then don't
 *	 forget to update %IEEE80211_TX_TEMPORARY_FLAGS when necessary.
 */
enum mac80211_tx_info_flags {
	IEEE80211_TX_CTL_REQ_TX_STATUS		= BIT(0),
	IEEE80211_TX_CTL_ASSIGN_SEQ		= BIT(1),
	IEEE80211_TX_CTL_NO_ACK			= BIT(2),
	IEEE80211_TX_CTL_CLEAR_PS_FILT		= BIT(3),
	IEEE80211_TX_CTL_FIRST_FRAGMENT		= BIT(4),
	IEEE80211_TX_CTL_SEND_AFTER_DTIM	= BIT(5),
	IEEE80211_TX_CTL_AMPDU			= BIT(6),
	IEEE80211_TX_CTL_INJECTED		= BIT(7),
	IEEE80211_TX_STAT_TX_FILTERED		= BIT(8),
	IEEE80211_TX_STAT_ACK			= BIT(9),
	IEEE80211_TX_STAT_AMPDU			= BIT(10),
	IEEE80211_TX_STAT_AMPDU_NO_BACK		= BIT(11),
	IEEE80211_TX_CTL_RATE_CTRL_PROBE	= BIT(12),
	IEEE80211_TX_INTFL_OFFCHAN_TX_OK	= BIT(13),
	IEEE80211_TX_CTL_HW_80211_ENCAP		= BIT(14),
	IEEE80211_TX_INTFL_RETRIED		= BIT(15),
	IEEE80211_TX_INTFL_DONT_ENCRYPT		= BIT(16),
	IEEE80211_TX_CTL_NO_PS_BUFFER		= BIT(17),
	IEEE80211_TX_CTL_MORE_FRAMES		= BIT(18),
	IEEE80211_TX_INTFL_RETRANSMISSION	= BIT(19),
	IEEE80211_TX_INTFL_MLME_CONN_TX		= BIT(20),
	IEEE80211_TX_INTFL_NL80211_FRAME_TX	= BIT(21),
	IEEE80211_TX_CTL_LDPC			= BIT(22),
	IEEE80211_TX_CTL_STBC			= BIT(23) | BIT(24),
	IEEE80211_TX_CTL_TX_OFFCHAN		= BIT(25),
	IEEE80211_TX_INTFL_TKIP_MIC_FAILURE	= BIT(26),
	IEEE80211_TX_CTL_NO_CCK_RATE		= BIT(27),
	IEEE80211_TX_STATUS_EOSP		= BIT(28),
	IEEE80211_TX_CTL_USE_MINRATE		= BIT(29),
	IEEE80211_TX_CTL_DONTFRAG		= BIT(30),
	IEEE80211_TX_STAT_NOACK_TRANSMITTED	= BIT(31),
};

#define IEEE80211_TX_CTL_STBC_SHIFT		23

#define IEEE80211_TX_RC_S1G_MCS IEEE80211_TX_RC_VHT_MCS

/**
 * enum mac80211_tx_control_flags - flags to describe transmit control
 *
 * @IEEE80211_TX_CTRL_PORT_CTRL_PROTO: this frame is a port control
 *	protocol frame (e.g. EAP)
 * @IEEE80211_TX_CTRL_PS_RESPONSE: This frame is a response to a poll
 *	frame (PS-Poll or uAPSD).
 * @IEEE80211_TX_CTRL_RATE_INJECT: This frame is injected with rate information
 * @IEEE80211_TX_CTRL_AMSDU: This frame is an A-MSDU frame
 * @IEEE80211_TX_CTRL_FAST_XMIT: This frame is going through the fast_xmit path
 * @IEEE80211_TX_CTRL_SKIP_MPATH_LOOKUP: This frame skips mesh path lookup
 * @IEEE80211_TX_INTCFL_NEED_TXPROCESSING: completely internal to mac80211,
 *	used to indicate that a pending frame requires TX processing before
 *	it can be sent out.
 * @IEEE80211_TX_CTRL_NO_SEQNO: Do not overwrite the sequence number that
 *	has already been assigned to this frame.
 * @IEEE80211_TX_CTRL_DONT_REORDER: This frame should not be reordered
 *	relative to other frames that have this flag set, independent
 *	of their QoS TID or other priority field values.
 *
 * These flags are used in tx_info->control.flags.
 */
enum mac80211_tx_control_flags {
	IEEE80211_TX_CTRL_PORT_CTRL_PROTO	= BIT(0),
	IEEE80211_TX_CTRL_PS_RESPONSE		= BIT(1),
	IEEE80211_TX_CTRL_RATE_INJECT		= BIT(2),
	IEEE80211_TX_CTRL_AMSDU			= BIT(3),
	IEEE80211_TX_CTRL_FAST_XMIT		= BIT(4),
	IEEE80211_TX_CTRL_SKIP_MPATH_LOOKUP	= BIT(5),
	IEEE80211_TX_INTCFL_NEED_TXPROCESSING	= BIT(6),
	IEEE80211_TX_CTRL_NO_SEQNO		= BIT(7),
	IEEE80211_TX_CTRL_DONT_REORDER		= BIT(8),
};

/*
 * This definition is used as a mask to clear all temporary flags, which are
 * set by the tx handlers for each transmission attempt by the mac80211 stack.
 */
#define IEEE80211_TX_TEMPORARY_FLAGS (IEEE80211_TX_CTL_NO_ACK |		      \
	IEEE80211_TX_CTL_CLEAR_PS_FILT | IEEE80211_TX_CTL_FIRST_FRAGMENT |    \
	IEEE80211_TX_CTL_SEND_AFTER_DTIM | IEEE80211_TX_CTL_AMPDU |	      \
	IEEE80211_TX_STAT_TX_FILTERED |	IEEE80211_TX_STAT_ACK |		      \
	IEEE80211_TX_STAT_AMPDU | IEEE80211_TX_STAT_AMPDU_NO_BACK |	      \
	IEEE80211_TX_CTL_RATE_CTRL_PROBE | IEEE80211_TX_CTL_NO_PS_BUFFER |    \
	IEEE80211_TX_CTL_MORE_FRAMES | IEEE80211_TX_CTL_LDPC |		      \
	IEEE80211_TX_CTL_STBC | IEEE80211_TX_STATUS_EOSP)

/**
 * enum mac80211_rate_control_flags - per-rate flags set by the
 *	Rate Control algorithm.
 *
 * These flags are set by the Rate control algorithm for each rate during tx,
 * in the @flags member of struct ieee80211_tx_rate.
 *
 * @IEEE80211_TX_RC_USE_RTS_CTS: Use RTS/CTS exchange for this rate.
 * @IEEE80211_TX_RC_USE_CTS_PROTECT: CTS-to-self protection is required.
 *	This is set if the current BSS requires ERP protection.
 * @IEEE80211_TX_RC_USE_SHORT_PREAMBLE: Use short preamble.
 * @IEEE80211_TX_RC_MCS: HT rate.
 * @IEEE80211_TX_RC_VHT_MCS: VHT MCS rate, in this case the idx field is split
 *	into a higher 4 bits (Nss) and lower 4 bits (MCS number)
 * @IEEE80211_TX_RC_GREEN_FIELD: Indicates whether this rate should be used in
 *	Greenfield mode.
 * @IEEE80211_TX_RC_40_MHZ_WIDTH: Indicates if the Channel Width should be 40 MHz.
 * @IEEE80211_TX_RC_80_MHZ_WIDTH: Indicates 80 MHz transmission
 * @IEEE80211_TX_RC_160_MHZ_WIDTH: Indicates 160 MHz transmission
 *	(80+80 isn't supported yet)
 * @IEEE80211_TX_RC_DUP_DATA: The frame should be transmitted on both of the
 *	adjacent 20 MHz channels, if the current channel type is
 *	NL80211_CHAN_HT40MINUS or NL80211_CHAN_HT40PLUS.
 * @IEEE80211_TX_RC_SHORT_GI: Short Guard interval should be used for this rate.
 */
enum mac80211_rate_control_flags {
	IEEE80211_TX_RC_USE_RTS_CTS		= BIT(0),
	IEEE80211_TX_RC_USE_CTS_PROTECT		= BIT(1),
	IEEE80211_TX_RC_USE_SHORT_PREAMBLE	= BIT(2),

	/* rate index is an HT/VHT MCS instead of an index */
	IEEE80211_TX_RC_MCS			= BIT(3),
	IEEE80211_TX_RC_GREEN_FIELD		= BIT(4),
	IEEE80211_TX_RC_40_MHZ_WIDTH		= BIT(5),
	IEEE80211_TX_RC_DUP_DATA		= BIT(6),
	IEEE80211_TX_RC_SHORT_GI		= BIT(7),
	IEEE80211_TX_RC_VHT_MCS			= BIT(8),
	IEEE80211_TX_RC_80_MHZ_WIDTH		= BIT(9),
	IEEE80211_TX_RC_160_MHZ_WIDTH		= BIT(10),
};


/* there are 40 bytes if you don't need the rateset to be kept */
#define IEEE80211_TX_INFO_DRIVER_DATA_SIZE 40

/* if you do need the rateset, then you have less space */
#define IEEE80211_TX_INFO_RATE_DRIVER_DATA_SIZE 24

/* maximum number of rate stages */
#define IEEE80211_TX_MAX_RATES	4

/* maximum number of rate table entries */
#define IEEE80211_TX_RATE_TABLE_SIZE	4

/**
 * struct ieee80211_tx_rate - rate selection/status
 *
 * @idx: rate index to attempt to send with
 * @flags: rate control flags (&enum mac80211_rate_control_flags)
 * @count: number of tries in this rate before going to the next rate
 *
 * A value of -1 for @idx indicates an invalid rate and, if used
 * in an array of retry rates, that no more rates should be tried.
 *
 * When used for transmit status reporting, the driver should
 * always report the rate along with the flags it used.
 *
 * &struct ieee80211_tx_info contains an array of these structs
 * in the control information, and it will be filled by the rate
 * control algorithm according to what should be sent. For example,
 * if this array contains, in the format { <idx>, <count> } the
 * information::
 *
 *    { 3, 2 }, { 2, 2 }, { 1, 4 }, { -1, 0 }, { -1, 0 }
 *
 * then this means that the frame should be transmitted
 * up to twice at rate 3, up to twice at rate 2, and up to four
 * times at rate 1 if it doesn't get acknowledged. Say it gets
 * acknowledged by the peer after the fifth attempt, the status
 * information should then contain::
 *
 *   { 3, 2 }, { 2, 2 }, { 1, 1 }, { -1, 0 } ...
 *
 * since it was transmitted twice at rate 3, twice at rate 2
 * and once at rate 1 after which we received an acknowledgement.
 */
struct ieee80211_tx_rate {
	s8 idx;
	u16 count:5,
	    flags:11;
} __packed;

#define IEEE80211_MAX_TX_RETRY		31

static inline void ieee80211_rate_set_vht(struct ieee80211_tx_rate *rate,
					  u8 mcs, u8 nss)
{
	WARN_ON(mcs & ~0xF);
	WARN_ON((nss - 1) & ~0x7);
	rate->idx = ((nss - 1) << 4) | mcs;
}

static inline u8
ieee80211_rate_get_vht_mcs(const struct ieee80211_tx_rate *rate)
{
	return rate->idx & 0xF;
}

static inline u8
ieee80211_rate_get_vht_nss(const struct ieee80211_tx_rate *rate)
{
	return (rate->idx >> 4) + 1;
}

/**
 * struct ieee80211_tx_info - skb transmit information
 *
 * This structure is placed in skb->cb for three uses:
 *  (1) mac80211 TX control - mac80211 tells the driver what to do
 *  (2) driver internal use (if applicable)
 *  (3) TX status information - driver tells mac80211 what happened
 *
 * @flags: transmit info flags, defined above
 * @band: the band to transmit on (use for checking for races)
 * @hw_queue: HW queue to put the frame on, skb_get_queue_mapping() gives the AC
 * @ack_frame_id: internal frame ID for TX status, used internally
 * @tx_time_est: TX time estimate in units of 4us, used internally
 * @control: union part for control data
 * @control.rates: TX rates array to try
 * @control.rts_cts_rate_idx: rate for RTS or CTS
 * @control.use_rts: use RTS
 * @control.use_cts_prot: use RTS/CTS
 * @control.short_preamble: use short preamble (CCK only)
 * @control.skip_table: skip externally configured rate table
 * @control.jiffies: timestamp for expiry on powersave clients
 * @control.vif: virtual interface (may be NULL)
 * @control.hw_key: key to encrypt with (may be NULL)
 * @control.flags: control flags, see &enum mac80211_tx_control_flags
 * @control.enqueue_time: enqueue time (for iTXQs)
 * @driver_rates: alias to @control.rates to reserve space
 * @pad: padding
 * @rate_driver_data: driver use area if driver needs @control.rates
 * @status: union part for status data
 * @status.rates: attempted rates
 * @status.ack_signal: ACK signal
 * @status.ampdu_ack_len: AMPDU ack length
 * @status.ampdu_len: AMPDU length
 * @status.antenna: (legacy, kept only for iwlegacy)
 * @status.tx_time: airtime consumed for transmission; note this is only
 *	used for WMM AC, not for airtime fairness
 * @status.is_valid_ack_signal: ACK signal is valid
 * @status.status_driver_data: driver use area
 * @ack: union part for pure ACK data
 * @ack.cookie: cookie for the ACK
 * @driver_data: array of driver_data pointers
 * @ampdu_ack_len: number of acked aggregated frames.
 * 	relevant only if IEEE80211_TX_STAT_AMPDU was set.
 * @ampdu_len: number of aggregated frames.
 * 	relevant only if IEEE80211_TX_STAT_AMPDU was set.
 * @ack_signal: signal strength of the ACK frame
 */
struct ieee80211_tx_info {
	/* common information */
	u32 flags;
	u32 band:3,
	    ack_frame_id:13,
	    hw_queue:4,
	    tx_time_est:10;
	/* 2 free bits */

	union {
		struct {
			union {
				/* rate control */
				struct {
					struct ieee80211_tx_rate rates[
						IEEE80211_TX_MAX_RATES];
					s8 rts_cts_rate_idx;
					u8 use_rts:1;
					u8 use_cts_prot:1;
					u8 short_preamble:1;
					u8 skip_table:1;
					/* 2 bytes free */
				};
				/* only needed before rate control */
				unsigned long jiffies;
			};
			/* NB: vif can be NULL for injected frames */
			struct ieee80211_vif *vif;
			struct ieee80211_key_conf *hw_key;
			u32 flags;
			codel_time_t enqueue_time;
		} control;
		struct {
			u64 cookie;
		} ack;
		struct {
			struct ieee80211_tx_rate rates[IEEE80211_TX_MAX_RATES];
			s32 ack_signal;
			u8 ampdu_ack_len;
			u8 ampdu_len;
			u8 antenna;
			u16 tx_time;
			bool is_valid_ack_signal;
			void *status_driver_data[19 / sizeof(void *)];
		} status;
		struct {
			struct ieee80211_tx_rate driver_rates[
				IEEE80211_TX_MAX_RATES];
			u8 pad[4];

			void *rate_driver_data[
				IEEE80211_TX_INFO_RATE_DRIVER_DATA_SIZE / sizeof(void *)];
		};
		void *driver_data[
			IEEE80211_TX_INFO_DRIVER_DATA_SIZE / sizeof(void *)];
	};
};

static inline u16
ieee80211_info_set_tx_time_est(struct ieee80211_tx_info *info, u16 tx_time_est)
{
	/* We only have 10 bits in tx_time_est, so store airtime
	 * in increments of 4us and clamp the maximum to 2**12-1
	 */
	info->tx_time_est = min_t(u16, tx_time_est, 4095) >> 2;
	return info->tx_time_est << 2;
}

static inline u16
ieee80211_info_get_tx_time_est(struct ieee80211_tx_info *info)
{
	return info->tx_time_est << 2;
}

/**
 * struct ieee80211_tx_status - extended tx status info for rate control
 *
 * @sta: Station that the packet was transmitted for
 * @info: Basic tx status information
 * @skb: Packet skb (can be NULL if not provided by the driver)
 * @rate: The TX rate that was used when sending the packet
 * @free_list: list where processed skbs are stored to be free'd by the driver
 */
struct ieee80211_tx_status {
	struct ieee80211_sta *sta;
	struct ieee80211_tx_info *info;
	struct sk_buff *skb;
	struct rate_info *rate;
	struct list_head *free_list;
};

/**
 * struct ieee80211_scan_ies - descriptors for different blocks of IEs
 *
 * This structure is used to point to different blocks of IEs in HW scan
 * and scheduled scan. These blocks contain the IEs passed by userspace
 * and the ones generated by mac80211.
 *
 * @ies: pointers to band specific IEs.
 * @len: lengths of band_specific IEs.
 * @common_ies: IEs for all bands (especially vendor specific ones)
 * @common_ie_len: length of the common_ies
 */
struct ieee80211_scan_ies {
	const u8 *ies[NUM_NL80211_BANDS];
	size_t len[NUM_NL80211_BANDS];
	const u8 *common_ies;
	size_t common_ie_len;
};


static inline struct ieee80211_tx_info *IEEE80211_SKB_CB(struct sk_buff *skb)
{
	return (struct ieee80211_tx_info *)skb->cb;
}

static inline struct ieee80211_rx_status *IEEE80211_SKB_RXCB(struct sk_buff *skb)
{
	return (struct ieee80211_rx_status *)skb->cb;
}

/**
 * ieee80211_tx_info_clear_status - clear TX status
 *
 * @info: The &struct ieee80211_tx_info to be cleared.
 *
 * When the driver passes an skb back to mac80211, it must report
 * a number of things in TX status. This function clears everything
 * in the TX status but the rate control information (it does clear
 * the count since you need to fill that in anyway).
 *
 * NOTE: You can only use this function if you do NOT use
 *	 info->driver_data! Use info->rate_driver_data
 *	 instead if you need only the less space that allows.
 */
static inline void
ieee80211_tx_info_clear_status(struct ieee80211_tx_info *info)
{
	int i;

	BUILD_BUG_ON(offsetof(struct ieee80211_tx_info, status.rates) !=
		     offsetof(struct ieee80211_tx_info, control.rates));
	BUILD_BUG_ON(offsetof(struct ieee80211_tx_info, status.rates) !=
		     offsetof(struct ieee80211_tx_info, driver_rates));
	BUILD_BUG_ON(offsetof(struct ieee80211_tx_info, status.rates) != 8);
	/* clear the rate counts */
	for (i = 0; i < IEEE80211_TX_MAX_RATES; i++)
		info->status.rates[i].count = 0;

	BUILD_BUG_ON(
	    offsetof(struct ieee80211_tx_info, status.ack_signal) != 20);
	memset(&info->status.ampdu_ack_len, 0,
	       sizeof(struct ieee80211_tx_info) -
	       offsetof(struct ieee80211_tx_info, status.ampdu_ack_len));
}


/**
 * enum mac80211_rx_flags - receive flags
 *
 * These flags are used with the @flag member of &struct ieee80211_rx_status.
 * @RX_FLAG_MMIC_ERROR: Michael MIC error was reported on this frame.
 *	Use together with %RX_FLAG_MMIC_STRIPPED.
 * @RX_FLAG_DECRYPTED: This frame was decrypted in hardware.
 * @RX_FLAG_MMIC_STRIPPED: the Michael MIC is stripped off this frame,
 *	verification has been done by the hardware.
 * @RX_FLAG_IV_STRIPPED: The IV and ICV are stripped from this frame.
 *	If this flag is set, the stack cannot do any replay detection
 *	hence the driver or hardware will have to do that.
 * @RX_FLAG_PN_VALIDATED: Currently only valid for CCMP/GCMP frames, this
 *	flag indicates that the PN was verified for replay protection.
 *	Note that this flag is also currently only supported when a frame
 *	is also decrypted (ie. @RX_FLAG_DECRYPTED must be set)
 * @RX_FLAG_DUP_VALIDATED: The driver should set this flag if it did
 *	de-duplication by itself.
 * @RX_FLAG_FAILED_FCS_CRC: Set this flag if the FCS check failed on
 *	the frame.
 * @RX_FLAG_FAILED_PLCP_CRC: Set this flag if the PCLP check failed on
 *	the frame.
 * @RX_FLAG_MACTIME_START: The timestamp passed in the RX status (@mactime
 *	field) is valid and contains the time the first symbol of the MPDU
 *	was received. This is useful in monitor mode and for proper IBSS
 *	merging.
 * @RX_FLAG_MACTIME_END: The timestamp passed in the RX status (@mactime
 *	field) is valid and contains the time the last symbol of the MPDU
 *	(including FCS) was received.
 * @RX_FLAG_MACTIME_PLCP_START: The timestamp passed in the RX status (@mactime
 *	field) is valid and contains the time the SYNC preamble was received.
 * @RX_FLAG_NO_SIGNAL_VAL: The signal strength value is not present.
 *	Valid only for data frames (mainly A-MPDU)
 * @RX_FLAG_AMPDU_DETAILS: A-MPDU details are known, in particular the reference
 *	number (@ampdu_reference) must be populated and be a distinct number for
 *	each A-MPDU
 * @RX_FLAG_AMPDU_LAST_KNOWN: last subframe is known, should be set on all
 *	subframes of a single A-MPDU
 * @RX_FLAG_AMPDU_IS_LAST: this subframe is the last subframe of the A-MPDU
 * @RX_FLAG_AMPDU_DELIM_CRC_ERROR: A delimiter CRC error has been detected
 *	on this subframe
 * @RX_FLAG_AMPDU_DELIM_CRC_KNOWN: The delimiter CRC field is known (the CRC
 *	is stored in the @ampdu_delimiter_crc field)
 * @RX_FLAG_MIC_STRIPPED: The mic was stripped of this packet. Decryption was
 *	done by the hardware
 * @RX_FLAG_ONLY_MONITOR: Report frame only to monitor interfaces without
 *	processing it in any regular way.
 *	This is useful if drivers offload some frames but still want to report
 *	them for sniffing purposes.
 * @RX_FLAG_SKIP_MONITOR: Process and report frame to all interfaces except
 *	monitor interfaces.
 *	This is useful if drivers offload some frames but still want to report
 *	them for sniffing purposes.
 * @RX_FLAG_AMSDU_MORE: Some drivers may prefer to report separate A-MSDU
 *	subframes instead of a one huge frame for performance reasons.
 *	All, but the last MSDU from an A-MSDU should have this flag set. E.g.
 *	if an A-MSDU has 3 frames, the first 2 must have the flag set, while
 *	the 3rd (last) one must not have this flag set. The flag is used to
 *	deal with retransmission/duplication recovery properly since A-MSDU
 *	subframes share the same sequence number. Reported subframes can be
 *	either regular MSDU or singly A-MSDUs. Subframes must not be
 *	interleaved with other frames.
 * @RX_FLAG_RADIOTAP_VENDOR_DATA: This frame contains vendor-specific
 *	radiotap data in the skb->data (before the frame) as described by
 *	the &struct ieee80211_vendor_radiotap.
 * @RX_FLAG_ALLOW_SAME_PN: Allow the same PN as same packet before.
 *	This is used for AMSDU subframes which can have the same PN as
 *	the first subframe.
 * @RX_FLAG_ICV_STRIPPED: The ICV is stripped from this frame. CRC checking must
 *	be done in the hardware.
 * @RX_FLAG_AMPDU_EOF_BIT: Value of the EOF bit in the A-MPDU delimiter for this
 *	frame
 * @RX_FLAG_AMPDU_EOF_BIT_KNOWN: The EOF value is known
 * @RX_FLAG_RADIOTAP_HE: HE radiotap data is present
 *	(&struct ieee80211_radiotap_he, mac80211 will fill in
 *	
 *	 - DATA3_DATA_MCS
 *	 - DATA3_DATA_DCM
 *	 - DATA3_CODING
 *	 - DATA5_GI
 *	 - DATA5_DATA_BW_RU_ALLOC
 *	 - DATA6_NSTS
 *	 - DATA3_STBC
 *	
 *	from the RX info data, so leave those zeroed when building this data)
 * @RX_FLAG_RADIOTAP_HE_MU: HE MU radiotap data is present
 *	(&struct ieee80211_radiotap_he_mu)
 * @RX_FLAG_RADIOTAP_LSIG: L-SIG radiotap data is present
 * @RX_FLAG_NO_PSDU: use the frame only for radiotap reporting, with
 *	the "0-length PSDU" field included there.  The value for it is
 *	in &struct ieee80211_rx_status.  Note that if this value isn't
 *	known the frame shouldn't be reported.
 */
enum mac80211_rx_flags {
	RX_FLAG_MMIC_ERROR		= BIT(0),
	RX_FLAG_DECRYPTED		= BIT(1),
	RX_FLAG_MACTIME_PLCP_START	= BIT(2),
	RX_FLAG_MMIC_STRIPPED		= BIT(3),
	RX_FLAG_IV_STRIPPED		= BIT(4),
	RX_FLAG_FAILED_FCS_CRC		= BIT(5),
	RX_FLAG_FAILED_PLCP_CRC 	= BIT(6),
	RX_FLAG_MACTIME_START		= BIT(7),
	RX_FLAG_NO_SIGNAL_VAL		= BIT(8),
	RX_FLAG_AMPDU_DETAILS		= BIT(9),
	RX_FLAG_PN_VALIDATED		= BIT(10),
	RX_FLAG_DUP_VALIDATED		= BIT(11),
	RX_FLAG_AMPDU_LAST_KNOWN	= BIT(12),
	RX_FLAG_AMPDU_IS_LAST		= BIT(13),
	RX_FLAG_AMPDU_DELIM_CRC_ERROR	= BIT(14),
	RX_FLAG_AMPDU_DELIM_CRC_KNOWN	= BIT(15),
	RX_FLAG_MACTIME_END		= BIT(16),
	RX_FLAG_ONLY_MONITOR		= BIT(17),
	RX_FLAG_SKIP_MONITOR		= BIT(18),
	RX_FLAG_AMSDU_MORE		= BIT(19),
	RX_FLAG_RADIOTAP_VENDOR_DATA	= BIT(20),
	RX_FLAG_MIC_STRIPPED		= BIT(21),
	RX_FLAG_ALLOW_SAME_PN		= BIT(22),
	RX_FLAG_ICV_STRIPPED		= BIT(23),
	RX_FLAG_AMPDU_EOF_BIT		= BIT(24),
	RX_FLAG_AMPDU_EOF_BIT_KNOWN	= BIT(25),
	RX_FLAG_RADIOTAP_HE		= BIT(26),
	RX_FLAG_RADIOTAP_HE_MU		= BIT(27),
	RX_FLAG_RADIOTAP_LSIG		= BIT(28),
	RX_FLAG_NO_PSDU			= BIT(29),
};

/**
 * enum mac80211_rx_encoding_flags - MCS & bandwidth flags
 *
 * @RX_ENC_FLAG_SHORTPRE: Short preamble was used for this frame
 * @RX_ENC_FLAG_SHORT_GI: Short guard interval was used
 * @RX_ENC_FLAG_HT_GF: This frame was received in a HT-greenfield transmission,
 *	if the driver fills this value it should add
 *	%IEEE80211_RADIOTAP_MCS_HAVE_FMT
 *	to @hw.radiotap_mcs_details to advertise that fact.
 * @RX_ENC_FLAG_LDPC: LDPC was used
 * @RX_ENC_FLAG_STBC_MASK: STBC 2 bit bitmask. 1 - Nss=1, 2 - Nss=2, 3 - Nss=3
 * @RX_ENC_FLAG_BF: packet was beamformed
 */
enum mac80211_rx_encoding_flags {
	RX_ENC_FLAG_SHORTPRE		= BIT(0),
	RX_ENC_FLAG_SHORT_GI		= BIT(2),
	RX_ENC_FLAG_HT_GF		= BIT(3),
	RX_ENC_FLAG_STBC_MASK		= BIT(4) | BIT(5),
	RX_ENC_FLAG_LDPC		= BIT(6),
	RX_ENC_FLAG_BF			= BIT(7),
};

#define RX_ENC_FLAG_STBC_SHIFT		4

enum mac80211_rx_encoding {
	RX_ENC_LEGACY = 0,
	RX_ENC_HT,
	RX_ENC_VHT,
	RX_ENC_HE,
};

/**
 * struct ieee80211_rx_status - receive status
 *
 * The low-level driver should provide this information (the subset
 * supported by hardware) to the 802.11 code with each received
 * frame, in the skb's control buffer (cb).
 *
 * @mactime: value in microseconds of the 64-bit Time Synchronization Function
 * 	(TSF) timer when the first data symbol (MPDU) arrived at the hardware.
 * @boottime_ns: CLOCK_BOOTTIME timestamp the frame was received at, this is
 *	needed only for beacons and probe responses that update the scan cache.
 * @device_timestamp: arbitrary timestamp for the device, mac80211 doesn't use
 *	it but can store it and pass it back to the driver for synchronisation
 * @band: the active band when this frame was received
 * @freq: frequency the radio was tuned to when receiving this frame, in MHz
 *	This field must be set for management frames, but isn't strictly needed
 *	for data (other) frames - for those it only affects radiotap reporting.
 * @freq_offset: @freq has a positive offset of 500Khz.
 * @signal: signal strength when receiving this frame, either in dBm, in dB or
 *	unspecified depending on the hardware capabilities flags
 *	@IEEE80211_HW_SIGNAL_*
 * @chains: bitmask of receive chains for which separate signal strength
 *	values were filled.
 * @chain_signal: per-chain signal strength, in dBm (unlike @signal, doesn't
 *	support dB or unspecified units)
 * @antenna: antenna used
 * @rate_idx: index of data rate into band's supported rates or MCS index if
 *	HT or VHT is used (%RX_FLAG_HT/%RX_FLAG_VHT)
 * @nss: number of streams (VHT and HE only)
 * @flag: %RX_FLAG_\*
 * @encoding: &enum mac80211_rx_encoding
 * @bw: &enum rate_info_bw
 * @enc_flags: uses bits from &enum mac80211_rx_encoding_flags
 * @he_ru: HE RU, from &enum nl80211_he_ru_alloc
 * @he_gi: HE GI, from &enum nl80211_he_gi
 * @he_dcm: HE DCM value
 * @rx_flags: internal RX flags for mac80211
 * @ampdu_reference: A-MPDU reference number, must be a different value for
 *	each A-MPDU but the same for each subframe within one A-MPDU
 * @ampdu_delimiter_crc: A-MPDU delimiter CRC
 * @zero_length_psdu_type: radiotap type of the 0-length PSDU
 */
struct ieee80211_rx_status {
	u64 mactime;
	u64 boottime_ns;
	u32 device_timestamp;
	u32 ampdu_reference;
	u32 flag;
	u16 freq: 13, freq_offset: 1;
	u8 enc_flags;
	u8 encoding:2, bw:3, he_ru:3;
	u8 he_gi:2, he_dcm:1;
	u8 rate_idx;
	u8 nss;
	u8 rx_flags;
	u8 band;
	u8 antenna;
	s8 signal;
	u8 chains;
	s8 chain_signal[IEEE80211_MAX_CHAINS];
	u8 ampdu_delimiter_crc;
	u8 zero_length_psdu_type;
};

static inline u32
ieee80211_rx_status_to_khz(struct ieee80211_rx_status *rx_status)
{
	return MHZ_TO_KHZ(rx_status->freq) +
	       (rx_status->freq_offset ? 500 : 0);
}

/**
 * struct ieee80211_vendor_radiotap - vendor radiotap data information
 * @present: presence bitmap for this vendor namespace
 *	(this could be extended in the future if any vendor needs more
 *	 bits, the radiotap spec does allow for that)
 * @align: radiotap vendor namespace alignment. This defines the needed
 *	alignment for the @data field below, not for the vendor namespace
 *	description itself (which has a fixed 2-byte alignment)
 *	Must be a power of two, and be set to at least 1!
 * @oui: radiotap vendor namespace OUI
 * @subns: radiotap vendor sub namespace
 * @len: radiotap vendor sub namespace skip length, if alignment is done
 *	then that's added to this, i.e. this is only the length of the
 *	@data field.
 * @pad: number of bytes of padding after the @data, this exists so that
 *	the skb data alignment can be preserved even if the data has odd
 *	length
 * @data: the actual vendor namespace data
 *
 * This struct, including the vendor data, goes into the skb->data before
 * the 802.11 header. It's split up in mac80211 using the align/oui/subns
 * data.
 */
struct ieee80211_vendor_radiotap {
	u32 present;
	u8 align;
	u8 oui[3];
	u8 subns;
	u8 pad;
	u16 len;
	u8 data[];
} __packed;

/**
 * enum ieee80211_conf_flags - configuration flags
 *
 * Flags to define PHY configuration options
 *
 * @IEEE80211_CONF_MONITOR: there's a monitor interface present -- use this
 *	to determine for example whether to calculate timestamps for packets
 *	or not, do not use instead of filter flags!
 * @IEEE80211_CONF_PS: Enable 802.11 power save mode (managed mode only).
 *	This is the power save mode defined by IEEE 802.11-2007 section 11.2,
 *	meaning that the hardware still wakes up for beacons, is able to
 *	transmit frames and receive the possible acknowledgment frames.
 *	Not to be confused with hardware specific wakeup/sleep states,
 *	driver is responsible for that. See the section "Powersave support"
 *	for more.
 * @IEEE80211_CONF_IDLE: The device is running, but idle; if the flag is set
 *	the driver should be prepared to handle configuration requests but
 *	may turn the device off as much as possible. Typically, this flag will
 *	be set when an interface is set UP but not associated or scanning, but
 *	it can also be unset in that case when monitor interfaces are active.
 * @IEEE80211_CONF_OFFCHANNEL: The device is currently not on its main
 *	operating channel.
 */
enum ieee80211_conf_flags {
	IEEE80211_CONF_MONITOR		= (1<<0),
	IEEE80211_CONF_PS		= (1<<1),
	IEEE80211_CONF_IDLE		= (1<<2),
	IEEE80211_CONF_OFFCHANNEL	= (1<<3),
};


/**
 * enum ieee80211_conf_changed - denotes which configuration changed
 *
 * @IEEE80211_CONF_CHANGE_LISTEN_INTERVAL: the listen interval changed
 * @IEEE80211_CONF_CHANGE_MONITOR: the monitor flag changed
 * @IEEE80211_CONF_CHANGE_PS: the PS flag or dynamic PS timeout changed
 * @IEEE80211_CONF_CHANGE_POWER: the TX power changed
 * @IEEE80211_CONF_CHANGE_CHANNEL: the channel/channel_type changed
 * @IEEE80211_CONF_CHANGE_RETRY_LIMITS: retry limits changed
 * @IEEE80211_CONF_CHANGE_IDLE: Idle flag changed
 * @IEEE80211_CONF_CHANGE_SMPS: Spatial multiplexing powersave mode changed
 *	Note that this is only valid if channel contexts are not used,
 *	otherwise each channel context has the number of chains listed.
 */
enum ieee80211_conf_changed {
	IEEE80211_CONF_CHANGE_SMPS		= BIT(1),
	IEEE80211_CONF_CHANGE_LISTEN_INTERVAL	= BIT(2),
	IEEE80211_CONF_CHANGE_MONITOR		= BIT(3),
	IEEE80211_CONF_CHANGE_PS		= BIT(4),
	IEEE80211_CONF_CHANGE_POWER		= BIT(5),
	IEEE80211_CONF_CHANGE_CHANNEL		= BIT(6),
	IEEE80211_CONF_CHANGE_RETRY_LIMITS	= BIT(7),
	IEEE80211_CONF_CHANGE_IDLE		= BIT(8),
};

/**
 * enum ieee80211_smps_mode - spatial multiplexing power save mode
 *
 * @IEEE80211_SMPS_AUTOMATIC: automatic
 * @IEEE80211_SMPS_OFF: off
 * @IEEE80211_SMPS_STATIC: static
 * @IEEE80211_SMPS_DYNAMIC: dynamic
 * @IEEE80211_SMPS_NUM_MODES: internal, don't use
 */
enum ieee80211_smps_mode {
	IEEE80211_SMPS_AUTOMATIC,
	IEEE80211_SMPS_OFF,
	IEEE80211_SMPS_STATIC,
	IEEE80211_SMPS_DYNAMIC,

	/* keep last */
	IEEE80211_SMPS_NUM_MODES,
};

/**
 * struct ieee80211_conf - configuration of the device
 *
 * This struct indicates how the driver shall configure the hardware.
 *
 * @flags: configuration flags defined above
 *
 * @listen_interval: listen interval in units of beacon interval
 * @ps_dtim_period: The DTIM period of the AP we're connected to, for use
 *	in power saving. Power saving will not be enabled until a beacon
 *	has been received and the DTIM period is known.
 * @dynamic_ps_timeout: The dynamic powersave timeout (in ms), see the
 *	powersave documentation below. This variable is valid only when
 *	the CONF_PS flag is set.
 *
 * @power_level: requested transmit power (in dBm), backward compatibility
 *	value only that is set to the minimum of all interfaces
 *
 * @chandef: the channel definition to tune to
 * @radar_enabled: whether radar detection is enabled
 *
 * @long_frame_max_tx_count: Maximum number of transmissions for a "long" frame
 *	(a frame not RTS protected), called "dot11LongRetryLimit" in 802.11,
 *	but actually means the number of transmissions not the number of retries
 * @short_frame_max_tx_count: Maximum number of transmissions for a "short"
 *	frame, called "dot11ShortRetryLimit" in 802.11, but actually means the
 *	number of transmissions not the number of retries
 *
 * @smps_mode: spatial multiplexing powersave mode; note that
 *	%IEEE80211_SMPS_STATIC is used when the device is not
 *	configured for an HT channel.
 *	Note that this is only valid if channel contexts are not used,
 *	otherwise each channel context has the number of chains listed.
 */
struct ieee80211_conf {
	u32 flags;
	int power_level, dynamic_ps_timeout;

	u16 listen_interval;
	u8 ps_dtim_period;

	u8 long_frame_max_tx_count, short_frame_max_tx_count;

	struct cfg80211_chan_def chandef;
	bool radar_enabled;
	enum ieee80211_smps_mode smps_mode;
};

/**
 * struct ieee80211_channel_switch - holds the channel switch data
 *
 * The information provided in this structure is required for channel switch
 * operation.
 *
 * @timestamp: value in microseconds of the 64-bit Time Synchronization
 *	Function (TSF) timer when the frame containing the channel switch
 *	announcement was received. This is simply the rx.mactime parameter
 *	the driver passed into mac80211.
 * @device_timestamp: arbitrary timestamp for the device, this is the
 *	rx.device_timestamp parameter the driver passed to mac80211.
 * @block_tx: Indicates whether transmission must be blocked before the
 *	scheduled channel switch, as indicated by the AP.
 * @chandef: the new channel to switch to
 * @count: the number of TBTT's until the channel switch event
 * @delay: maximum delay between the time the AP transmitted the last beacon in
  *	current channel and the expected time of the first beacon in the new
  *	channel, expressed in TU.
 */
struct ieee80211_channel_switch {
	u64 timestamp;
	u32 device_timestamp;
	bool block_tx;
	struct cfg80211_chan_def chandef;
	u8 count;
	u32 delay;
};

/**
 * enum ieee80211_vif_flags - virtual interface flags
 *
 * @IEEE80211_VIF_BEACON_FILTER: the device performs beacon filtering
 *	on this virtual interface to avoid unnecessary CPU wakeups
 * @IEEE80211_VIF_SUPPORTS_CQM_RSSI: the device can do connection quality
 *	monitoring on this virtual interface -- i.e. it can monitor
 *	connection quality related parameters, such as the RSSI level and
 *	provide notifications if configured trigger levels are reached.
 * @IEEE80211_VIF_SUPPORTS_UAPSD: The device can do U-APSD for this
 *	interface. This flag should be set during interface addition,
 *	but may be set/cleared as late as authentication to an AP. It is
 *	only valid for managed/station mode interfaces.
 * @IEEE80211_VIF_GET_NOA_UPDATE: request to handle NOA attributes
 *	and send P2P_PS notification to the driver if NOA changed, even
 *	this is not pure P2P vif.
 */
enum ieee80211_vif_flags {
	IEEE80211_VIF_BEACON_FILTER		= BIT(0),
	IEEE80211_VIF_SUPPORTS_CQM_RSSI		= BIT(1),
	IEEE80211_VIF_SUPPORTS_UAPSD		= BIT(2),
	IEEE80211_VIF_GET_NOA_UPDATE		= BIT(3),
};


/**
 * enum ieee80211_offload_flags - virtual interface offload flags
 *
 * @IEEE80211_OFFLOAD_ENCAP_ENABLED: tx encapsulation offload is enabled
 *	The driver supports sending frames passed as 802.3 frames by mac80211.
 *	It must also support sending 802.11 packets for the same interface.
 * @IEEE80211_OFFLOAD_ENCAP_4ADDR: support 4-address mode encapsulation offload
 */

enum ieee80211_offload_flags {
	IEEE80211_OFFLOAD_ENCAP_ENABLED		= BIT(0),
	IEEE80211_OFFLOAD_ENCAP_4ADDR		= BIT(1),
};

/**
 * struct ieee80211_vif - per-interface data
 *
 * Data in this structure is continually present for driver
 * use during the life of a virtual interface.
 *
 * @type: type of this virtual interface
 * @bss_conf: BSS configuration for this interface, either our own
 *	or the BSS we're associated to
 * @addr: address of this interface
 * @p2p: indicates whether this AP or STA interface is a p2p
 *	interface, i.e. a GO or p2p-sta respectively
 * @csa_active: marks whether a channel switch is going on. Internally it is
 *	write-protected by sdata_lock and local->mtx so holding either is fine
 *	for read access.
 * @mu_mimo_owner: indicates interface owns MU-MIMO capability
 * @driver_flags: flags/capabilities the driver has for this interface,
 *	these need to be set (or cleared) when the interface is added
 *	or, if supported by the driver, the interface type is changed
 *	at runtime, mac80211 will never touch this field
 * @offloaad_flags: hardware offload capabilities/flags for this interface.
 *	These are initialized by mac80211 before calling .add_interface,
 *	.change_interface or .update_vif_offload and updated by the driver
 *	within these ops, based on supported features or runtime change
 *	restrictions.
 * @hw_queue: hardware queue for each AC
 * @cab_queue: content-after-beacon (DTIM beacon really) queue, AP mode only
 * @chanctx_conf: The channel context this interface is assigned to, or %NULL
 *	when it is not assigned. This pointer is RCU-protected due to the TX
 *	path needing to access it; even though the netdev carrier will always
 *	be off when it is %NULL there can still be races and packets could be
 *	processed after it switches back to %NULL.
 * @debugfs_dir: debugfs dentry, can be used by drivers to create own per
 *	interface debug files. Note that it will be NULL for the virtual
 *	monitor interface (if that is requested.)
 * @probe_req_reg: probe requests should be reported to mac80211 for this
 *	interface.
 * @rx_mcast_action_reg: multicast Action frames should be reported to mac80211
 *	for this interface.
 * @drv_priv: data area for driver use, will always be aligned to
 *	sizeof(void \*).
 * @txq: the multicast data TX queue (if driver uses the TXQ abstraction)
 * @txqs_stopped: per AC flag to indicate that intermediate TXQs are stopped,
 *	protected by fq->lock.
 * @offload_flags: 802.3 -> 802.11 enapsulation offload flags, see
 *	&enum ieee80211_offload_flags.
 */
struct ieee80211_vif {
	enum nl80211_iftype type;
	struct ieee80211_bss_conf bss_conf;
	u8 addr[ETH_ALEN] __aligned(2);
	bool p2p;
	bool csa_active;
	bool mu_mimo_owner;

	u8 cab_queue;
	u8 hw_queue[IEEE80211_NUM_ACS];

	struct ieee80211_txq *txq;

	struct ieee80211_chanctx_conf __rcu *chanctx_conf;

	u32 driver_flags;
	u32 offload_flags;

#ifdef CONFIG_MAC80211_DEBUGFS
	struct dentry *debugfs_dir;
#endif

	bool probe_req_reg;
	bool rx_mcast_action_reg;

	bool txqs_stopped[IEEE80211_NUM_ACS];

	/* must be last */
	u8 drv_priv[] __aligned(sizeof(void *));
};

static inline bool ieee80211_vif_is_mesh(struct ieee80211_vif *vif)
{
#ifdef CONFIG_MAC80211_MESH
	return vif->type == NL80211_IFTYPE_MESH_POINT;
#endif
	return false;
}

/**
 * wdev_to_ieee80211_vif - return a vif struct from a wdev
 * @wdev: the wdev to get the vif for
 *
 * This can be used by mac80211 drivers with direct cfg80211 APIs
 * (like the vendor commands) that get a wdev.
 *
 * Note that this function may return %NULL if the given wdev isn't
 * associated with a vif that the driver knows about (e.g. monitor
 * or AP_VLAN interfaces.)
 */
struct ieee80211_vif *wdev_to_ieee80211_vif(struct wireless_dev *wdev);

/**
 * ieee80211_vif_to_wdev - return a wdev struct from a vif
 * @vif: the vif to get the wdev for
 *
 * This can be used by mac80211 drivers with direct cfg80211 APIs
 * (like the vendor commands) that needs to get the wdev for a vif.
 *
 * Note that this function may return %NULL if the given wdev isn't
 * associated with a vif that the driver knows about (e.g. monitor
 * or AP_VLAN interfaces.)
 */
struct wireless_dev *ieee80211_vif_to_wdev(struct ieee80211_vif *vif);

/**
 * enum ieee80211_key_flags - key flags
 *
 * These flags are used for communication about keys between the driver
 * and mac80211, with the @flags parameter of &struct ieee80211_key_conf.
 *
 * @IEEE80211_KEY_FLAG_GENERATE_IV: This flag should be set by the
 *	driver to indicate that it requires IV generation for this
 *	particular key. Setting this flag does not necessarily mean that SKBs
 *	will have sufficient tailroom for ICV or MIC.
 * @IEEE80211_KEY_FLAG_GENERATE_MMIC: This flag should be set by
 *	the driver for a TKIP key if it requires Michael MIC
 *	generation in software.
 * @IEEE80211_KEY_FLAG_PAIRWISE: Set by mac80211, this flag indicates
 *	that the key is pairwise rather then a shared key.
 * @IEEE80211_KEY_FLAG_SW_MGMT_TX: This flag should be set by the driver for a
 *	CCMP/GCMP key if it requires CCMP/GCMP encryption of management frames
 *	(MFP) to be done in software.
 * @IEEE80211_KEY_FLAG_PUT_IV_SPACE: This flag should be set by the driver
 *	if space should be prepared for the IV, but the IV
 *	itself should not be generated. Do not set together with
 *	@IEEE80211_KEY_FLAG_GENERATE_IV on the same key. Setting this flag does
 *	not necessarily mean that SKBs will have sufficient tailroom for ICV or
 *	MIC.
 * @IEEE80211_KEY_FLAG_RX_MGMT: This key will be used to decrypt received
 *	management frames. The flag can help drivers that have a hardware
 *	crypto implementation that doesn't deal with management frames
 *	properly by allowing them to not upload the keys to hardware and
 *	fall back to software crypto. Note that this flag deals only with
 *	RX, if your crypto engine can't deal with TX you can also set the
 *	%IEEE80211_KEY_FLAG_SW_MGMT_TX flag to encrypt such frames in SW.
 * @IEEE80211_KEY_FLAG_GENERATE_IV_MGMT: This flag should be set by the
 *	driver for a CCMP/GCMP key to indicate that is requires IV generation
 *	only for management frames (MFP).
 * @IEEE80211_KEY_FLAG_RESERVE_TAILROOM: This flag should be set by the
 *	driver for a key to indicate that sufficient tailroom must always
 *	be reserved for ICV or MIC, even when HW encryption is enabled.
 * @IEEE80211_KEY_FLAG_PUT_MIC_SPACE: This flag should be set by the driver for
 *	a TKIP key if it only requires MIC space. Do not set together with
 *	@IEEE80211_KEY_FLAG_GENERATE_MMIC on the same key.
 * @IEEE80211_KEY_FLAG_NO_AUTO_TX: Key needs explicit Tx activation.
 * @IEEE80211_KEY_FLAG_GENERATE_MMIE: This flag should be set by the driver
 *	for a AES_CMAC key to indicate that it requires sequence number
 *	generation only
 */
enum ieee80211_key_flags {
	IEEE80211_KEY_FLAG_GENERATE_IV_MGMT	= BIT(0),
	IEEE80211_KEY_FLAG_GENERATE_IV		= BIT(1),
	IEEE80211_KEY_FLAG_GENERATE_MMIC	= BIT(2),
	IEEE80211_KEY_FLAG_PAIRWISE		= BIT(3),
	IEEE80211_KEY_FLAG_SW_MGMT_TX		= BIT(4),
	IEEE80211_KEY_FLAG_PUT_IV_SPACE		= BIT(5),
	IEEE80211_KEY_FLAG_RX_MGMT		= BIT(6),
	IEEE80211_KEY_FLAG_RESERVE_TAILROOM	= BIT(7),
	IEEE80211_KEY_FLAG_PUT_MIC_SPACE	= BIT(8),
	IEEE80211_KEY_FLAG_NO_AUTO_TX		= BIT(9),
	IEEE80211_KEY_FLAG_GENERATE_MMIE	= BIT(10),
};

/**
 * struct ieee80211_key_conf - key information
 *
 * This key information is given by mac80211 to the driver by
 * the set_key() callback in &struct ieee80211_ops.
 *
 * @hw_key_idx: To be set by the driver, this is the key index the driver
 *	wants to be given when a frame is transmitted and needs to be
 *	encrypted in hardware.
 * @cipher: The key's cipher suite selector.
 * @tx_pn: PN used for TX keys, may be used by the driver as well if it
 *	needs to do software PN assignment by itself (e.g. due to TSO)
 * @flags: key flags, see &enum ieee80211_key_flags.
 * @keyidx: the key index (0-3)
 * @keylen: key material length
 * @key: key material. For ALG_TKIP the key is encoded as a 256-bit (32 byte)
 * 	data block:
 * 	- Temporal Encryption Key (128 bits)
 * 	- Temporal Authenticator Tx MIC Key (64 bits)
 * 	- Temporal Authenticator Rx MIC Key (64 bits)
 * @icv_len: The ICV length for this key type
 * @iv_len: The IV length for this key type
 */
struct ieee80211_key_conf {
	atomic64_t tx_pn;
	u32 cipher;
	u8 icv_len;
	u8 iv_len;
	u8 hw_key_idx;
	s8 keyidx;
	u16 flags;
	u8 keylen;
	u8 key[];
};

#define IEEE80211_MAX_PN_LEN	16

#define TKIP_PN_TO_IV16(pn) ((u16)(pn & 0xffff))
#define TKIP_PN_TO_IV32(pn) ((u32)((pn >> 16) & 0xffffffff))

/**
 * struct ieee80211_key_seq - key sequence counter
 *
 * @tkip: TKIP data, containing IV32 and IV16 in host byte order
 * @ccmp: PN data, most significant byte first (big endian,
 *	reverse order than in packet)
 * @aes_cmac: PN data, most significant byte first (big endian,
 *	reverse order than in packet)
 * @aes_gmac: PN data, most significant byte first (big endian,
 *	reverse order than in packet)
 * @gcmp: PN data, most significant byte first (big endian,
 *	reverse order than in packet)
 * @hw: data for HW-only (e.g. cipher scheme) keys
 */
struct ieee80211_key_seq {
	union {
		struct {
			u32 iv32;
			u16 iv16;
		} tkip;
		struct {
			u8 pn[6];
		} ccmp;
		struct {
			u8 pn[6];
		} aes_cmac;
		struct {
			u8 pn[6];
		} aes_gmac;
		struct {
			u8 pn[6];
		} gcmp;
		struct {
			u8 seq[IEEE80211_MAX_PN_LEN];
			u8 seq_len;
		} hw;
	};
};

/**
 * struct ieee80211_cipher_scheme - cipher scheme
 *
 * This structure contains a cipher scheme information defining
 * the secure packet crypto handling.
 *
 * @cipher: a cipher suite selector
 * @iftype: a cipher iftype bit mask indicating an allowed cipher usage
 * @hdr_len: a length of a security header used the cipher
 * @pn_len: a length of a packet number in the security header
 * @pn_off: an offset of pn from the beginning of the security header
 * @key_idx_off: an offset of key index byte in the security header
 * @key_idx_mask: a bit mask of key_idx bits
 * @key_idx_shift: a bit shift needed to get key_idx
 *     key_idx value calculation:
 *      (sec_header_base[key_idx_off] & key_idx_mask) >> key_idx_shift
 * @mic_len: a mic length in bytes
 */
struct ieee80211_cipher_scheme {
	u32 cipher;
	u16 iftype;
	u8 hdr_len;
	u8 pn_len;
	u8 pn_off;
	u8 key_idx_off;
	u8 key_idx_mask;
	u8 key_idx_shift;
	u8 mic_len;
};

/**
 * enum set_key_cmd - key command
 *
 * Used with the set_key() callback in &struct ieee80211_ops, this
 * indicates whether a key is being removed or added.
 *
 * @SET_KEY: a key is set
 * @DISABLE_KEY: a key must be disabled
 */
enum set_key_cmd {
	SET_KEY, DISABLE_KEY,
};

/**
 * enum ieee80211_sta_state - station state
 *
 * @IEEE80211_STA_NOTEXIST: station doesn't exist at all,
 *	this is a special state for add/remove transitions
 * @IEEE80211_STA_NONE: station exists without special state
 * @IEEE80211_STA_AUTH: station is authenticated
 * @IEEE80211_STA_ASSOC: station is associated
 * @IEEE80211_STA_AUTHORIZED: station is authorized (802.1X)
 */
enum ieee80211_sta_state {
	/* NOTE: These need to be ordered correctly! */
	IEEE80211_STA_NOTEXIST,
	IEEE80211_STA_NONE,
	IEEE80211_STA_AUTH,
	IEEE80211_STA_ASSOC,
	IEEE80211_STA_AUTHORIZED,
};

/**
 * enum ieee80211_sta_rx_bandwidth - station RX bandwidth
 * @IEEE80211_STA_RX_BW_20: station can only receive 20 MHz
 * @IEEE80211_STA_RX_BW_40: station can receive up to 40 MHz
 * @IEEE80211_STA_RX_BW_80: station can receive up to 80 MHz
 * @IEEE80211_STA_RX_BW_160: station can receive up to 160 MHz
 *	(including 80+80 MHz)
 *
 * Implementation note: 20 must be zero to be initialized
 *	correctly, the values must be sorted.
 */
enum ieee80211_sta_rx_bandwidth {
	IEEE80211_STA_RX_BW_20 = 0,
	IEEE80211_STA_RX_BW_40,
	IEEE80211_STA_RX_BW_80,
	IEEE80211_STA_RX_BW_160,
};

/**
 * struct ieee80211_sta_rates - station rate selection table
 *
 * @rcu_head: RCU head used for freeing the table on update
 * @rate: transmit rates/flags to be used by default.
 *	Overriding entries per-packet is possible by using cb tx control.
 */
struct ieee80211_sta_rates {
	struct rcu_head rcu_head;
	struct {
		s8 idx;
		u8 count;
		u8 count_cts;
		u8 count_rts;
		u16 flags;
	} rate[IEEE80211_TX_RATE_TABLE_SIZE];
};

/**
 * struct ieee80211_sta_txpwr - station txpower configuration
 *
 * Used to configure txpower for station.
 *
 * @power: indicates the tx power, in dBm, to be used when sending data frames
 *	to the STA.
 * @type: In particular if TPC %type is NL80211_TX_POWER_LIMITED then tx power
 *	will be less than or equal to specified from userspace, whereas if TPC
 *	%type is NL80211_TX_POWER_AUTOMATIC then it indicates default tx power.
 *	NL80211_TX_POWER_FIXED is not a valid configuration option for
 *	per peer TPC.
 */
struct ieee80211_sta_txpwr {
	s16 power;
	enum nl80211_tx_power_setting type;
};

/**
 * struct ieee80211_sta - station table entry
 *
 * A station table entry represents a station we are possibly
 * communicating with. Since stations are RCU-managed in
 * mac80211, any ieee80211_sta pointer you get access to must
 * either be protected by rcu_read_lock() explicitly or implicitly,
 * or you must take good care to not use such a pointer after a
 * call to your sta_remove callback that removed it.
 *
 * @addr: MAC address
 * @aid: AID we assigned to the station if we're an AP
 * @supp_rates: Bitmap of supported rates (per band)
 * @ht_cap: HT capabilities of this STA; restricted to our own capabilities
 * @vht_cap: VHT capabilities of this STA; restricted to our own capabilities
 * @he_cap: HE capabilities of this STA
 * @he_6ghz_capa: on 6 GHz, holds the HE 6 GHz band capabilities
 * @max_rx_aggregation_subframes: maximal amount of frames in a single AMPDU
 *	that this station is allowed to transmit to us.
 *	Can be modified by driver.
 * @wme: indicates whether the STA supports QoS/WME (if local devices does,
 *	otherwise always false)
 * @drv_priv: data area for driver use, will always be aligned to
 *	sizeof(void \*), size is determined in hw information.
 * @uapsd_queues: bitmap of queues configured for uapsd. Only valid
 *	if wme is supported. The bits order is like in
 *	IEEE80211_WMM_IE_STA_QOSINFO_AC_*.
 * @max_sp: max Service Period. Only valid if wme is supported.
 * @bandwidth: current bandwidth the station can receive with
 * @rx_nss: in HT/VHT, the maximum number of spatial streams the
 *	station can receive at the moment, changed by operating mode
 *	notifications and capabilities. The value is only valid after
 *	the station moves to associated state.
 * @smps_mode: current SMPS mode (off, static or dynamic)
 * @rates: rate control selection table
 * @tdls: indicates whether the STA is a TDLS peer
 * @tdls_initiator: indicates the STA is an initiator of the TDLS link. Only
 *	valid if the STA is a TDLS peer in the first place.
 * @mfp: indicates whether the STA uses management frame protection or not.
 * @max_amsdu_subframes: indicates the maximal number of MSDUs in a single
 *	A-MSDU. Taken from the Extended Capabilities element. 0 means
 *	unlimited.
 * @support_p2p_ps: indicates whether the STA supports P2P PS mechanism or not.
 * @max_rc_amsdu_len: Maximum A-MSDU size in bytes recommended by rate control.
 * @max_tid_amsdu_len: Maximum A-MSDU size in bytes for this TID
 * @txpwr: the station tx power configuration
 * @txq: per-TID data TX queues (if driver uses the TXQ abstraction); note that
 *	the last entry (%IEEE80211_NUM_TIDS) is used for non-data frames
 */
struct ieee80211_sta {
	u32 supp_rates[NUM_NL80211_BANDS];
	u8 addr[ETH_ALEN];
	u16 aid;
	struct ieee80211_sta_ht_cap ht_cap;
	struct ieee80211_sta_vht_cap vht_cap;
	struct ieee80211_sta_he_cap he_cap;
	struct ieee80211_he_6ghz_capa he_6ghz_capa;
	u16 max_rx_aggregation_subframes;
	bool wme;
	u8 uapsd_queues;
	u8 max_sp;
	u8 rx_nss;
	enum ieee80211_sta_rx_bandwidth bandwidth;
	enum ieee80211_smps_mode smps_mode;
	struct ieee80211_sta_rates __rcu *rates;
	bool tdls;
	bool tdls_initiator;
	bool mfp;
	u8 max_amsdu_subframes;

	/**
	 * @max_amsdu_len:
	 * indicates the maximal length of an A-MSDU in bytes.
	 * This field is always valid for packets with a VHT preamble.
	 * For packets with a HT preamble, additional limits apply:
	 *
	 * * If the skb is transmitted as part of a BA agreement, the
	 *   A-MSDU maximal size is min(max_amsdu_len, 4065) bytes.
	 * * If the skb is not part of a BA agreement, the A-MSDU maximal
	 *   size is min(max_amsdu_len, 7935) bytes.
	 *
	 * Both additional HT limits must be enforced by the low level
	 * driver. This is defined by the spec (IEEE 802.11-2012 section
	 * 8.3.2.2 NOTE 2).
	 */
	u16 max_amsdu_len;
	bool support_p2p_ps;
	u16 max_rc_amsdu_len;
	u16 max_tid_amsdu_len[IEEE80211_NUM_TIDS];
	struct ieee80211_sta_txpwr txpwr;

	struct ieee80211_txq *txq[IEEE80211_NUM_TIDS + 1];

	/* must be last */
	u8 drv_priv[] __aligned(sizeof(void *));
};

/**
 * enum sta_notify_cmd - sta notify command
 *
 * Used with the sta_notify() callback in &struct ieee80211_ops, this
 * indicates if an associated station made a power state transition.
 *
 * @STA_NOTIFY_SLEEP: a station is now sleeping
 * @STA_NOTIFY_AWAKE: a sleeping station woke up
 */
enum sta_notify_cmd {
	STA_NOTIFY_SLEEP, STA_NOTIFY_AWAKE,
};

/**
 * struct ieee80211_tx_control - TX control data
 *
 * @sta: station table entry, this sta pointer may be NULL and
 * 	it is not allowed to copy the pointer, due to RCU.
 */
struct ieee80211_tx_control {
	struct ieee80211_sta *sta;
};

/**
 * struct ieee80211_txq - Software intermediate tx queue
 *
 * @vif: &struct ieee80211_vif pointer from the add_interface callback.
 * @sta: station table entry, %NULL for per-vif queue
 * @tid: the TID for this queue (unused for per-vif queue),
 *	%IEEE80211_NUM_TIDS for non-data (if enabled)
 * @ac: the AC for this queue
 * @drv_priv: driver private area, sized by hw->txq_data_size
 *
 * The driver can obtain packets from this queue by calling
 * ieee80211_tx_dequeue().
 */
struct ieee80211_txq {
	struct ieee80211_vif *vif;
	struct ieee80211_sta *sta;
	u8 tid;
	u8 ac;

	/* must be last */
	u8 drv_priv[] __aligned(sizeof(void *));
};

/**
 * enum ieee80211_hw_flags - hardware flags
 *
 * These flags are used to indicate hardware capabilities to
 * the stack. Generally, flags here should have their meaning
 * done in a way that the simplest hardware doesn't need setting
 * any particular flags. There are some exceptions to this rule,
 * however, so you are advised to review these flags carefully.
 *
 * @IEEE80211_HW_HAS_RATE_CONTROL:
 *	The hardware or firmware includes rate control, and cannot be
 *	controlled by the stack. As such, no rate control algorithm
 *	should be instantiated, and the TX rate reported to userspace
 *	will be taken from the TX status instead of the rate control
 *	algorithm.
 *	Note that this requires that the driver implement a number of
 *	callbacks so it has the correct information, it needs to have
 *	the @set_rts_threshold callback and must look at the BSS config
 *	@use_cts_prot for G/N protection, @use_short_slot for slot
 *	timing in 2.4 GHz and @use_short_preamble for preambles for
 *	CCK frames.
 *
 * @IEEE80211_HW_RX_INCLUDES_FCS:
 *	Indicates that received frames passed to the stack include
 *	the FCS at the end.
 *
 * @IEEE80211_HW_HOST_BROADCAST_PS_BUFFERING:
 *	Some wireless LAN chipsets buffer broadcast/multicast frames
 *	for power saving stations in the hardware/firmware and others
 *	rely on the host system for such buffering. This option is used
 *	to configure the IEEE 802.11 upper layer to buffer broadcast and
 *	multicast frames when there are power saving stations so that
 *	the driver can fetch them with ieee80211_get_buffered_bc().
 *
 * @IEEE80211_HW_SIGNAL_UNSPEC:
 *	Hardware can provide signal values but we don't know its units. We
 *	expect values between 0 and @max_signal.
 *	If possible please provide dB or dBm instead.
 *
 * @IEEE80211_HW_SIGNAL_DBM:
 *	Hardware gives signal values in dBm, decibel difference from
 *	one milliwatt. This is the preferred method since it is standardized
 *	between different devices. @max_signal does not need to be set.
 *
 * @IEEE80211_HW_SPECTRUM_MGMT:
 * 	Hardware supports spectrum management defined in 802.11h
 * 	Measurement, Channel Switch, Quieting, TPC
 *
 * @IEEE80211_HW_AMPDU_AGGREGATION:
 *	Hardware supports 11n A-MPDU aggregation.
 *
 * @IEEE80211_HW_SUPPORTS_PS:
 *	Hardware has power save support (i.e. can go to sleep).
 *
 * @IEEE80211_HW_PS_NULLFUNC_STACK:
 *	Hardware requires nullfunc frame handling in stack, implies
 *	stack support for dynamic PS.
 *
 * @IEEE80211_HW_SUPPORTS_DYNAMIC_PS:
 *	Hardware has support for dynamic PS.
 *
 * @IEEE80211_HW_MFP_CAPABLE:
 *	Hardware supports management frame protection (MFP, IEEE 802.11w).
 *
 * @IEEE80211_HW_REPORTS_TX_ACK_STATUS:
 *	Hardware can provide ack status reports of Tx frames to
 *	the stack.
 *
 * @IEEE80211_HW_CONNECTION_MONITOR:
 *	The hardware performs its own connection monitoring, including
 *	periodic keep-alives to the AP and probing the AP on beacon loss.
 *
 * @IEEE80211_HW_NEED_DTIM_BEFORE_ASSOC:
 *	This device needs to get data from beacon before association (i.e.
 *	dtim_period).
 *
 * @IEEE80211_HW_SUPPORTS_PER_STA_GTK: The device's crypto engine supports
 *	per-station GTKs as used by IBSS RSN or during fast transition. If
 *	the device doesn't support per-station GTKs, but can be asked not
 *	to decrypt group addressed frames, then IBSS RSN support is still
 *	possible but software crypto will be used. Advertise the wiphy flag
 *	only in that case.
 *
 * @IEEE80211_HW_AP_LINK_PS: When operating in AP mode the device
 *	autonomously manages the PS status of connected stations. When
 *	this flag is set mac80211 will not trigger PS mode for connected
 *	stations based on the PM bit of incoming frames.
 *	Use ieee80211_start_ps()/ieee8021_end_ps() to manually configure
 *	the PS mode of connected stations.
 *
 * @IEEE80211_HW_TX_AMPDU_SETUP_IN_HW: The device handles TX A-MPDU session
 *	setup strictly in HW. mac80211 should not attempt to do this in
 *	software.
 *
 * @IEEE80211_HW_WANT_MONITOR_VIF: The driver would like to be informed of
 *	a virtual monitor interface when monitor interfaces are the only
 *	active interfaces.
 *
 * @IEEE80211_HW_NO_AUTO_VIF: The driver would like for no wlanX to
 *	be created.  It is expected user-space will create vifs as
 *	desired (and thus have them named as desired).
 *
 * @IEEE80211_HW_SW_CRYPTO_CONTROL: The driver wants to control which of the
 *	crypto algorithms can be done in software - so don't automatically
 *	try to fall back to it if hardware crypto fails, but do so only if
 *	the driver returns 1. This also forces the driver to advertise its
 *	supported cipher suites.
 *
 * @IEEE80211_HW_SUPPORT_FAST_XMIT: The driver/hardware supports fast-xmit,
 *	this currently requires only the ability to calculate the duration
 *	for frames.
 *
 * @IEEE80211_HW_QUEUE_CONTROL: The driver wants to control per-interface
 *	queue mapping in order to use different queues (not just one per AC)
 *	for different virtual interfaces. See the doc section on HW queue
 *	control for more details.
 *
 * @IEEE80211_HW_SUPPORTS_RC_TABLE: The driver supports using a rate
 *	selection table provided by the rate control algorithm.
 *
 * @IEEE80211_HW_P2P_DEV_ADDR_FOR_INTF: Use the P2P Device address for any
 *	P2P Interface. This will be honoured even if more than one interface
 *	is supported.
 *
 * @IEEE80211_HW_TIMING_BEACON_ONLY: Use sync timing from beacon frames
 *	only, to allow getting TBTT of a DTIM beacon.
 *
 * @IEEE80211_HW_SUPPORTS_HT_CCK_RATES: Hardware supports mixing HT/CCK rates
 *	and can cope with CCK rates in an aggregation session (e.g. by not
 *	using aggregation for such frames.)
 *
 * @IEEE80211_HW_CHANCTX_STA_CSA: Support 802.11h based channel-switch (CSA)
 *	for a single active channel while using channel contexts. When support
 *	is not enabled the default action is to disconnect when getting the
 *	CSA frame.
 *
 * @IEEE80211_HW_SUPPORTS_CLONED_SKBS: The driver will never modify the payload
 *	or tailroom of TX skbs without copying them first.
 *
 * @IEEE80211_HW_SINGLE_SCAN_ON_ALL_BANDS: The HW supports scanning on all bands
 *	in one command, mac80211 doesn't have to run separate scans per band.
 *
 * @IEEE80211_HW_TDLS_WIDER_BW: The device/driver supports wider bandwidth
 *	than then BSS bandwidth for a TDLS link on the base channel.
 *
 * @IEEE80211_HW_SUPPORTS_AMSDU_IN_AMPDU: The driver supports receiving A-MSDUs
 *	within A-MPDU.
 *
 * @IEEE80211_HW_BEACON_TX_STATUS: The device/driver provides TX status
 *	for sent beacons.
 *
 * @IEEE80211_HW_NEEDS_UNIQUE_STA_ADDR: Hardware (or driver) requires that each
 *	station has a unique address, i.e. each station entry can be identified
 *	by just its MAC address; this prevents, for example, the same station
 *	from connecting to two virtual AP interfaces at the same time.
 *
 * @IEEE80211_HW_SUPPORTS_REORDERING_BUFFER: Hardware (or driver) manages the
 *	reordering buffer internally, guaranteeing mac80211 receives frames in
 *	order and does not need to manage its own reorder buffer or BA session
 *	timeout.
 *
 * @IEEE80211_HW_USES_RSS: The device uses RSS and thus requires parallel RX,
 *	which implies using per-CPU station statistics.
 *
 * @IEEE80211_HW_TX_AMSDU: Hardware (or driver) supports software aggregated
 *	A-MSDU frames. Requires software tx queueing and fast-xmit support.
 *	When not using minstrel/minstrel_ht rate control, the driver must
 *	limit the maximum A-MSDU size based on the current tx rate by setting
 *	max_rc_amsdu_len in struct ieee80211_sta.
 *
 * @IEEE80211_HW_TX_FRAG_LIST: Hardware (or driver) supports sending frag_list
 *	skbs, needed for zero-copy software A-MSDU.
 *
 * @IEEE80211_HW_REPORTS_LOW_ACK: The driver (or firmware) reports low ack event
 *	by ieee80211_report_low_ack() based on its own algorithm. For such
 *	drivers, mac80211 packet loss mechanism will not be triggered and driver
 *	is completely depending on firmware event for station kickout.
 *
 * @IEEE80211_HW_SUPPORTS_TX_FRAG: Hardware does fragmentation by itself.
 *	The stack will not do fragmentation.
 *	The callback for @set_frag_threshold should be set as well.
 *
 * @IEEE80211_HW_SUPPORTS_TDLS_BUFFER_STA: Hardware supports buffer STA on
 *	TDLS links.
 *
 * @IEEE80211_HW_DEAUTH_NEED_MGD_TX_PREP: The driver requires the
 *	mgd_prepare_tx() callback to be called before transmission of a
 *	deauthentication frame in case the association was completed but no
 *	beacon was heard. This is required in multi-channel scenarios, where the
 *	virtual interface might not be given air time for the transmission of
 *	the frame, as it is not synced with the AP/P2P GO yet, and thus the
 *	deauthentication frame might not be transmitted.
 *
 * @IEEE80211_HW_DOESNT_SUPPORT_QOS_NDP: The driver (or firmware) doesn't
 *	support QoS NDP for AP probing - that's most likely a driver bug.
 *
 * @IEEE80211_HW_BUFF_MMPDU_TXQ: use the TXQ for bufferable MMPDUs, this of
 *	course requires the driver to use TXQs to start with.
 *
 * @IEEE80211_HW_SUPPORTS_VHT_EXT_NSS_BW: (Hardware) rate control supports VHT
 *	extended NSS BW (dot11VHTExtendedNSSBWCapable). This flag will be set if
 *	the selected rate control algorithm sets %RATE_CTRL_CAPA_VHT_EXT_NSS_BW
 *	but if the rate control is built-in then it must be set by the driver.
 *	See also the documentation for that flag.
 *
 * @IEEE80211_HW_STA_MMPDU_TXQ: use the extra non-TID per-station TXQ for all
 *	MMPDUs on station interfaces. This of course requires the driver to use
 *	TXQs to start with.
 *
 * @IEEE80211_HW_TX_STATUS_NO_AMPDU_LEN: Driver does not report accurate A-MPDU
 *	length in tx status information
 *
 * @IEEE80211_HW_SUPPORTS_MULTI_BSSID: Hardware supports multi BSSID
 *
 * @IEEE80211_HW_SUPPORTS_ONLY_HE_MULTI_BSSID: Hardware supports multi BSSID
 *	only for HE APs. Applies if @IEEE80211_HW_SUPPORTS_MULTI_BSSID is set.
 *
 * @IEEE80211_HW_AMPDU_KEYBORDER_SUPPORT: The card and driver is only
 *	aggregating MPDUs with the same keyid, allowing mac80211 to keep Tx
 *	A-MPDU sessions active while rekeying with Extended Key ID.
 *
 * @IEEE80211_HW_SUPPORTS_TX_ENCAP_OFFLOAD: Hardware supports tx encapsulation
 *	offload
 *
 * @NUM_IEEE80211_HW_FLAGS: number of hardware flags, used for sizing arrays
 */
enum ieee80211_hw_flags {
	IEEE80211_HW_HAS_RATE_CONTROL,
	IEEE80211_HW_RX_INCLUDES_FCS,
	IEEE80211_HW_HOST_BROADCAST_PS_BUFFERING,
	IEEE80211_HW_SIGNAL_UNSPEC,
	IEEE80211_HW_SIGNAL_DBM,
	IEEE80211_HW_NEED_DTIM_BEFORE_ASSOC,
	IEEE80211_HW_SPECTRUM_MGMT,
	IEEE80211_HW_AMPDU_AGGREGATION,
	IEEE80211_HW_SUPPORTS_PS,
	IEEE80211_HW_PS_NULLFUNC_STACK,
	IEEE80211_HW_SUPPORTS_DYNAMIC_PS,
	IEEE80211_HW_MFP_CAPABLE,
	IEEE80211_HW_WANT_MONITOR_VIF,
	IEEE80211_HW_NO_AUTO_VIF,
	IEEE80211_HW_SW_CRYPTO_CONTROL,
	IEEE80211_HW_SUPPORT_FAST_XMIT,
	IEEE80211_HW_REPORTS_TX_ACK_STATUS,
	IEEE80211_HW_CONNECTION_MONITOR,
	IEEE80211_HW_QUEUE_CONTROL,
	IEEE80211_HW_SUPPORTS_PER_STA_GTK,
	IEEE80211_HW_AP_LINK_PS,
	IEEE80211_HW_TX_AMPDU_SETUP_IN_HW,
	IEEE80211_HW_SUPPORTS_RC_TABLE,
	IEEE80211_HW_P2P_DEV_ADDR_FOR_INTF,
	IEEE80211_HW_TIMING_BEACON_ONLY,
	IEEE80211_HW_SUPPORTS_HT_CCK_RATES,
	IEEE80211_HW_CHANCTX_STA_CSA,
	IEEE80211_HW_SUPPORTS_CLONED_SKBS,
	IEEE80211_HW_SINGLE_SCAN_ON_ALL_BANDS,
	IEEE80211_HW_TDLS_WIDER_BW,
	IEEE80211_HW_SUPPORTS_AMSDU_IN_AMPDU,
	IEEE80211_HW_BEACON_TX_STATUS,
	IEEE80211_HW_NEEDS_UNIQUE_STA_ADDR,
	IEEE80211_HW_SUPPORTS_REORDERING_BUFFER,
	IEEE80211_HW_USES_RSS,
	IEEE80211_HW_TX_AMSDU,
	IEEE80211_HW_TX_FRAG_LIST,
	IEEE80211_HW_REPORTS_LOW_ACK,
	IEEE80211_HW_SUPPORTS_TX_FRAG,
	IEEE80211_HW_SUPPORTS_TDLS_BUFFER_STA,
	IEEE80211_HW_DEAUTH_NEED_MGD_TX_PREP,
	IEEE80211_HW_DOESNT_SUPPORT_QOS_NDP,
	IEEE80211_HW_BUFF_MMPDU_TXQ,
	IEEE80211_HW_SUPPORTS_VHT_EXT_NSS_BW,
	IEEE80211_HW_STA_MMPDU_TXQ,
	IEEE80211_HW_TX_STATUS_NO_AMPDU_LEN,
	IEEE80211_HW_SUPPORTS_MULTI_BSSID,
	IEEE80211_HW_SUPPORTS_ONLY_HE_MULTI_BSSID,
	IEEE80211_HW_AMPDU_KEYBORDER_SUPPORT,
	IEEE80211_HW_SUPPORTS_TX_ENCAP_OFFLOAD,

	/* keep last, obviously */
	NUM_IEEE80211_HW_FLAGS
};

/**
 * struct ieee80211_hw - hardware information and state
 *
 * This structure contains the configuration and hardware
 * information for an 802.11 PHY.
 *
 * @wiphy: This points to the &struct wiphy allocated for this
 *	802.11 PHY. You must fill in the @perm_addr and @dev
 *	members of this structure using SET_IEEE80211_DEV()
 *	and SET_IEEE80211_PERM_ADDR(). Additionally, all supported
 *	bands (with channels, bitrates) are registered here.
 *
 * @conf: &struct ieee80211_conf, device configuration, don't use.
 *
 * @priv: pointer to private area that was allocated for driver use
 *	along with this structure.
 *
 * @flags: hardware flags, see &enum ieee80211_hw_flags.
 *
 * @extra_tx_headroom: headroom to reserve in each transmit skb
 *	for use by the driver (e.g. for transmit headers.)
 *
 * @extra_beacon_tailroom: tailroom to reserve in each beacon tx skb.
 *	Can be used by drivers to add extra IEs.
 *
 * @max_signal: Maximum value for signal (rssi) in RX information, used
 *	only when @IEEE80211_HW_SIGNAL_UNSPEC or @IEEE80211_HW_SIGNAL_DB
 *
 * @max_listen_interval: max listen interval in units of beacon interval
 *	that HW supports
 *
 * @queues: number of available hardware transmit queues for
 *	data packets. WMM/QoS requires at least four, these
 *	queues need to have configurable access parameters.
 *
 * @rate_control_algorithm: rate control algorithm for this hardware.
 *	If unset (NULL), the default algorithm will be used. Must be
 *	set before calling ieee80211_register_hw().
 *
 * @vif_data_size: size (in bytes) of the drv_priv data area
 *	within &struct ieee80211_vif.
 * @sta_data_size: size (in bytes) of the drv_priv data area
 *	within &struct ieee80211_sta.
 * @chanctx_data_size: size (in bytes) of the drv_priv data area
 *	within &struct ieee80211_chanctx_conf.
 * @txq_data_size: size (in bytes) of the drv_priv data area
 *	within @struct ieee80211_txq.
 *
 * @max_rates: maximum number of alternate rate retry stages the hw
 *	can handle.
 * @max_report_rates: maximum number of alternate rate retry stages
 *	the hw can report back.
 * @max_rate_tries: maximum number of tries for each stage
 *
 * @max_rx_aggregation_subframes: maximum buffer size (number of
 *	sub-frames) to be used for A-MPDU block ack receiver
 *	aggregation.
 *	This is only relevant if the device has restrictions on the
 *	number of subframes, if it relies on mac80211 to do reordering
 *	it shouldn't be set.
 *
 * @max_tx_aggregation_subframes: maximum number of subframes in an
 *	aggregate an HT/HE device will transmit. In HT AddBA we'll
 *	advertise a constant value of 64 as some older APs crash if
 *	the window size is smaller (an example is LinkSys WRT120N
 *	with FW v1.0.07 build 002 Jun 18 2012).
 *	For AddBA to HE capable peers this value will be used.
 *
 * @max_tx_fragments: maximum number of tx buffers per (A)-MSDU, sum
 *	of 1 + skb_shinfo(skb)->nr_frags for each skb in the frag_list.
 *
 * @offchannel_tx_hw_queue: HW queue ID to use for offchannel TX
 *	(if %IEEE80211_HW_QUEUE_CONTROL is set)
 *
 * @radiotap_mcs_details: lists which MCS information can the HW
 *	reports, by default it is set to _MCS, _GI and _BW but doesn't
 *	include _FMT. Use %IEEE80211_RADIOTAP_MCS_HAVE_\* values, only
 *	adding _BW is supported today.
 *
 * @radiotap_vht_details: lists which VHT MCS information the HW reports,
 *	the default is _GI | _BANDWIDTH.
 *	Use the %IEEE80211_RADIOTAP_VHT_KNOWN_\* values.
 *
 * @radiotap_he: HE radiotap validity flags
 *
 * @radiotap_timestamp: Information for the radiotap timestamp field; if the
 *	@units_pos member is set to a non-negative value then the timestamp
 *	field will be added and populated from the &struct ieee80211_rx_status
 *	device_timestamp.
 * @radiotap_timestamp.units_pos: Must be set to a combination of a
 *	IEEE80211_RADIOTAP_TIMESTAMP_UNIT_* and a
 *	IEEE80211_RADIOTAP_TIMESTAMP_SPOS_* value.
 * @radiotap_timestamp.accuracy: If non-negative, fills the accuracy in the
 *	radiotap field and the accuracy known flag will be set.
 *
 * @netdev_features: netdev features to be set in each netdev created
 *	from this HW. Note that not all features are usable with mac80211,
 *	other features will be rejected during HW registration.
 *
 * @uapsd_queues: This bitmap is included in (re)association frame to indicate
 *	for each access category if it is uAPSD trigger-enabled and delivery-
 *	enabled. Use IEEE80211_WMM_IE_STA_QOSINFO_AC_* to set this bitmap.
 *	Each bit corresponds to different AC. Value '1' in specific bit means
 *	that corresponding AC is both trigger- and delivery-enabled. '0' means
 *	neither enabled.
 *
 * @uapsd_max_sp_len: maximum number of total buffered frames the WMM AP may
 *	deliver to a WMM STA during any Service Period triggered by the WMM STA.
 *	Use IEEE80211_WMM_IE_STA_QOSINFO_SP_* for correct values.
 *
 * @n_cipher_schemes: a size of an array of cipher schemes definitions.
 * @cipher_schemes: a pointer to an array of cipher scheme definitions
 *	supported by HW.
 * @max_nan_de_entries: maximum number of NAN DE functions supported by the
 *	device.
 *
 * @tx_sk_pacing_shift: Pacing shift to set on TCP sockets when frames from
 *	them are encountered. The default should typically not be changed,
 *	unless the driver has good reasons for needing more buffers.
 *
 * @weight_multiplier: Driver specific airtime weight multiplier used while
 *	refilling deficit of each TXQ.
 *
 * @max_mtu: the max mtu could be set.
 */
struct ieee80211_hw {
	struct ieee80211_conf conf;
	struct wiphy *wiphy;
	const char *rate_control_algorithm;
	void *priv;
	unsigned long flags[BITS_TO_LONGS(NUM_IEEE80211_HW_FLAGS)];
	unsigned int extra_tx_headroom;
	unsigned int extra_beacon_tailroom;
	int vif_data_size;
	int sta_data_size;
	int chanctx_data_size;
	int txq_data_size;
	u16 queues;
	u16 max_listen_interval;
	s8 max_signal;
	u8 max_rates;
	u8 max_report_rates;
	u8 max_rate_tries;
	u16 max_rx_aggregation_subframes;
	u16 max_tx_aggregation_subframes;
	u8 max_tx_fragments;
	u8 offchannel_tx_hw_queue;
	u8 radiotap_mcs_details;
	u16 radiotap_vht_details;
	struct {
		int units_pos;
		s16 accuracy;
	} radiotap_timestamp;
	netdev_features_t netdev_features;
	u8 uapsd_queues;
	u8 uapsd_max_sp_len;
	u8 n_cipher_schemes;
	const struct ieee80211_cipher_scheme *cipher_schemes;
	u8 max_nan_de_entries;
	u8 tx_sk_pacing_shift;
	u8 weight_multiplier;
	u32 max_mtu;
};

static inline bool _ieee80211_hw_check(struct ieee80211_hw *hw,
				       enum ieee80211_hw_flags flg)
{
	return test_bit(flg, hw->flags);
}
#define ieee80211_hw_check(hw, flg)	_ieee80211_hw_check(hw, IEEE80211_HW_##flg)

static inline void _ieee80211_hw_set(struct ieee80211_hw *hw,
				     enum ieee80211_hw_flags flg)
{
	return __set_bit(flg, hw->flags);
}
#define ieee80211_hw_set(hw, flg)	_ieee80211_hw_set(hw, IEEE80211_HW_##flg)

/**
 * struct ieee80211_scan_request - hw scan request
 *
 * @ies: pointers different parts of IEs (in req.ie)
 * @req: cfg80211 request.
 */
struct ieee80211_scan_request {
	struct ieee80211_scan_ies ies;

	/* Keep last */
	struct cfg80211_scan_request req;
};

/**
 * struct ieee80211_tdls_ch_sw_params - TDLS channel switch parameters
 *
 * @sta: peer this TDLS channel-switch request/response came from
 * @chandef: channel referenced in a TDLS channel-switch request
 * @action_code: see &enum ieee80211_tdls_actioncode
 * @status: channel-switch response status
 * @timestamp: time at which the frame was received
 * @switch_time: switch-timing parameter received in the frame
 * @switch_timeout: switch-timing parameter received in the frame
 * @tmpl_skb: TDLS switch-channel response template
 * @ch_sw_tm_ie: offset of the channel-switch timing IE inside @tmpl_skb
 */
struct ieee80211_tdls_ch_sw_params {
	struct ieee80211_sta *sta;
	struct cfg80211_chan_def *chandef;
	u8 action_code;
	u32 status;
	u32 timestamp;
	u16 switch_time;
	u16 switch_timeout;
	struct sk_buff *tmpl_skb;
	u32 ch_sw_tm_ie;
};

/**
 * wiphy_to_ieee80211_hw - return a mac80211 driver hw struct from a wiphy
 *
 * @wiphy: the &struct wiphy which we want to query
 *
 * mac80211 drivers can use this to get to their respective
 * &struct ieee80211_hw. Drivers wishing to get to their own private
 * structure can then access it via hw->priv. Note that mac802111 drivers should
 * not use wiphy_priv() to try to get their private driver structure as this
 * is already used internally by mac80211.
 *
 * Return: The mac80211 driver hw struct of @wiphy.
 */
struct ieee80211_hw *wiphy_to_ieee80211_hw(struct wiphy *wiphy);

/**
 * SET_IEEE80211_DEV - set device for 802.11 hardware
 *
 * @hw: the &struct ieee80211_hw to set the device for
 * @dev: the &struct device of this 802.11 device
 */
static inline void SET_IEEE80211_DEV(struct ieee80211_hw *hw, struct device *dev)
{
	set_wiphy_dev(hw->wiphy, dev);
}

/**
 * SET_IEEE80211_PERM_ADDR - set the permanent MAC address for 802.11 hardware
 *
 * @hw: the &struct ieee80211_hw to set the MAC address for
 * @addr: the address to set
 */
static inline void SET_IEEE80211_PERM_ADDR(struct ieee80211_hw *hw, const u8 *addr)
{
	memcpy(hw->wiphy->perm_addr, addr, ETH_ALEN);
}

static inline struct ieee80211_rate *
ieee80211_get_tx_rate(const struct ieee80211_hw *hw,
		      const struct ieee80211_tx_info *c)
{
	if (WARN_ON_ONCE(c->control.rates[0].idx < 0))
		return NULL;
	return &hw->wiphy->bands[c->band]->bitrates[c->control.rates[0].idx];
}

static inline struct ieee80211_rate *
ieee80211_get_rts_cts_rate(const struct ieee80211_hw *hw,
			   const struct ieee80211_tx_info *c)
{
	if (c->control.rts_cts_rate_idx < 0)
		return NULL;
	return &hw->wiphy->bands[c->band]->bitrates[c->control.rts_cts_rate_idx];
}

static inline struct ieee80211_rate *
ieee80211_get_alt_retry_rate(const struct ieee80211_hw *hw,
			     const struct ieee80211_tx_info *c, int idx)
{
	if (c->control.rates[idx + 1].idx < 0)
		return NULL;
	return &hw->wiphy->bands[c->band]->bitrates[c->control.rates[idx + 1].idx];
}

/**
 * ieee80211_free_txskb - free TX skb
 * @hw: the hardware
 * @skb: the skb
 *
 * Free a transmit skb. Use this function when some failure
 * to transmit happened and thus status cannot be reported.
 */
void ieee80211_free_txskb(struct ieee80211_hw *hw, struct sk_buff *skb);

/**
 * DOC: Hardware crypto acceleration
 *
 * mac80211 is capable of taking advantage of many hardware
 * acceleration designs for encryption and decryption operations.
 *
 * The set_key() callback in the &struct ieee80211_ops for a given
 * device is called to enable hardware acceleration of encryption and
 * decryption. The callback takes a @sta parameter that will be NULL
 * for default keys or keys used for transmission only, or point to
 * the station information for the peer for individual keys.
 * Multiple transmission keys with the same key index may be used when
 * VLANs are configured for an access point.
 *
 * When transmitting, the TX control data will use the @hw_key_idx
 * selected by the driver by modifying the &struct ieee80211_key_conf
 * pointed to by the @key parameter to the set_key() function.
 *
 * The set_key() call for the %SET_KEY command should return 0 if
 * the key is now in use, -%EOPNOTSUPP or -%ENOSPC if it couldn't be
 * added; if you return 0 then hw_key_idx must be assigned to the
 * hardware key index, you are free to use the full u8 range.
 *
 * Note that in the case that the @IEEE80211_HW_SW_CRYPTO_CONTROL flag is
 * set, mac80211 will not automatically fall back to software crypto if
 * enabling hardware crypto failed. The set_key() call may also return the
 * value 1 to permit this specific key/algorithm to be done in software.
 *
 * When the cmd is %DISABLE_KEY then it must succeed.
 *
 * Note that it is permissible to not decrypt a frame even if a key
 * for it has been uploaded to hardware, the stack will not make any
 * decision based on whether a key has been uploaded or not but rather
 * based on the receive flags.
 *
 * The &struct ieee80211_key_conf structure pointed to by the @key
 * parameter is guaranteed to be valid until another call to set_key()
 * removes it, but it can only be used as a cookie to differentiate
 * keys.
 *
 * In TKIP some HW need to be provided a phase 1 key, for RX decryption
 * acceleration (i.e. iwlwifi). Those drivers should provide update_tkip_key
 * handler.
 * The update_tkip_key() call updates the driver with the new phase 1 key.
 * This happens every time the iv16 wraps around (every 65536 packets). The
 * set_key() call will happen only once for each key (unless the AP did
 * rekeying), it will not include a valid phase 1 key. The valid phase 1 key is
 * provided by update_tkip_key only. The trigger that makes mac80211 call this
 * handler is software decryption with wrap around of iv16.
 *
 * The set_default_unicast_key() call updates the default WEP key index
 * configured to the hardware for WEP encryption type. This is required
 * for devices that support offload of data packets (e.g. ARP responses).
 *
 * Mac80211 drivers should set the @NL80211_EXT_FEATURE_CAN_REPLACE_PTK0 flag
 * when they are able to replace in-use PTK keys according to the following
 * requirements:
 * 1) They do not hand over frames decrypted with the old key to
      mac80211 once the call to set_key() with command %DISABLE_KEY has been
      completed when also setting @IEEE80211_KEY_FLAG_GENERATE_IV for any key,
   2) either drop or continue to use the old key for any outgoing frames queued
      at the time of the key deletion (including re-transmits),
   3) never send out a frame queued prior to the set_key() %SET_KEY command
      encrypted with the new key and
   4) never send out a frame unencrypted when it should be encrypted.
   Mac80211 will not queue any new frames for a deleted key to the driver.
 */

/**
 * DOC: Powersave support
 *
 * mac80211 has support for various powersave implementations.
 *
 * First, it can support hardware that handles all powersaving by itself,
 * such hardware should simply set the %IEEE80211_HW_SUPPORTS_PS hardware
 * flag. In that case, it will be told about the desired powersave mode
 * with the %IEEE80211_CONF_PS flag depending on the association status.
 * The hardware must take care of sending nullfunc frames when necessary,
 * i.e. when entering and leaving powersave mode. The hardware is required
 * to look at the AID in beacons and signal to the AP that it woke up when
 * it finds traffic directed to it.
 *
 * %IEEE80211_CONF_PS flag enabled means that the powersave mode defined in
 * IEEE 802.11-2007 section 11.2 is enabled. This is not to be confused
 * with hardware wakeup and sleep states. Driver is responsible for waking
 * up the hardware before issuing commands to the hardware and putting it
 * back to sleep at appropriate times.
 *
 * When PS is enabled, hardware needs to wakeup for beacons and receive the
 * buffered multicast/broadcast frames after the beacon. Also it must be
 * possible to send frames and receive the acknowledment frame.
 *
 * Other hardware designs cannot send nullfunc frames by themselves and also
 * need software support for parsing the TIM bitmap. This is also supported
 * by mac80211 by combining the %IEEE80211_HW_SUPPORTS_PS and
 * %IEEE80211_HW_PS_NULLFUNC_STACK flags. The hardware is of course still
 * required to pass up beacons. The hardware is still required to handle
 * waking up for multicast traffic; if it cannot the driver must handle that
 * as best as it can, mac80211 is too slow to do that.
 *
 * Dynamic powersave is an extension to normal powersave in which the
 * hardware stays awake for a user-specified period of time after sending a
 * frame so that reply frames need not be buffered and therefore delayed to
 * the next wakeup. It's compromise of getting good enough latency when
 * there's data traffic and still saving significantly power in idle
 * periods.
 *
 * Dynamic powersave is simply supported by mac80211 enabling and disabling
 * PS based on traffic. Driver needs to only set %IEEE80211_HW_SUPPORTS_PS
 * flag and mac80211 will handle everything automatically. Additionally,
 * hardware having support for the dynamic PS feature may set the
 * %IEEE80211_HW_SUPPORTS_DYNAMIC_PS flag to indicate that it can support
 * dynamic PS mode itself. The driver needs to look at the
 * @dynamic_ps_timeout hardware configuration value and use it that value
 * whenever %IEEE80211_CONF_PS is set. In this case mac80211 will disable
 * dynamic PS feature in stack and will just keep %IEEE80211_CONF_PS
 * enabled whenever user has enabled powersave.
 *
 * Driver informs U-APSD client support by enabling
 * %IEEE80211_VIF_SUPPORTS_UAPSD flag. The mode is configured through the
 * uapsd parameter in conf_tx() operation. Hardware needs to send the QoS
 * Nullfunc frames and stay awake until the service period has ended. To
 * utilize U-APSD, dynamic powersave is disabled for voip AC and all frames
 * from that AC are transmitted with powersave enabled.
 *
 * Note: U-APSD client mode is not yet supported with
 * %IEEE80211_HW_PS_NULLFUNC_STACK.
 */

/**
 * DOC: Beacon filter support
 *
 * Some hardware have beacon filter support to reduce host cpu wakeups
 * which will reduce system power consumption. It usually works so that
 * the firmware creates a checksum of the beacon but omits all constantly
 * changing elements (TSF, TIM etc). Whenever the checksum changes the
 * beacon is forwarded to the host, otherwise it will be just dropped. That
 * way the host will only receive beacons where some relevant information
 * (for example ERP protection or WMM settings) have changed.
 *
 * Beacon filter support is advertised with the %IEEE80211_VIF_BEACON_FILTER
 * interface capability. The driver needs to enable beacon filter support
 * whenever power save is enabled, that is %IEEE80211_CONF_PS is set. When
 * power save is enabled, the stack will not check for beacon loss and the
 * driver needs to notify about loss of beacons with ieee80211_beacon_loss().
 *
 * The time (or number of beacons missed) until the firmware notifies the
 * driver of a beacon loss event (which in turn causes the driver to call
 * ieee80211_beacon_loss()) should be configurable and will be controlled
 * by mac80211 and the roaming algorithm in the future.
 *
 * Since there may be constantly changing information elements that nothing
 * in the software stack cares about, we will, in the future, have mac80211
 * tell the driver which information elements are interesting in the sense
 * that we want to see changes in them. This will include
 *
 *  - a list of information element IDs
 *  - a list of OUIs for the vendor information element
 *
 * Ideally, the hardware would filter out any beacons without changes in the
 * requested elements, but if it cannot support that it may, at the expense
 * of some efficiency, filter out only a subset. For example, if the device
 * doesn't support checking for OUIs it should pass up all changes in all
 * vendor information elements.
 *
 * Note that change, for the sake of simplification, also includes information
 * elements appearing or disappearing from the beacon.
 *
 * Some hardware supports an "ignore list" instead, just make sure nothing
 * that was requested is on the ignore list, and include commonly changing
 * information element IDs in the ignore list, for example 11 (BSS load) and
 * the various vendor-assigned IEs with unknown contents (128, 129, 133-136,
 * 149, 150, 155, 156, 173, 176, 178, 179, 219); for forward compatibility
 * it could also include some currently unused IDs.
 *
 *
 * In addition to these capabilities, hardware should support notifying the
 * host of changes in the beacon RSSI. This is relevant to implement roaming
 * when no traffic is flowing (when traffic is flowing we see the RSSI of
 * the received data packets). This can consist in notifying the host when
 * the RSSI changes significantly or when it drops below or rises above
 * configurable thresholds. In the future these thresholds will also be
 * configured by mac80211 (which gets them from userspace) to implement
 * them as the roaming algorithm requires.
 *
 * If the hardware cannot implement this, the driver should ask it to
 * periodically pass beacon frames to the host so that software can do the
 * signal strength threshold checking.
 */

/**
 * DOC: Spatial multiplexing power save
 *
 * SMPS (Spatial multiplexing power save) is a mechanism to conserve
 * power in an 802.11n implementation. For details on the mechanism
 * and rationale, please refer to 802.11 (as amended by 802.11n-2009)
 * "11.2.3 SM power save".
 *
 * The mac80211 implementation is capable of sending action frames
 * to update the AP about the station's SMPS mode, and will instruct
 * the driver to enter the specific mode. It will also announce the
 * requested SMPS mode during the association handshake. Hardware
 * support for this feature is required, and can be indicated by
 * hardware flags.
 *
 * The default mode will be "automatic", which nl80211/cfg80211
 * defines to be dynamic SMPS in (regular) powersave, and SMPS
 * turned off otherwise.
 *
 * To support this feature, the driver must set the appropriate
 * hardware support flags, and handle the SMPS flag to the config()
 * operation. It will then with this mechanism be instructed to
 * enter the requested SMPS mode while associated to an HT AP.
 */

/**
 * DOC: Frame filtering
 *
 * mac80211 requires to see many management frames for proper
 * operation, and users may want to see many more frames when
 * in monitor mode. However, for best CPU usage and power consumption,
 * having as few frames as possible percolate through the stack is
 * desirable. Hence, the hardware should filter as much as possible.
 *
 * To achieve this, mac80211 uses filter flags (see below) to tell
 * the driver's configure_filter() function which frames should be
 * passed to mac80211 and which should be filtered out.
 *
 * Before configure_filter() is invoked, the prepare_multicast()
 * callback is invoked with the parameters @mc_count and @mc_list
 * for the combined multicast address list of all virtual interfaces.
 * It's use is optional, and it returns a u64 that is passed to
 * configure_filter(). Additionally, configure_filter() has the
 * arguments @changed_flags telling which flags were changed and
 * @total_flags with the new flag states.
 *
 * If your device has no multicast address filters your driver will
 * need to check both the %FIF_ALLMULTI flag and the @mc_count
 * parameter to see whether multicast frames should be accepted
 * or dropped.
 *
 * All unsupported flags in @total_flags must be cleared.
 * Hardware does not support a flag if it is incapable of _passing_
 * the frame to the stack. Otherwise the driver must ignore
 * the flag, but not clear it.
 * You must _only_ clear the flag (announce no support for the
 * flag to mac80211) if you are not able to pass the packet type
 * to the stack (so the hardware always filters it).
 * So for example, you should clear @FIF_CONTROL, if your hardware
 * always filters control frames. If your hardware always passes
 * control frames to the kernel and is incapable of filtering them,
 * you do _not_ clear the @FIF_CONTROL flag.
 * This rule applies to all other FIF flags as well.
 */

/**
 * DOC: AP support for powersaving clients
 *
 * In order to implement AP and P2P GO modes, mac80211 has support for
 * client powersaving, both "legacy" PS (PS-Poll/null data) and uAPSD.
 * There currently is no support for sAPSD.
 *
 * There is one assumption that mac80211 makes, namely that a client
 * will not poll with PS-Poll and trigger with uAPSD at the same time.
 * Both are supported, and both can be used by the same client, but
 * they can't be used concurrently by the same client. This simplifies
 * the driver code.
 *
 * The first thing to keep in mind is that there is a flag for complete
 * driver implementation: %IEEE80211_HW_AP_LINK_PS. If this flag is set,
 * mac80211 expects the driver to handle most of the state machine for
 * powersaving clients and will ignore the PM bit in incoming frames.
 * Drivers then use ieee80211_sta_ps_transition() to inform mac80211 of
 * stations' powersave transitions. In this mode, mac80211 also doesn't
 * handle PS-Poll/uAPSD.
 *
 * In the mode without %IEEE80211_HW_AP_LINK_PS, mac80211 will check the
 * PM bit in incoming frames for client powersave transitions. When a
 * station goes to sleep, we will stop transmitting to it. There is,
 * however, a race condition: a station might go to sleep while there is
 * data buffered on hardware queues. If the device has support for this
 * it will reject frames, and the driver should give the frames back to
 * mac80211 with the %IEEE80211_TX_STAT_TX_FILTERED flag set which will
 * cause mac80211 to retry the frame when the station wakes up. The
 * driver is also notified of powersave transitions by calling its
 * @sta_notify callback.
 *
 * When the station is asleep, it has three choices: it can wake up,
 * it can PS-Poll, or it can possibly start a uAPSD service period.
 * Waking up is implemented by simply transmitting all buffered (and
 * filtered) frames to the station. This is the easiest case. When
 * the station sends a PS-Poll or a uAPSD trigger frame, mac80211
 * will inform the driver of this with the @allow_buffered_frames
 * callback; this callback is optional. mac80211 will then transmit
 * the frames as usual and set the %IEEE80211_TX_CTL_NO_PS_BUFFER
 * on each frame. The last frame in the service period (or the only
 * response to a PS-Poll) also has %IEEE80211_TX_STATUS_EOSP set to
 * indicate that it ends the service period; as this frame must have
 * TX status report it also sets %IEEE80211_TX_CTL_REQ_TX_STATUS.
 * When TX status is reported for this frame, the service period is
 * marked has having ended and a new one can be started by the peer.
 *
 * Additionally, non-bufferable MMPDUs can also be transmitted by
 * mac80211 with the %IEEE80211_TX_CTL_NO_PS_BUFFER set in them.
 *
 * Another race condition can happen on some devices like iwlwifi
 * when there are frames queued for the station and it wakes up
 * or polls; the frames that are already queued could end up being
 * transmitted first instead, causing reordering and/or wrong
 * processing of the EOSP. The cause is that allowing frames to be
 * transmitted to a certain station is out-of-band communication to
 * the device. To allow this problem to be solved, the driver can
 * call ieee80211_sta_block_awake() if frames are buffered when it
 * is notified that the station went to sleep. When all these frames
 * have been filtered (see above), it must call the function again
 * to indicate that the station is no longer blocked.
 *
 * If the driver buffers frames in the driver for aggregation in any
 * way, it must use the ieee80211_sta_set_buffered() call when it is
 * notified of the station going to sleep to inform mac80211 of any
 * TIDs that have frames buffered. Note that when a station wakes up
 * this information is reset (hence the requirement to call it when
 * informed of the station going to sleep). Then, when a service
 * period starts for any reason, @release_buffered_frames is called
 * with the number of frames to be released and which TIDs they are
 * to come from. In this case, the driver is responsible for setting
 * the EOSP (for uAPSD) and MORE_DATA bits in the released frames,
 * to help the @more_data parameter is passed to tell the driver if
 * there is more data on other TIDs -- the TIDs to release frames
 * from are ignored since mac80211 doesn't know how many frames the
 * buffers for those TIDs contain.
 *
 * If the driver also implement GO mode, where absence periods may
 * shorten service periods (or abort PS-Poll responses), it must
 * filter those response frames except in the case of frames that
 * are buffered in the driver -- those must remain buffered to avoid
 * reordering. Because it is possible that no frames are released
 * in this case, the driver must call ieee80211_sta_eosp()
 * to indicate to mac80211 that the service period ended anyway.
 *
 * Finally, if frames from multiple TIDs are released from mac80211
 * but the driver might reorder them, it must clear & set the flags
 * appropriately (only the last frame may have %IEEE80211_TX_STATUS_EOSP)
 * and also take care of the EOSP and MORE_DATA bits in the frame.
 * The driver may also use ieee80211_sta_eosp() in this case.
 *
 * Note that if the driver ever buffers frames other than QoS-data
 * frames, it must take care to never send a non-QoS-data frame as
 * the last frame in a service period, adding a QoS-nulldata frame
 * after a non-QoS-data frame if needed.
 */

/**
 * DOC: HW queue control
 *
 * Before HW queue control was introduced, mac80211 only had a single static
 * assignment of per-interface AC software queues to hardware queues. This
 * was problematic for a few reasons:
 * 1) off-channel transmissions might get stuck behind other frames
 * 2) multiple virtual interfaces couldn't be handled correctly
 * 3) after-DTIM frames could get stuck behind other frames
 *
 * To solve this, hardware typically uses multiple different queues for all
 * the different usages, and this needs to be propagated into mac80211 so it
 * won't have the same problem with the software queues.
 *
 * Therefore, mac80211 now offers the %IEEE80211_HW_QUEUE_CONTROL capability
 * flag that tells it that the driver implements its own queue control. To do
 * so, the driver will set up the various queues in each &struct ieee80211_vif
 * and the offchannel queue in &struct ieee80211_hw. In response, mac80211 will
 * use those queue IDs in the hw_queue field of &struct ieee80211_tx_info and
 * if necessary will queue the frame on the right software queue that mirrors
 * the hardware queue.
 * Additionally, the driver has to then use these HW queue IDs for the queue
 * management functions (ieee80211_stop_queue() et al.)
 *
 * The driver is free to set up the queue mappings as needed, multiple virtual
 * interfaces may map to the same hardware queues if needed. The setup has to
 * happen during add_interface or change_interface callbacks. For example, a
 * driver supporting station+station and station+AP modes might decide to have
 * 10 hardware queues to handle different scenarios:
 *
 * 4 AC HW queues for 1st vif: 0, 1, 2, 3
 * 4 AC HW queues for 2nd vif: 4, 5, 6, 7
 * after-DTIM queue for AP:   8
 * off-channel queue:         9
 *
 * It would then set up the hardware like this:
 *   hw.offchannel_tx_hw_queue = 9
 *
 * and the first virtual interface that is added as follows:
 *   vif.hw_queue[IEEE80211_AC_VO] = 0
 *   vif.hw_queue[IEEE80211_AC_VI] = 1
 *   vif.hw_queue[IEEE80211_AC_BE] = 2
 *   vif.hw_queue[IEEE80211_AC_BK] = 3
 *   vif.cab_queue = 8 // if AP mode, otherwise %IEEE80211_INVAL_HW_QUEUE
 * and the second virtual interface with 4-7.
 *
 * If queue 6 gets full, for example, mac80211 would only stop the second
 * virtual interface's BE queue since virtual interface queues are per AC.
 *
 * Note that the vif.cab_queue value should be set to %IEEE80211_INVAL_HW_QUEUE
 * whenever the queue is not used (i.e. the interface is not in AP mode) if the
 * queue could potentially be shared since mac80211 will look at cab_queue when
 * a queue is stopped/woken even if the interface is not in AP mode.
 */

/**
 * enum ieee80211_filter_flags - hardware filter flags
 *
 * These flags determine what the filter in hardware should be
 * programmed to let through and what should not be passed to the
 * stack. It is always safe to pass more frames than requested,
 * but this has negative impact on power consumption.
 *
 * @FIF_ALLMULTI: pass all multicast frames, this is used if requested
 *	by the user or if the hardware is not capable of filtering by
 *	multicast address.
 *
 * @FIF_FCSFAIL: pass frames with failed FCS (but you need to set the
 *	%RX_FLAG_FAILED_FCS_CRC for them)
 *
 * @FIF_PLCPFAIL: pass frames with failed PLCP CRC (but you need to set
 *	the %RX_FLAG_FAILED_PLCP_CRC for them
 *
 * @FIF_BCN_PRBRESP_PROMISC: This flag is set during scanning to indicate
 *	to the hardware that it should not filter beacons or probe responses
 *	by BSSID. Filtering them can greatly reduce the amount of processing
 *	mac80211 needs to do and the amount of CPU wakeups, so you should
 *	honour this flag if possible.
 *
 * @FIF_CONTROL: pass control frames (except for PS Poll) addressed to this
 *	station
 *
 * @FIF_OTHER_BSS: pass frames destined to other BSSes
 *
 * @FIF_PSPOLL: pass PS Poll frames
 *
 * @FIF_PROBE_REQ: pass probe request frames
 *
 * @FIF_MCAST_ACTION: pass multicast Action frames
 */
enum ieee80211_filter_flags {
	FIF_ALLMULTI		= 1<<1,
	FIF_FCSFAIL		= 1<<2,
	FIF_PLCPFAIL		= 1<<3,
	FIF_BCN_PRBRESP_PROMISC	= 1<<4,
	FIF_CONTROL		= 1<<5,
	FIF_OTHER_BSS		= 1<<6,
	FIF_PSPOLL		= 1<<7,
	FIF_PROBE_REQ		= 1<<8,
	FIF_MCAST_ACTION	= 1<<9,
};

/**
 * enum ieee80211_ampdu_mlme_action - A-MPDU actions
 *
 * These flags are used with the ampdu_action() callback in
 * &struct ieee80211_ops to indicate which action is needed.
 *
 * Note that drivers MUST be able to deal with a TX aggregation
 * session being stopped even before they OK'ed starting it by
 * calling ieee80211_start_tx_ba_cb_irqsafe, because the peer
 * might receive the addBA frame and send a delBA right away!
 *
 * @IEEE80211_AMPDU_RX_START: start RX aggregation
 * @IEEE80211_AMPDU_RX_STOP: stop RX aggregation
 * @IEEE80211_AMPDU_TX_START: start TX aggregation, the driver must either
 *	call ieee80211_start_tx_ba_cb_irqsafe() or
 *	call ieee80211_start_tx_ba_cb_irqsafe() with status
 *	%IEEE80211_AMPDU_TX_START_DELAY_ADDBA to delay addba after
 *	ieee80211_start_tx_ba_cb_irqsafe is called, or just return the special
 *	status %IEEE80211_AMPDU_TX_START_IMMEDIATE.
 * @IEEE80211_AMPDU_TX_OPERATIONAL: TX aggregation has become operational
 * @IEEE80211_AMPDU_TX_STOP_CONT: stop TX aggregation but continue transmitting
 *	queued packets, now unaggregated. After all packets are transmitted the
 *	driver has to call ieee80211_stop_tx_ba_cb_irqsafe().
 * @IEEE80211_AMPDU_TX_STOP_FLUSH: stop TX aggregation and flush all packets,
 *	called when the station is removed. There's no need or reason to call
 *	ieee80211_stop_tx_ba_cb_irqsafe() in this case as mac80211 assumes the
 *	session is gone and removes the station.
 * @IEEE80211_AMPDU_TX_STOP_FLUSH_CONT: called when TX aggregation is stopped
 *	but the driver hasn't called ieee80211_stop_tx_ba_cb_irqsafe() yet and
 *	now the connection is dropped and the station will be removed. Drivers
 *	should clean up and drop remaining packets when this is called.
 */
enum ieee80211_ampdu_mlme_action {
	IEEE80211_AMPDU_RX_START,
	IEEE80211_AMPDU_RX_STOP,
	IEEE80211_AMPDU_TX_START,
	IEEE80211_AMPDU_TX_STOP_CONT,
	IEEE80211_AMPDU_TX_STOP_FLUSH,
	IEEE80211_AMPDU_TX_STOP_FLUSH_CONT,
	IEEE80211_AMPDU_TX_OPERATIONAL,
};

#define IEEE80211_AMPDU_TX_START_IMMEDIATE 1
#define IEEE80211_AMPDU_TX_START_DELAY_ADDBA 2

/**
 * struct ieee80211_ampdu_params - AMPDU action parameters
 *
 * @action: the ampdu action, value from %ieee80211_ampdu_mlme_action.
 * @sta: peer of this AMPDU session
 * @tid: tid of the BA session
 * @ssn: start sequence number of the session. TX/RX_STOP can pass 0. When
 *	action is set to %IEEE80211_AMPDU_RX_START the driver passes back the
 *	actual ssn value used to start the session and writes the value here.
 * @buf_size: reorder buffer size  (number of subframes). Valid only when the
 *	action is set to %IEEE80211_AMPDU_RX_START or
 *	%IEEE80211_AMPDU_TX_OPERATIONAL
 * @amsdu: indicates the peer's ability to receive A-MSDU within A-MPDU.
 *	valid when the action is set to %IEEE80211_AMPDU_TX_OPERATIONAL
 * @timeout: BA session timeout. Valid only when the action is set to
 *	%IEEE80211_AMPDU_RX_START
 */
struct ieee80211_ampdu_params {
	enum ieee80211_ampdu_mlme_action action;
	struct ieee80211_sta *sta;
	u16 tid;
	u16 ssn;
	u16 buf_size;
	bool amsdu;
	u16 timeout;
};

/**
 * enum ieee80211_frame_release_type - frame release reason
 * @IEEE80211_FRAME_RELEASE_PSPOLL: frame released for PS-Poll
 * @IEEE80211_FRAME_RELEASE_UAPSD: frame(s) released due to
 *	frame received on trigger-enabled AC
 */
enum ieee80211_frame_release_type {
	IEEE80211_FRAME_RELEASE_PSPOLL,
	IEEE80211_FRAME_RELEASE_UAPSD,
};

/**
 * enum ieee80211_rate_control_changed - flags to indicate what changed
 *
 * @IEEE80211_RC_BW_CHANGED: The bandwidth that can be used to transmit
 *	to this station changed. The actual bandwidth is in the station
 *	information -- for HT20/40 the IEEE80211_HT_CAP_SUP_WIDTH_20_40
 *	flag changes, for HT and VHT the bandwidth field changes.
 * @IEEE80211_RC_SMPS_CHANGED: The SMPS state of the station changed.
 * @IEEE80211_RC_SUPP_RATES_CHANGED: The supported rate set of this peer
 *	changed (in IBSS mode) due to discovering more information about
 *	the peer.
 * @IEEE80211_RC_NSS_CHANGED: N_SS (number of spatial streams) was changed
 *	by the peer
 */
enum ieee80211_rate_control_changed {
	IEEE80211_RC_BW_CHANGED		= BIT(0),
	IEEE80211_RC_SMPS_CHANGED	= BIT(1),
	IEEE80211_RC_SUPP_RATES_CHANGED	= BIT(2),
	IEEE80211_RC_NSS_CHANGED	= BIT(3),
};

/**
 * enum ieee80211_roc_type - remain on channel type
 *
 * With the support for multi channel contexts and multi channel operations,
 * remain on channel operations might be limited/deferred/aborted by other
 * flows/operations which have higher priority (and vice versa).
 * Specifying the ROC type can be used by devices to prioritize the ROC
 * operations compared to other operations/flows.
 *
 * @IEEE80211_ROC_TYPE_NORMAL: There are no special requirements for this ROC.
 * @IEEE80211_ROC_TYPE_MGMT_TX: The remain on channel request is required
 *	for sending management frames offchannel.
 */
enum ieee80211_roc_type {
	IEEE80211_ROC_TYPE_NORMAL = 0,
	IEEE80211_ROC_TYPE_MGMT_TX,
};

/**
 * enum ieee80211_reconfig_type - reconfig type
 *
 * This enum is used by the reconfig_complete() callback to indicate what
 * reconfiguration type was completed.
 *
 * @IEEE80211_RECONFIG_TYPE_RESTART: hw restart type
 *	(also due to resume() callback returning 1)
 * @IEEE80211_RECONFIG_TYPE_SUSPEND: suspend type (regardless
 *	of wowlan configuration)
 */
enum ieee80211_reconfig_type {
	IEEE80211_RECONFIG_TYPE_RESTART,
	IEEE80211_RECONFIG_TYPE_SUSPEND,
};

/**
 * struct ieee80211_ops - callbacks from mac80211 to the driver
 *
 * This structure contains various callbacks that the driver may
 * handle or, in some cases, must handle, for example to configure
 * the hardware to a new channel or to transmit a frame.
 *
 * @tx: Handler that 802.11 module calls for each transmitted frame.
 *	skb contains the buffer starting from the IEEE 802.11 header.
 *	The low-level driver should send the frame out based on
 *	configuration in the TX control data. This handler should,
 *	preferably, never fail and stop queues appropriately.
 *	Must be atomic.
 *
 * @start: Called before the first netdevice attached to the hardware
 *	is enabled. This should turn on the hardware and must turn on
 *	frame reception (for possibly enabled monitor interfaces.)
 *	Returns negative error codes, these may be seen in userspace,
 *	or zero.
 *	When the device is started it should not have a MAC address
 *	to avoid acknowledging frames before a non-monitor device
 *	is added.
 *	Must be implemented and can sleep.
 *
 * @stop: Called after last netdevice attached to the hardware
 *	is disabled. This should turn off the hardware (at least
 *	it must turn off frame reception.)
 *	May be called right after add_interface if that rejects
 *	an interface. If you added any work onto the mac80211 workqueue
 *	you should ensure to cancel it on this callback.
 *	Must be implemented and can sleep.
 *
 * @suspend: Suspend the device; mac80211 itself will quiesce before and
 *	stop transmitting and doing any other configuration, and then
 *	ask the device to suspend. This is only invoked when WoWLAN is
 *	configured, otherwise the device is deconfigured completely and
 *	reconfigured at resume time.
 *	The driver may also impose special conditions under which it
 *	wants to use the "normal" suspend (deconfigure), say if it only
 *	supports WoWLAN when the device is associated. In this case, it
 *	must return 1 from this function.
 *
 * @resume: If WoWLAN was configured, this indicates that mac80211 is
 *	now resuming its operation, after this the device must be fully
 *	functional again. If this returns an error, the only way out is
 *	to also unregister the device. If it returns 1, then mac80211
 *	will also go through the regular complete restart on resume.
 *
 * @set_wakeup: Enable or disable wakeup when WoWLAN configuration is
 *	modified. The reason is that device_set_wakeup_enable() is
 *	supposed to be called when the configuration changes, not only
 *	in suspend().
 *
 * @add_interface: Called when a netdevice attached to the hardware is
 *	enabled. Because it is not called for monitor mode devices, @start
 *	and @stop must be implemented.
 *	The driver should perform any initialization it needs before
 *	the device can be enabled. The initial configuration for the
 *	interface is given in the conf parameter.
 *	The callback may refuse to add an interface by returning a
 *	negative error code (which will be seen in userspace.)
 *	Must be implemented and can sleep.
 *
 * @change_interface: Called when a netdevice changes type. This callback
 *	is optional, but only if it is supported can interface types be
 *	switched while the interface is UP. The callback may sleep.
 *	Note that while an interface is being switched, it will not be
 *	found by the interface iteration callbacks.
 *
 * @remove_interface: Notifies a driver that an interface is going down.
 *	The @stop callback is called after this if it is the last interface
 *	and no monitor interfaces are present.
 *	When all interfaces are removed, the MAC address in the hardware
 *	must be cleared so the device no longer acknowledges packets,
 *	the mac_addr member of the conf structure is, however, set to the
 *	MAC address of the device going away.
 *	Hence, this callback must be implemented. It can sleep.
 *
 * @config: Handler for configuration requests. IEEE 802.11 code calls this
 *	function to change hardware configuration, e.g., channel.
 *	This function should never fail but returns a negative error code
 *	if it does. The callback can sleep.
 *
 * @bss_info_changed: Handler for configuration requests related to BSS
 *	parameters that may vary during BSS's lifespan, and may affect low
 *	level driver (e.g. assoc/disassoc status, erp parameters).
 *	This function should not be used if no BSS has been set, unless
 *	for association indication. The @changed parameter indicates which
 *	of the bss parameters has changed when a call is made. The callback
 *	can sleep.
 *
 * @prepare_multicast: Prepare for multicast filter configuration.
 *	This callback is optional, and its return value is passed
 *	to configure_filter(). This callback must be atomic.
 *
 * @configure_filter: Configure the device's RX filter.
 *	See the section "Frame filtering" for more information.
 *	This callback must be implemented and can sleep.
 *
 * @config_iface_filter: Configure the interface's RX filter.
 *	This callback is optional and is used to configure which frames
 *	should be passed to mac80211. The filter_flags is the combination
 *	of FIF_* flags. The changed_flags is a bit mask that indicates
 *	which flags are changed.
 *	This callback can sleep.
 *
 * @set_tim: Set TIM bit. mac80211 calls this function when a TIM bit
 * 	must be set or cleared for a given STA. Must be atomic.
 *
 * @set_key: See the section "Hardware crypto acceleration"
 *	This callback is only called between add_interface and
 *	remove_interface calls, i.e. while the given virtual interface
 *	is enabled.
 *	Returns a negative error code if the key can't be added.
 *	The callback can sleep.
 *
 * @update_tkip_key: See the section "Hardware crypto acceleration"
 * 	This callback will be called in the context of Rx. Called for drivers
 * 	which set IEEE80211_KEY_FLAG_TKIP_REQ_RX_P1_KEY.
 *	The callback must be atomic.
 *
 * @set_rekey_data: If the device supports GTK rekeying, for example while the
 *	host is suspended, it can assign this callback to retrieve the data
 *	necessary to do GTK rekeying, this is the KEK, KCK and replay counter.
 *	After rekeying was done it should (for example during resume) notify
 *	userspace of the new replay counter using ieee80211_gtk_rekey_notify().
 *
 * @set_default_unicast_key: Set the default (unicast) key index, useful for
 *	WEP when the device sends data packets autonomously, e.g. for ARP
 *	offloading. The index can be 0-3, or -1 for unsetting it.
 *
 * @hw_scan: Ask the hardware to service the scan request, no need to start
 *	the scan state machine in stack. The scan must honour the channel
 *	configuration done by the regulatory agent in the wiphy's
 *	registered bands. The hardware (or the driver) needs to make sure
 *	that power save is disabled.
 *	The @req ie/ie_len members are rewritten by mac80211 to contain the
 *	entire IEs after the SSID, so that drivers need not look at these
 *	at all but just send them after the SSID -- mac80211 includes the
 *	(extended) supported rates and HT information (where applicable).
 *	When the scan finishes, ieee80211_scan_completed() must be called;
 *	note that it also must be called when the scan cannot finish due to
 *	any error unless this callback returned a negative error code.
 *	This callback is also allowed to return the special return value 1,
 *	this indicates that hardware scan isn't desirable right now and a
 *	software scan should be done instead. A driver wishing to use this
 *	capability must ensure its (hardware) scan capabilities aren't
 *	advertised as more capable than mac80211's software scan is.
 *	The callback can sleep.
 *
 * @cancel_hw_scan: Ask the low-level tp cancel the active hw scan.
 *	The driver should ask the hardware to cancel the scan (if possible),
 *	but the scan will be completed only after the driver will call
 *	ieee80211_scan_completed().
 *	This callback is needed for wowlan, to prevent enqueueing a new
 *	scan_work after the low-level driver was already suspended.
 *	The callback can sleep.
 *
 * @sched_scan_start: Ask the hardware to start scanning repeatedly at
 *	specific intervals.  The driver must call the
 *	ieee80211_sched_scan_results() function whenever it finds results.
 *	This process will continue until sched_scan_stop is called.
 *
 * @sched_scan_stop: Tell the hardware to stop an ongoing scheduled scan.
 *	In this case, ieee80211_sched_scan_stopped() must not be called.
 *
 * @sw_scan_start: Notifier function that is called just before a software scan
 *	is started. Can be NULL, if the driver doesn't need this notification.
 *	The mac_addr parameter allows supporting NL80211_SCAN_FLAG_RANDOM_ADDR,
 *	the driver may set the NL80211_FEATURE_SCAN_RANDOM_MAC_ADDR flag if it
 *	can use this parameter. The callback can sleep.
 *
 * @sw_scan_complete: Notifier function that is called just after a
 *	software scan finished. Can be NULL, if the driver doesn't need
 *	this notification.
 *	The callback can sleep.
 *
 * @get_stats: Return low-level statistics.
 * 	Returns zero if statistics are available.
 *	The callback can sleep.
 *
 * @get_key_seq: If your device implements encryption in hardware and does
 *	IV/PN assignment then this callback should be provided to read the
 *	IV/PN for the given key from hardware.
 *	The callback must be atomic.
 *
 * @set_frag_threshold: Configuration of fragmentation threshold. Assign this
 *	if the device does fragmentation by itself. Note that to prevent the
 *	stack from doing fragmentation IEEE80211_HW_SUPPORTS_TX_FRAG
 *	should be set as well.
 *	The callback can sleep.
 *
 * @set_rts_threshold: Configuration of RTS threshold (if device needs it)
 *	The callback can sleep.
 *
 * @sta_add: Notifies low level driver about addition of an associated station,
 *	AP, IBSS/WDS/mesh peer etc. This callback can sleep.
 *
 * @sta_remove: Notifies low level driver about removal of an associated
 *	station, AP, IBSS/WDS/mesh peer etc. Note that after the callback
 *	returns it isn't safe to use the pointer, not even RCU protected;
 *	no RCU grace period is guaranteed between returning here and freeing
 *	the station. See @sta_pre_rcu_remove if needed.
 *	This callback can sleep.
 *
 * @sta_add_debugfs: Drivers can use this callback to add debugfs files
 *	when a station is added to mac80211's station list. This callback
 *	should be within a CONFIG_MAC80211_DEBUGFS conditional. This
 *	callback can sleep.
 *
 * @sta_notify: Notifies low level driver about power state transition of an
 *	associated station, AP,  IBSS/WDS/mesh peer etc. For a VIF operating
 *	in AP mode, this callback will not be called when the flag
 *	%IEEE80211_HW_AP_LINK_PS is set. Must be atomic.
 *
 * @sta_set_txpwr: Configure the station tx power. This callback set the tx
 *	power for the station.
 *	This callback can sleep.
 *
 * @sta_state: Notifies low level driver about state transition of a
 *	station (which can be the AP, a client, IBSS/WDS/mesh peer etc.)
 *	This callback is mutually exclusive with @sta_add/@sta_remove.
 *	It must not fail for down transitions but may fail for transitions
 *	up the list of states. Also note that after the callback returns it
 *	isn't safe to use the pointer, not even RCU protected - no RCU grace
 *	period is guaranteed between returning here and freeing the station.
 *	See @sta_pre_rcu_remove if needed.
 *	The callback can sleep.
 *
 * @sta_pre_rcu_remove: Notify driver about station removal before RCU
 *	synchronisation. This is useful if a driver needs to have station
 *	pointers protected using RCU, it can then use this call to clear
 *	the pointers instead of waiting for an RCU grace period to elapse
 *	in @sta_state.
 *	The callback can sleep.
 *
 * @sta_rc_update: Notifies the driver of changes to the bitrates that can be
 *	used to transmit to the station. The changes are advertised with bits
 *	from &enum ieee80211_rate_control_changed and the values are reflected
 *	in the station data. This callback should only be used when the driver
 *	uses hardware rate control (%IEEE80211_HW_HAS_RATE_CONTROL) since
 *	otherwise the rate control algorithm is notified directly.
 *	Must be atomic.
 * @sta_rate_tbl_update: Notifies the driver that the rate table changed. This
 *	is only used if the configured rate control algorithm actually uses
 *	the new rate table API, and is therefore optional. Must be atomic.
 *
 * @sta_statistics: Get statistics for this station. For example with beacon
 *	filtering, the statistics kept by mac80211 might not be accurate, so
 *	let the driver pre-fill the statistics. The driver can fill most of
 *	the values (indicating which by setting the filled bitmap), but not
 *	all of them make sense - see the source for which ones are possible.
 *	Statistics that the driver doesn't fill will be filled by mac80211.
 *	The callback can sleep.
 *
 * @conf_tx: Configure TX queue parameters (EDCF (aifs, cw_min, cw_max),
 *	bursting) for a hardware TX queue.
 *	Returns a negative error code on failure.
 *	The callback can sleep.
 *
 * @get_tsf: Get the current TSF timer value from firmware/hardware. Currently,
 *	this is only used for IBSS mode BSSID merging and debugging. Is not a
 *	required function.
 *	The callback can sleep.
 *
 * @set_tsf: Set the TSF timer to the specified value in the firmware/hardware.
 *	Currently, this is only used for IBSS mode debugging. Is not a
 *	required function.
 *	The callback can sleep.
 *
 * @offset_tsf: Offset the TSF timer by the specified value in the
 *	firmware/hardware.  Preferred to set_tsf as it avoids delay between
 *	calling set_tsf() and hardware getting programmed, which will show up
 *	as TSF delay. Is not a required function.
 *	The callback can sleep.
 *
 * @reset_tsf: Reset the TSF timer and allow firmware/hardware to synchronize
 *	with other STAs in the IBSS. This is only used in IBSS mode. This
 *	function is optional if the firmware/hardware takes full care of
 *	TSF synchronization.
 *	The callback can sleep.
 *
 * @tx_last_beacon: Determine whether the last IBSS beacon was sent by us.
 *	This is needed only for IBSS mode and the result of this function is
 *	used to determine whether to reply to Probe Requests.
 *	Returns non-zero if this device sent the last beacon.
 *	The callback can sleep.
 *
 * @get_survey: Return per-channel survey information
 *
 * @rfkill_poll: Poll rfkill hardware state. If you need this, you also
 *	need to set wiphy->rfkill_poll to %true before registration,
 *	and need to call wiphy_rfkill_set_hw_state() in the callback.
 *	The callback can sleep.
 *
 * @set_coverage_class: Set slot time for given coverage class as specified
 *	in IEEE 802.11-2007 section 17.3.8.6 and modify ACK timeout
 *	accordingly; coverage class equals to -1 to enable ACK timeout
 *	estimation algorithm (dynack). To disable dynack set valid value for
 *	coverage class. This callback is not required and may sleep.
 *
 * @testmode_cmd: Implement a cfg80211 test mode command. The passed @vif may
 *	be %NULL. The callback can sleep.
 * @testmode_dump: Implement a cfg80211 test mode dump. The callback can sleep.
 *
 * @flush: Flush all pending frames from the hardware queue, making sure
 *	that the hardware queues are empty. The @queues parameter is a bitmap
 *	of queues to flush, which is useful if different virtual interfaces
 *	use different hardware queues; it may also indicate all queues.
 *	If the parameter @drop is set to %true, pending frames may be dropped.
 *	Note that vif can be NULL.
 *	The callback can sleep.
 *
 * @channel_switch: Drivers that need (or want) to offload the channel
 *	switch operation for CSAs received from the AP may implement this
 *	callback. They must then call ieee80211_chswitch_done() to indicate
 *	completion of the channel switch.
 *
 * @set_antenna: Set antenna configuration (tx_ant, rx_ant) on the device.
 *	Parameters are bitmaps of allowed antennas to use for TX/RX. Drivers may
 *	reject TX/RX mask combinations they cannot support by returning -EINVAL
 *	(also see nl80211.h @NL80211_ATTR_WIPHY_ANTENNA_TX).
 *
 * @get_antenna: Get current antenna configuration from device (tx_ant, rx_ant).
 *
 * @remain_on_channel: Starts an off-channel period on the given channel, must
 *	call back to ieee80211_ready_on_channel() when on that channel. Note
 *	that normal channel traffic is not stopped as this is intended for hw
 *	offload. Frames to transmit on the off-channel channel are transmitted
 *	normally except for the %IEEE80211_TX_CTL_TX_OFFCHAN flag. When the
 *	duration (which will always be non-zero) expires, the driver must call
 *	ieee80211_remain_on_channel_expired().
 *	Note that this callback may be called while the device is in IDLE and
 *	must be accepted in this case.
 *	This callback may sleep.
 * @cancel_remain_on_channel: Requests that an ongoing off-channel period is
 *	aborted before it expires. This callback may sleep.
 *
 * @set_ringparam: Set tx and rx ring sizes.
 *
 * @get_ringparam: Get tx and rx ring current and maximum sizes.
 *
 * @tx_frames_pending: Check if there is any pending frame in the hardware
 *	queues before entering power save.
 *
 * @set_bitrate_mask: Set a mask of rates to be used for rate control selection
 *	when transmitting a frame. Currently only legacy rates are handled.
 *	The callback can sleep.
 * @event_callback: Notify driver about any event in mac80211. See
 *	&enum ieee80211_event_type for the different types.
 *	The callback must be atomic.
 *
 * @release_buffered_frames: Release buffered frames according to the given
 *	parameters. In the case where the driver buffers some frames for
 *	sleeping stations mac80211 will use this callback to tell the driver
 *	to release some frames, either for PS-poll or uAPSD.
 *	Note that if the @more_data parameter is %false the driver must check
 *	if there are more frames on the given TIDs, and if there are more than
 *	the frames being released then it must still set the more-data bit in
 *	the frame. If the @more_data parameter is %true, then of course the
 *	more-data bit must always be set.
 *	The @tids parameter tells the driver which TIDs to release frames
 *	from, for PS-poll it will always have only a single bit set.
 *	In the case this is used for a PS-poll initiated release, the
 *	@num_frames parameter will always be 1 so code can be shared. In
 *	this case the driver must also set %IEEE80211_TX_STATUS_EOSP flag
 *	on the TX status (and must report TX status) so that the PS-poll
 *	period is properly ended. This is used to avoid sending multiple
 *	responses for a retried PS-poll frame.
 *	In the case this is used for uAPSD, the @num_frames parameter may be
 *	bigger than one, but the driver may send fewer frames (it must send
 *	at least one, however). In this case it is also responsible for
 *	setting the EOSP flag in the QoS header of the frames. Also, when the
 *	service period ends, the driver must set %IEEE80211_TX_STATUS_EOSP
 *	on the last frame in the SP. Alternatively, it may call the function
 *	ieee80211_sta_eosp() to inform mac80211 of the end of the SP.
 *	This callback must be atomic.
 * @allow_buffered_frames: Prepare device to allow the given number of frames
 *	to go out to the given station. The frames will be sent by mac80211
 *	via the usual TX path after this call. The TX information for frames
 *	released will also have the %IEEE80211_TX_CTL_NO_PS_BUFFER flag set
 *	and the last one will also have %IEEE80211_TX_STATUS_EOSP set. In case
 *	frames from multiple TIDs are released and the driver might reorder
 *	them between the TIDs, it must set the %IEEE80211_TX_STATUS_EOSP flag
 *	on the last frame and clear it on all others and also handle the EOSP
 *	bit in the QoS header correctly. Alternatively, it can also call the
 *	ieee80211_sta_eosp() function.
 *	The @tids parameter is a bitmap and tells the driver which TIDs the
 *	frames will be on; it will at most have two bits set.
 *	This callback must be atomic.
 *
 * @get_et_sset_count:  Ethtool API to get string-set count.
 *
 * @get_et_stats:  Ethtool API to get a set of u64 stats.
 *
 * @get_et_strings:  Ethtool API to get a set of strings to describe stats
 *	and perhaps other supported types of ethtool data-sets.
 *
 * @mgd_prepare_tx: Prepare for transmitting a management frame for association
 *	before associated. In multi-channel scenarios, a virtual interface is
 *	bound to a channel before it is associated, but as it isn't associated
 *	yet it need not necessarily be given airtime, in particular since any
 *	transmission to a P2P GO needs to be synchronized against the GO's
 *	powersave state. mac80211 will call this function before transmitting a
 *	management frame prior to having successfully associated to allow the
 *	driver to give it channel time for the transmission, to get a response
 *	and to be able to synchronize with the GO.
 *	For drivers that set %IEEE80211_HW_DEAUTH_NEED_MGD_TX_PREP, mac80211
 *	would also call this function before transmitting a deauthentication
 *	frame in case that no beacon was heard from the AP/P2P GO.
 *	The callback will be called before each transmission and upon return
 *	mac80211 will transmit the frame right away.
 *      If duration is greater than zero, mac80211 hints to the driver the
 *      duration for which the operation is requested.
 *	The callback is optional and can (should!) sleep.
 *
 * @mgd_protect_tdls_discover: Protect a TDLS discovery session. After sending
 *	a TDLS discovery-request, we expect a reply to arrive on the AP's
 *	channel. We must stay on the channel (no PSM, scan, etc.), since a TDLS
 *	setup-response is a direct packet not buffered by the AP.
 *	mac80211 will call this function just before the transmission of a TDLS
 *	discovery-request. The recommended period of protection is at least
 *	2 * (DTIM period).
 *	The callback is optional and can sleep.
 *
 * @add_chanctx: Notifies device driver about new channel context creation.
 *	This callback may sleep.
 * @remove_chanctx: Notifies device driver about channel context destruction.
 *	This callback may sleep.
 * @change_chanctx: Notifies device driver about channel context changes that
 *	may happen when combining different virtual interfaces on the same
 *	channel context with different settings
 *	This callback may sleep.
 * @assign_vif_chanctx: Notifies device driver about channel context being bound
 *	to vif. Possible use is for hw queue remapping.
 *	This callback may sleep.
 * @unassign_vif_chanctx: Notifies device driver about channel context being
 *	unbound from vif.
 *	This callback may sleep.
 * @switch_vif_chanctx: switch a number of vifs from one chanctx to
 *	another, as specified in the list of
 *	@ieee80211_vif_chanctx_switch passed to the driver, according
 *	to the mode defined in &ieee80211_chanctx_switch_mode.
 *	This callback may sleep.
 *
 * @start_ap: Start operation on the AP interface, this is called after all the
 *	information in bss_conf is set and beacon can be retrieved. A channel
 *	context is bound before this is called. Note that if the driver uses
 *	software scan or ROC, this (and @stop_ap) isn't called when the AP is
 *	just "paused" for scanning/ROC, which is indicated by the beacon being
 *	disabled/enabled via @bss_info_changed.
 * @stop_ap: Stop operation on the AP interface.
 *
 * @reconfig_complete: Called after a call to ieee80211_restart_hw() and
 *	during resume, when the reconfiguration has completed.
 *	This can help the driver implement the reconfiguration step (and
 *	indicate mac80211 is ready to receive frames).
 *	This callback may sleep.
 *
 * @ipv6_addr_change: IPv6 address assignment on the given interface changed.
 *	Currently, this is only called for managed or P2P client interfaces.
 *	This callback is optional; it must not sleep.
 *
 * @channel_switch_beacon: Starts a channel switch to a new channel.
 *	Beacons are modified to include CSA or ECSA IEs before calling this
 *	function. The corresponding count fields in these IEs must be
 *	decremented, and when they reach 1 the driver must call
 *	ieee80211_csa_finish(). Drivers which use ieee80211_beacon_get()
 *	get the csa counter decremented by mac80211, but must check if it is
 *	1 using ieee80211_beacon_counter_is_complete() after the beacon has been
 *	transmitted and then call ieee80211_csa_finish().
 *	If the CSA count starts as zero or 1, this function will not be called,
 *	since there won't be any time to beacon before the switch anyway.
 * @pre_channel_switch: This is an optional callback that is called
 *	before a channel switch procedure is started (ie. when a STA
 *	gets a CSA or a userspace initiated channel-switch), allowing
 *	the driver to prepare for the channel switch.
 * @post_channel_switch: This is an optional callback that is called
 *	after a channel switch procedure is completed, allowing the
 *	driver to go back to a normal configuration.
 * @abort_channel_switch: This is an optional callback that is called
 *	when channel switch procedure was completed, allowing the
 *	driver to go back to a normal configuration.
 * @channel_switch_rx_beacon: This is an optional callback that is called
 *	when channel switch procedure is in progress and additional beacon with
 *	CSA IE was received, allowing driver to track changes in count.
 * @join_ibss: Join an IBSS (on an IBSS interface); this is called after all
 *	information in bss_conf is set up and the beacon can be retrieved. A
 *	channel context is bound before this is called.
 * @leave_ibss: Leave the IBSS again.
 *
 * @get_expected_throughput: extract the expected throughput towards the
 *	specified station. The returned value is expressed in Kbps. It returns 0
 *	if the RC algorithm does not have proper data to provide.
 *
 * @get_txpower: get current maximum tx power (in dBm) based on configuration
 *	and hardware limits.
 *
 * @tdls_channel_switch: Start channel-switching with a TDLS peer. The driver
 *	is responsible for continually initiating channel-switching operations
 *	and returning to the base channel for communication with the AP. The
 *	driver receives a channel-switch request template and the location of
 *	the switch-timing IE within the template as part of the invocation.
 *	The template is valid only within the call, and the driver can
 *	optionally copy the skb for further re-use.
 * @tdls_cancel_channel_switch: Stop channel-switching with a TDLS peer. Both
 *	peers must be on the base channel when the call completes.
 * @tdls_recv_channel_switch: a TDLS channel-switch related frame (request or
 *	response) has been received from a remote peer. The driver gets
 *	parameters parsed from the incoming frame and may use them to continue
 *	an ongoing channel-switch operation. In addition, a channel-switch
 *	response template is provided, together with the location of the
 *	switch-timing IE within the template. The skb can only be used within
 *	the function call.
 *
 * @wake_tx_queue: Called when new packets have been added to the queue.
 * @sync_rx_queues: Process all pending frames in RSS queues. This is a
 *	synchronization which is needed in case driver has in its RSS queues
 *	pending frames that were received prior to the control path action
 *	currently taken (e.g. disassociation) but are not processed yet.
 *
 * @start_nan: join an existing NAN cluster, or create a new one.
 * @stop_nan: leave the NAN cluster.
 * @nan_change_conf: change NAN configuration. The data in cfg80211_nan_conf
 *	contains full new configuration and changes specify which parameters
 *	are changed with respect to the last NAN config.
 *	The driver gets both full configuration and the changed parameters since
 *	some devices may need the full configuration while others need only the
 *	changed parameters.
 * @add_nan_func: Add a NAN function. Returns 0 on success. The data in
 *	cfg80211_nan_func must not be referenced outside the scope of
 *	this call.
 * @del_nan_func: Remove a NAN function. The driver must call
 *	ieee80211_nan_func_terminated() with
 *	NL80211_NAN_FUNC_TERM_REASON_USER_REQUEST reason code upon removal.
 * @can_aggregate_in_amsdu: Called in order to determine if HW supports
 *	aggregating two specific frames in the same A-MSDU. The relation
 *	between the skbs should be symmetric and transitive. Note that while
 *	skb is always a real frame, head may or may not be an A-MSDU.
 * @get_ftm_responder_stats: Retrieve FTM responder statistics, if available.
 *	Statistics should be cumulative, currently no way to reset is provided.
 *
 * @start_pmsr: start peer measurement (e.g. FTM) (this call can sleep)
 * @abort_pmsr: abort peer measurement (this call can sleep)
 * @set_tid_config: Apply TID specific configurations. This callback may sleep.
 * @reset_tid_config: Reset TID specific configuration for the peer.
 *	This callback may sleep.
 * @update_vif_offload: Update virtual interface offload flags
 *	This callback may sleep.
 * @sta_set_4addr: Called to notify the driver when a station starts/stops using
 *	4-address mode
 */
struct ieee80211_ops {
	void (*tx)(struct ieee80211_hw *hw,
		   struct ieee80211_tx_control *control,
		   struct sk_buff *skb);
	int (*start)(struct ieee80211_hw *hw);
	void (*stop)(struct ieee80211_hw *hw);
#ifdef CONFIG_PM
	int (*suspend)(struct ieee80211_hw *hw, struct cfg80211_wowlan *wowlan);
	int (*resume)(struct ieee80211_hw *hw);
	void (*set_wakeup)(struct ieee80211_hw *hw, bool enabled);
#endif
	int (*add_interface)(struct ieee80211_hw *hw,
			     struct ieee80211_vif *vif);
	int (*change_interface)(struct ieee80211_hw *hw,
				struct ieee80211_vif *vif,
				enum nl80211_iftype new_type, bool p2p);
	void (*remove_interface)(struct ieee80211_hw *hw,
				 struct ieee80211_vif *vif);
	int (*config)(struct ieee80211_hw *hw, u32 changed);
	void (*bss_info_changed)(struct ieee80211_hw *hw,
				 struct ieee80211_vif *vif,
				 struct ieee80211_bss_conf *info,
				 u32 changed);

	int (*start_ap)(struct ieee80211_hw *hw, struct ieee80211_vif *vif);
	void (*stop_ap)(struct ieee80211_hw *hw, struct ieee80211_vif *vif);

	u64 (*prepare_multicast)(struct ieee80211_hw *hw,
				 struct netdev_hw_addr_list *mc_list);
	void (*configure_filter)(struct ieee80211_hw *hw,
				 unsigned int changed_flags,
				 unsigned int *total_flags,
				 u64 multicast);
	void (*config_iface_filter)(struct ieee80211_hw *hw,
				    struct ieee80211_vif *vif,
				    unsigned int filter_flags,
				    unsigned int changed_flags);
	int (*set_tim)(struct ieee80211_hw *hw, struct ieee80211_sta *sta,
		       bool set);
	int (*set_key)(struct ieee80211_hw *hw, enum set_key_cmd cmd,
		       struct ieee80211_vif *vif, struct ieee80211_sta *sta,
		       struct ieee80211_key_conf *key);
	void (*update_tkip_key)(struct ieee80211_hw *hw,
				struct ieee80211_vif *vif,
				struct ieee80211_key_conf *conf,
				struct ieee80211_sta *sta,
				u32 iv32, u16 *phase1key);
	void (*set_rekey_data)(struct ieee80211_hw *hw,
			       struct ieee80211_vif *vif,
			       struct cfg80211_gtk_rekey_data *data);
	void (*set_default_unicast_key)(struct ieee80211_hw *hw,
					struct ieee80211_vif *vif, int idx);
	int (*hw_scan)(struct ieee80211_hw *hw, struct ieee80211_vif *vif,
		       struct ieee80211_scan_request *req);
	void (*cancel_hw_scan)(struct ieee80211_hw *hw,
			       struct ieee80211_vif *vif);
	int (*sched_scan_start)(struct ieee80211_hw *hw,
				struct ieee80211_vif *vif,
				struct cfg80211_sched_scan_request *req,
				struct ieee80211_scan_ies *ies);
	int (*sched_scan_stop)(struct ieee80211_hw *hw,
			       struct ieee80211_vif *vif);
	void (*sw_scan_start)(struct ieee80211_hw *hw,
			      struct ieee80211_vif *vif,
			      const u8 *mac_addr);
	void (*sw_scan_complete)(struct ieee80211_hw *hw,
				 struct ieee80211_vif *vif);
	int (*get_stats)(struct ieee80211_hw *hw,
			 struct ieee80211_low_level_stats *stats);
	void (*get_key_seq)(struct ieee80211_hw *hw,
			    struct ieee80211_key_conf *key,
			    struct ieee80211_key_seq *seq);
	int (*set_frag_threshold)(struct ieee80211_hw *hw, u32 value);
	int (*set_rts_threshold)(struct ieee80211_hw *hw, u32 value);
	int (*sta_add)(struct ieee80211_hw *hw, struct ieee80211_vif *vif,
		       struct ieee80211_sta *sta);
	int (*sta_remove)(struct ieee80211_hw *hw, struct ieee80211_vif *vif,
			  struct ieee80211_sta *sta);
#ifdef CONFIG_MAC80211_DEBUGFS
	void (*sta_add_debugfs)(struct ieee80211_hw *hw,
				struct ieee80211_vif *vif,
				struct ieee80211_sta *sta,
				struct dentry *dir);
#endif
	void (*sta_notify)(struct ieee80211_hw *hw, struct ieee80211_vif *vif,
			enum sta_notify_cmd, struct ieee80211_sta *sta);
	int (*sta_set_txpwr)(struct ieee80211_hw *hw,
			     struct ieee80211_vif *vif,
			     struct ieee80211_sta *sta);
	int (*sta_state)(struct ieee80211_hw *hw, struct ieee80211_vif *vif,
			 struct ieee80211_sta *sta,
			 enum ieee80211_sta_state old_state,
			 enum ieee80211_sta_state new_state);
	void (*sta_pre_rcu_remove)(struct ieee80211_hw *hw,
				   struct ieee80211_vif *vif,
				   struct ieee80211_sta *sta);
	void (*sta_rc_update)(struct ieee80211_hw *hw,
			      struct ieee80211_vif *vif,
			      struct ieee80211_sta *sta,
			      u32 changed);
	void (*sta_rate_tbl_update)(struct ieee80211_hw *hw,
				    struct ieee80211_vif *vif,
				    struct ieee80211_sta *sta);
	void (*sta_statistics)(struct ieee80211_hw *hw,
			       struct ieee80211_vif *vif,
			       struct ieee80211_sta *sta,
			       struct station_info *sinfo);
	int (*conf_tx)(struct ieee80211_hw *hw,
		       struct ieee80211_vif *vif, u16 ac,
		       const struct ieee80211_tx_queue_params *params);
	u64 (*get_tsf)(struct ieee80211_hw *hw, struct ieee80211_vif *vif);
	void (*set_tsf)(struct ieee80211_hw *hw, struct ieee80211_vif *vif,
			u64 tsf);
	void (*offset_tsf)(struct ieee80211_hw *hw, struct ieee80211_vif *vif,
			   s64 offset);
	void (*reset_tsf)(struct ieee80211_hw *hw, struct ieee80211_vif *vif);
	int (*tx_last_beacon)(struct ieee80211_hw *hw);

	/**
	 * @ampdu_action:
	 * Perform a certain A-MPDU action.
	 * The RA/TID combination determines the destination and TID we want
	 * the ampdu action to be performed for. The action is defined through
	 * ieee80211_ampdu_mlme_action.
	 * When the action is set to %IEEE80211_AMPDU_TX_OPERATIONAL the driver
	 * may neither send aggregates containing more subframes than @buf_size
	 * nor send aggregates in a way that lost frames would exceed the
	 * buffer size. If just limiting the aggregate size, this would be
	 * possible with a buf_size of 8:
	 *
	 * - ``TX: 1.....7``
	 * - ``RX:  2....7`` (lost frame #1)
	 * - ``TX:        8..1...``
	 *
	 * which is invalid since #1 was now re-transmitted well past the
	 * buffer size of 8. Correct ways to retransmit #1 would be:
	 *
	 * - ``TX:        1   or``
	 * - ``TX:        18  or``
	 * - ``TX:        81``
	 *
	 * Even ``189`` would be wrong since 1 could be lost again.
	 *
	 * Returns a negative error code on failure. The driver may return
	 * %IEEE80211_AMPDU_TX_START_IMMEDIATE for %IEEE80211_AMPDU_TX_START
	 * if the session can start immediately.
	 *
	 * The callback can sleep.
	 */
	int (*ampdu_action)(struct ieee80211_hw *hw,
			    struct ieee80211_vif *vif,
			    struct ieee80211_ampdu_params *params);
	int (*get_survey)(struct ieee80211_hw *hw, int idx,
		struct survey_info *survey);
	void (*rfkill_poll)(struct ieee80211_hw *hw);
	void (*set_coverage_class)(struct ieee80211_hw *hw, s16 coverage_class);
#ifdef CONFIG_NL80211_TESTMODE
	int (*testmode_cmd)(struct ieee80211_hw *hw, struct ieee80211_vif *vif,
			    void *data, int len);
	int (*testmode_dump)(struct ieee80211_hw *hw, struct sk_buff *skb,
			     struct netlink_callback *cb,
			     void *data, int len);
#endif
	void (*flush)(struct ieee80211_hw *hw, struct ieee80211_vif *vif,
		      u32 queues, bool drop);
	void (*channel_switch)(struct ieee80211_hw *hw,
			       struct ieee80211_vif *vif,
			       struct ieee80211_channel_switch *ch_switch);
	int (*set_antenna)(struct ieee80211_hw *hw, u32 tx_ant, u32 rx_ant);
	int (*get_antenna)(struct ieee80211_hw *hw, u32 *tx_ant, u32 *rx_ant);

	int (*remain_on_channel)(struct ieee80211_hw *hw,
				 struct ieee80211_vif *vif,
				 struct ieee80211_channel *chan,
				 int duration,
				 enum ieee80211_roc_type type);
	int (*cancel_remain_on_channel)(struct ieee80211_hw *hw,
					struct ieee80211_vif *vif);
	int (*set_ringparam)(struct ieee80211_hw *hw, u32 tx, u32 rx);
	void (*get_ringparam)(struct ieee80211_hw *hw,
			      u32 *tx, u32 *tx_max, u32 *rx, u32 *rx_max);
	bool (*tx_frames_pending)(struct ieee80211_hw *hw);
	int (*set_bitrate_mask)(struct ieee80211_hw *hw, struct ieee80211_vif *vif,
				const struct cfg80211_bitrate_mask *mask);
	void (*event_callback)(struct ieee80211_hw *hw,
			       struct ieee80211_vif *vif,
			       const struct ieee80211_event *event);

	void (*allow_buffered_frames)(struct ieee80211_hw *hw,
				      struct ieee80211_sta *sta,
				      u16 tids, int num_frames,
				      enum ieee80211_frame_release_type reason,
				      bool more_data);
	void (*release_buffered_frames)(struct ieee80211_hw *hw,
					struct ieee80211_sta *sta,
					u16 tids, int num_frames,
					enum ieee80211_frame_release_type reason,
					bool more_data);

	int	(*get_et_sset_count)(struct ieee80211_hw *hw,
				     struct ieee80211_vif *vif, int sset);
	void	(*get_et_stats)(struct ieee80211_hw *hw,
				struct ieee80211_vif *vif,
				struct ethtool_stats *stats, u64 *data);
	void	(*get_et_strings)(struct ieee80211_hw *hw,
				  struct ieee80211_vif *vif,
				  u32 sset, u8 *data);

	void	(*mgd_prepare_tx)(struct ieee80211_hw *hw,
				  struct ieee80211_vif *vif,
				  u16 duration);

	void	(*mgd_protect_tdls_discover)(struct ieee80211_hw *hw,
					     struct ieee80211_vif *vif);

	int (*add_chanctx)(struct ieee80211_hw *hw,
			   struct ieee80211_chanctx_conf *ctx);
	void (*remove_chanctx)(struct ieee80211_hw *hw,
			       struct ieee80211_chanctx_conf *ctx);
	void (*change_chanctx)(struct ieee80211_hw *hw,
			       struct ieee80211_chanctx_conf *ctx,
			       u32 changed);
	int (*assign_vif_chanctx)(struct ieee80211_hw *hw,
				  struct ieee80211_vif *vif,
				  struct ieee80211_chanctx_conf *ctx);
	void (*unassign_vif_chanctx)(struct ieee80211_hw *hw,
				     struct ieee80211_vif *vif,
				     struct ieee80211_chanctx_conf *ctx);
	int (*switch_vif_chanctx)(struct ieee80211_hw *hw,
				  struct ieee80211_vif_chanctx_switch *vifs,
				  int n_vifs,
				  enum ieee80211_chanctx_switch_mode mode);

	void (*reconfig_complete)(struct ieee80211_hw *hw,
				  enum ieee80211_reconfig_type reconfig_type);

#if IS_ENABLED(CONFIG_IPV6)
	void (*ipv6_addr_change)(struct ieee80211_hw *hw,
				 struct ieee80211_vif *vif,
				 struct inet6_dev *idev);
#endif
	void (*channel_switch_beacon)(struct ieee80211_hw *hw,
				      struct ieee80211_vif *vif,
				      struct cfg80211_chan_def *chandef);
	int (*pre_channel_switch)(struct ieee80211_hw *hw,
				  struct ieee80211_vif *vif,
				  struct ieee80211_channel_switch *ch_switch);

	int (*post_channel_switch)(struct ieee80211_hw *hw,
				   struct ieee80211_vif *vif);
	void (*abort_channel_switch)(struct ieee80211_hw *hw,
				     struct ieee80211_vif *vif);
	void (*channel_switch_rx_beacon)(struct ieee80211_hw *hw,
					 struct ieee80211_vif *vif,
					 struct ieee80211_channel_switch *ch_switch);

	int (*join_ibss)(struct ieee80211_hw *hw, struct ieee80211_vif *vif);
	void (*leave_ibss)(struct ieee80211_hw *hw, struct ieee80211_vif *vif);
	u32 (*get_expected_throughput)(struct ieee80211_hw *hw,
				       struct ieee80211_sta *sta);
	int (*get_txpower)(struct ieee80211_hw *hw, struct ieee80211_vif *vif,
			   int *dbm);

	int (*tdls_channel_switch)(struct ieee80211_hw *hw,
				   struct ieee80211_vif *vif,
				   struct ieee80211_sta *sta, u8 oper_class,
				   struct cfg80211_chan_def *chandef,
				   struct sk_buff *tmpl_skb, u32 ch_sw_tm_ie);
	void (*tdls_cancel_channel_switch)(struct ieee80211_hw *hw,
					   struct ieee80211_vif *vif,
					   struct ieee80211_sta *sta);
	void (*tdls_recv_channel_switch)(struct ieee80211_hw *hw,
					 struct ieee80211_vif *vif,
					 struct ieee80211_tdls_ch_sw_params *params);

	void (*wake_tx_queue)(struct ieee80211_hw *hw,
			      struct ieee80211_txq *txq);
	void (*sync_rx_queues)(struct ieee80211_hw *hw);

	int (*start_nan)(struct ieee80211_hw *hw,
			 struct ieee80211_vif *vif,
			 struct cfg80211_nan_conf *conf);
	int (*stop_nan)(struct ieee80211_hw *hw,
			struct ieee80211_vif *vif);
	int (*nan_change_conf)(struct ieee80211_hw *hw,
			       struct ieee80211_vif *vif,
			       struct cfg80211_nan_conf *conf, u32 changes);
	int (*add_nan_func)(struct ieee80211_hw *hw,
			    struct ieee80211_vif *vif,
			    const struct cfg80211_nan_func *nan_func);
	void (*del_nan_func)(struct ieee80211_hw *hw,
			    struct ieee80211_vif *vif,
			    u8 instance_id);
	bool (*can_aggregate_in_amsdu)(struct ieee80211_hw *hw,
				       struct sk_buff *head,
				       struct sk_buff *skb);
	int (*get_ftm_responder_stats)(struct ieee80211_hw *hw,
				       struct ieee80211_vif *vif,
				       struct cfg80211_ftm_responder_stats *ftm_stats);
	int (*start_pmsr)(struct ieee80211_hw *hw, struct ieee80211_vif *vif,
			  struct cfg80211_pmsr_request *request);
	void (*abort_pmsr)(struct ieee80211_hw *hw, struct ieee80211_vif *vif,
			   struct cfg80211_pmsr_request *request);
	int (*set_tid_config)(struct ieee80211_hw *hw,
			      struct ieee80211_vif *vif,
			      struct ieee80211_sta *sta,
			      struct cfg80211_tid_config *tid_conf);
	int (*reset_tid_config)(struct ieee80211_hw *hw,
				struct ieee80211_vif *vif,
				struct ieee80211_sta *sta, u8 tids);
	void (*update_vif_offload)(struct ieee80211_hw *hw,
				   struct ieee80211_vif *vif);
	void (*sta_set_4addr)(struct ieee80211_hw *hw, struct ieee80211_vif *vif,
			      struct ieee80211_sta *sta, bool enabled);
<<<<<<< HEAD
=======
	int (*set_sar_specs)(struct ieee80211_hw *hw,
			     const struct cfg80211_sar_specs *sar);
>>>>>>> 356006a6
};

/**
 * ieee80211_alloc_hw_nm - Allocate a new hardware device
 *
 * This must be called once for each hardware device. The returned pointer
 * must be used to refer to this device when calling other functions.
 * mac80211 allocates a private data area for the driver pointed to by
 * @priv in &struct ieee80211_hw, the size of this area is given as
 * @priv_data_len.
 *
 * @priv_data_len: length of private data
 * @ops: callbacks for this device
 * @requested_name: Requested name for this device.
 *	NULL is valid value, and means use the default naming (phy%d)
 *
 * Return: A pointer to the new hardware device, or %NULL on error.
 */
struct ieee80211_hw *ieee80211_alloc_hw_nm(size_t priv_data_len,
					   const struct ieee80211_ops *ops,
					   const char *requested_name);

/**
 * ieee80211_alloc_hw - Allocate a new hardware device
 *
 * This must be called once for each hardware device. The returned pointer
 * must be used to refer to this device when calling other functions.
 * mac80211 allocates a private data area for the driver pointed to by
 * @priv in &struct ieee80211_hw, the size of this area is given as
 * @priv_data_len.
 *
 * @priv_data_len: length of private data
 * @ops: callbacks for this device
 *
 * Return: A pointer to the new hardware device, or %NULL on error.
 */
static inline
struct ieee80211_hw *ieee80211_alloc_hw(size_t priv_data_len,
					const struct ieee80211_ops *ops)
{
	return ieee80211_alloc_hw_nm(priv_data_len, ops, NULL);
}

/**
 * ieee80211_register_hw - Register hardware device
 *
 * You must call this function before any other functions in
 * mac80211. Note that before a hardware can be registered, you
 * need to fill the contained wiphy's information.
 *
 * @hw: the device to register as returned by ieee80211_alloc_hw()
 *
 * Return: 0 on success. An error code otherwise.
 */
int ieee80211_register_hw(struct ieee80211_hw *hw);

/**
 * struct ieee80211_tpt_blink - throughput blink description
 * @throughput: throughput in Kbit/sec
 * @blink_time: blink time in milliseconds
 *	(full cycle, ie. one off + one on period)
 */
struct ieee80211_tpt_blink {
	int throughput;
	int blink_time;
};

/**
 * enum ieee80211_tpt_led_trigger_flags - throughput trigger flags
 * @IEEE80211_TPT_LEDTRIG_FL_RADIO: enable blinking with radio
 * @IEEE80211_TPT_LEDTRIG_FL_WORK: enable blinking when working
 * @IEEE80211_TPT_LEDTRIG_FL_CONNECTED: enable blinking when at least one
 *	interface is connected in some way, including being an AP
 */
enum ieee80211_tpt_led_trigger_flags {
	IEEE80211_TPT_LEDTRIG_FL_RADIO		= BIT(0),
	IEEE80211_TPT_LEDTRIG_FL_WORK		= BIT(1),
	IEEE80211_TPT_LEDTRIG_FL_CONNECTED	= BIT(2),
};

#ifdef CONFIG_MAC80211_LEDS
const char *__ieee80211_get_tx_led_name(struct ieee80211_hw *hw);
const char *__ieee80211_get_rx_led_name(struct ieee80211_hw *hw);
const char *__ieee80211_get_assoc_led_name(struct ieee80211_hw *hw);
const char *__ieee80211_get_radio_led_name(struct ieee80211_hw *hw);
const char *
__ieee80211_create_tpt_led_trigger(struct ieee80211_hw *hw,
				   unsigned int flags,
				   const struct ieee80211_tpt_blink *blink_table,
				   unsigned int blink_table_len);
#endif
/**
 * ieee80211_get_tx_led_name - get name of TX LED
 *
 * mac80211 creates a transmit LED trigger for each wireless hardware
 * that can be used to drive LEDs if your driver registers a LED device.
 * This function returns the name (or %NULL if not configured for LEDs)
 * of the trigger so you can automatically link the LED device.
 *
 * @hw: the hardware to get the LED trigger name for
 *
 * Return: The name of the LED trigger. %NULL if not configured for LEDs.
 */
static inline const char *ieee80211_get_tx_led_name(struct ieee80211_hw *hw)
{
#ifdef CONFIG_MAC80211_LEDS
	return __ieee80211_get_tx_led_name(hw);
#else
	return NULL;
#endif
}

/**
 * ieee80211_get_rx_led_name - get name of RX LED
 *
 * mac80211 creates a receive LED trigger for each wireless hardware
 * that can be used to drive LEDs if your driver registers a LED device.
 * This function returns the name (or %NULL if not configured for LEDs)
 * of the trigger so you can automatically link the LED device.
 *
 * @hw: the hardware to get the LED trigger name for
 *
 * Return: The name of the LED trigger. %NULL if not configured for LEDs.
 */
static inline const char *ieee80211_get_rx_led_name(struct ieee80211_hw *hw)
{
#ifdef CONFIG_MAC80211_LEDS
	return __ieee80211_get_rx_led_name(hw);
#else
	return NULL;
#endif
}

/**
 * ieee80211_get_assoc_led_name - get name of association LED
 *
 * mac80211 creates a association LED trigger for each wireless hardware
 * that can be used to drive LEDs if your driver registers a LED device.
 * This function returns the name (or %NULL if not configured for LEDs)
 * of the trigger so you can automatically link the LED device.
 *
 * @hw: the hardware to get the LED trigger name for
 *
 * Return: The name of the LED trigger. %NULL if not configured for LEDs.
 */
static inline const char *ieee80211_get_assoc_led_name(struct ieee80211_hw *hw)
{
#ifdef CONFIG_MAC80211_LEDS
	return __ieee80211_get_assoc_led_name(hw);
#else
	return NULL;
#endif
}

/**
 * ieee80211_get_radio_led_name - get name of radio LED
 *
 * mac80211 creates a radio change LED trigger for each wireless hardware
 * that can be used to drive LEDs if your driver registers a LED device.
 * This function returns the name (or %NULL if not configured for LEDs)
 * of the trigger so you can automatically link the LED device.
 *
 * @hw: the hardware to get the LED trigger name for
 *
 * Return: The name of the LED trigger. %NULL if not configured for LEDs.
 */
static inline const char *ieee80211_get_radio_led_name(struct ieee80211_hw *hw)
{
#ifdef CONFIG_MAC80211_LEDS
	return __ieee80211_get_radio_led_name(hw);
#else
	return NULL;
#endif
}

/**
 * ieee80211_create_tpt_led_trigger - create throughput LED trigger
 * @hw: the hardware to create the trigger for
 * @flags: trigger flags, see &enum ieee80211_tpt_led_trigger_flags
 * @blink_table: the blink table -- needs to be ordered by throughput
 * @blink_table_len: size of the blink table
 *
 * Return: %NULL (in case of error, or if no LED triggers are
 * configured) or the name of the new trigger.
 *
 * Note: This function must be called before ieee80211_register_hw().
 */
static inline const char *
ieee80211_create_tpt_led_trigger(struct ieee80211_hw *hw, unsigned int flags,
				 const struct ieee80211_tpt_blink *blink_table,
				 unsigned int blink_table_len)
{
#ifdef CONFIG_MAC80211_LEDS
	return __ieee80211_create_tpt_led_trigger(hw, flags, blink_table,
						  blink_table_len);
#else
	return NULL;
#endif
}

/**
 * ieee80211_unregister_hw - Unregister a hardware device
 *
 * This function instructs mac80211 to free allocated resources
 * and unregister netdevices from the networking subsystem.
 *
 * @hw: the hardware to unregister
 */
void ieee80211_unregister_hw(struct ieee80211_hw *hw);

/**
 * ieee80211_free_hw - free hardware descriptor
 *
 * This function frees everything that was allocated, including the
 * private data for the driver. You must call ieee80211_unregister_hw()
 * before calling this function.
 *
 * @hw: the hardware to free
 */
void ieee80211_free_hw(struct ieee80211_hw *hw);

/**
 * ieee80211_restart_hw - restart hardware completely
 *
 * Call this function when the hardware was restarted for some reason
 * (hardware error, ...) and the driver is unable to restore its state
 * by itself. mac80211 assumes that at this point the driver/hardware
 * is completely uninitialised and stopped, it starts the process by
 * calling the ->start() operation. The driver will need to reset all
 * internal state that it has prior to calling this function.
 *
 * @hw: the hardware to restart
 */
void ieee80211_restart_hw(struct ieee80211_hw *hw);

/**
 * ieee80211_rx_list - receive frame and store processed skbs in a list
 *
 * Use this function to hand received frames to mac80211. The receive
 * buffer in @skb must start with an IEEE 802.11 header. In case of a
 * paged @skb is used, the driver is recommended to put the ieee80211
 * header of the frame on the linear part of the @skb to avoid memory
 * allocation and/or memcpy by the stack.
 *
 * This function may not be called in IRQ context. Calls to this function
 * for a single hardware must be synchronized against each other. Calls to
 * this function, ieee80211_rx_ni() and ieee80211_rx_irqsafe() may not be
 * mixed for a single hardware. Must not run concurrently with
 * ieee80211_tx_status() or ieee80211_tx_status_ni().
 *
 * This function must be called with BHs disabled and RCU read lock
 *
 * @hw: the hardware this frame came in on
 * @sta: the station the frame was received from, or %NULL
 * @skb: the buffer to receive, owned by mac80211 after this call
 * @list: the destination list
 */
void ieee80211_rx_list(struct ieee80211_hw *hw, struct ieee80211_sta *sta,
		       struct sk_buff *skb, struct list_head *list);

/**
 * ieee80211_rx_napi - receive frame from NAPI context
 *
 * Use this function to hand received frames to mac80211. The receive
 * buffer in @skb must start with an IEEE 802.11 header. In case of a
 * paged @skb is used, the driver is recommended to put the ieee80211
 * header of the frame on the linear part of the @skb to avoid memory
 * allocation and/or memcpy by the stack.
 *
 * This function may not be called in IRQ context. Calls to this function
 * for a single hardware must be synchronized against each other. Calls to
 * this function, ieee80211_rx_ni() and ieee80211_rx_irqsafe() may not be
 * mixed for a single hardware. Must not run concurrently with
 * ieee80211_tx_status() or ieee80211_tx_status_ni().
 *
 * This function must be called with BHs disabled.
 *
 * @hw: the hardware this frame came in on
 * @sta: the station the frame was received from, or %NULL
 * @skb: the buffer to receive, owned by mac80211 after this call
 * @napi: the NAPI context
 */
void ieee80211_rx_napi(struct ieee80211_hw *hw, struct ieee80211_sta *sta,
		       struct sk_buff *skb, struct napi_struct *napi);

/**
 * ieee80211_rx - receive frame
 *
 * Use this function to hand received frames to mac80211. The receive
 * buffer in @skb must start with an IEEE 802.11 header. In case of a
 * paged @skb is used, the driver is recommended to put the ieee80211
 * header of the frame on the linear part of the @skb to avoid memory
 * allocation and/or memcpy by the stack.
 *
 * This function may not be called in IRQ context. Calls to this function
 * for a single hardware must be synchronized against each other. Calls to
 * this function, ieee80211_rx_ni() and ieee80211_rx_irqsafe() may not be
 * mixed for a single hardware. Must not run concurrently with
 * ieee80211_tx_status() or ieee80211_tx_status_ni().
 *
 * In process context use instead ieee80211_rx_ni().
 *
 * @hw: the hardware this frame came in on
 * @skb: the buffer to receive, owned by mac80211 after this call
 */
static inline void ieee80211_rx(struct ieee80211_hw *hw, struct sk_buff *skb)
{
	ieee80211_rx_napi(hw, NULL, skb, NULL);
}

/**
 * ieee80211_rx_irqsafe - receive frame
 *
 * Like ieee80211_rx() but can be called in IRQ context
 * (internally defers to a tasklet.)
 *
 * Calls to this function, ieee80211_rx() or ieee80211_rx_ni() may not
 * be mixed for a single hardware.Must not run concurrently with
 * ieee80211_tx_status() or ieee80211_tx_status_ni().
 *
 * @hw: the hardware this frame came in on
 * @skb: the buffer to receive, owned by mac80211 after this call
 */
void ieee80211_rx_irqsafe(struct ieee80211_hw *hw, struct sk_buff *skb);

/**
 * ieee80211_rx_ni - receive frame (in process context)
 *
 * Like ieee80211_rx() but can be called in process context
 * (internally disables bottom halves).
 *
 * Calls to this function, ieee80211_rx() and ieee80211_rx_irqsafe() may
 * not be mixed for a single hardware. Must not run concurrently with
 * ieee80211_tx_status() or ieee80211_tx_status_ni().
 *
 * @hw: the hardware this frame came in on
 * @skb: the buffer to receive, owned by mac80211 after this call
 */
static inline void ieee80211_rx_ni(struct ieee80211_hw *hw,
				   struct sk_buff *skb)
{
	local_bh_disable();
	ieee80211_rx(hw, skb);
	local_bh_enable();
}

/**
 * ieee80211_sta_ps_transition - PS transition for connected sta
 *
 * When operating in AP mode with the %IEEE80211_HW_AP_LINK_PS
 * flag set, use this function to inform mac80211 about a connected station
 * entering/leaving PS mode.
 *
 * This function may not be called in IRQ context or with softirqs enabled.
 *
 * Calls to this function for a single hardware must be synchronized against
 * each other.
 *
 * @sta: currently connected sta
 * @start: start or stop PS
 *
 * Return: 0 on success. -EINVAL when the requested PS mode is already set.
 */
int ieee80211_sta_ps_transition(struct ieee80211_sta *sta, bool start);

/**
 * ieee80211_sta_ps_transition_ni - PS transition for connected sta
 *                                  (in process context)
 *
 * Like ieee80211_sta_ps_transition() but can be called in process context
 * (internally disables bottom halves). Concurrent call restriction still
 * applies.
 *
 * @sta: currently connected sta
 * @start: start or stop PS
 *
 * Return: Like ieee80211_sta_ps_transition().
 */
static inline int ieee80211_sta_ps_transition_ni(struct ieee80211_sta *sta,
						  bool start)
{
	int ret;

	local_bh_disable();
	ret = ieee80211_sta_ps_transition(sta, start);
	local_bh_enable();

	return ret;
}

/**
 * ieee80211_sta_pspoll - PS-Poll frame received
 * @sta: currently connected station
 *
 * When operating in AP mode with the %IEEE80211_HW_AP_LINK_PS flag set,
 * use this function to inform mac80211 that a PS-Poll frame from a
 * connected station was received.
 * This must be used in conjunction with ieee80211_sta_ps_transition()
 * and possibly ieee80211_sta_uapsd_trigger(); calls to all three must
 * be serialized.
 */
void ieee80211_sta_pspoll(struct ieee80211_sta *sta);

/**
 * ieee80211_sta_uapsd_trigger - (potential) U-APSD trigger frame received
 * @sta: currently connected station
 * @tid: TID of the received (potential) trigger frame
 *
 * When operating in AP mode with the %IEEE80211_HW_AP_LINK_PS flag set,
 * use this function to inform mac80211 that a (potential) trigger frame
 * from a connected station was received.
 * This must be used in conjunction with ieee80211_sta_ps_transition()
 * and possibly ieee80211_sta_pspoll(); calls to all three must be
 * serialized.
 * %IEEE80211_NUM_TIDS can be passed as the tid if the tid is unknown.
 * In this case, mac80211 will not check that this tid maps to an AC
 * that is trigger enabled and assume that the caller did the proper
 * checks.
 */
void ieee80211_sta_uapsd_trigger(struct ieee80211_sta *sta, u8 tid);

/*
 * The TX headroom reserved by mac80211 for its own tx_status functions.
 * This is enough for the radiotap header.
 */
#define IEEE80211_TX_STATUS_HEADROOM	ALIGN(14, 4)

/**
 * ieee80211_sta_set_buffered - inform mac80211 about driver-buffered frames
 * @sta: &struct ieee80211_sta pointer for the sleeping station
 * @tid: the TID that has buffered frames
 * @buffered: indicates whether or not frames are buffered for this TID
 *
 * If a driver buffers frames for a powersave station instead of passing
 * them back to mac80211 for retransmission, the station may still need
 * to be told that there are buffered frames via the TIM bit.
 *
 * This function informs mac80211 whether or not there are frames that are
 * buffered in the driver for a given TID; mac80211 can then use this data
 * to set the TIM bit (NOTE: This may call back into the driver's set_tim
 * call! Beware of the locking!)
 *
 * If all frames are released to the station (due to PS-poll or uAPSD)
 * then the driver needs to inform mac80211 that there no longer are
 * frames buffered. However, when the station wakes up mac80211 assumes
 * that all buffered frames will be transmitted and clears this data,
 * drivers need to make sure they inform mac80211 about all buffered
 * frames on the sleep transition (sta_notify() with %STA_NOTIFY_SLEEP).
 *
 * Note that technically mac80211 only needs to know this per AC, not per
 * TID, but since driver buffering will inevitably happen per TID (since
 * it is related to aggregation) it is easier to make mac80211 map the
 * TID to the AC as required instead of keeping track in all drivers that
 * use this API.
 */
void ieee80211_sta_set_buffered(struct ieee80211_sta *sta,
				u8 tid, bool buffered);

/**
 * ieee80211_get_tx_rates - get the selected transmit rates for a packet
 *
 * Call this function in a driver with per-packet rate selection support
 * to combine the rate info in the packet tx info with the most recent
 * rate selection table for the station entry.
 *
 * @vif: &struct ieee80211_vif pointer from the add_interface callback.
 * @sta: the receiver station to which this packet is sent.
 * @skb: the frame to be transmitted.
 * @dest: buffer for extracted rate/retry information
 * @max_rates: maximum number of rates to fetch
 */
void ieee80211_get_tx_rates(struct ieee80211_vif *vif,
			    struct ieee80211_sta *sta,
			    struct sk_buff *skb,
			    struct ieee80211_tx_rate *dest,
			    int max_rates);

/**
 * ieee80211_sta_set_expected_throughput - set the expected tpt for a station
 *
 * Call this function to notify mac80211 about a change in expected throughput
 * to a station. A driver for a device that does rate control in firmware can
 * call this function when the expected throughput estimate towards a station
 * changes. The information is used to tune the CoDel AQM applied to traffic
 * going towards that station (which can otherwise be too aggressive and cause
 * slow stations to starve).
 *
 * @pubsta: the station to set throughput for.
 * @thr: the current expected throughput in kbps.
 */
void ieee80211_sta_set_expected_throughput(struct ieee80211_sta *pubsta,
					   u32 thr);

/**
 * ieee80211_tx_rate_update - transmit rate update callback
 *
 * Drivers should call this functions with a non-NULL pub sta
 * This function can be used in drivers that does not have provision
 * in updating the tx rate in data path.
 *
 * @hw: the hardware the frame was transmitted by
 * @pubsta: the station to update the tx rate for.
 * @info: tx status information
 */
void ieee80211_tx_rate_update(struct ieee80211_hw *hw,
			      struct ieee80211_sta *pubsta,
			      struct ieee80211_tx_info *info);

/**
 * ieee80211_tx_status - transmit status callback
 *
 * Call this function for all transmitted frames after they have been
 * transmitted. It is permissible to not call this function for
 * multicast frames but this can affect statistics.
 *
 * This function may not be called in IRQ context. Calls to this function
 * for a single hardware must be synchronized against each other. Calls
 * to this function, ieee80211_tx_status_ni() and ieee80211_tx_status_irqsafe()
 * may not be mixed for a single hardware. Must not run concurrently with
 * ieee80211_rx() or ieee80211_rx_ni().
 *
 * @hw: the hardware the frame was transmitted by
 * @skb: the frame that was transmitted, owned by mac80211 after this call
 */
void ieee80211_tx_status(struct ieee80211_hw *hw,
			 struct sk_buff *skb);

/**
 * ieee80211_tx_status_ext - extended transmit status callback
 *
 * This function can be used as a replacement for ieee80211_tx_status
 * in drivers that may want to provide extra information that does not
 * fit into &struct ieee80211_tx_info.
 *
 * Calls to this function for a single hardware must be synchronized
 * against each other. Calls to this function, ieee80211_tx_status_ni()
 * and ieee80211_tx_status_irqsafe() may not be mixed for a single hardware.
 *
 * @hw: the hardware the frame was transmitted by
 * @status: tx status information
 */
void ieee80211_tx_status_ext(struct ieee80211_hw *hw,
			     struct ieee80211_tx_status *status);

/**
 * ieee80211_tx_status_noskb - transmit status callback without skb
 *
 * This function can be used as a replacement for ieee80211_tx_status
 * in drivers that cannot reliably map tx status information back to
 * specific skbs.
 *
 * Calls to this function for a single hardware must be synchronized
 * against each other. Calls to this function, ieee80211_tx_status_ni()
 * and ieee80211_tx_status_irqsafe() may not be mixed for a single hardware.
 *
 * @hw: the hardware the frame was transmitted by
 * @sta: the receiver station to which this packet is sent
 *	(NULL for multicast packets)
 * @info: tx status information
 */
static inline void ieee80211_tx_status_noskb(struct ieee80211_hw *hw,
					     struct ieee80211_sta *sta,
					     struct ieee80211_tx_info *info)
{
	struct ieee80211_tx_status status = {
		.sta = sta,
		.info = info,
	};

	ieee80211_tx_status_ext(hw, &status);
}

/**
 * ieee80211_tx_status_ni - transmit status callback (in process context)
 *
 * Like ieee80211_tx_status() but can be called in process context.
 *
 * Calls to this function, ieee80211_tx_status() and
 * ieee80211_tx_status_irqsafe() may not be mixed
 * for a single hardware.
 *
 * @hw: the hardware the frame was transmitted by
 * @skb: the frame that was transmitted, owned by mac80211 after this call
 */
static inline void ieee80211_tx_status_ni(struct ieee80211_hw *hw,
					  struct sk_buff *skb)
{
	local_bh_disable();
	ieee80211_tx_status(hw, skb);
	local_bh_enable();
}

/**
 * ieee80211_tx_status_irqsafe - IRQ-safe transmit status callback
 *
 * Like ieee80211_tx_status() but can be called in IRQ context
 * (internally defers to a tasklet.)
 *
 * Calls to this function, ieee80211_tx_status() and
 * ieee80211_tx_status_ni() may not be mixed for a single hardware.
 *
 * @hw: the hardware the frame was transmitted by
 * @skb: the frame that was transmitted, owned by mac80211 after this call
 */
void ieee80211_tx_status_irqsafe(struct ieee80211_hw *hw,
				 struct sk_buff *skb);

/**
 * ieee80211_tx_status_8023 - transmit status callback for 802.3 frame format
 *
 * Call this function for all transmitted data frames after their transmit
 * completion. This callback should only be called for data frames which
 * are using driver's (or hardware's) offload capability of encap/decap
 * 802.11 frames.
 *
 * This function may not be called in IRQ context. Calls to this function
 * for a single hardware must be synchronized against each other and all
 * calls in the same tx status family.
 *
 * @hw: the hardware the frame was transmitted by
 * @vif: the interface for which the frame was transmitted
 * @skb: the frame that was transmitted, owned by mac80211 after this call
 */
void ieee80211_tx_status_8023(struct ieee80211_hw *hw,
			       struct ieee80211_vif *vif,
			       struct sk_buff *skb);

/**
 * ieee80211_report_low_ack - report non-responding station
 *
 * When operating in AP-mode, call this function to report a non-responding
 * connected STA.
 *
 * @sta: the non-responding connected sta
 * @num_packets: number of packets sent to @sta without a response
 */
void ieee80211_report_low_ack(struct ieee80211_sta *sta, u32 num_packets);

#define IEEE80211_MAX_CNTDWN_COUNTERS_NUM 2

/**
 * struct ieee80211_mutable_offsets - mutable beacon offsets
 * @tim_offset: position of TIM element
 * @tim_length: size of TIM element
 * @cntdwn_counter_offs: array of IEEE80211_MAX_CNTDWN_COUNTERS_NUM offsets
 *	to countdown counters.  This array can contain zero values which
 *	should be ignored.
 */
struct ieee80211_mutable_offsets {
	u16 tim_offset;
	u16 tim_length;

	u16 cntdwn_counter_offs[IEEE80211_MAX_CNTDWN_COUNTERS_NUM];
};

/**
 * ieee80211_beacon_get_template - beacon template generation function
 * @hw: pointer obtained from ieee80211_alloc_hw().
 * @vif: &struct ieee80211_vif pointer from the add_interface callback.
 * @offs: &struct ieee80211_mutable_offsets pointer to struct that will
 *	receive the offsets that may be updated by the driver.
 *
 * If the driver implements beaconing modes, it must use this function to
 * obtain the beacon template.
 *
 * This function should be used if the beacon frames are generated by the
 * device, and then the driver must use the returned beacon as the template
 * The driver or the device are responsible to update the DTIM and, when
 * applicable, the CSA count.
 *
 * The driver is responsible for freeing the returned skb.
 *
 * Return: The beacon template. %NULL on error.
 */
struct sk_buff *
ieee80211_beacon_get_template(struct ieee80211_hw *hw,
			      struct ieee80211_vif *vif,
			      struct ieee80211_mutable_offsets *offs);

/**
 * ieee80211_beacon_get_tim - beacon generation function
 * @hw: pointer obtained from ieee80211_alloc_hw().
 * @vif: &struct ieee80211_vif pointer from the add_interface callback.
 * @tim_offset: pointer to variable that will receive the TIM IE offset.
 *	Set to 0 if invalid (in non-AP modes).
 * @tim_length: pointer to variable that will receive the TIM IE length,
 *	(including the ID and length bytes!).
 *	Set to 0 if invalid (in non-AP modes).
 *
 * If the driver implements beaconing modes, it must use this function to
 * obtain the beacon frame.
 *
 * If the beacon frames are generated by the host system (i.e., not in
 * hardware/firmware), the driver uses this function to get each beacon
 * frame from mac80211 -- it is responsible for calling this function exactly
 * once before the beacon is needed (e.g. based on hardware interrupt).
 *
 * The driver is responsible for freeing the returned skb.
 *
 * Return: The beacon template. %NULL on error.
 */
struct sk_buff *ieee80211_beacon_get_tim(struct ieee80211_hw *hw,
					 struct ieee80211_vif *vif,
					 u16 *tim_offset, u16 *tim_length);

/**
 * ieee80211_beacon_get - beacon generation function
 * @hw: pointer obtained from ieee80211_alloc_hw().
 * @vif: &struct ieee80211_vif pointer from the add_interface callback.
 *
 * See ieee80211_beacon_get_tim().
 *
 * Return: See ieee80211_beacon_get_tim().
 */
static inline struct sk_buff *ieee80211_beacon_get(struct ieee80211_hw *hw,
						   struct ieee80211_vif *vif)
{
	return ieee80211_beacon_get_tim(hw, vif, NULL, NULL);
}

/**
 * ieee80211_beacon_update_cntdwn - request mac80211 to decrement the beacon countdown
 * @vif: &struct ieee80211_vif pointer from the add_interface callback.
 *
 * The beacon counter should be updated after each beacon transmission.
 * This function is called implicitly when
 * ieee80211_beacon_get/ieee80211_beacon_get_tim are called, however if the
 * beacon frames are generated by the device, the driver should call this
 * function after each beacon transmission to sync mac80211's beacon countdown.
 *
 * Return: new countdown value
 */
u8 ieee80211_beacon_update_cntdwn(struct ieee80211_vif *vif);

/**
 * ieee80211_beacon_set_cntdwn - request mac80211 to set beacon countdown
 * @vif: &struct ieee80211_vif pointer from the add_interface callback.
 * @counter: the new value for the counter
 *
 * The beacon countdown can be changed by the device, this API should be
 * used by the device driver to update csa counter in mac80211.
 *
 * It should never be used together with ieee80211_beacon_update_cntdwn(),
 * as it will cause a race condition around the counter value.
 */
void ieee80211_beacon_set_cntdwn(struct ieee80211_vif *vif, u8 counter);

/**
 * ieee80211_csa_finish - notify mac80211 about channel switch
 * @vif: &struct ieee80211_vif pointer from the add_interface callback.
 *
 * After a channel switch announcement was scheduled and the counter in this
 * announcement hits 1, this function must be called by the driver to
 * notify mac80211 that the channel can be changed.
 */
void ieee80211_csa_finish(struct ieee80211_vif *vif);

/**
 * ieee80211_beacon_cntdwn_is_complete - find out if countdown reached 1
 * @vif: &struct ieee80211_vif pointer from the add_interface callback.
 *
 * This function returns whether the countdown reached zero.
 */
bool ieee80211_beacon_cntdwn_is_complete(struct ieee80211_vif *vif);

/**
 * ieee80211_proberesp_get - retrieve a Probe Response template
 * @hw: pointer obtained from ieee80211_alloc_hw().
 * @vif: &struct ieee80211_vif pointer from the add_interface callback.
 *
 * Creates a Probe Response template which can, for example, be uploaded to
 * hardware. The destination address should be set by the caller.
 *
 * Can only be called in AP mode.
 *
 * Return: The Probe Response template. %NULL on error.
 */
struct sk_buff *ieee80211_proberesp_get(struct ieee80211_hw *hw,
					struct ieee80211_vif *vif);

/**
 * ieee80211_pspoll_get - retrieve a PS Poll template
 * @hw: pointer obtained from ieee80211_alloc_hw().
 * @vif: &struct ieee80211_vif pointer from the add_interface callback.
 *
 * Creates a PS Poll a template which can, for example, uploaded to
 * hardware. The template must be updated after association so that correct
 * AID, BSSID and MAC address is used.
 *
 * Note: Caller (or hardware) is responsible for setting the
 * &IEEE80211_FCTL_PM bit.
 *
 * Return: The PS Poll template. %NULL on error.
 */
struct sk_buff *ieee80211_pspoll_get(struct ieee80211_hw *hw,
				     struct ieee80211_vif *vif);

/**
 * ieee80211_nullfunc_get - retrieve a nullfunc template
 * @hw: pointer obtained from ieee80211_alloc_hw().
 * @vif: &struct ieee80211_vif pointer from the add_interface callback.
 * @qos_ok: QoS NDP is acceptable to the caller, this should be set
 *	if at all possible
 *
 * Creates a Nullfunc template which can, for example, uploaded to
 * hardware. The template must be updated after association so that correct
 * BSSID and address is used.
 *
 * If @qos_ndp is set and the association is to an AP with QoS/WMM, the
 * returned packet will be QoS NDP.
 *
 * Note: Caller (or hardware) is responsible for setting the
 * &IEEE80211_FCTL_PM bit as well as Duration and Sequence Control fields.
 *
 * Return: The nullfunc template. %NULL on error.
 */
struct sk_buff *ieee80211_nullfunc_get(struct ieee80211_hw *hw,
				       struct ieee80211_vif *vif,
				       bool qos_ok);

/**
 * ieee80211_probereq_get - retrieve a Probe Request template
 * @hw: pointer obtained from ieee80211_alloc_hw().
 * @src_addr: source MAC address
 * @ssid: SSID buffer
 * @ssid_len: length of SSID
 * @tailroom: tailroom to reserve at end of SKB for IEs
 *
 * Creates a Probe Request template which can, for example, be uploaded to
 * hardware.
 *
 * Return: The Probe Request template. %NULL on error.
 */
struct sk_buff *ieee80211_probereq_get(struct ieee80211_hw *hw,
				       const u8 *src_addr,
				       const u8 *ssid, size_t ssid_len,
				       size_t tailroom);

/**
 * ieee80211_rts_get - RTS frame generation function
 * @hw: pointer obtained from ieee80211_alloc_hw().
 * @vif: &struct ieee80211_vif pointer from the add_interface callback.
 * @frame: pointer to the frame that is going to be protected by the RTS.
 * @frame_len: the frame length (in octets).
 * @frame_txctl: &struct ieee80211_tx_info of the frame.
 * @rts: The buffer where to store the RTS frame.
 *
 * If the RTS frames are generated by the host system (i.e., not in
 * hardware/firmware), the low-level driver uses this function to receive
 * the next RTS frame from the 802.11 code. The low-level is responsible
 * for calling this function before and RTS frame is needed.
 */
void ieee80211_rts_get(struct ieee80211_hw *hw, struct ieee80211_vif *vif,
		       const void *frame, size_t frame_len,
		       const struct ieee80211_tx_info *frame_txctl,
		       struct ieee80211_rts *rts);

/**
 * ieee80211_rts_duration - Get the duration field for an RTS frame
 * @hw: pointer obtained from ieee80211_alloc_hw().
 * @vif: &struct ieee80211_vif pointer from the add_interface callback.
 * @frame_len: the length of the frame that is going to be protected by the RTS.
 * @frame_txctl: &struct ieee80211_tx_info of the frame.
 *
 * If the RTS is generated in firmware, but the host system must provide
 * the duration field, the low-level driver uses this function to receive
 * the duration field value in little-endian byteorder.
 *
 * Return: The duration.
 */
__le16 ieee80211_rts_duration(struct ieee80211_hw *hw,
			      struct ieee80211_vif *vif, size_t frame_len,
			      const struct ieee80211_tx_info *frame_txctl);

/**
 * ieee80211_ctstoself_get - CTS-to-self frame generation function
 * @hw: pointer obtained from ieee80211_alloc_hw().
 * @vif: &struct ieee80211_vif pointer from the add_interface callback.
 * @frame: pointer to the frame that is going to be protected by the CTS-to-self.
 * @frame_len: the frame length (in octets).
 * @frame_txctl: &struct ieee80211_tx_info of the frame.
 * @cts: The buffer where to store the CTS-to-self frame.
 *
 * If the CTS-to-self frames are generated by the host system (i.e., not in
 * hardware/firmware), the low-level driver uses this function to receive
 * the next CTS-to-self frame from the 802.11 code. The low-level is responsible
 * for calling this function before and CTS-to-self frame is needed.
 */
void ieee80211_ctstoself_get(struct ieee80211_hw *hw,
			     struct ieee80211_vif *vif,
			     const void *frame, size_t frame_len,
			     const struct ieee80211_tx_info *frame_txctl,
			     struct ieee80211_cts *cts);

/**
 * ieee80211_ctstoself_duration - Get the duration field for a CTS-to-self frame
 * @hw: pointer obtained from ieee80211_alloc_hw().
 * @vif: &struct ieee80211_vif pointer from the add_interface callback.
 * @frame_len: the length of the frame that is going to be protected by the CTS-to-self.
 * @frame_txctl: &struct ieee80211_tx_info of the frame.
 *
 * If the CTS-to-self is generated in firmware, but the host system must provide
 * the duration field, the low-level driver uses this function to receive
 * the duration field value in little-endian byteorder.
 *
 * Return: The duration.
 */
__le16 ieee80211_ctstoself_duration(struct ieee80211_hw *hw,
				    struct ieee80211_vif *vif,
				    size_t frame_len,
				    const struct ieee80211_tx_info *frame_txctl);

/**
 * ieee80211_generic_frame_duration - Calculate the duration field for a frame
 * @hw: pointer obtained from ieee80211_alloc_hw().
 * @vif: &struct ieee80211_vif pointer from the add_interface callback.
 * @band: the band to calculate the frame duration on
 * @frame_len: the length of the frame.
 * @rate: the rate at which the frame is going to be transmitted.
 *
 * Calculate the duration field of some generic frame, given its
 * length and transmission rate (in 100kbps).
 *
 * Return: The duration.
 */
__le16 ieee80211_generic_frame_duration(struct ieee80211_hw *hw,
					struct ieee80211_vif *vif,
					enum nl80211_band band,
					size_t frame_len,
					struct ieee80211_rate *rate);

/**
 * ieee80211_get_buffered_bc - accessing buffered broadcast and multicast frames
 * @hw: pointer as obtained from ieee80211_alloc_hw().
 * @vif: &struct ieee80211_vif pointer from the add_interface callback.
 *
 * Function for accessing buffered broadcast and multicast frames. If
 * hardware/firmware does not implement buffering of broadcast/multicast
 * frames when power saving is used, 802.11 code buffers them in the host
 * memory. The low-level driver uses this function to fetch next buffered
 * frame. In most cases, this is used when generating beacon frame.
 *
 * Return: A pointer to the next buffered skb or NULL if no more buffered
 * frames are available.
 *
 * Note: buffered frames are returned only after DTIM beacon frame was
 * generated with ieee80211_beacon_get() and the low-level driver must thus
 * call ieee80211_beacon_get() first. ieee80211_get_buffered_bc() returns
 * NULL if the previous generated beacon was not DTIM, so the low-level driver
 * does not need to check for DTIM beacons separately and should be able to
 * use common code for all beacons.
 */
struct sk_buff *
ieee80211_get_buffered_bc(struct ieee80211_hw *hw, struct ieee80211_vif *vif);

/**
 * ieee80211_get_tkip_p1k_iv - get a TKIP phase 1 key for IV32
 *
 * This function returns the TKIP phase 1 key for the given IV32.
 *
 * @keyconf: the parameter passed with the set key
 * @iv32: IV32 to get the P1K for
 * @p1k: a buffer to which the key will be written, as 5 u16 values
 */
void ieee80211_get_tkip_p1k_iv(struct ieee80211_key_conf *keyconf,
			       u32 iv32, u16 *p1k);

/**
 * ieee80211_get_tkip_p1k - get a TKIP phase 1 key
 *
 * This function returns the TKIP phase 1 key for the IV32 taken
 * from the given packet.
 *
 * @keyconf: the parameter passed with the set key
 * @skb: the packet to take the IV32 value from that will be encrypted
 *	with this P1K
 * @p1k: a buffer to which the key will be written, as 5 u16 values
 */
static inline void ieee80211_get_tkip_p1k(struct ieee80211_key_conf *keyconf,
					  struct sk_buff *skb, u16 *p1k)
{
	struct ieee80211_hdr *hdr = (struct ieee80211_hdr *)skb->data;
	const u8 *data = (u8 *)hdr + ieee80211_hdrlen(hdr->frame_control);
	u32 iv32 = get_unaligned_le32(&data[4]);

	ieee80211_get_tkip_p1k_iv(keyconf, iv32, p1k);
}

/**
 * ieee80211_get_tkip_rx_p1k - get a TKIP phase 1 key for RX
 *
 * This function returns the TKIP phase 1 key for the given IV32
 * and transmitter address.
 *
 * @keyconf: the parameter passed with the set key
 * @ta: TA that will be used with the key
 * @iv32: IV32 to get the P1K for
 * @p1k: a buffer to which the key will be written, as 5 u16 values
 */
void ieee80211_get_tkip_rx_p1k(struct ieee80211_key_conf *keyconf,
			       const u8 *ta, u32 iv32, u16 *p1k);

/**
 * ieee80211_get_tkip_p2k - get a TKIP phase 2 key
 *
 * This function computes the TKIP RC4 key for the IV values
 * in the packet.
 *
 * @keyconf: the parameter passed with the set key
 * @skb: the packet to take the IV32/IV16 values from that will be
 *	encrypted with this key
 * @p2k: a buffer to which the key will be written, 16 bytes
 */
void ieee80211_get_tkip_p2k(struct ieee80211_key_conf *keyconf,
			    struct sk_buff *skb, u8 *p2k);

/**
 * ieee80211_tkip_add_iv - write TKIP IV and Ext. IV to pos
 *
 * @pos: start of crypto header
 * @keyconf: the parameter passed with the set key
 * @pn: PN to add
 *
 * Returns: pointer to the octet following IVs (i.e. beginning of
 * the packet payload)
 *
 * This function writes the tkip IV value to pos (which should
 * point to the crypto header)
 */
u8 *ieee80211_tkip_add_iv(u8 *pos, struct ieee80211_key_conf *keyconf, u64 pn);

/**
 * ieee80211_get_key_rx_seq - get key RX sequence counter
 *
 * @keyconf: the parameter passed with the set key
 * @tid: The TID, or -1 for the management frame value (CCMP/GCMP only);
 *	the value on TID 0 is also used for non-QoS frames. For
 *	CMAC, only TID 0 is valid.
 * @seq: buffer to receive the sequence data
 *
 * This function allows a driver to retrieve the current RX IV/PNs
 * for the given key. It must not be called if IV checking is done
 * by the device and not by mac80211.
 *
 * Note that this function may only be called when no RX processing
 * can be done concurrently.
 */
void ieee80211_get_key_rx_seq(struct ieee80211_key_conf *keyconf,
			      int tid, struct ieee80211_key_seq *seq);

/**
 * ieee80211_set_key_rx_seq - set key RX sequence counter
 *
 * @keyconf: the parameter passed with the set key
 * @tid: The TID, or -1 for the management frame value (CCMP/GCMP only);
 *	the value on TID 0 is also used for non-QoS frames. For
 *	CMAC, only TID 0 is valid.
 * @seq: new sequence data
 *
 * This function allows a driver to set the current RX IV/PNs for the
 * given key. This is useful when resuming from WoWLAN sleep and GTK
 * rekey may have been done while suspended. It should not be called
 * if IV checking is done by the device and not by mac80211.
 *
 * Note that this function may only be called when no RX processing
 * can be done concurrently.
 */
void ieee80211_set_key_rx_seq(struct ieee80211_key_conf *keyconf,
			      int tid, struct ieee80211_key_seq *seq);

/**
 * ieee80211_remove_key - remove the given key
 * @keyconf: the parameter passed with the set key
 *
 * Remove the given key. If the key was uploaded to the hardware at the
 * time this function is called, it is not deleted in the hardware but
 * instead assumed to have been removed already.
 *
 * Note that due to locking considerations this function can (currently)
 * only be called during key iteration (ieee80211_iter_keys().)
 */
void ieee80211_remove_key(struct ieee80211_key_conf *keyconf);

/**
 * ieee80211_gtk_rekey_add - add a GTK key from rekeying during WoWLAN
 * @vif: the virtual interface to add the key on
 * @keyconf: new key data
 *
 * When GTK rekeying was done while the system was suspended, (a) new
 * key(s) will be available. These will be needed by mac80211 for proper
 * RX processing, so this function allows setting them.
 *
 * The function returns the newly allocated key structure, which will
 * have similar contents to the passed key configuration but point to
 * mac80211-owned memory. In case of errors, the function returns an
 * ERR_PTR(), use IS_ERR() etc.
 *
 * Note that this function assumes the key isn't added to hardware
 * acceleration, so no TX will be done with the key. Since it's a GTK
 * on managed (station) networks, this is true anyway. If the driver
 * calls this function from the resume callback and subsequently uses
 * the return code 1 to reconfigure the device, this key will be part
 * of the reconfiguration.
 *
 * Note that the driver should also call ieee80211_set_key_rx_seq()
 * for the new key for each TID to set up sequence counters properly.
 *
 * IMPORTANT: If this replaces a key that is present in the hardware,
 * then it will attempt to remove it during this call. In many cases
 * this isn't what you want, so call ieee80211_remove_key() first for
 * the key that's being replaced.
 */
struct ieee80211_key_conf *
ieee80211_gtk_rekey_add(struct ieee80211_vif *vif,
			struct ieee80211_key_conf *keyconf);

/**
 * ieee80211_gtk_rekey_notify - notify userspace supplicant of rekeying
 * @vif: virtual interface the rekeying was done on
 * @bssid: The BSSID of the AP, for checking association
 * @replay_ctr: the new replay counter after GTK rekeying
 * @gfp: allocation flags
 */
void ieee80211_gtk_rekey_notify(struct ieee80211_vif *vif, const u8 *bssid,
				const u8 *replay_ctr, gfp_t gfp);

/**
 * ieee80211_key_mic_failure - increment MIC failure counter for the key
 *
 * Note: this is really only safe if no other RX function is called
 * at the same time.
 *
 * @keyconf: the key in question
 */
void ieee80211_key_mic_failure(struct ieee80211_key_conf *keyconf);

/**
 * ieee80211_key_replay - increment replay counter for the key
 *
 * Note: this is really only safe if no other RX function is called
 * at the same time.
 *
 * @keyconf: the key in question
 */
void ieee80211_key_replay(struct ieee80211_key_conf *keyconf);

/**
 * ieee80211_wake_queue - wake specific queue
 * @hw: pointer as obtained from ieee80211_alloc_hw().
 * @queue: queue number (counted from zero).
 *
 * Drivers should use this function instead of netif_wake_queue.
 */
void ieee80211_wake_queue(struct ieee80211_hw *hw, int queue);

/**
 * ieee80211_stop_queue - stop specific queue
 * @hw: pointer as obtained from ieee80211_alloc_hw().
 * @queue: queue number (counted from zero).
 *
 * Drivers should use this function instead of netif_stop_queue.
 */
void ieee80211_stop_queue(struct ieee80211_hw *hw, int queue);

/**
 * ieee80211_queue_stopped - test status of the queue
 * @hw: pointer as obtained from ieee80211_alloc_hw().
 * @queue: queue number (counted from zero).
 *
 * Drivers should use this function instead of netif_stop_queue.
 *
 * Return: %true if the queue is stopped. %false otherwise.
 */

int ieee80211_queue_stopped(struct ieee80211_hw *hw, int queue);

/**
 * ieee80211_stop_queues - stop all queues
 * @hw: pointer as obtained from ieee80211_alloc_hw().
 *
 * Drivers should use this function instead of netif_stop_queue.
 */
void ieee80211_stop_queues(struct ieee80211_hw *hw);

/**
 * ieee80211_wake_queues - wake all queues
 * @hw: pointer as obtained from ieee80211_alloc_hw().
 *
 * Drivers should use this function instead of netif_wake_queue.
 */
void ieee80211_wake_queues(struct ieee80211_hw *hw);

/**
 * ieee80211_scan_completed - completed hardware scan
 *
 * When hardware scan offload is used (i.e. the hw_scan() callback is
 * assigned) this function needs to be called by the driver to notify
 * mac80211 that the scan finished. This function can be called from
 * any context, including hardirq context.
 *
 * @hw: the hardware that finished the scan
 * @info: information about the completed scan
 */
void ieee80211_scan_completed(struct ieee80211_hw *hw,
			      struct cfg80211_scan_info *info);

/**
 * ieee80211_sched_scan_results - got results from scheduled scan
 *
 * When a scheduled scan is running, this function needs to be called by the
 * driver whenever there are new scan results available.
 *
 * @hw: the hardware that is performing scheduled scans
 */
void ieee80211_sched_scan_results(struct ieee80211_hw *hw);

/**
 * ieee80211_sched_scan_stopped - inform that the scheduled scan has stopped
 *
 * When a scheduled scan is running, this function can be called by
 * the driver if it needs to stop the scan to perform another task.
 * Usual scenarios are drivers that cannot continue the scheduled scan
 * while associating, for instance.
 *
 * @hw: the hardware that is performing scheduled scans
 */
void ieee80211_sched_scan_stopped(struct ieee80211_hw *hw);

/**
 * enum ieee80211_interface_iteration_flags - interface iteration flags
 * @IEEE80211_IFACE_ITER_NORMAL: Iterate over all interfaces that have
 *	been added to the driver; However, note that during hardware
 *	reconfiguration (after restart_hw) it will iterate over a new
 *	interface and over all the existing interfaces even if they
 *	haven't been re-added to the driver yet.
 * @IEEE80211_IFACE_ITER_RESUME_ALL: During resume, iterate over all
 *	interfaces, even if they haven't been re-added to the driver yet.
 * @IEEE80211_IFACE_ITER_ACTIVE: Iterate only active interfaces (netdev is up).
 * @IEEE80211_IFACE_SKIP_SDATA_NOT_IN_DRIVER: Skip any interfaces where SDATA
 *	is not in the driver.  This may fix crashes during firmware recovery
 *	for instance.
 */
enum ieee80211_interface_iteration_flags {
	IEEE80211_IFACE_ITER_NORMAL	= 0,
	IEEE80211_IFACE_ITER_RESUME_ALL	= BIT(0),
	IEEE80211_IFACE_ITER_ACTIVE	= BIT(1),
	IEEE80211_IFACE_SKIP_SDATA_NOT_IN_DRIVER	= BIT(2),
};

/**
 * ieee80211_iterate_interfaces - iterate interfaces
 *
 * This function iterates over the interfaces associated with a given
 * hardware and calls the callback for them. This includes active as well as
 * inactive interfaces. This function allows the iterator function to sleep.
 * Will iterate over a new interface during add_interface().
 *
 * @hw: the hardware struct of which the interfaces should be iterated over
 * @iter_flags: iteration flags, see &enum ieee80211_interface_iteration_flags
 * @iterator: the iterator function to call
 * @data: first argument of the iterator function
 */
void ieee80211_iterate_interfaces(struct ieee80211_hw *hw, u32 iter_flags,
				  void (*iterator)(void *data, u8 *mac,
						   struct ieee80211_vif *vif),
				  void *data);

/**
 * ieee80211_iterate_active_interfaces - iterate active interfaces
 *
 * This function iterates over the interfaces associated with a given
 * hardware that are currently active and calls the callback for them.
 * This function allows the iterator function to sleep, when the iterator
 * function is atomic @ieee80211_iterate_active_interfaces_atomic can
 * be used.
 * Does not iterate over a new interface during add_interface().
 *
 * @hw: the hardware struct of which the interfaces should be iterated over
 * @iter_flags: iteration flags, see &enum ieee80211_interface_iteration_flags
 * @iterator: the iterator function to call
 * @data: first argument of the iterator function
 */
static inline void
ieee80211_iterate_active_interfaces(struct ieee80211_hw *hw, u32 iter_flags,
				    void (*iterator)(void *data, u8 *mac,
						     struct ieee80211_vif *vif),
				    void *data)
{
	ieee80211_iterate_interfaces(hw,
				     iter_flags | IEEE80211_IFACE_ITER_ACTIVE,
				     iterator, data);
}

/**
 * ieee80211_iterate_active_interfaces_atomic - iterate active interfaces
 *
 * This function iterates over the interfaces associated with a given
 * hardware that are currently active and calls the callback for them.
 * This function requires the iterator callback function to be atomic,
 * if that is not desired, use @ieee80211_iterate_active_interfaces instead.
 * Does not iterate over a new interface during add_interface().
 *
 * @hw: the hardware struct of which the interfaces should be iterated over
 * @iter_flags: iteration flags, see &enum ieee80211_interface_iteration_flags
 * @iterator: the iterator function to call, cannot sleep
 * @data: first argument of the iterator function
 */
void ieee80211_iterate_active_interfaces_atomic(struct ieee80211_hw *hw,
						u32 iter_flags,
						void (*iterator)(void *data,
						    u8 *mac,
						    struct ieee80211_vif *vif),
						void *data);

/**
 * ieee80211_iterate_active_interfaces_rtnl - iterate active interfaces
 *
 * This function iterates over the interfaces associated with a given
 * hardware that are currently active and calls the callback for them.
 * This version can only be used while holding the RTNL.
 *
 * @hw: the hardware struct of which the interfaces should be iterated over
 * @iter_flags: iteration flags, see &enum ieee80211_interface_iteration_flags
 * @iterator: the iterator function to call, cannot sleep
 * @data: first argument of the iterator function
 */
void ieee80211_iterate_active_interfaces_rtnl(struct ieee80211_hw *hw,
					      u32 iter_flags,
					      void (*iterator)(void *data,
						u8 *mac,
						struct ieee80211_vif *vif),
					      void *data);

/**
 * ieee80211_iterate_stations_atomic - iterate stations
 *
 * This function iterates over all stations associated with a given
 * hardware that are currently uploaded to the driver and calls the callback
 * function for them.
 * This function requires the iterator callback function to be atomic,
 *
 * @hw: the hardware struct of which the interfaces should be iterated over
 * @iterator: the iterator function to call, cannot sleep
 * @data: first argument of the iterator function
 */
void ieee80211_iterate_stations_atomic(struct ieee80211_hw *hw,
				       void (*iterator)(void *data,
						struct ieee80211_sta *sta),
				       void *data);
/**
 * ieee80211_queue_work - add work onto the mac80211 workqueue
 *
 * Drivers and mac80211 use this to add work onto the mac80211 workqueue.
 * This helper ensures drivers are not queueing work when they should not be.
 *
 * @hw: the hardware struct for the interface we are adding work for
 * @work: the work we want to add onto the mac80211 workqueue
 */
void ieee80211_queue_work(struct ieee80211_hw *hw, struct work_struct *work);

/**
 * ieee80211_queue_delayed_work - add work onto the mac80211 workqueue
 *
 * Drivers and mac80211 use this to queue delayed work onto the mac80211
 * workqueue.
 *
 * @hw: the hardware struct for the interface we are adding work for
 * @dwork: delayable work to queue onto the mac80211 workqueue
 * @delay: number of jiffies to wait before queueing
 */
void ieee80211_queue_delayed_work(struct ieee80211_hw *hw,
				  struct delayed_work *dwork,
				  unsigned long delay);

/**
 * ieee80211_start_tx_ba_session - Start a tx Block Ack session.
 * @sta: the station for which to start a BA session
 * @tid: the TID to BA on.
 * @timeout: session timeout value (in TUs)
 *
 * Return: success if addBA request was sent, failure otherwise
 *
 * Although mac80211/low level driver/user space application can estimate
 * the need to start aggregation on a certain RA/TID, the session level
 * will be managed by the mac80211.
 */
int ieee80211_start_tx_ba_session(struct ieee80211_sta *sta, u16 tid,
				  u16 timeout);

/**
 * ieee80211_start_tx_ba_cb_irqsafe - low level driver ready to aggregate.
 * @vif: &struct ieee80211_vif pointer from the add_interface callback
 * @ra: receiver address of the BA session recipient.
 * @tid: the TID to BA on.
 *
 * This function must be called by low level driver once it has
 * finished with preparations for the BA session. It can be called
 * from any context.
 */
void ieee80211_start_tx_ba_cb_irqsafe(struct ieee80211_vif *vif, const u8 *ra,
				      u16 tid);

/**
 * ieee80211_stop_tx_ba_session - Stop a Block Ack session.
 * @sta: the station whose BA session to stop
 * @tid: the TID to stop BA.
 *
 * Return: negative error if the TID is invalid, or no aggregation active
 *
 * Although mac80211/low level driver/user space application can estimate
 * the need to stop aggregation on a certain RA/TID, the session level
 * will be managed by the mac80211.
 */
int ieee80211_stop_tx_ba_session(struct ieee80211_sta *sta, u16 tid);

/**
 * ieee80211_stop_tx_ba_cb_irqsafe - low level driver ready to stop aggregate.
 * @vif: &struct ieee80211_vif pointer from the add_interface callback
 * @ra: receiver address of the BA session recipient.
 * @tid: the desired TID to BA on.
 *
 * This function must be called by low level driver once it has
 * finished with preparations for the BA session tear down. It
 * can be called from any context.
 */
void ieee80211_stop_tx_ba_cb_irqsafe(struct ieee80211_vif *vif, const u8 *ra,
				     u16 tid);

/**
 * ieee80211_find_sta - find a station
 *
 * @vif: virtual interface to look for station on
 * @addr: station's address
 *
 * Return: The station, if found. %NULL otherwise.
 *
 * Note: This function must be called under RCU lock and the
 * resulting pointer is only valid under RCU lock as well.
 */
struct ieee80211_sta *ieee80211_find_sta(struct ieee80211_vif *vif,
					 const u8 *addr);

/**
 * ieee80211_find_sta_by_ifaddr - find a station on hardware
 *
 * @hw: pointer as obtained from ieee80211_alloc_hw()
 * @addr: remote station's address
 * @localaddr: local address (vif->sdata->vif.addr). Use NULL for 'any'.
 *
 * Return: The station, if found. %NULL otherwise.
 *
 * Note: This function must be called under RCU lock and the
 * resulting pointer is only valid under RCU lock as well.
 *
 * NOTE: You may pass NULL for localaddr, but then you will just get
 *      the first STA that matches the remote address 'addr'.
 *      We can have multiple STA associated with multiple
 *      logical stations (e.g. consider a station connecting to another
 *      BSSID on the same AP hardware without disconnecting first).
 *      In this case, the result of this method with localaddr NULL
 *      is not reliable.
 *
 * DO NOT USE THIS FUNCTION with localaddr NULL if at all possible.
 */
struct ieee80211_sta *ieee80211_find_sta_by_ifaddr(struct ieee80211_hw *hw,
					       const u8 *addr,
					       const u8 *localaddr);

/**
 * ieee80211_sta_block_awake - block station from waking up
 * @hw: the hardware
 * @pubsta: the station
 * @block: whether to block or unblock
 *
 * Some devices require that all frames that are on the queues
 * for a specific station that went to sleep are flushed before
 * a poll response or frames after the station woke up can be
 * delivered to that it. Note that such frames must be rejected
 * by the driver as filtered, with the appropriate status flag.
 *
 * This function allows implementing this mode in a race-free
 * manner.
 *
 * To do this, a driver must keep track of the number of frames
 * still enqueued for a specific station. If this number is not
 * zero when the station goes to sleep, the driver must call
 * this function to force mac80211 to consider the station to
 * be asleep regardless of the station's actual state. Once the
 * number of outstanding frames reaches zero, the driver must
 * call this function again to unblock the station. That will
 * cause mac80211 to be able to send ps-poll responses, and if
 * the station queried in the meantime then frames will also
 * be sent out as a result of this. Additionally, the driver
 * will be notified that the station woke up some time after
 * it is unblocked, regardless of whether the station actually
 * woke up while blocked or not.
 */
void ieee80211_sta_block_awake(struct ieee80211_hw *hw,
			       struct ieee80211_sta *pubsta, bool block);

/**
 * ieee80211_sta_eosp - notify mac80211 about end of SP
 * @pubsta: the station
 *
 * When a device transmits frames in a way that it can't tell
 * mac80211 in the TX status about the EOSP, it must clear the
 * %IEEE80211_TX_STATUS_EOSP bit and call this function instead.
 * This applies for PS-Poll as well as uAPSD.
 *
 * Note that just like with _tx_status() and _rx() drivers must
 * not mix calls to irqsafe/non-irqsafe versions, this function
 * must not be mixed with those either. Use the all irqsafe, or
 * all non-irqsafe, don't mix!
 *
 * NB: the _irqsafe version of this function doesn't exist, no
 *     driver needs it right now. Don't call this function if
 *     you'd need the _irqsafe version, look at the git history
 *     and restore the _irqsafe version!
 */
void ieee80211_sta_eosp(struct ieee80211_sta *pubsta);

/**
 * ieee80211_send_eosp_nullfunc - ask mac80211 to send NDP with EOSP
 * @pubsta: the station
 * @tid: the tid of the NDP
 *
 * Sometimes the device understands that it needs to close
 * the Service Period unexpectedly. This can happen when
 * sending frames that are filling holes in the BA window.
 * In this case, the device can ask mac80211 to send a
 * Nullfunc frame with EOSP set. When that happens, the
 * driver must have called ieee80211_sta_set_buffered() to
 * let mac80211 know that there are no buffered frames any
 * more, otherwise mac80211 will get the more_data bit wrong.
 * The low level driver must have made sure that the frame
 * will be sent despite the station being in power-save.
 * Mac80211 won't call allow_buffered_frames().
 * Note that calling this function, doesn't exempt the driver
 * from closing the EOSP properly, it will still have to call
 * ieee80211_sta_eosp when the NDP is sent.
 */
void ieee80211_send_eosp_nullfunc(struct ieee80211_sta *pubsta, int tid);

/**
 * ieee80211_sta_register_airtime - register airtime usage for a sta/tid
 *
 * Register airtime usage for a given sta on a given tid. The driver must call
 * this function to notify mac80211 that a station used a certain amount of
 * airtime. This information will be used by the TXQ scheduler to schedule
 * stations in a way that ensures airtime fairness.
 *
 * The reported airtime should as a minimum include all time that is spent
 * transmitting to the remote station, including overhead and padding, but not
 * including time spent waiting for a TXOP. If the time is not reported by the
 * hardware it can in some cases be calculated from the rate and known frame
 * composition. When possible, the time should include any failed transmission
 * attempts.
 *
 * The driver can either call this function synchronously for every packet or
 * aggregate, or asynchronously as airtime usage information becomes available.
 * TX and RX airtime can be reported together, or separately by setting one of
 * them to 0.
 *
 * @pubsta: the station
 * @tid: the TID to register airtime for
 * @tx_airtime: airtime used during TX (in usec)
 * @rx_airtime: airtime used during RX (in usec)
 */
void ieee80211_sta_register_airtime(struct ieee80211_sta *pubsta, u8 tid,
				    u32 tx_airtime, u32 rx_airtime);

/**
 * ieee80211_txq_airtime_check - check if a txq can send frame to device
 *
 * @hw: pointer obtained from ieee80211_alloc_hw()
 * @txq: pointer obtained from station or virtual interface
 *
 * Return true if the AQL's airtime limit has not been reached and the txq can
 * continue to send more packets to the device. Otherwise return false.
 */
bool
ieee80211_txq_airtime_check(struct ieee80211_hw *hw, struct ieee80211_txq *txq);

/**
 * ieee80211_iter_keys - iterate keys programmed into the device
 * @hw: pointer obtained from ieee80211_alloc_hw()
 * @vif: virtual interface to iterate, may be %NULL for all
 * @iter: iterator function that will be called for each key
 * @iter_data: custom data to pass to the iterator function
 *
 * This function can be used to iterate all the keys known to
 * mac80211, even those that weren't previously programmed into
 * the device. This is intended for use in WoWLAN if the device
 * needs reprogramming of the keys during suspend. Note that due
 * to locking reasons, it is also only safe to call this at few
 * spots since it must hold the RTNL and be able to sleep.
 *
 * The order in which the keys are iterated matches the order
 * in which they were originally installed and handed to the
 * set_key callback.
 */
void ieee80211_iter_keys(struct ieee80211_hw *hw,
			 struct ieee80211_vif *vif,
			 void (*iter)(struct ieee80211_hw *hw,
				      struct ieee80211_vif *vif,
				      struct ieee80211_sta *sta,
				      struct ieee80211_key_conf *key,
				      void *data),
			 void *iter_data);

/**
 * ieee80211_iter_keys_rcu - iterate keys programmed into the device
 * @hw: pointer obtained from ieee80211_alloc_hw()
 * @vif: virtual interface to iterate, may be %NULL for all
 * @iter: iterator function that will be called for each key
 * @iter_data: custom data to pass to the iterator function
 *
 * This function can be used to iterate all the keys known to
 * mac80211, even those that weren't previously programmed into
 * the device. Note that due to locking reasons, keys of station
 * in removal process will be skipped.
 *
 * This function requires being called in an RCU critical section,
 * and thus iter must be atomic.
 */
void ieee80211_iter_keys_rcu(struct ieee80211_hw *hw,
			     struct ieee80211_vif *vif,
			     void (*iter)(struct ieee80211_hw *hw,
					  struct ieee80211_vif *vif,
					  struct ieee80211_sta *sta,
					  struct ieee80211_key_conf *key,
					  void *data),
			     void *iter_data);

/**
 * ieee80211_iter_chan_contexts_atomic - iterate channel contexts
 * @hw: pointer obtained from ieee80211_alloc_hw().
 * @iter: iterator function
 * @iter_data: data passed to iterator function
 *
 * Iterate all active channel contexts. This function is atomic and
 * doesn't acquire any locks internally that might be held in other
 * places while calling into the driver.
 *
 * The iterator will not find a context that's being added (during
 * the driver callback to add it) but will find it while it's being
 * removed.
 *
 * Note that during hardware restart, all contexts that existed
 * before the restart are considered already present so will be
 * found while iterating, whether they've been re-added already
 * or not.
 */
void ieee80211_iter_chan_contexts_atomic(
	struct ieee80211_hw *hw,
	void (*iter)(struct ieee80211_hw *hw,
		     struct ieee80211_chanctx_conf *chanctx_conf,
		     void *data),
	void *iter_data);

/**
 * ieee80211_ap_probereq_get - retrieve a Probe Request template
 * @hw: pointer obtained from ieee80211_alloc_hw().
 * @vif: &struct ieee80211_vif pointer from the add_interface callback.
 *
 * Creates a Probe Request template which can, for example, be uploaded to
 * hardware. The template is filled with bssid, ssid and supported rate
 * information. This function must only be called from within the
 * .bss_info_changed callback function and only in managed mode. The function
 * is only useful when the interface is associated, otherwise it will return
 * %NULL.
 *
 * Return: The Probe Request template. %NULL on error.
 */
struct sk_buff *ieee80211_ap_probereq_get(struct ieee80211_hw *hw,
					  struct ieee80211_vif *vif);

/**
 * ieee80211_beacon_loss - inform hardware does not receive beacons
 *
 * @vif: &struct ieee80211_vif pointer from the add_interface callback.
 *
 * When beacon filtering is enabled with %IEEE80211_VIF_BEACON_FILTER and
 * %IEEE80211_CONF_PS is set, the driver needs to inform whenever the
 * hardware is not receiving beacons with this function.
 */
void ieee80211_beacon_loss(struct ieee80211_vif *vif);

/**
 * ieee80211_connection_loss - inform hardware has lost connection to the AP
 *
 * @vif: &struct ieee80211_vif pointer from the add_interface callback.
 *
 * When beacon filtering is enabled with %IEEE80211_VIF_BEACON_FILTER, and
 * %IEEE80211_CONF_PS and %IEEE80211_HW_CONNECTION_MONITOR are set, the driver
 * needs to inform if the connection to the AP has been lost.
 * The function may also be called if the connection needs to be terminated
 * for some other reason, even if %IEEE80211_HW_CONNECTION_MONITOR isn't set.
 *
 * This function will cause immediate change to disassociated state,
 * without connection recovery attempts.
 */
void ieee80211_connection_loss(struct ieee80211_vif *vif);

/**
 * ieee80211_disconnect - request disconnection
 *
 * @vif: &struct ieee80211_vif pointer from the add_interface callback.
 * @reconnect: immediate reconnect is desired
 *
 * Request disconnection from the current network and, if enabled, send a
 * hint to the higher layers that immediate reconnect is desired.
 */
void ieee80211_disconnect(struct ieee80211_vif *vif, bool reconnect);

/**
 * ieee80211_resume_disconnect - disconnect from AP after resume
 *
 * @vif: &struct ieee80211_vif pointer from the add_interface callback.
 *
 * Instructs mac80211 to disconnect from the AP after resume.
 * Drivers can use this after WoWLAN if they know that the
 * connection cannot be kept up, for example because keys were
 * used while the device was asleep but the replay counters or
 * similar cannot be retrieved from the device during resume.
 *
 * Note that due to implementation issues, if the driver uses
 * the reconfiguration functionality during resume the interface
 * will still be added as associated first during resume and then
 * disconnect normally later.
 *
 * This function can only be called from the resume callback and
 * the driver must not be holding any of its own locks while it
 * calls this function, or at least not any locks it needs in the
 * key configuration paths (if it supports HW crypto).
 */
void ieee80211_resume_disconnect(struct ieee80211_vif *vif);

/**
 * ieee80211_cqm_rssi_notify - inform a configured connection quality monitoring
 *	rssi threshold triggered
 *
 * @vif: &struct ieee80211_vif pointer from the add_interface callback.
 * @rssi_event: the RSSI trigger event type
 * @rssi_level: new RSSI level value or 0 if not available
 * @gfp: context flags
 *
 * When the %IEEE80211_VIF_SUPPORTS_CQM_RSSI is set, and a connection quality
 * monitoring is configured with an rssi threshold, the driver will inform
 * whenever the rssi level reaches the threshold.
 */
void ieee80211_cqm_rssi_notify(struct ieee80211_vif *vif,
			       enum nl80211_cqm_rssi_threshold_event rssi_event,
			       s32 rssi_level,
			       gfp_t gfp);

/**
 * ieee80211_cqm_beacon_loss_notify - inform CQM of beacon loss
 *
 * @vif: &struct ieee80211_vif pointer from the add_interface callback.
 * @gfp: context flags
 */
void ieee80211_cqm_beacon_loss_notify(struct ieee80211_vif *vif, gfp_t gfp);

/**
 * ieee80211_radar_detected - inform that a radar was detected
 *
 * @hw: pointer as obtained from ieee80211_alloc_hw()
 */
void ieee80211_radar_detected(struct ieee80211_hw *hw);

/**
 * ieee80211_chswitch_done - Complete channel switch process
 * @vif: &struct ieee80211_vif pointer from the add_interface callback.
 * @success: make the channel switch successful or not
 *
 * Complete the channel switch post-process: set the new operational channel
 * and wake up the suspended queues.
 */
void ieee80211_chswitch_done(struct ieee80211_vif *vif, bool success);

/**
 * ieee80211_request_smps - request SM PS transition
 * @vif: &struct ieee80211_vif pointer from the add_interface callback.
 * @smps_mode: new SM PS mode
 *
 * This allows the driver to request an SM PS transition in managed
 * mode. This is useful when the driver has more information than
 * the stack about possible interference, for example by bluetooth.
 */
void ieee80211_request_smps(struct ieee80211_vif *vif,
			    enum ieee80211_smps_mode smps_mode);

/**
 * ieee80211_ready_on_channel - notification of remain-on-channel start
 * @hw: pointer as obtained from ieee80211_alloc_hw()
 */
void ieee80211_ready_on_channel(struct ieee80211_hw *hw);

/**
 * ieee80211_remain_on_channel_expired - remain_on_channel duration expired
 * @hw: pointer as obtained from ieee80211_alloc_hw()
 */
void ieee80211_remain_on_channel_expired(struct ieee80211_hw *hw);

/**
 * ieee80211_stop_rx_ba_session - callback to stop existing BA sessions
 *
 * in order not to harm the system performance and user experience, the device
 * may request not to allow any rx ba session and tear down existing rx ba
 * sessions based on system constraints such as periodic BT activity that needs
 * to limit wlan activity (eg.sco or a2dp)."
 * in such cases, the intention is to limit the duration of the rx ppdu and
 * therefore prevent the peer device to use a-mpdu aggregation.
 *
 * @vif: &struct ieee80211_vif pointer from the add_interface callback.
 * @ba_rx_bitmap: Bit map of open rx ba per tid
 * @addr: & to bssid mac address
 */
void ieee80211_stop_rx_ba_session(struct ieee80211_vif *vif, u16 ba_rx_bitmap,
				  const u8 *addr);

/**
 * ieee80211_mark_rx_ba_filtered_frames - move RX BA window and mark filtered
 * @pubsta: station struct
 * @tid: the session's TID
 * @ssn: starting sequence number of the bitmap, all frames before this are
 *	assumed to be out of the window after the call
 * @filtered: bitmap of filtered frames, BIT(0) is the @ssn entry etc.
 * @received_mpdus: number of received mpdus in firmware
 *
 * This function moves the BA window and releases all frames before @ssn, and
 * marks frames marked in the bitmap as having been filtered. Afterwards, it
 * checks if any frames in the window starting from @ssn can now be released
 * (in case they were only waiting for frames that were filtered.)
 */
void ieee80211_mark_rx_ba_filtered_frames(struct ieee80211_sta *pubsta, u8 tid,
					  u16 ssn, u64 filtered,
					  u16 received_mpdus);

/**
 * ieee80211_send_bar - send a BlockAckReq frame
 *
 * can be used to flush pending frames from the peer's aggregation reorder
 * buffer.
 *
 * @vif: &struct ieee80211_vif pointer from the add_interface callback.
 * @ra: the peer's destination address
 * @tid: the TID of the aggregation session
 * @ssn: the new starting sequence number for the receiver
 */
void ieee80211_send_bar(struct ieee80211_vif *vif, u8 *ra, u16 tid, u16 ssn);

/**
 * ieee80211_manage_rx_ba_offl - helper to queue an RX BA work
 * @vif: &struct ieee80211_vif pointer from the add_interface callback
 * @addr: station mac address
 * @tid: the rx tid
 */
void ieee80211_manage_rx_ba_offl(struct ieee80211_vif *vif, const u8 *addr,
				 unsigned int tid);

/**
 * ieee80211_start_rx_ba_session_offl - start a Rx BA session
 *
 * Some device drivers may offload part of the Rx aggregation flow including
 * AddBa/DelBa negotiation but may otherwise be incapable of full Rx
 * reordering.
 *
 * Create structures responsible for reordering so device drivers may call here
 * when they complete AddBa negotiation.
 *
 * @vif: &struct ieee80211_vif pointer from the add_interface callback
 * @addr: station mac address
 * @tid: the rx tid
 */
static inline void ieee80211_start_rx_ba_session_offl(struct ieee80211_vif *vif,
						      const u8 *addr, u16 tid)
{
	if (WARN_ON(tid >= IEEE80211_NUM_TIDS))
		return;
	ieee80211_manage_rx_ba_offl(vif, addr, tid);
}

/**
 * ieee80211_stop_rx_ba_session_offl - stop a Rx BA session
 *
 * Some device drivers may offload part of the Rx aggregation flow including
 * AddBa/DelBa negotiation but may otherwise be incapable of full Rx
 * reordering.
 *
 * Destroy structures responsible for reordering so device drivers may call here
 * when they complete DelBa negotiation.
 *
 * @vif: &struct ieee80211_vif pointer from the add_interface callback
 * @addr: station mac address
 * @tid: the rx tid
 */
static inline void ieee80211_stop_rx_ba_session_offl(struct ieee80211_vif *vif,
						     const u8 *addr, u16 tid)
{
	if (WARN_ON(tid >= IEEE80211_NUM_TIDS))
		return;
	ieee80211_manage_rx_ba_offl(vif, addr, tid + IEEE80211_NUM_TIDS);
}

/**
 * ieee80211_rx_ba_timer_expired - stop a Rx BA session due to timeout
 *
 * Some device drivers do not offload AddBa/DelBa negotiation, but handle rx
 * buffer reording internally, and therefore also handle the session timer.
 *
 * Trigger the timeout flow, which sends a DelBa.
 *
 * @vif: &struct ieee80211_vif pointer from the add_interface callback
 * @addr: station mac address
 * @tid: the rx tid
 */
void ieee80211_rx_ba_timer_expired(struct ieee80211_vif *vif,
				   const u8 *addr, unsigned int tid);

/* Rate control API */

/**
 * struct ieee80211_tx_rate_control - rate control information for/from RC algo
 *
 * @hw: The hardware the algorithm is invoked for.
 * @sband: The band this frame is being transmitted on.
 * @bss_conf: the current BSS configuration
 * @skb: the skb that will be transmitted, the control information in it needs
 *	to be filled in
 * @reported_rate: The rate control algorithm can fill this in to indicate
 *	which rate should be reported to userspace as the current rate and
 *	used for rate calculations in the mesh network.
 * @rts: whether RTS will be used for this frame because it is longer than the
 *	RTS threshold
 * @short_preamble: whether mac80211 will request short-preamble transmission
 *	if the selected rate supports it
 * @rate_idx_mask: user-requested (legacy) rate mask
 * @rate_idx_mcs_mask: user-requested MCS rate mask (NULL if not in use)
 * @bss: whether this frame is sent out in AP or IBSS mode
 */
struct ieee80211_tx_rate_control {
	struct ieee80211_hw *hw;
	struct ieee80211_supported_band *sband;
	struct ieee80211_bss_conf *bss_conf;
	struct sk_buff *skb;
	struct ieee80211_tx_rate reported_rate;
	bool rts, short_preamble;
	u32 rate_idx_mask;
	u8 *rate_idx_mcs_mask;
	bool bss;
};

/**
 * enum rate_control_capabilities - rate control capabilities
 */
enum rate_control_capabilities {
	/**
	 * @RATE_CTRL_CAPA_VHT_EXT_NSS_BW:
	 * Support for extended NSS BW support (dot11VHTExtendedNSSCapable)
	 * Note that this is only looked at if the minimum number of chains
	 * that the AP uses is < the number of TX chains the hardware has,
	 * otherwise the NSS difference doesn't bother us.
	 */
	RATE_CTRL_CAPA_VHT_EXT_NSS_BW = BIT(0),
};

struct rate_control_ops {
	unsigned long capa;
	const char *name;
	void *(*alloc)(struct ieee80211_hw *hw);
	void (*add_debugfs)(struct ieee80211_hw *hw, void *priv,
			    struct dentry *debugfsdir);
	void (*free)(void *priv);

	void *(*alloc_sta)(void *priv, struct ieee80211_sta *sta, gfp_t gfp);
	void (*rate_init)(void *priv, struct ieee80211_supported_band *sband,
			  struct cfg80211_chan_def *chandef,
			  struct ieee80211_sta *sta, void *priv_sta);
	void (*rate_update)(void *priv, struct ieee80211_supported_band *sband,
			    struct cfg80211_chan_def *chandef,
			    struct ieee80211_sta *sta, void *priv_sta,
			    u32 changed);
	void (*free_sta)(void *priv, struct ieee80211_sta *sta,
			 void *priv_sta);

	void (*tx_status_ext)(void *priv,
			      struct ieee80211_supported_band *sband,
			      void *priv_sta, struct ieee80211_tx_status *st);
	void (*tx_status)(void *priv, struct ieee80211_supported_band *sband,
			  struct ieee80211_sta *sta, void *priv_sta,
			  struct sk_buff *skb);
	void (*get_rate)(void *priv, struct ieee80211_sta *sta, void *priv_sta,
			 struct ieee80211_tx_rate_control *txrc);

	void (*add_sta_debugfs)(void *priv, void *priv_sta,
				struct dentry *dir);

	u32 (*get_expected_throughput)(void *priv_sta);
};

static inline int rate_supported(struct ieee80211_sta *sta,
				 enum nl80211_band band,
				 int index)
{
	return (sta == NULL || sta->supp_rates[band] & BIT(index));
}

static inline s8
rate_lowest_index(struct ieee80211_supported_band *sband,
		  struct ieee80211_sta *sta)
{
	int i;

	for (i = 0; i < sband->n_bitrates; i++)
		if (rate_supported(sta, sband->band, i))
			return i;

	/* warn when we cannot find a rate. */
	WARN_ON_ONCE(1);

	/* and return 0 (the lowest index) */
	return 0;
}

static inline
bool rate_usable_index_exists(struct ieee80211_supported_band *sband,
			      struct ieee80211_sta *sta)
{
	unsigned int i;

	for (i = 0; i < sband->n_bitrates; i++)
		if (rate_supported(sta, sband->band, i))
			return true;
	return false;
}

/**
 * rate_control_set_rates - pass the sta rate selection to mac80211/driver
 *
 * When not doing a rate control probe to test rates, rate control should pass
 * its rate selection to mac80211. If the driver supports receiving a station
 * rate table, it will use it to ensure that frames are always sent based on
 * the most recent rate control module decision.
 *
 * @hw: pointer as obtained from ieee80211_alloc_hw()
 * @pubsta: &struct ieee80211_sta pointer to the target destination.
 * @rates: new tx rate set to be used for this station.
 */
int rate_control_set_rates(struct ieee80211_hw *hw,
			   struct ieee80211_sta *pubsta,
			   struct ieee80211_sta_rates *rates);

int ieee80211_rate_control_register(const struct rate_control_ops *ops);
void ieee80211_rate_control_unregister(const struct rate_control_ops *ops);

static inline bool
conf_is_ht20(struct ieee80211_conf *conf)
{
	return conf->chandef.width == NL80211_CHAN_WIDTH_20;
}

static inline bool
conf_is_ht40_minus(struct ieee80211_conf *conf)
{
	return conf->chandef.width == NL80211_CHAN_WIDTH_40 &&
	       conf->chandef.center_freq1 < conf->chandef.chan->center_freq;
}

static inline bool
conf_is_ht40_plus(struct ieee80211_conf *conf)
{
	return conf->chandef.width == NL80211_CHAN_WIDTH_40 &&
	       conf->chandef.center_freq1 > conf->chandef.chan->center_freq;
}

static inline bool
conf_is_ht40(struct ieee80211_conf *conf)
{
	return conf->chandef.width == NL80211_CHAN_WIDTH_40;
}

static inline bool
conf_is_ht(struct ieee80211_conf *conf)
{
	return (conf->chandef.width != NL80211_CHAN_WIDTH_5) &&
		(conf->chandef.width != NL80211_CHAN_WIDTH_10) &&
		(conf->chandef.width != NL80211_CHAN_WIDTH_20_NOHT);
}

static inline enum nl80211_iftype
ieee80211_iftype_p2p(enum nl80211_iftype type, bool p2p)
{
	if (p2p) {
		switch (type) {
		case NL80211_IFTYPE_STATION:
			return NL80211_IFTYPE_P2P_CLIENT;
		case NL80211_IFTYPE_AP:
			return NL80211_IFTYPE_P2P_GO;
		default:
			break;
		}
	}
	return type;
}

static inline enum nl80211_iftype
ieee80211_vif_type_p2p(struct ieee80211_vif *vif)
{
	return ieee80211_iftype_p2p(vif->type, vif->p2p);
}

/**
 * ieee80211_update_mu_groups - set the VHT MU-MIMO groud data
 *
 * @vif: the specified virtual interface
 * @membership: 64 bits array - a bit is set if station is member of the group
 * @position: 2 bits per group id indicating the position in the group
 *
 * Note: This function assumes that the given vif is valid and the position and
 * membership data is of the correct size and are in the same byte order as the
 * matching GroupId management frame.
 * Calls to this function need to be serialized with RX path.
 */
void ieee80211_update_mu_groups(struct ieee80211_vif *vif,
				const u8 *membership, const u8 *position);

void ieee80211_enable_rssi_reports(struct ieee80211_vif *vif,
				   int rssi_min_thold,
				   int rssi_max_thold);

void ieee80211_disable_rssi_reports(struct ieee80211_vif *vif);

/**
 * ieee80211_ave_rssi - report the average RSSI for the specified interface
 *
 * @vif: the specified virtual interface
 *
 * Note: This function assumes that the given vif is valid.
 *
 * Return: The average RSSI value for the requested interface, or 0 if not
 * applicable.
 */
int ieee80211_ave_rssi(struct ieee80211_vif *vif);

/**
 * ieee80211_report_wowlan_wakeup - report WoWLAN wakeup
 * @vif: virtual interface
 * @wakeup: wakeup reason(s)
 * @gfp: allocation flags
 *
 * See cfg80211_report_wowlan_wakeup().
 */
void ieee80211_report_wowlan_wakeup(struct ieee80211_vif *vif,
				    struct cfg80211_wowlan_wakeup *wakeup,
				    gfp_t gfp);

/**
 * ieee80211_tx_prepare_skb - prepare an 802.11 skb for transmission
 * @hw: pointer as obtained from ieee80211_alloc_hw()
 * @vif: virtual interface
 * @skb: frame to be sent from within the driver
 * @band: the band to transmit on
 * @sta: optional pointer to get the station to send the frame to
 *
 * Note: must be called under RCU lock
 */
bool ieee80211_tx_prepare_skb(struct ieee80211_hw *hw,
			      struct ieee80211_vif *vif, struct sk_buff *skb,
			      int band, struct ieee80211_sta **sta);

/**
 * ieee80211_parse_tx_radiotap - Sanity-check and parse the radiotap header
 *				 of injected frames
 * @skb: packet injected by userspace
 * @dev: the &struct device of this 802.11 device
 */
bool ieee80211_parse_tx_radiotap(struct sk_buff *skb,
				 struct net_device *dev);

/**
 * struct ieee80211_noa_data - holds temporary data for tracking P2P NoA state
 *
 * @next_tsf: TSF timestamp of the next absent state change
 * @has_next_tsf: next absent state change event pending
 *
 * @absent: descriptor bitmask, set if GO is currently absent
 *
 * private:
 *
 * @count: count fields from the NoA descriptors
 * @desc: adjusted data from the NoA
 */
struct ieee80211_noa_data {
	u32 next_tsf;
	bool has_next_tsf;

	u8 absent;

	u8 count[IEEE80211_P2P_NOA_DESC_MAX];
	struct {
		u32 start;
		u32 duration;
		u32 interval;
	} desc[IEEE80211_P2P_NOA_DESC_MAX];
};

/**
 * ieee80211_parse_p2p_noa - initialize NoA tracking data from P2P IE
 *
 * @attr: P2P NoA IE
 * @data: NoA tracking data
 * @tsf: current TSF timestamp
 *
 * Return: number of successfully parsed descriptors
 */
int ieee80211_parse_p2p_noa(const struct ieee80211_p2p_noa_attr *attr,
			    struct ieee80211_noa_data *data, u32 tsf);

/**
 * ieee80211_update_p2p_noa - get next pending P2P GO absent state change
 *
 * @data: NoA tracking data
 * @tsf: current TSF timestamp
 */
void ieee80211_update_p2p_noa(struct ieee80211_noa_data *data, u32 tsf);

/**
 * ieee80211_tdls_oper_request - request userspace to perform a TDLS operation
 * @vif: virtual interface
 * @peer: the peer's destination address
 * @oper: the requested TDLS operation
 * @reason_code: reason code for the operation, valid for TDLS teardown
 * @gfp: allocation flags
 *
 * See cfg80211_tdls_oper_request().
 */
void ieee80211_tdls_oper_request(struct ieee80211_vif *vif, const u8 *peer,
				 enum nl80211_tdls_operation oper,
				 u16 reason_code, gfp_t gfp);

/**
 * ieee80211_reserve_tid - request to reserve a specific TID
 *
 * There is sometimes a need (such as in TDLS) for blocking the driver from
 * using a specific TID so that the FW can use it for certain operations such
 * as sending PTI requests. To make sure that the driver doesn't use that TID,
 * this function must be called as it flushes out packets on this TID and marks
 * it as blocked, so that any transmit for the station on this TID will be
 * redirected to the alternative TID in the same AC.
 *
 * Note that this function blocks and may call back into the driver, so it
 * should be called without driver locks held. Also note this function should
 * only be called from the driver's @sta_state callback.
 *
 * @sta: the station to reserve the TID for
 * @tid: the TID to reserve
 *
 * Returns: 0 on success, else on failure
 */
int ieee80211_reserve_tid(struct ieee80211_sta *sta, u8 tid);

/**
 * ieee80211_unreserve_tid - request to unreserve a specific TID
 *
 * Once there is no longer any need for reserving a certain TID, this function
 * should be called, and no longer will packets have their TID modified for
 * preventing use of this TID in the driver.
 *
 * Note that this function blocks and acquires a lock, so it should be called
 * without driver locks held. Also note this function should only be called
 * from the driver's @sta_state callback.
 *
 * @sta: the station
 * @tid: the TID to unreserve
 */
void ieee80211_unreserve_tid(struct ieee80211_sta *sta, u8 tid);

/**
 * ieee80211_tx_dequeue - dequeue a packet from a software tx queue
 *
 * @hw: pointer as obtained from ieee80211_alloc_hw()
 * @txq: pointer obtained from station or virtual interface, or from
 *	ieee80211_next_txq()
 *
 * Returns the skb if successful, %NULL if no frame was available.
 *
 * Note that this must be called in an rcu_read_lock() critical section,
 * which can only be released after the SKB was handled. Some pointers in
 * skb->cb, e.g. the key pointer, are protected by RCU and thus the
 * critical section must persist not just for the duration of this call
 * but for the duration of the frame handling.
 * However, also note that while in the wake_tx_queue() method,
 * rcu_read_lock() is already held.
 *
 * softirqs must also be disabled when this function is called.
 * In process context, use ieee80211_tx_dequeue_ni() instead.
 */
struct sk_buff *ieee80211_tx_dequeue(struct ieee80211_hw *hw,
				     struct ieee80211_txq *txq);

/**
 * ieee80211_tx_dequeue_ni - dequeue a packet from a software tx queue
 * (in process context)
 *
 * Like ieee80211_tx_dequeue() but can be called in process context
 * (internally disables bottom halves).
 *
 * @hw: pointer as obtained from ieee80211_alloc_hw()
 * @txq: pointer obtained from station or virtual interface, or from
 *	ieee80211_next_txq()
 */
static inline struct sk_buff *ieee80211_tx_dequeue_ni(struct ieee80211_hw *hw,
						      struct ieee80211_txq *txq)
{
	struct sk_buff *skb;

	local_bh_disable();
	skb = ieee80211_tx_dequeue(hw, txq);
	local_bh_enable();

	return skb;
}

/**
 * ieee80211_next_txq - get next tx queue to pull packets from
 *
 * @hw: pointer as obtained from ieee80211_alloc_hw()
 * @ac: AC number to return packets from.
 *
 * Returns the next txq if successful, %NULL if no queue is eligible. If a txq
 * is returned, it should be returned with ieee80211_return_txq() after the
 * driver has finished scheduling it.
 */
struct ieee80211_txq *ieee80211_next_txq(struct ieee80211_hw *hw, u8 ac);

/**
 * ieee80211_txq_schedule_start - start new scheduling round for TXQs
 *
 * @hw: pointer as obtained from ieee80211_alloc_hw()
 * @ac: AC number to acquire locks for
 *
 * Should be called before ieee80211_next_txq() or ieee80211_return_txq().
 * The driver must not call multiple TXQ scheduling rounds concurrently.
 */
void ieee80211_txq_schedule_start(struct ieee80211_hw *hw, u8 ac);

/* (deprecated) */
static inline void ieee80211_txq_schedule_end(struct ieee80211_hw *hw, u8 ac)
{
}

void __ieee80211_schedule_txq(struct ieee80211_hw *hw,
			      struct ieee80211_txq *txq, bool force);

/**
 * ieee80211_schedule_txq - schedule a TXQ for transmission
 *
 * @hw: pointer as obtained from ieee80211_alloc_hw()
 * @txq: pointer obtained from station or virtual interface
 *
 * Schedules a TXQ for transmission if it is not already scheduled,
 * even if mac80211 does not have any packets buffered.
 *
 * The driver may call this function if it has buffered packets for
 * this TXQ internally.
 */
static inline void
ieee80211_schedule_txq(struct ieee80211_hw *hw, struct ieee80211_txq *txq)
{
	__ieee80211_schedule_txq(hw, txq, true);
}

/**
 * ieee80211_return_txq - return a TXQ previously acquired by ieee80211_next_txq()
 *
 * @hw: pointer as obtained from ieee80211_alloc_hw()
 * @txq: pointer obtained from station or virtual interface
 * @force: schedule txq even if mac80211 does not have any buffered packets.
 *
 * The driver may set force=true if it has buffered packets for this TXQ
 * internally.
 */
static inline void
ieee80211_return_txq(struct ieee80211_hw *hw, struct ieee80211_txq *txq,
		     bool force)
{
	__ieee80211_schedule_txq(hw, txq, force);
}

/**
 * ieee80211_txq_may_transmit - check whether TXQ is allowed to transmit
 *
 * This function is used to check whether given txq is allowed to transmit by
 * the airtime scheduler, and can be used by drivers to access the airtime
 * fairness accounting without going using the scheduling order enfored by
 * next_txq().
 *
 * Returns %true if the airtime scheduler thinks the TXQ should be allowed to
 * transmit, and %false if it should be throttled. This function can also have
 * the side effect of rotating the TXQ in the scheduler rotation, which will
 * eventually bring the deficit to positive and allow the station to transmit
 * again.
 *
 * The API ieee80211_txq_may_transmit() also ensures that TXQ list will be
 * aligned against driver's own round-robin scheduler list. i.e it rotates
 * the TXQ list till it makes the requested node becomes the first entry
 * in TXQ list. Thus both the TXQ list and driver's list are in sync. If this
 * function returns %true, the driver is expected to schedule packets
 * for transmission, and then return the TXQ through ieee80211_return_txq().
 *
 * @hw: pointer as obtained from ieee80211_alloc_hw()
 * @txq: pointer obtained from station or virtual interface
 */
bool ieee80211_txq_may_transmit(struct ieee80211_hw *hw,
				struct ieee80211_txq *txq);

/**
 * ieee80211_txq_get_depth - get pending frame/byte count of given txq
 *
 * The values are not guaranteed to be coherent with regard to each other, i.e.
 * txq state can change half-way of this function and the caller may end up
 * with "new" frame_cnt and "old" byte_cnt or vice-versa.
 *
 * @txq: pointer obtained from station or virtual interface
 * @frame_cnt: pointer to store frame count
 * @byte_cnt: pointer to store byte count
 */
void ieee80211_txq_get_depth(struct ieee80211_txq *txq,
			     unsigned long *frame_cnt,
			     unsigned long *byte_cnt);

/**
 * ieee80211_nan_func_terminated - notify about NAN function termination.
 *
 * This function is used to notify mac80211 about NAN function termination.
 * Note that this function can't be called from hard irq.
 *
 * @vif: &struct ieee80211_vif pointer from the add_interface callback.
 * @inst_id: the local instance id
 * @reason: termination reason (one of the NL80211_NAN_FUNC_TERM_REASON_*)
 * @gfp: allocation flags
 */
void ieee80211_nan_func_terminated(struct ieee80211_vif *vif,
				   u8 inst_id,
				   enum nl80211_nan_func_term_reason reason,
				   gfp_t gfp);

/**
 * ieee80211_nan_func_match - notify about NAN function match event.
 *
 * This function is used to notify mac80211 about NAN function match. The
 * cookie inside the match struct will be assigned by mac80211.
 * Note that this function can't be called from hard irq.
 *
 * @vif: &struct ieee80211_vif pointer from the add_interface callback.
 * @match: match event information
 * @gfp: allocation flags
 */
void ieee80211_nan_func_match(struct ieee80211_vif *vif,
			      struct cfg80211_nan_match_params *match,
			      gfp_t gfp);

/**
 * ieee80211_calc_rx_airtime - calculate estimated transmission airtime for RX.
 *
 * This function calculates the estimated airtime usage of a frame based on the
 * rate information in the RX status struct and the frame length.
 *
 * @hw: pointer as obtained from ieee80211_alloc_hw()
 * @status: &struct ieee80211_rx_status containing the transmission rate
 *          information.
 * @len: frame length in bytes
 */
u32 ieee80211_calc_rx_airtime(struct ieee80211_hw *hw,
			      struct ieee80211_rx_status *status,
			      int len);

/**
 * ieee80211_calc_tx_airtime - calculate estimated transmission airtime for TX.
 *
 * This function calculates the estimated airtime usage of a frame based on the
 * rate information in the TX info struct and the frame length.
 *
 * @hw: pointer as obtained from ieee80211_alloc_hw()
 * @info: &struct ieee80211_tx_info of the frame.
 * @len: frame length in bytes
 */
u32 ieee80211_calc_tx_airtime(struct ieee80211_hw *hw,
			      struct ieee80211_tx_info *info,
			      int len);
/**
 * ieee80211_set_hw_80211_encap - enable hardware encapsulation offloading.
 *
 * This function is used to notify mac80211 that a vif can be passed raw 802.3
 * frames. The driver needs to then handle the 802.11 encapsulation inside the
 * hardware or firmware.
 *
 * @vif: &struct ieee80211_vif pointer from the add_interface callback.
 * @enable: indicate if the feature should be turned on or off
 */
bool ieee80211_set_hw_80211_encap(struct ieee80211_vif *vif, bool enable);

/**
 * ieee80211_get_fils_discovery_tmpl - Get FILS discovery template.
 * @hw: pointer obtained from ieee80211_alloc_hw().
 * @vif: &struct ieee80211_vif pointer from the add_interface callback.
 *
 * The driver is responsible for freeing the returned skb.
 *
 * Return: FILS discovery template. %NULL on error.
 */
struct sk_buff *ieee80211_get_fils_discovery_tmpl(struct ieee80211_hw *hw,
						  struct ieee80211_vif *vif);

/**
 * ieee80211_get_unsol_bcast_probe_resp_tmpl - Get unsolicited broadcast
 *	probe response template.
 * @hw: pointer obtained from ieee80211_alloc_hw().
 * @vif: &struct ieee80211_vif pointer from the add_interface callback.
 *
 * The driver is responsible for freeing the returned skb.
 *
 * Return: Unsolicited broadcast probe response template. %NULL on error.
 */
struct sk_buff *
ieee80211_get_unsol_bcast_probe_resp_tmpl(struct ieee80211_hw *hw,
					  struct ieee80211_vif *vif);
#endif /* MAC80211_H */<|MERGE_RESOLUTION|>--- conflicted
+++ resolved
@@ -4195,11 +4195,8 @@
 				   struct ieee80211_vif *vif);
 	void (*sta_set_4addr)(struct ieee80211_hw *hw, struct ieee80211_vif *vif,
 			      struct ieee80211_sta *sta, bool enabled);
-<<<<<<< HEAD
-=======
 	int (*set_sar_specs)(struct ieee80211_hw *hw,
 			     const struct cfg80211_sar_specs *sar);
->>>>>>> 356006a6
 };
 
 /**
