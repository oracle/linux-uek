/******************************************************************************
 * xen.h
 *
 * Guest OS interface to Xen.
 *
 * Copyright (c) 2004, K A Fraser
 */

#ifndef __XEN_PUBLIC_XEN_H__
#define __XEN_PUBLIC_XEN_H__

#include <asm/xen/interface.h>

/*
 * XEN "SYSTEM CALLS" (a.k.a. HYPERCALLS).
 */

/*
 * x86_32: EAX = vector; EBX, ECX, EDX, ESI, EDI = args 1, 2, 3, 4, 5.
 *         EAX = return value
 *         (argument registers may be clobbered on return)
 * x86_64: RAX = vector; RDI, RSI, RDX, R10, R8, R9 = args 1, 2, 3, 4, 5, 6.
 *         RAX = return value
 *         (argument registers not clobbered on return; RCX, R11 are)
 */
#define __HYPERVISOR_set_trap_table        0
#define __HYPERVISOR_mmu_update            1
#define __HYPERVISOR_set_gdt               2
#define __HYPERVISOR_stack_switch          3
#define __HYPERVISOR_set_callbacks         4
#define __HYPERVISOR_fpu_taskswitch        5
#define __HYPERVISOR_sched_op_compat       6
#define __HYPERVISOR_dom0_op               7
#define __HYPERVISOR_set_debugreg          8
#define __HYPERVISOR_get_debugreg          9
#define __HYPERVISOR_update_descriptor    10
#define __HYPERVISOR_memory_op            12
#define __HYPERVISOR_multicall            13
#define __HYPERVISOR_update_va_mapping    14
#define __HYPERVISOR_set_timer_op         15
#define __HYPERVISOR_event_channel_op_compat 16
#define __HYPERVISOR_xen_version          17
#define __HYPERVISOR_console_io           18
#define __HYPERVISOR_physdev_op_compat    19
#define __HYPERVISOR_grant_table_op       20
#define __HYPERVISOR_vm_assist            21
#define __HYPERVISOR_update_va_mapping_otherdomain 22
#define __HYPERVISOR_iret                 23 /* x86 only */
#define __HYPERVISOR_vcpu_op              24
#define __HYPERVISOR_set_segment_base     25 /* x86/64 only */
#define __HYPERVISOR_mmuext_op            26
#define __HYPERVISOR_acm_op               27
#define __HYPERVISOR_nmi_op               28
#define __HYPERVISOR_sched_op             29
#define __HYPERVISOR_callback_op          30
#define __HYPERVISOR_xenoprof_op          31
#define __HYPERVISOR_event_channel_op     32
#define __HYPERVISOR_physdev_op           33
#define __HYPERVISOR_hvm_op               34
#define __HYPERVISOR_tmem_op              38

/* Architecture-specific hypercall definitions. */
#define __HYPERVISOR_arch_0               48
#define __HYPERVISOR_arch_1               49
#define __HYPERVISOR_arch_2               50
#define __HYPERVISOR_arch_3               51
#define __HYPERVISOR_arch_4               52
#define __HYPERVISOR_arch_5               53
#define __HYPERVISOR_arch_6               54
#define __HYPERVISOR_arch_7               55

/*
 * VIRTUAL INTERRUPTS
 *
 * Virtual interrupts that a guest OS may receive from Xen.
 */
#define VIRQ_TIMER      0  /* Timebase update, and/or requested timeout.  */
#define VIRQ_DEBUG      1  /* Request guest to dump debug info.           */
#define VIRQ_CONSOLE    2  /* (DOM0) Bytes received on emergency console. */
#define VIRQ_DOM_EXC    3  /* (DOM0) Exceptional event for some domain.   */
#define VIRQ_DEBUGGER   6  /* (DOM0) A domain has paused for debugging.   */
#define VIRQ_PCPU_STATE 9  /* (DOM0) PCPU state changed                   */

/* Architecture-specific VIRQ definitions. */
#define VIRQ_ARCH_0    16
#define VIRQ_ARCH_1    17
#define VIRQ_ARCH_2    18
#define VIRQ_ARCH_3    19
#define VIRQ_ARCH_4    20
#define VIRQ_ARCH_5    21
#define VIRQ_ARCH_6    22
#define VIRQ_ARCH_7    23

#define NR_VIRQS       24
/*
 * MMU-UPDATE REQUESTS
 *
 * HYPERVISOR_mmu_update() accepts a list of (ptr, val) pairs.
 * A foreigndom (FD) can be specified (or DOMID_SELF for none).
 * Where the FD has some effect, it is described below.
 * ptr[1:0] specifies the appropriate MMU_* command.
 *
 * ptr[1:0] == MMU_NORMAL_PT_UPDATE:
 * Updates an entry in a page table. If updating an L1 table, and the new
 * table entry is valid/present, the mapped frame must belong to the FD, if
 * an FD has been specified. If attempting to map an I/O page then the
 * caller assumes the privilege of the FD.
 * FD == DOMID_IO: Permit /only/ I/O mappings, at the priv level of the caller.
 * FD == DOMID_XEN: Map restricted areas of Xen's heap space.
 * ptr[:2]  -- Machine address of the page-table entry to modify.
 * val      -- Value to write.
 *
 * ptr[1:0] == MMU_MACHPHYS_UPDATE:
 * Updates an entry in the machine->pseudo-physical mapping table.
 * ptr[:2]  -- Machine address within the frame whose mapping to modify.
 *             The frame must belong to the FD, if one is specified.
 * val      -- Value to write into the mapping entry.
 *
 * ptr[1:0] == MMU_PT_UPDATE_PRESERVE_AD:
 * As MMU_NORMAL_PT_UPDATE above, but A/D bits currently in the PTE are ORed
 * with those in @val.
 */
#define MMU_NORMAL_PT_UPDATE      0 /* checked '*ptr = val'. ptr is MA.       */
#define MMU_MACHPHYS_UPDATE       1 /* ptr = MA of frame to modify entry for  */
#define MMU_PT_UPDATE_PRESERVE_AD 2 /* atomically: *ptr = val | (*ptr&(A|D)) */

/*
 * MMU EXTENDED OPERATIONS
 *
 * HYPERVISOR_mmuext_op() accepts a list of mmuext_op structures.
 * A foreigndom (FD) can be specified (or DOMID_SELF for none).
 * Where the FD has some effect, it is described below.
 *
 * cmd: MMUEXT_(UN)PIN_*_TABLE
 * mfn: Machine frame number to be (un)pinned as a p.t. page.
 *      The frame must belong to the FD, if one is specified.
 *
 * cmd: MMUEXT_NEW_BASEPTR
 * mfn: Machine frame number of new page-table base to install in MMU.
 *
 * cmd: MMUEXT_NEW_USER_BASEPTR [x86/64 only]
 * mfn: Machine frame number of new page-table base to install in MMU
 *      when in user space.
 *
 * cmd: MMUEXT_TLB_FLUSH_LOCAL
 * No additional arguments. Flushes local TLB.
 *
 * cmd: MMUEXT_INVLPG_LOCAL
 * linear_addr: Linear address to be flushed from the local TLB.
 *
 * cmd: MMUEXT_TLB_FLUSH_MULTI
 * vcpumask: Pointer to bitmap of VCPUs to be flushed.
 *
 * cmd: MMUEXT_INVLPG_MULTI
 * linear_addr: Linear address to be flushed.
 * vcpumask: Pointer to bitmap of VCPUs to be flushed.
 *
 * cmd: MMUEXT_TLB_FLUSH_ALL
 * No additional arguments. Flushes all VCPUs' TLBs.
 *
 * cmd: MMUEXT_INVLPG_ALL
 * linear_addr: Linear address to be flushed from all VCPUs' TLBs.
 *
 * cmd: MMUEXT_FLUSH_CACHE
 * No additional arguments. Writes back and flushes cache contents.
 *
 * cmd: MMUEXT_SET_LDT
 * linear_addr: Linear address of LDT base (NB. must be page-aligned).
 * nr_ents: Number of entries in LDT.
 *
 * cmd: MMUEXT_CLEAR_PAGE
 * mfn: Machine frame number to be cleared.
 *
 * cmd: MMUEXT_COPY_PAGE
 * mfn: Machine frame number of the destination page.
 * src_mfn: Machine frame number of the source page.
 *
 * cmd: MMUEXT_MARK_SUPER
 * mfn: Machine frame number of head of superpage to be marked.
 *
 * cmd: MMUEXT_UNMARK_SUPER
 * mfn: Machine frame number of head of superpage to be cleared.
 */
#define MMUEXT_PIN_L1_TABLE      0
#define MMUEXT_PIN_L2_TABLE      1
#define MMUEXT_PIN_L3_TABLE      2
#define MMUEXT_PIN_L4_TABLE      3
#define MMUEXT_UNPIN_TABLE       4
#define MMUEXT_NEW_BASEPTR       5
#define MMUEXT_TLB_FLUSH_LOCAL   6
#define MMUEXT_INVLPG_LOCAL      7
#define MMUEXT_TLB_FLUSH_MULTI   8
#define MMUEXT_INVLPG_MULTI      9
#define MMUEXT_TLB_FLUSH_ALL    10
#define MMUEXT_INVLPG_ALL       11
#define MMUEXT_FLUSH_CACHE      12
#define MMUEXT_SET_LDT          13
#define MMUEXT_NEW_USER_BASEPTR 15
#define MMUEXT_CLEAR_PAGE       16
#define MMUEXT_COPY_PAGE        17
#define MMUEXT_MARK_SUPER       19
#define MMUEXT_UNMARK_SUPER     20

#ifndef __ASSEMBLY__
struct mmuext_op {
	unsigned int cmd;
	union {
		/* [UN]PIN_TABLE, NEW_BASEPTR, NEW_USER_BASEPTR */
		xen_pfn_t mfn;
		/* INVLPG_LOCAL, INVLPG_ALL, SET_LDT */
		unsigned long linear_addr;
	} arg1;
	union {
		/* SET_LDT */
		unsigned int nr_ents;
		/* TLB_FLUSH_MULTI, INVLPG_MULTI */
		void *vcpumask;
	} arg2;
};
DEFINE_GUEST_HANDLE_STRUCT(mmuext_op);
#endif

/* These are passed as 'flags' to update_va_mapping. They can be ORed. */
/* When specifying UVMF_MULTI, also OR in a pointer to a CPU bitmap.   */
/* UVMF_LOCAL is merely UVMF_MULTI with a NULL bitmap pointer.         */
#define UVMF_NONE               (0UL<<0) /* No flushing at all.   */
#define UVMF_TLB_FLUSH          (1UL<<0) /* Flush entire TLB(s).  */
#define UVMF_INVLPG             (2UL<<0) /* Flush only one entry. */
#define UVMF_FLUSHTYPE_MASK     (3UL<<0)
#define UVMF_MULTI              (0UL<<2) /* Flush subset of TLBs. */
#define UVMF_LOCAL              (0UL<<2) /* Flush local TLB.      */
#define UVMF_ALL                (1UL<<2) /* Flush all TLBs.       */

/*
 * Commands to HYPERVISOR_console_io().
 */
#define CONSOLEIO_write         0
#define CONSOLEIO_read          1

/*
 * Commands to HYPERVISOR_vm_assist().
 */
#define VMASST_CMD_enable                0
#define VMASST_CMD_disable               1
#define VMASST_TYPE_4gb_segments         0
#define VMASST_TYPE_4gb_segments_notify  1
#define VMASST_TYPE_writable_pagetables  2
#define VMASST_TYPE_pae_extended_cr3     3
#define MAX_VMASST_TYPE 3

#ifndef __ASSEMBLY__

typedef uint16_t domid_t;

/* Domain ids >= DOMID_FIRST_RESERVED cannot be used for ordinary domains. */
#define DOMID_FIRST_RESERVED (0x7FF0U)

/* DOMID_SELF is used in certain contexts to refer to oneself. */
#define DOMID_SELF (0x7FF0U)

/*
 * DOMID_IO is used to restrict page-table updates to mapping I/O memory.
 * Although no Foreign Domain need be specified to map I/O pages, DOMID_IO
 * is useful to ensure that no mappings to the OS's own heap are accidentally
 * installed. (e.g., in Linux this could cause havoc as reference counts
 * aren't adjusted on the I/O-mapping code path).
 * This only makes sense in MMUEXT_SET_FOREIGNDOM, but in that context can
 * be specified by any calling domain.
 */
#define DOMID_IO   (0x7FF1U)

/*
 * DOMID_XEN is used to allow privileged domains to map restricted parts of
 * Xen's heap space (e.g., the machine_to_phys table).
 * This only makes sense in MMUEXT_SET_FOREIGNDOM, and is only permitted if
 * the caller is privileged.
 */
#define DOMID_XEN  (0x7FF2U)

/*
 * Send an array of these to HYPERVISOR_mmu_update().
 * NB. The fields are natural pointer/address size for this architecture.
 */
struct mmu_update {
    uint64_t ptr;       /* Machine address of PTE. */
    uint64_t val;       /* New contents of PTE.    */
};
DEFINE_GUEST_HANDLE_STRUCT(mmu_update);

/*
 * Send an array of these to HYPERVISOR_multicall().
 * NB. The fields are natural register size for this architecture.
 */
struct multicall_entry {
    unsigned long op;
    long result;
    unsigned long args[6];
};
DEFINE_GUEST_HANDLE_STRUCT(multicall_entry);

/*
 * Event channel endpoints per domain:
 *  1024 if a long is 32 bits; 4096 if a long is 64 bits.
 */
#define NR_EVENT_CHANNELS (sizeof(unsigned long) * sizeof(unsigned long) * 64)

struct vcpu_time_info {
	/*
	 * Updates to the following values are preceded and followed
	 * by an increment of 'version'. The guest can therefore
	 * detect updates by looking for changes to 'version'. If the
	 * least-significant bit of the version number is set then an
	 * update is in progress and the guest must wait to read a
	 * consistent set of values.  The correct way to interact with
	 * the version number is similar to Linux's seqlock: see the
	 * implementations of read_seqbegin/read_seqretry.
	 */
	uint32_t version;
	uint32_t pad0;
	uint64_t tsc_timestamp;   /* TSC at last update of time vals.  */
	uint64_t system_time;     /* Time, in nanosecs, since boot.    */
	/*
	 * Current system time:
	 *   system_time + ((tsc - tsc_timestamp) << tsc_shift) * tsc_to_system_mul
	 * CPU frequency (Hz):
	 *   ((10^9 << 32) / tsc_to_system_mul) >> tsc_shift
	 */
	uint32_t tsc_to_system_mul;
	int8_t   tsc_shift;
	int8_t   pad1[3];
}; /* 32 bytes */

struct vcpu_info {
	/*
	 * 'evtchn_upcall_pending' is written non-zero by Xen to indicate
	 * a pending notification for a particular VCPU. It is then cleared
	 * by the guest OS /before/ checking for pending work, thus avoiding
	 * a set-and-check race. Note that the mask is only accessed by Xen
	 * on the CPU that is currently hosting the VCPU. This means that the
	 * pending and mask flags can be updated by the guest without special
	 * synchronisation (i.e., no need for the x86 LOCK prefix).
	 * This may seem suboptimal because if the pending flag is set by
	 * a different CPU then an IPI may be scheduled even when the mask
	 * is set. However, note:
	 *  1. The task of 'interrupt holdoff' is covered by the per-event-
	 *     channel mask bits. A 'noisy' event that is continually being
	 *     triggered can be masked at source at this very precise
	 *     granularity.
	 *  2. The main purpose of the per-VCPU mask is therefore to restrict
	 *     reentrant execution: whether for concurrency control, or to
	 *     prevent unbounded stack usage. Whatever the purpose, we expect
	 *     that the mask will be asserted only for short periods at a time,
	 *     and so the likelihood of a 'spurious' IPI is suitably small.
	 * The mask is read before making an event upcall to the guest: a
	 * non-zero mask therefore guarantees that the VCPU will not receive
	 * an upcall activation. The mask is cleared when the VCPU requests
	 * to block: this avoids wakeup-waiting races.
	 */
	uint8_t evtchn_upcall_pending;
	uint8_t evtchn_upcall_mask;
	unsigned long evtchn_pending_sel;
	struct arch_vcpu_info arch;
	struct pvclock_vcpu_time_info time;
}; /* 64 bytes (x86) */

/*
 * Xen/kernel shared data -- pointer provided in start_info.
 * NB. We expect that this struct is smaller than a page.
 */
struct shared_info {
	struct vcpu_info vcpu_info[MAX_VIRT_CPUS];

	/*
	 * A domain can create "event channels" on which it can send and receive
	 * asynchronous event notifications. There are three classes of event that
	 * are delivered by this mechanism:
	 *  1. Bi-directional inter- and intra-domain connections. Domains must
	 *     arrange out-of-band to set up a connection (usually by allocating
	 *     an unbound 'listener' port and avertising that via a storage service
	 *     such as xenstore).
	 *  2. Physical interrupts. A domain with suitable hardware-access
	 *     privileges can bind an event-channel port to a physical interrupt
	 *     source.
	 *  3. Virtual interrupts ('events'). A domain can bind an event-channel
	 *     port to a virtual interrupt source, such as the virtual-timer
	 *     device or the emergency console.
	 *
	 * Event channels are addressed by a "port index". Each channel is
	 * associated with two bits of information:
	 *  1. PENDING -- notifies the domain that there is a pending notification
	 *     to be processed. This bit is cleared by the guest.
	 *  2. MASK -- if this bit is clear then a 0->1 transition of PENDING
	 *     will cause an asynchronous upcall to be scheduled. This bit is only
	 *     updated by the guest. It is read-only within Xen. If a channel
	 *     becomes pending while the channel is masked then the 'edge' is lost
	 *     (i.e., when the channel is unmasked, the guest must manually handle
	 *     pending notifications as no upcall will be scheduled by Xen).
	 *
	 * To expedite scanning of pending notifications, any 0->1 pending
	 * transition on an unmasked channel causes a corresponding bit in a
	 * per-vcpu selector word to be set. Each bit in the selector covers a
	 * 'C long' in the PENDING bitfield array.
	 */
	unsigned long evtchn_pending[sizeof(unsigned long) * 8];
	unsigned long evtchn_mask[sizeof(unsigned long) * 8];

	/*
	 * Wallclock time: updated only by control software. Guests should base
	 * their gettimeofday() syscall on this wallclock-base value.
	 */
	struct pvclock_wall_clock wc;

	struct arch_shared_info arch;

};

/*
 * Start-of-day memory layout for the initial domain (DOM0):
 *  1. The domain is started within contiguous virtual-memory region.
 *  2. The contiguous region begins and ends on an aligned 4MB boundary.
 *  3. The region start corresponds to the load address of the OS image.
 *     If the load address is not 4MB aligned then the address is rounded down.
 *  4. This the order of bootstrap elements in the initial virtual region:
 *      a. relocated kernel image
 *      b. initial ram disk              [mod_start, mod_len]
 *      c. list of allocated page frames [mfn_list, nr_pages]
 *      d. start_info_t structure        [register ESI (x86)]
 *      e. bootstrap page tables         [pt_base, CR3 (x86)]
 *      f. bootstrap stack               [register ESP (x86)]
 *  5. Bootstrap elements are packed together, but each is 4kB-aligned.
 *  6. The initial ram disk may be omitted.
 *  7. The list of page frames forms a contiguous 'pseudo-physical' memory
 *     layout for the domain. In particular, the bootstrap virtual-memory
 *     region is a 1:1 mapping to the first section of the pseudo-physical map.
 *  8. All bootstrap elements are mapped read-writable for the guest OS. The
 *     only exception is the bootstrap page table, which is mapped read-only.
 *  9. There is guaranteed to be at least 512kB padding after the final
 *     bootstrap element. If necessary, the bootstrap virtual region is
 *     extended by an extra 4MB to ensure this.
 */

#define MAX_GUEST_CMDLINE 1024
struct start_info {
	/* THE FOLLOWING ARE FILLED IN BOTH ON INITIAL BOOT AND ON RESUME.    */
	char magic[32];             /* "xen-<version>-<platform>".            */
	unsigned long nr_pages;     /* Total pages allocated to this domain.  */
	unsigned long shared_info;  /* MACHINE address of shared info struct. */
	uint32_t flags;             /* SIF_xxx flags.                         */
	xen_pfn_t store_mfn;        /* MACHINE page number of shared page.    */
	uint32_t store_evtchn;      /* Event channel for store communication. */
	union {
		struct {
			xen_pfn_t mfn;      /* MACHINE page number of console page.   */
			uint32_t  evtchn;   /* Event channel for console page.        */
		} domU;
		struct {
			uint32_t info_off;  /* Offset of console_info struct.         */
			uint32_t info_size; /* Size of console_info struct from start.*/
		} dom0;
	} console;
	/* THE FOLLOWING ARE ONLY FILLED IN ON INITIAL BOOT (NOT RESUME).     */
	unsigned long pt_base;      /* VIRTUAL address of page directory.     */
	unsigned long nr_pt_frames; /* Number of bootstrap p.t. frames.       */
	unsigned long mfn_list;     /* VIRTUAL address of page-frame list.    */
	unsigned long mod_start;    /* VIRTUAL address of pre-loaded module.  */
	unsigned long mod_len;      /* Size (bytes) of pre-loaded module.     */
	int8_t cmd_line[MAX_GUEST_CMDLINE];
};

struct dom0_vga_console_info {
	uint8_t video_type;
#define XEN_VGATYPE_TEXT_MODE_3 0x03
#define XEN_VGATYPE_VESA_LFB    0x23
<<<<<<< HEAD
=======
#define XEN_VGATYPE_EFI_LFB     0x70
>>>>>>> eb32e1b3

	union {
		struct {
			/* Font height, in pixels. */
			uint16_t font_height;
			/* Cursor location (column, row). */
			uint16_t cursor_x, cursor_y;
			/* Number of rows and columns (dimensions in characters). */
			uint16_t rows, columns;
		} text_mode_3;

		struct {
			/* Width and height, in pixels. */
			uint16_t width, height;
			/* Bytes per scan line. */
			uint16_t bytes_per_line;
			/* Bits per pixel. */
			uint16_t bits_per_pixel;
			/* LFB physical address, and size (in units of 64kB). */
			uint32_t lfb_base;
			uint32_t lfb_size;
			/* RGB mask offsets and sizes, as defined by VBE 1.2+ */
			uint8_t  red_pos, red_size;
			uint8_t  green_pos, green_size;
			uint8_t  blue_pos, blue_size;
			uint8_t  rsvd_pos, rsvd_size;

			/* VESA capabilities (offset 0xa, VESA command 0x4f00). */
			uint32_t gbl_caps;
			/* Mode attributes (offset 0x0, VESA command 0x4f01). */
			uint16_t mode_attrs;
		} vesa_lfb;
	} u;
};

/* These flags are passed in the 'flags' field of start_info_t. */
#define SIF_PRIVILEGED    (1<<0)  /* Is the domain privileged? */
#define SIF_INITDOMAIN    (1<<1)  /* Is this the initial control domain? */
#define SIF_PM_MASK       (0xFF<<8) /* reserve 1 byte for xen-pm options */

typedef uint64_t cpumap_t;

typedef uint8_t xen_domain_handle_t[16];

/* Turn a plain number into a C unsigned long constant. */
#define __mk_unsigned_long(x) x ## UL
#define mk_unsigned_long(x) __mk_unsigned_long(x)

#define TMEM_SPEC_VERSION 1

struct tmem_op {
	uint32_t cmd;
	int32_t pool_id;
	union {
		struct {  /* for cmd == TMEM_NEW_POOL */
			uint64_t uuid[2];
			uint32_t flags;
		} new;
		struct {
			uint64_t oid[3];
			uint32_t index;
			uint32_t tmem_offset;
			uint32_t pfn_offset;
			uint32_t len;
			GUEST_HANDLE(void) gmfn; /* guest machine page frame */
		} gen;
	} u;
};

DEFINE_GUEST_HANDLE(u64);

#else /* __ASSEMBLY__ */

/* In assembly code we cannot use C numeric constant suffixes. */
#define mk_unsigned_long(x) x

#endif /* !__ASSEMBLY__ */

#endif /* __XEN_PUBLIC_XEN_H__ */<|MERGE_RESOLUTION|>--- conflicted
+++ resolved
@@ -471,10 +471,7 @@
 	uint8_t video_type;
 #define XEN_VGATYPE_TEXT_MODE_3 0x03
 #define XEN_VGATYPE_VESA_LFB    0x23
-<<<<<<< HEAD
-=======
 #define XEN_VGATYPE_EFI_LFB     0x70
->>>>>>> eb32e1b3
 
 	union {
 		struct {
