--- conflicted
+++ resolved
@@ -316,7 +316,6 @@
 DEFINE_GUEST_HANDLE_STRUCT(xenpf_pcpuinfo_t);
 DEFINE_GUEST_HANDLE_STRUCT(xenpf_pcpuinfo);
 
-<<<<<<< HEAD
 
 #define XENPF_cpu_online    56
 #define XENPF_cpu_offline   57
@@ -325,7 +324,7 @@
 };
 typedef struct xenpf_cpu_ol xenpf_cpu_ol_t;
 DEFINE_GUEST_HANDLE_STRUCT(xenpf_cpu_ol_t);
-=======
+
 /*
  * CMD 58 and 59 are reserved for cpu hotadd and memory hotadd,
  * which are already occupied at Xen hypervisor side.
@@ -341,7 +340,6 @@
 	uint32_t idle_nums;
 };
 DEFINE_GUEST_HANDLE_STRUCT(xenpf_core_parking);
->>>>>>> 0da2dc03
 
 struct xen_platform_op {
 	uint32_t cmd;
@@ -359,11 +357,8 @@
 		struct xenpf_getidletime       getidletime;
 		struct xenpf_set_processor_pminfo set_pminfo;
 		struct xenpf_pcpuinfo          pcpu_info;
-<<<<<<< HEAD
 		struct xenpf_cpu_ol            cpu_ol;
-=======
 		struct xenpf_core_parking      core_parking;
->>>>>>> 0da2dc03
 		uint8_t                        pad[128];
 	} u;
 };
