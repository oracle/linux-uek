--- conflicted
+++ resolved
@@ -25,9 +25,9 @@
 
 void balloon_set_new_target(unsigned long target);
 
-<<<<<<< HEAD
-int alloc_xenballooned_pages(int nr_pages, struct page** pages);
-void free_xenballooned_pages(int nr_pages, struct page** pages);
+int alloc_xenballooned_pages(int nr_pages, struct page **pages,
+		bool highmem);
+void free_xenballooned_pages(int nr_pages, struct page **pages);
 
 struct sys_device;
 #ifdef CONFIG_XEN_SELFBALLOONING
@@ -37,9 +37,4 @@
 {
 	return -ENOSYS;
 }
-#endif
-=======
-int alloc_xenballooned_pages(int nr_pages, struct page **pages,
-		bool highmem);
-void free_xenballooned_pages(int nr_pages, struct page **pages);
->>>>>>> 329f0b44
+#endif