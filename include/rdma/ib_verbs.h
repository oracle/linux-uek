--- conflicted
+++ resolved
@@ -1254,25 +1254,6 @@
 };
 
 enum ib_wr_opcode {
-<<<<<<< HEAD
-	IB_WR_RDMA_WRITE,
-	IB_WR_RDMA_WRITE_WITH_IMM,
-	IB_WR_SEND,
-	IB_WR_SEND_WITH_IMM,
-	IB_WR_RDMA_READ,
-	IB_WR_ATOMIC_CMP_AND_SWP,
-	IB_WR_ATOMIC_FETCH_AND_ADD,
-	IB_WR_LSO,
-	IB_WR_SEND_WITH_INV,
-	IB_WR_RDMA_READ_WITH_INV,
-	IB_WR_LOCAL_INV,
-#ifndef WITHOUT_ORACLE_EXTENSIONS
-	IB_WR_FAST_REG_MR,
-#endif
-	IB_WR_REG_MR,
-	IB_WR_MASKED_ATOMIC_CMP_AND_SWP,
-	IB_WR_MASKED_ATOMIC_FETCH_AND_ADD,
-=======
 	/* These are shared with userspace */
 	IB_WR_RDMA_WRITE = IB_UVERBS_WR_RDMA_WRITE,
 	IB_WR_RDMA_WRITE_WITH_IMM = IB_UVERBS_WR_RDMA_WRITE_WITH_IMM,
@@ -1292,8 +1273,10 @@
 
 	/* These are kernel only and can not be issued by userspace */
 	IB_WR_REG_MR = 0x20,
->>>>>>> e6fedb88
 	IB_WR_REG_SIG_MR,
+#ifndef WITHOUT_ORACLE_EXTENSIONS
+	IB_WR_FAST_REG_MR,
+#endif
 
 	/* reserve values for low level drivers' internal use.
 	 * These values will not be used at all in the ib core layer.
