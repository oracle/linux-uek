--- conflicted
+++ resolved
@@ -58,10 +58,6 @@
 
 	kref_init(&host->ref);
 	memcpy(host->nqn, hostnqn, NVMF_NQN_SIZE);
-<<<<<<< HEAD
-	uuid_gen(&host->id);
-=======
->>>>>>> a84ebb83
 
 	list_add_tail(&host->list, &nvmf_hosts);
 out_unlock:
@@ -78,10 +74,6 @@
 		return NULL;
 
 	kref_init(&host->ref);
-<<<<<<< HEAD
-	uuid_gen(&host->id);
-=======
->>>>>>> a84ebb83
 	snprintf(host->nqn, NVMF_NQN_SIZE,
 		"nqn.2014-08.org.nvmexpress:NVMf:uuid:%pUb", &host->id);
 
