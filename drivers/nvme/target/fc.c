--- conflicted
+++ resolved
@@ -1888,7 +1888,7 @@
 	struct nvmefc_tgt_fcp_req *fcpreq = fod->fcpreq;
 	struct scatterlist *sg = fod->next_sg;
 	unsigned long flags;
-	u32 remaininglen = fod->total_length - fod->offset;
+	u32 remaininglen = fod->req.transfer_len - fod->offset;
 	u32 tlen = 0;
 	int ret;
 
@@ -1896,10 +1896,6 @@
 	fcpreq->offset = fod->offset;
 	fcpreq->timeout = NVME_FC_TGTOP_TIMEOUT_SEC;
 
-<<<<<<< HEAD
-	tlen = min_t(u32, tgtport->max_sg_cnt * PAGE_SIZE,
-			(fod->req.transfer_len - fod->offset));
-=======
 	/*
 	 * for next sequence:
 	 *  break at a sg element boundary
@@ -1928,7 +1924,6 @@
 	else
 		fod->next_sg = NULL;
 
->>>>>>> 1aa1166e
 	fcpreq->transfer_length = tlen;
 	fcpreq->transferred_length = 0;
 	fcpreq->fcp_error = 0;
