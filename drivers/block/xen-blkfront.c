/*
 * blkfront.c
 *
 * XenLinux virtual block device driver.
 *
 * Copyright (c) 2003-2004, Keir Fraser & Steve Hand
 * Modifications by Mark A. Williamson are (c) Intel Research Cambridge
 * Copyright (c) 2004, Christian Limpach
 * Copyright (c) 2004, Andrew Warfield
 * Copyright (c) 2005, Christopher Clark
 * Copyright (c) 2005, XenSource Ltd
 *
 * This program is free software; you can redistribute it and/or
 * modify it under the terms of the GNU General Public License version 2
 * as published by the Free Software Foundation; or, when distributed
 * separately from the Linux kernel or incorporated into other
 * software packages, subject to the following license:
 *
 * Permission is hereby granted, free of charge, to any person obtaining a copy
 * of this source file (the "Software"), to deal in the Software without
 * restriction, including without limitation the rights to use, copy, modify,
 * merge, publish, distribute, sublicense, and/or sell copies of the Software,
 * and to permit persons to whom the Software is furnished to do so, subject to
 * the following conditions:
 *
 * The above copyright notice and this permission notice shall be included in
 * all copies or substantial portions of the Software.
 *
 * THE SOFTWARE IS PROVIDED "AS IS", WITHOUT WARRANTY OF ANY KIND, EXPRESS OR
 * IMPLIED, INCLUDING BUT NOT LIMITED TO THE WARRANTIES OF MERCHANTABILITY,
 * FITNESS FOR A PARTICULAR PURPOSE AND NONINFRINGEMENT. IN NO EVENT SHALL THE
 * AUTHORS OR COPYRIGHT HOLDERS BE LIABLE FOR ANY CLAIM, DAMAGES OR OTHER
 * LIABILITY, WHETHER IN AN ACTION OF CONTRACT, TORT OR OTHERWISE, ARISING
 * FROM, OUT OF OR IN CONNECTION WITH THE SOFTWARE OR THE USE OR OTHER DEALINGS
 * IN THE SOFTWARE.
 */

#include <linux/interrupt.h>
#include <linux/blkdev.h>
#include <linux/hdreg.h>
#include <linux/cdrom.h>
#include <linux/module.h>
#include <linux/slab.h>
#include <linux/mutex.h>
#include <linux/scatterlist.h>
#include <linux/bitmap.h>
#include <linux/list.h>

#include <xen/xen.h>
#include <xen/xenbus.h>
#include <xen/grant_table.h>
#include <xen/events.h>
#include <xen/page.h>
#include <xen/platform_pci.h>

#include <xen/interface/grant_table.h>
#include <xen/interface/io/blkif.h>
#include <xen/interface/io/protocols.h>

#include <asm/xen/hypervisor.h>

enum blkif_state {
	BLKIF_STATE_DISCONNECTED,
	BLKIF_STATE_CONNECTED,
	BLKIF_STATE_SUSPENDED,
};

struct grant {
	grant_ref_t gref;
	unsigned long pfn;
	struct list_head node;
};

struct blk_shadow {
	struct blkif_request req;
	struct request *request;
<<<<<<< HEAD
	struct grant *grants_used[BLKIF_MAX_SEGMENTS_PER_REQUEST];
	struct scatterlist sg[BLKIF_MAX_SEGMENTS_PER_REQUEST];
=======
	struct grant **grants_used;
	struct grant **indirect_grants;
	struct scatterlist *sg;
};

struct split_bio {
	struct bio *bio;
	atomic_t pending;
	int err;
>>>>>>> 2d8c66cb
};

static DEFINE_MUTEX(blkfront_mutex);
static const struct block_device_operations xlvbd_block_fops;

/*
 * Maximum number of segments in indirect requests, the actual value used by
 * the frontend driver is the minimum of this value and the value provided
 * by the backend driver.
 */

static unsigned int xen_blkif_max_segments = 32;
module_param_named(max, xen_blkif_max_segments, int, S_IRUGO);
MODULE_PARM_DESC(max, "Maximum amount of segments in indirect requests (default is 32)");

#define BLK_RING_SIZE __CONST_RING_SIZE(blkif, PAGE_SIZE)

/*
 * We have one of these per vbd, whether ide, scsi or 'other'.  They
 * hang in private_data off the gendisk structure. We may end up
 * putting all kinds of interesting stuff here :-)
 */
struct blkfront_info
{
	spinlock_t io_lock;
	struct mutex mutex;
	struct xenbus_device *xbdev;
	struct gendisk *gd;
	int vdevice;
	blkif_vdev_t handle;
	enum blkif_state connected;
	int ring_ref;
	struct blkif_front_ring ring;
	unsigned int evtchn, irq;
	struct request_queue *rq;
	struct work_struct work;
	struct gnttab_free_callback callback;
	struct blk_shadow shadow[BLK_RING_SIZE];
	struct list_head persistent_gnts;
	unsigned int persistent_gnts_c;
	unsigned long shadow_free;
	unsigned int feature_flush;
	unsigned int flush_op;
	unsigned int feature_discard:1;
	unsigned int feature_secdiscard:1;
	unsigned int discard_granularity;
	unsigned int discard_alignment;
	unsigned int feature_persistent:1;
	unsigned int max_indirect_segments;
	int is_ready;
};

static unsigned int nr_minors;
static unsigned long *minors;
static DEFINE_SPINLOCK(minor_lock);

#define MAXIMUM_OUTSTANDING_BLOCK_REQS \
	(BLKIF_MAX_SEGMENTS_PER_REQUEST * BLK_RING_SIZE)
#define GRANT_INVALID_REF	0

#define PARTS_PER_DISK		16
#define PARTS_PER_EXT_DISK      256

#define BLKIF_MAJOR(dev) ((dev)>>8)
#define BLKIF_MINOR(dev) ((dev) & 0xff)

#define EXT_SHIFT 28
#define EXTENDED (1<<EXT_SHIFT)
#define VDEV_IS_EXTENDED(dev) ((dev)&(EXTENDED))
#define BLKIF_MINOR_EXT(dev) ((dev)&(~EXTENDED))
#define EMULATED_HD_DISK_MINOR_OFFSET (0)
#define EMULATED_HD_DISK_NAME_OFFSET (EMULATED_HD_DISK_MINOR_OFFSET / 256)
#define EMULATED_SD_DISK_MINOR_OFFSET (0)
#define EMULATED_SD_DISK_NAME_OFFSET (EMULATED_SD_DISK_MINOR_OFFSET / 256)

#define DEV_NAME	"xvd"	/* name in /dev */

#define SEGS_PER_INDIRECT_FRAME \
	(PAGE_SIZE/sizeof(struct blkif_request_segment_aligned))
#define INDIRECT_GREFS(_segs) \
	((_segs + SEGS_PER_INDIRECT_FRAME - 1)/SEGS_PER_INDIRECT_FRAME)

static int blkfront_setup_indirect(struct blkfront_info *info);

static int get_id_from_freelist(struct blkfront_info *info)
{
	unsigned long free = info->shadow_free;
	BUG_ON(free >= BLK_RING_SIZE);
	info->shadow_free = info->shadow[free].req.u.rw.id;
	info->shadow[free].req.u.rw.id = 0x0fffffee; /* debug */
	return free;
}

static int add_id_to_freelist(struct blkfront_info *info,
			       unsigned long id)
{
	if (info->shadow[id].req.u.rw.id != id)
		return -EINVAL;
	if (info->shadow[id].request == NULL)
		return -EINVAL;
	info->shadow[id].req.u.rw.id  = info->shadow_free;
	info->shadow[id].request = NULL;
	info->shadow_free = id;
	return 0;
}

static int fill_grant_buffer(struct blkfront_info *info, int num)
{
	struct page *granted_page;
	struct grant *gnt_list_entry, *n;
	int i = 0;

	while(i < num) {
		gnt_list_entry = kzalloc(sizeof(struct grant), GFP_NOIO);
		if (!gnt_list_entry)
			goto out_of_memory;

		granted_page = alloc_page(GFP_NOIO);
		if (!granted_page) {
			kfree(gnt_list_entry);
			goto out_of_memory;
		}

		gnt_list_entry->pfn = page_to_pfn(granted_page);
		gnt_list_entry->gref = GRANT_INVALID_REF;
		list_add(&gnt_list_entry->node, &info->persistent_gnts);
		i++;
	}

	return 0;

out_of_memory:
	list_for_each_entry_safe(gnt_list_entry, n,
	                         &info->persistent_gnts, node) {
		list_del(&gnt_list_entry->node);
		__free_page(pfn_to_page(gnt_list_entry->pfn));
		kfree(gnt_list_entry);
		i--;
	}
	BUG_ON(i != 0);
	return -ENOMEM;
}

static struct grant *get_grant(grant_ref_t *gref_head,
                               struct blkfront_info *info)
{
	struct grant *gnt_list_entry;
	unsigned long buffer_mfn;

	BUG_ON(list_empty(&info->persistent_gnts));
	gnt_list_entry = list_first_entry(&info->persistent_gnts, struct grant,
	                                  node);
	list_del(&gnt_list_entry->node);

	if (gnt_list_entry->gref != GRANT_INVALID_REF) {
		info->persistent_gnts_c--;
		return gnt_list_entry;
	}

	/* Assign a gref to this page */
	gnt_list_entry->gref = gnttab_claim_grant_reference(gref_head);
	BUG_ON(gnt_list_entry->gref == -ENOSPC);
	buffer_mfn = pfn_to_mfn(gnt_list_entry->pfn);
	gnttab_grant_foreign_access_ref(gnt_list_entry->gref,
	                                info->xbdev->otherend_id,
	                                buffer_mfn, 0);
	return gnt_list_entry;
}

static const char *op_name(int op)
{
	static const char *const names[] = {
		[BLKIF_OP_READ] = "read",
		[BLKIF_OP_WRITE] = "write",
		[BLKIF_OP_WRITE_BARRIER] = "barrier",
		[BLKIF_OP_FLUSH_DISKCACHE] = "flush",
		[BLKIF_OP_DISCARD] = "discard" };

	if (op < 0 || op >= ARRAY_SIZE(names))
		return "unknown";

	if (!names[op])
		return "reserved";

	return names[op];
}
static int xlbd_reserve_minors(unsigned int minor, unsigned int nr)
{
	unsigned int end = minor + nr;
	int rc;

	if (end > nr_minors) {
		unsigned long *bitmap, *old;

		bitmap = kcalloc(BITS_TO_LONGS(end), sizeof(*bitmap),
				 GFP_KERNEL);
		if (bitmap == NULL)
			return -ENOMEM;

		spin_lock(&minor_lock);
		if (end > nr_minors) {
			old = minors;
			memcpy(bitmap, minors,
			       BITS_TO_LONGS(nr_minors) * sizeof(*bitmap));
			minors = bitmap;
			nr_minors = BITS_TO_LONGS(end) * BITS_PER_LONG;
		} else
			old = bitmap;
		spin_unlock(&minor_lock);
		kfree(old);
	}

	spin_lock(&minor_lock);
	if (find_next_bit(minors, end, minor) >= end) {
		bitmap_set(minors, minor, nr);
		rc = 0;
	} else
		rc = -EBUSY;
	spin_unlock(&minor_lock);

	return rc;
}

static void xlbd_release_minors(unsigned int minor, unsigned int nr)
{
	unsigned int end = minor + nr;

	BUG_ON(end > nr_minors);
	spin_lock(&minor_lock);
	bitmap_clear(minors,  minor, nr);
	spin_unlock(&minor_lock);
}

static void blkif_restart_queue_callback(void *arg)
{
	struct blkfront_info *info = (struct blkfront_info *)arg;
	schedule_work(&info->work);
}

static int blkif_getgeo(struct block_device *bd, struct hd_geometry *hg)
{
	/* We don't have real geometry info, but let's at least return
	   values consistent with the size of the device */
	sector_t nsect = get_capacity(bd->bd_disk);
	sector_t cylinders = nsect;

	hg->heads = 0xff;
	hg->sectors = 0x3f;
	sector_div(cylinders, hg->heads * hg->sectors);
	hg->cylinders = cylinders;
	if ((sector_t)(hg->cylinders + 1) * hg->heads * hg->sectors < nsect)
		hg->cylinders = 0xffff;
	return 0;
}

static int blkif_ioctl(struct block_device *bdev, fmode_t mode,
		       unsigned command, unsigned long argument)
{
	struct blkfront_info *info = bdev->bd_disk->private_data;
	int i;

	dev_dbg(&info->xbdev->dev, "command: 0x%x, argument: 0x%lx\n",
		command, (long)argument);

	switch (command) {
	case CDROMMULTISESSION:
		dev_dbg(&info->xbdev->dev, "FIXME: support multisession CDs later\n");
		for (i = 0; i < sizeof(struct cdrom_multisession); i++)
			if (put_user(0, (char __user *)(argument + i)))
				return -EFAULT;
		return 0;

	case CDROM_GET_CAPABILITY: {
		struct gendisk *gd = info->gd;
		if (gd->flags & GENHD_FL_CD)
			return 0;
		return -EINVAL;
	}

	default:
		/*printk(KERN_ALERT "ioctl %08x not supported by Xen blkdev\n",
		  command);*/
		return -EINVAL; /* same return as native Linux */
	}

	return 0;
}

/*
 * Generate a Xen blkfront IO request from a blk layer request.  Reads
 * and writes are handled as expected.
 *
 * @req: a request struct
 */
static int blkif_queue_request(struct request *req)
{
	struct blkfront_info *info = req->rq_disk->private_data;
	struct blkif_request *ring_req;
	unsigned long id;
	unsigned int fsect, lsect;
	int i, ref, n;
	struct blkif_request_segment_aligned *segments = NULL;

	/*
	 * Used to store if we are able to queue the request by just using
	 * existing persistent grants, or if we have to get new grants,
	 * as there are not sufficiently many free.
	 */
	bool new_persistent_gnts;
	grant_ref_t gref_head;
	struct grant *gnt_list_entry = NULL;
	struct scatterlist *sg;
	int nseg, max_grefs;

	if (unlikely(info->connected != BLKIF_STATE_CONNECTED))
		return 1;

	max_grefs = info->max_indirect_segments ?
		    info->max_indirect_segments +
		    INDIRECT_GREFS(info->max_indirect_segments) :
		    BLKIF_MAX_SEGMENTS_PER_REQUEST;

	/* Check if we have enough grants to allocate a requests */
	if (info->persistent_gnts_c < max_grefs) {
		new_persistent_gnts = 1;
		if (gnttab_alloc_grant_references(
		    max_grefs - info->persistent_gnts_c,
		    &gref_head) < 0) {
			gnttab_request_free_callback(
				&info->callback,
				blkif_restart_queue_callback,
				info,
				max_grefs);
			return 1;
		}
	} else
		new_persistent_gnts = 0;

	/* Fill out a communications ring structure. */
	ring_req = RING_GET_REQUEST(&info->ring, info->ring.req_prod_pvt);
	id = get_id_from_freelist(info);
	info->shadow[id].request = req;

	if (unlikely(req->cmd_flags & (REQ_DISCARD | REQ_SECURE))) {
		ring_req->operation = BLKIF_OP_DISCARD;
		ring_req->u.discard.nr_sectors = blk_rq_sectors(req);
		ring_req->u.discard.id = id;
		ring_req->u.discard.sector_number = (blkif_sector_t)blk_rq_pos(req);
		if ((req->cmd_flags & REQ_SECURE) && info->feature_secdiscard)
			ring_req->u.discard.flag = BLKIF_DISCARD_SECURE;
		else
			ring_req->u.discard.flag = 0;
	} else {
<<<<<<< HEAD
		ring_req->u.rw.nr_segments = blk_rq_map_sg(req->q, req,
							   info->shadow[id].sg);
		BUG_ON(ring_req->u.rw.nr_segments >
		       BLKIF_MAX_SEGMENTS_PER_REQUEST);

		for_each_sg(info->shadow[id].sg, sg, ring_req->u.rw.nr_segments, i) {
=======
		BUG_ON(info->max_indirect_segments == 0 &&
		       req->nr_phys_segments > BLKIF_MAX_SEGMENTS_PER_REQUEST);
		BUG_ON(info->max_indirect_segments &&
		       req->nr_phys_segments > info->max_indirect_segments);
		nseg = blk_rq_map_sg(req->q, req, info->shadow[id].sg);
		ring_req->u.rw.id = id;
		if (nseg > BLKIF_MAX_SEGMENTS_PER_REQUEST) {
			/*
			 * The indirect operation can only be a BLKIF_OP_READ or
			 * BLKIF_OP_WRITE
			 */
			BUG_ON(req->cmd_flags & (REQ_FLUSH | REQ_FUA));
			ring_req->operation = BLKIF_OP_INDIRECT;
			ring_req->u.indirect.indirect_op = rq_data_dir(req) ?
				BLKIF_OP_WRITE : BLKIF_OP_READ;
			ring_req->u.indirect.sector_number = (blkif_sector_t)blk_rq_pos(req);
			ring_req->u.indirect.handle = info->handle;
			ring_req->u.indirect.nr_segments = nseg;
		} else {
			ring_req->u.rw.sector_number = (blkif_sector_t)blk_rq_pos(req);
			ring_req->u.rw.handle = info->handle;
			ring_req->operation = rq_data_dir(req) ?
				BLKIF_OP_WRITE : BLKIF_OP_READ;
			if (req->cmd_flags & (REQ_FLUSH | REQ_FUA)) {
				/*
				 * Ideally we can do an unordered flush-to-disk. In case the
				 * backend onlysupports barriers, use that. A barrier request
				 * a superset of FUA, so we can implement it the same
				 * way.  (It's also a FLUSH+FUA, since it is
				 * guaranteed ordered WRT previous writes.)
				 */
				ring_req->operation = info->flush_op;
			}
			ring_req->u.rw.nr_segments = nseg;
		}
		for_each_sg(info->shadow[id].sg, sg, nseg, i) {
>>>>>>> 2d8c66cb
			fsect = sg->offset >> 9;
			lsect = fsect + (sg->length >> 9) - 1;

			if ((ring_req->operation == BLKIF_OP_INDIRECT) &&
			    (i % SEGS_PER_INDIRECT_FRAME == 0)) {
				if (segments)
					kunmap_atomic(segments);

				n = i / SEGS_PER_INDIRECT_FRAME;
				gnt_list_entry = get_grant(&gref_head, info);
				info->shadow[id].indirect_grants[n] = gnt_list_entry;
				segments = kmap_atomic(pfn_to_page(gnt_list_entry->pfn));
				ring_req->u.indirect.indirect_grefs[n] = gnt_list_entry->gref;
			}

			gnt_list_entry = get_grant(&gref_head, info);
			ref = gnt_list_entry->gref;

			info->shadow[id].grants_used[i] = gnt_list_entry;

			if (rq_data_dir(req)) {
				char *bvec_data;
				void *shared_data;

				BUG_ON(sg->offset + sg->length > PAGE_SIZE);

				shared_data = kmap_atomic(pfn_to_page(gnt_list_entry->pfn));
				bvec_data = kmap_atomic(sg_page(sg));

				/*
				 * this does not wipe data stored outside the
				 * range sg->offset..sg->offset+sg->length.
				 * Therefore, blkback *could* see data from
				 * previous requests. This is OK as long as
				 * persistent grants are shared with just one
				 * domain. It may need refactoring if this
				 * changes
				 */
				memcpy(shared_data + sg->offset,
				       bvec_data   + sg->offset,
				       sg->length);

				kunmap_atomic(bvec_data);
				kunmap_atomic(shared_data);
			}
			if (ring_req->operation != BLKIF_OP_INDIRECT) {
				ring_req->u.rw.seg[i] =
						(struct blkif_request_segment) {
							.gref       = ref,
							.first_sect = fsect,
							.last_sect  = lsect };
			} else {
				n = i % SEGS_PER_INDIRECT_FRAME;
				segments[n] =
					(struct blkif_request_segment_aligned) {
							.gref       = ref,
							.first_sect = fsect,
							.last_sect  = lsect };
			}
		}
		if (segments)
			kunmap_atomic(segments);
	}

	info->ring.req_prod_pvt++;

	/* Keep a private copy so we can reissue requests when recovering. */
	info->shadow[id].req = *ring_req;

	if (new_persistent_gnts)
		gnttab_free_grant_references(gref_head);

	return 0;
}


static inline void flush_requests(struct blkfront_info *info)
{
	int notify;

	RING_PUSH_REQUESTS_AND_CHECK_NOTIFY(&info->ring, notify);

	if (notify)
		notify_remote_via_irq(info->irq);
}

/*
 * do_blkif_request
 *  read a block; request is in a request queue
 */
static void do_blkif_request(struct request_queue *rq)
{
	struct blkfront_info *info = NULL;
	struct request *req;
	int queued;

	pr_debug("Entered do_blkif_request\n");

	queued = 0;

	while ((req = blk_peek_request(rq)) != NULL) {
		info = req->rq_disk->private_data;

		if (RING_FULL(&info->ring))
			goto wait;

		blk_start_request(req);

		if ((req->cmd_type != REQ_TYPE_FS) ||
		    ((req->cmd_flags & (REQ_FLUSH | REQ_FUA)) &&
		    !info->flush_op)) {
			__blk_end_request_all(req, -EIO);
			continue;
		}

		pr_debug("do_blk_req %p: cmd %p, sec %lx, "
			 "(%u/%u) buffer:%p [%s]\n",
			 req, req->cmd, (unsigned long)blk_rq_pos(req),
			 blk_rq_cur_sectors(req), blk_rq_sectors(req),
			 req->buffer, rq_data_dir(req) ? "write" : "read");

		if (blkif_queue_request(req)) {
			blk_requeue_request(rq, req);
wait:
			/* Avoid pointless unplugs. */
			blk_stop_queue(rq);
			break;
		}

		queued++;
	}

	if (queued != 0)
		flush_requests(info);
}

static int xlvbd_init_blk_queue(struct gendisk *gd, u16 sector_size,
				unsigned int physical_sector_size,
				unsigned int segments)
{
	struct request_queue *rq;
	struct blkfront_info *info = gd->private_data;

	rq = blk_init_queue(do_blkif_request, &info->io_lock);
	if (rq == NULL)
		return -1;

	queue_flag_set_unlocked(QUEUE_FLAG_VIRT, rq);

	if (info->feature_discard) {
		queue_flag_set_unlocked(QUEUE_FLAG_DISCARD, rq);
		blk_queue_max_discard_sectors(rq, get_capacity(gd));
		rq->limits.discard_granularity = info->discard_granularity;
		rq->limits.discard_alignment = info->discard_alignment;
		if (info->feature_secdiscard)
			queue_flag_set_unlocked(QUEUE_FLAG_SECDISCARD, rq);
	}

	/* Hard sector size and max sectors impersonate the equiv. hardware. */
	blk_queue_logical_block_size(rq, sector_size);
	blk_queue_physical_block_size(rq, physical_sector_size);
	blk_queue_max_hw_sectors(rq, (segments * PAGE_SIZE) / 512);

	/* Each segment in a request is up to an aligned page in size. */
	blk_queue_segment_boundary(rq, PAGE_SIZE - 1);
	blk_queue_max_segment_size(rq, PAGE_SIZE);

	/* Ensure a merged request will fit in a single I/O ring slot. */
	blk_queue_max_segments(rq, segments);

	/* Make sure buffer addresses are sector-aligned. */
	blk_queue_dma_alignment(rq, 511);

	/* Make sure we don't use bounce buffers. */
	blk_queue_bounce_limit(rq, BLK_BOUNCE_ANY);

	gd->queue = rq;

	return 0;
}


static void xlvbd_flush(struct blkfront_info *info)
{
	blk_queue_flush(info->rq, info->feature_flush);
	printk(KERN_INFO "blkfront: %s: %s: %s %s %s %s %s\n",
	       info->gd->disk_name,
	       info->flush_op == BLKIF_OP_WRITE_BARRIER ?
		"barrier" : (info->flush_op == BLKIF_OP_FLUSH_DISKCACHE ?
		"flush diskcache" : "barrier or flush"),
	       info->feature_flush ? "enabled;" : "disabled;",
	       "persistent grants:",
	       info->feature_persistent ? "enabled;" : "disabled;",
	       "indirect descriptors:",
	       info->max_indirect_segments ? "enabled;" : "disabled;");
}

static int xen_translate_vdev(int vdevice, int *minor, unsigned int *offset)
{
	int major;
	major = BLKIF_MAJOR(vdevice);
	*minor = BLKIF_MINOR(vdevice);
	switch (major) {
		case XEN_IDE0_MAJOR:
			*offset = (*minor / 64) + EMULATED_HD_DISK_NAME_OFFSET;
			*minor = ((*minor / 64) * PARTS_PER_DISK) +
				EMULATED_HD_DISK_MINOR_OFFSET;
			break;
		case XEN_IDE1_MAJOR:
			*offset = (*minor / 64) + 2 + EMULATED_HD_DISK_NAME_OFFSET;
			*minor = (((*minor / 64) + 2) * PARTS_PER_DISK) +
				EMULATED_HD_DISK_MINOR_OFFSET;
			break;
		case XEN_SCSI_DISK0_MAJOR:
			*offset = (*minor / PARTS_PER_DISK) + EMULATED_SD_DISK_NAME_OFFSET;
			*minor = *minor + EMULATED_SD_DISK_MINOR_OFFSET;
			break;
		case XEN_SCSI_DISK1_MAJOR:
		case XEN_SCSI_DISK2_MAJOR:
		case XEN_SCSI_DISK3_MAJOR:
		case XEN_SCSI_DISK4_MAJOR:
		case XEN_SCSI_DISK5_MAJOR:
		case XEN_SCSI_DISK6_MAJOR:
		case XEN_SCSI_DISK7_MAJOR:
			*offset = (*minor / PARTS_PER_DISK) + 
				((major - XEN_SCSI_DISK1_MAJOR + 1) * 16) +
				EMULATED_SD_DISK_NAME_OFFSET;
			*minor = *minor +
				((major - XEN_SCSI_DISK1_MAJOR + 1) * 16 * PARTS_PER_DISK) +
				EMULATED_SD_DISK_MINOR_OFFSET;
			break;
		case XEN_SCSI_DISK8_MAJOR:
		case XEN_SCSI_DISK9_MAJOR:
		case XEN_SCSI_DISK10_MAJOR:
		case XEN_SCSI_DISK11_MAJOR:
		case XEN_SCSI_DISK12_MAJOR:
		case XEN_SCSI_DISK13_MAJOR:
		case XEN_SCSI_DISK14_MAJOR:
		case XEN_SCSI_DISK15_MAJOR:
			*offset = (*minor / PARTS_PER_DISK) + 
				((major - XEN_SCSI_DISK8_MAJOR + 8) * 16) +
				EMULATED_SD_DISK_NAME_OFFSET;
			*minor = *minor +
				((major - XEN_SCSI_DISK8_MAJOR + 8) * 16 * PARTS_PER_DISK) +
				EMULATED_SD_DISK_MINOR_OFFSET;
			break;
		case XENVBD_MAJOR:
			*offset = *minor / PARTS_PER_DISK;
			break;
		default:
			printk(KERN_WARNING "blkfront: your disk configuration is "
					"incorrect, please use an xvd device instead\n");
			return -ENODEV;
	}
	return 0;
}

static char *encode_disk_name(char *ptr, unsigned int n)
{
	if (n >= 26)
		ptr = encode_disk_name(ptr, n / 26 - 1);
	*ptr = 'a' + n % 26;
	return ptr + 1;
}

static int xlvbd_alloc_gendisk(blkif_sector_t capacity,
			       struct blkfront_info *info,
			       u16 vdisk_info, u16 sector_size,
			       unsigned int physical_sector_size)
{
	struct gendisk *gd;
	int nr_minors = 1;
	int err;
	unsigned int offset;
	int minor;
	int nr_parts;
	char *ptr;

	BUG_ON(info->gd != NULL);
	BUG_ON(info->rq != NULL);

	if ((info->vdevice>>EXT_SHIFT) > 1) {
		/* this is above the extended range; something is wrong */
		printk(KERN_WARNING "blkfront: vdevice 0x%x is above the extended range; ignoring\n", info->vdevice);
		return -ENODEV;
	}

	if (!VDEV_IS_EXTENDED(info->vdevice)) {
		err = xen_translate_vdev(info->vdevice, &minor, &offset);
		if (err)
			return err;		
 		nr_parts = PARTS_PER_DISK;
	} else {
		minor = BLKIF_MINOR_EXT(info->vdevice);
		nr_parts = PARTS_PER_EXT_DISK;
		offset = minor / nr_parts;
		if (xen_hvm_domain() && offset < EMULATED_HD_DISK_NAME_OFFSET + 4)
			printk(KERN_WARNING "blkfront: vdevice 0x%x might conflict with "
					"emulated IDE disks,\n\t choose an xvd device name"
					"from xvde on\n", info->vdevice);
	}
	if (minor >> MINORBITS) {
		pr_warn("blkfront: %#x's minor (%#x) out of range; ignoring\n",
			info->vdevice, minor);
		return -ENODEV;
	}

	if ((minor % nr_parts) == 0)
		nr_minors = nr_parts;

	err = xlbd_reserve_minors(minor, nr_minors);
	if (err)
		goto out;
	err = -ENODEV;

	gd = alloc_disk(nr_minors);
	if (gd == NULL)
		goto release;

	strcpy(gd->disk_name, DEV_NAME);
	ptr = encode_disk_name(gd->disk_name + sizeof(DEV_NAME) - 1, offset);
	BUG_ON(ptr >= gd->disk_name + DISK_NAME_LEN);
	if (nr_minors > 1)
		*ptr = 0;
	else
		snprintf(ptr, gd->disk_name + DISK_NAME_LEN - ptr,
			 "%d", minor & (nr_parts - 1));

	gd->major = XENVBD_MAJOR;
	gd->first_minor = minor;
	gd->fops = &xlvbd_block_fops;
	gd->private_data = info;
	gd->driverfs_dev = &(info->xbdev->dev);
	set_capacity(gd, capacity);

	if (xlvbd_init_blk_queue(gd, sector_size, physical_sector_size,
				 info->max_indirect_segments ? :
				 BLKIF_MAX_SEGMENTS_PER_REQUEST)) {
		del_gendisk(gd);
		goto release;
	}

	info->rq = gd->queue;
	info->gd = gd;

	xlvbd_flush(info);

	if (vdisk_info & VDISK_READONLY)
		set_disk_ro(gd, 1);

	if (vdisk_info & VDISK_REMOVABLE)
		gd->flags |= GENHD_FL_REMOVABLE;

	if (vdisk_info & VDISK_CDROM)
		gd->flags |= GENHD_FL_CD;

	return 0;

 release:
	xlbd_release_minors(minor, nr_minors);
 out:
	return err;
}

static void xlvbd_release_gendisk(struct blkfront_info *info)
{
	unsigned int minor, nr_minors;
	unsigned long flags;

	if (info->rq == NULL)
		return;

	spin_lock_irqsave(&info->io_lock, flags);

	/* No more blkif_request(). */
	blk_stop_queue(info->rq);

	/* No more gnttab callback work. */
	gnttab_cancel_free_callback(&info->callback);
	spin_unlock_irqrestore(&info->io_lock, flags);

	/* Flush gnttab callback work. Must be done with no locks held. */
	flush_work_sync(&info->work);

	del_gendisk(info->gd);

	minor = info->gd->first_minor;
	nr_minors = info->gd->minors;
	xlbd_release_minors(minor, nr_minors);

	blk_cleanup_queue(info->rq);
	info->rq = NULL;

	put_disk(info->gd);
	info->gd = NULL;
}

static void kick_pending_request_queues(struct blkfront_info *info)
{
	if (!RING_FULL(&info->ring)) {
		/* Re-enable calldowns. */
		blk_start_queue(info->rq);
		/* Kick things off immediately. */
		do_blkif_request(info->rq);
	}
}

static void blkif_restart_queue(struct work_struct *work)
{
	struct blkfront_info *info = container_of(work, struct blkfront_info, work);

	spin_lock_irq(&info->io_lock);
	if (info->connected == BLKIF_STATE_CONNECTED)
		kick_pending_request_queues(info);
	spin_unlock_irq(&info->io_lock);
}

static void blkif_free(struct blkfront_info *info, int suspend)
{
	struct grant *persistent_gnt;
	struct grant *n;
	int i, j, segs;

	/* Prevent new requests being issued until we fix things up. */
	spin_lock_irq(&info->io_lock);
	info->connected = suspend ?
		BLKIF_STATE_SUSPENDED : BLKIF_STATE_DISCONNECTED;
	/* No more blkif_request(). */
	if (info->rq)
		blk_stop_queue(info->rq);

	/* Remove all persistent grants */
	if (!list_empty(&info->persistent_gnts)) {
		list_for_each_entry_safe(persistent_gnt, n,
		                         &info->persistent_gnts, node) {
			list_del(&persistent_gnt->node);
			if (persistent_gnt->gref != GRANT_INVALID_REF) {
				gnttab_end_foreign_access(persistent_gnt->gref,
				                          0, 0UL);
				info->persistent_gnts_c--;
			}
			__free_page(pfn_to_page(persistent_gnt->pfn));
			kfree(persistent_gnt);
		}
	}
	BUG_ON(info->persistent_gnts_c != 0);

	for (i = 0; i < BLK_RING_SIZE; i++) {
		/*
		 * Clear persistent grants present in requests already
		 * on the shared ring
		 */
		if (!info->shadow[i].request)
			goto free_shadow;

		segs = info->shadow[i].req.operation == BLKIF_OP_INDIRECT ?
		       info->shadow[i].req.u.indirect.nr_segments :
		       info->shadow[i].req.u.rw.nr_segments;
		for (j = 0; j < segs; j++) {
			persistent_gnt = info->shadow[i].grants_used[j];
			gnttab_end_foreign_access(persistent_gnt->gref, 0, 0UL);
			__free_page(pfn_to_page(persistent_gnt->pfn));
			kfree(persistent_gnt);
		}

		if (info->shadow[i].req.operation != BLKIF_OP_INDIRECT)
			/*
			 * If this is not an indirect operation don't try to
			 * free indirect segments
			 */
			goto free_shadow;

		for (j = 0; j < INDIRECT_GREFS(segs); j++) {
			persistent_gnt = info->shadow[i].indirect_grants[j];
			gnttab_end_foreign_access(persistent_gnt->gref, 0, 0UL);
			__free_page(pfn_to_page(persistent_gnt->pfn));
			kfree(persistent_gnt);
		}

free_shadow:
		kfree(info->shadow[i].grants_used);
		info->shadow[i].grants_used = NULL;
		kfree(info->shadow[i].indirect_grants);
		info->shadow[i].indirect_grants = NULL;
		kfree(info->shadow[i].sg);
		info->shadow[i].sg = NULL;
	}

	/* No more gnttab callback work. */
	gnttab_cancel_free_callback(&info->callback);
	spin_unlock_irq(&info->io_lock);

	/* Flush gnttab callback work. Must be done with no locks held. */
	flush_work_sync(&info->work);

	/* Free resources associated with old device channel. */
	if (info->ring_ref != GRANT_INVALID_REF) {
		gnttab_end_foreign_access(info->ring_ref, 0,
					  (unsigned long)info->ring.sring);
		info->ring_ref = GRANT_INVALID_REF;
		info->ring.sring = NULL;
	}
	if (info->irq)
		unbind_from_irqhandler(info->irq, info);
	info->evtchn = info->irq = 0;

}

static void blkif_completion(struct blk_shadow *s, struct blkfront_info *info,
			     struct blkif_response *bret)
{
	int i = 0;
	struct scatterlist *sg;
	char *bvec_data;
	void *shared_data;
<<<<<<< HEAD
=======
	int nseg;

	nseg = s->req.operation == BLKIF_OP_INDIRECT ?
		s->req.u.indirect.nr_segments : s->req.u.rw.nr_segments;
>>>>>>> 2d8c66cb

	if (bret->operation == BLKIF_OP_READ) {
		/*
		 * Copy the data received from the backend into the bvec.
		 * Since bv_offset can be different than 0, and bv_len different
		 * than PAGE_SIZE, we have to keep track of the current offset,
		 * to be sure we are copying the data from the right shared page.
		 */
<<<<<<< HEAD
		for_each_sg(s->sg, sg, s->req.u.rw.nr_segments, i) {
			BUG_ON(sg->offset + sg->length > PAGE_SIZE);
			shared_data = kmap_atomic(pfn_to_page(s->grants_used[i]->pfn));
			bvec_data = kmap_atomic(sg_page(sg));
			memcpy(bvec_data + sg->offset,
			       shared_data + sg->offset, sg->length);
=======
		for_each_sg(s->sg, sg, nseg, i) {
			BUG_ON(sg->offset + sg->length > PAGE_SIZE);
			shared_data = kmap_atomic(
				pfn_to_page(s->grants_used[i]->pfn));
			bvec_data = kmap_atomic(sg_page(sg));
			memcpy(bvec_data   + sg->offset,
			       shared_data + sg->offset,
			       sg->length);
>>>>>>> 2d8c66cb
			kunmap_atomic(bvec_data);
			kunmap_atomic(shared_data);
		}
	}
	/* Add the persistent grant into the list of free grants */
	for (i = 0; i < nseg; i++) {
		list_add(&s->grants_used[i]->node, &info->persistent_gnts);
		info->persistent_gnts_c++;
	}
	if (s->req.operation == BLKIF_OP_INDIRECT) {
		for (i = 0; i < INDIRECT_GREFS(nseg); i++) {
			list_add(&s->indirect_grants[i]->node, &info->persistent_gnts);
			info->persistent_gnts_c++;
		}
	}
}

static irqreturn_t blkif_interrupt(int irq, void *dev_id)
{
	struct request *req;
	struct blkif_response *bret;
	RING_IDX i, rp;
	unsigned long flags;
	struct blkfront_info *info = (struct blkfront_info *)dev_id;
	int error;

	spin_lock_irqsave(&info->io_lock, flags);

	if (unlikely(info->connected != BLKIF_STATE_CONNECTED)) {
		spin_unlock_irqrestore(&info->io_lock, flags);
		return IRQ_HANDLED;
	}

 again:
	rp = info->ring.sring->rsp_prod;
	rmb(); /* Ensure we see queued responses up to 'rp'. */

	for (i = info->ring.rsp_cons; i != rp; i++) {
		unsigned long id;

		bret = RING_GET_RESPONSE(&info->ring, i);
		id   = bret->id;
		/*
		 * The backend has messed up and given us an id that we would
		 * never have given to it (we stamp it up to BLK_RING_SIZE -
		 * look in get_id_from_freelist.
		 */
		if (id >= BLK_RING_SIZE) {
			WARN(1, "%s: response to %s has incorrect id (%ld)\n",
			     info->gd->disk_name, op_name(bret->operation), id);
			/* We can't safely get the 'struct request' as
			 * the id is busted. */
			continue;
		}
		req  = info->shadow[id].request;

		if (bret->operation != BLKIF_OP_DISCARD)
			blkif_completion(&info->shadow[id], info, bret);

		if (add_id_to_freelist(info, id)) {
			WARN(1, "%s: response to %s (id %ld) couldn't be recycled!\n",
			     info->gd->disk_name, op_name(bret->operation), id);
			continue;
		}

		error = (bret->status == BLKIF_RSP_OKAY) ? 0 : -EIO;
		switch (bret->operation) {
		case BLKIF_OP_DISCARD:
			if (unlikely(bret->status == BLKIF_RSP_EOPNOTSUPP)) {
				struct request_queue *rq = info->rq;
				printk(KERN_WARNING "blkfront: %s: %s op failed\n",
					   info->gd->disk_name, op_name(bret->operation));
				error = -EOPNOTSUPP;
				info->feature_discard = 0;
				info->feature_secdiscard = 0;
				queue_flag_clear(QUEUE_FLAG_DISCARD, rq);
				queue_flag_clear(QUEUE_FLAG_SECDISCARD, rq);
			}
			__blk_end_request_all(req, error);
			break;
		case BLKIF_OP_FLUSH_DISKCACHE:
		case BLKIF_OP_WRITE_BARRIER:
			if (unlikely(bret->status == BLKIF_RSP_EOPNOTSUPP)) {
				printk(KERN_WARNING "blkfront: %s: %s op failed\n",
				       info->gd->disk_name, op_name(bret->operation));
				error = -EOPNOTSUPP;
			}
			if (unlikely(bret->status == BLKIF_RSP_ERROR &&
				     info->shadow[id].req.u.rw.nr_segments == 0)) {
				printk(KERN_WARNING "blkfront: %s: empty %s op failed\n",
				       info->gd->disk_name, op_name(bret->operation));
				error = -EOPNOTSUPP;
			}
			if (unlikely(error)) {
				if (error == -EOPNOTSUPP)
					error = 0;
				info->feature_flush = 0;
				info->flush_op = 0;
				xlvbd_flush(info);
			}
			/* fall through */
		case BLKIF_OP_READ:
		case BLKIF_OP_WRITE:
			if (unlikely(bret->status != BLKIF_RSP_OKAY))
				dev_dbg(&info->xbdev->dev, "Bad return from blkdev data "
					"request: %x\n", bret->status);

			__blk_end_request_all(req, error);
			break;
		default:
			BUG();
		}
	}

	info->ring.rsp_cons = i;

	if (i != info->ring.req_prod_pvt) {
		int more_to_do;
		RING_FINAL_CHECK_FOR_RESPONSES(&info->ring, more_to_do);
		if (more_to_do)
			goto again;
	} else
		info->ring.sring->rsp_event = i + 1;

	kick_pending_request_queues(info);

	spin_unlock_irqrestore(&info->io_lock, flags);

	return IRQ_HANDLED;
}


static int setup_blkring(struct xenbus_device *dev,
			 struct blkfront_info *info)
{
	struct blkif_sring *sring;
	int err;

	info->ring_ref = GRANT_INVALID_REF;

	sring = (struct blkif_sring *)__get_free_page(GFP_NOIO | __GFP_HIGH);
	if (!sring) {
		xenbus_dev_fatal(dev, -ENOMEM, "allocating shared ring");
		return -ENOMEM;
	}
	SHARED_RING_INIT(sring);
	FRONT_RING_INIT(&info->ring, sring, PAGE_SIZE);

<<<<<<< HEAD
	/* Allocate memory for grants */
	err = fill_grant_buffer(info, BLK_RING_SIZE *
	                              BLKIF_MAX_SEGMENTS_PER_REQUEST);
	if (err)
		goto fail;

=======
>>>>>>> 2d8c66cb
	err = xenbus_grant_ring(dev, virt_to_mfn(info->ring.sring));
	if (err < 0) {
		free_page((unsigned long)sring);
		info->ring.sring = NULL;
		goto fail;
	}
	info->ring_ref = err;

	err = xenbus_alloc_evtchn(dev, &info->evtchn);
	if (err)
		goto fail;

	err = bind_evtchn_to_irqhandler(info->evtchn,
					blkif_interrupt,
					IRQF_SAMPLE_RANDOM, "blkif", info);
	if (err <= 0) {
		xenbus_dev_fatal(dev, err,
				 "bind_evtchn_to_irqhandler failed");
		goto fail;
	}
	info->irq = err;

	return 0;
fail:
	blkif_free(info, 0);
	return err;
}


/* Common code used when first setting up, and when resuming. */
static int talk_to_blkback(struct xenbus_device *dev,
			   struct blkfront_info *info)
{
	const char *message = NULL;
	struct xenbus_transaction xbt;
	int err;

	/* Create shared ring, alloc event channel. */
	err = setup_blkring(dev, info);
	if (err)
		goto out;

again:
	err = xenbus_transaction_start(&xbt);
	if (err) {
		xenbus_dev_fatal(dev, err, "starting transaction");
		goto destroy_blkring;
	}

	err = xenbus_printf(xbt, dev->nodename,
			    "ring-ref", "%u", info->ring_ref);
	if (err) {
		message = "writing ring-ref";
		goto abort_transaction;
	}
	err = xenbus_printf(xbt, dev->nodename,
			    "event-channel", "%u", info->evtchn);
	if (err) {
		message = "writing event-channel";
		goto abort_transaction;
	}
	err = xenbus_printf(xbt, dev->nodename, "protocol", "%s",
			    XEN_IO_PROTO_ABI_NATIVE);
	if (err) {
		message = "writing protocol";
		goto abort_transaction;
	}
	err = xenbus_printf(xbt, dev->nodename,
			    "feature-persistent", "%u", 1);
	if (err)
		dev_warn(&dev->dev,
			 "writing persistent grants feature to xenbus");

	err = xenbus_transaction_end(xbt, 0);
	if (err) {
		if (err == -EAGAIN)
			goto again;
		xenbus_dev_fatal(dev, err, "completing transaction");
		goto destroy_blkring;
	}

	xenbus_switch_state(dev, XenbusStateInitialised);

	return 0;

 abort_transaction:
	xenbus_transaction_end(xbt, 1);
	if (message)
		xenbus_dev_fatal(dev, err, "%s", message);
 destroy_blkring:
	blkif_free(info, 0);
 out:
	return err;
}

/**
 * Entry point to this code when a new device is created.  Allocate the basic
 * structures and the ring buffer for communication with the backend, and
 * inform the backend of the appropriate details for those.  Switch to
 * Initialised state.
 */
static int blkfront_probe(struct xenbus_device *dev,
			  const struct xenbus_device_id *id)
{
	int err, vdevice, i;
	struct blkfront_info *info;

	/* FIXME: Use dynamic device id if this is not set. */
	err = xenbus_scanf(XBT_NIL, dev->nodename,
			   "virtual-device", "%i", &vdevice);
	if (err != 1) {
		/* go looking in the extended area instead */
		err = xenbus_scanf(XBT_NIL, dev->nodename, "virtual-device-ext",
				   "%i", &vdevice);
		if (err != 1) {
			xenbus_dev_fatal(dev, err, "reading virtual-device");
			return err;
		}
	}

	if (xen_hvm_domain()) {
		char *type;
		int len;
		/* no unplug has been done: do not hook devices != xen vbds */
		if (xen_platform_pci_unplug & XEN_UNPLUG_UNNECESSARY) {
			int major;

			if (!VDEV_IS_EXTENDED(vdevice))
				major = BLKIF_MAJOR(vdevice);
			else
				major = XENVBD_MAJOR;

			if (major != XENVBD_MAJOR) {
				printk(KERN_INFO
						"%s: HVM does not support vbd %d as xen block device\n",
						__FUNCTION__, vdevice);
				return -ENODEV;
			}
		}
		/* do not create a PV cdrom device if we are an HVM guest */
		type = xenbus_read(XBT_NIL, dev->nodename, "device-type", &len);
		if (IS_ERR(type))
			return -ENODEV;
		if (strncmp(type, "cdrom", 5) == 0) {
			kfree(type);
			return -ENODEV;
		}
		kfree(type);
	}
	info = kzalloc(sizeof(*info), GFP_KERNEL);
	if (!info) {
		xenbus_dev_fatal(dev, -ENOMEM, "allocating info structure");
		return -ENOMEM;
	}

	mutex_init(&info->mutex);
	spin_lock_init(&info->io_lock);
	info->xbdev = dev;
	info->vdevice = vdevice;
	INIT_LIST_HEAD(&info->persistent_gnts);
	info->persistent_gnts_c = 0;
	info->connected = BLKIF_STATE_DISCONNECTED;
	INIT_WORK(&info->work, blkif_restart_queue);

	for (i = 0; i < BLK_RING_SIZE; i++) {
		info->shadow[i].req.u.rw.id = i+1;
		sg_init_table(info->shadow[i].sg, BLKIF_MAX_SEGMENTS_PER_REQUEST);
	}
	info->shadow[BLK_RING_SIZE-1].req.u.rw.id = 0x0fffffff;

	/* Front end dir is a number, which is used as the id. */
	info->handle = simple_strtoul(strrchr(dev->nodename, '/')+1, NULL, 0);
	dev_set_drvdata(&dev->dev, info);

	err = talk_to_blkback(dev, info);
	if (err) {
		kfree(info);
		dev_set_drvdata(&dev->dev, NULL);
		return err;
	}

	return 0;
}

/*
 * This is a clone of md_trim_bio, used to split a bio into smaller ones
 */
static void trim_bio(struct bio *bio, int offset, int size)
{
	/* 'bio' is a cloned bio which we need to trim to match
	 * the given offset and size.
	 * This requires adjusting bi_sector, bi_size, and bi_io_vec
	 */
	int i;
	struct bio_vec *bvec;
	int sofar = 0;

	size <<= 9;
	if (offset == 0 && size == bio->bi_size)
		return;

	bio->bi_sector += offset;
	bio->bi_size = size;
	offset <<= 9;
	clear_bit(BIO_SEG_VALID, &bio->bi_flags);

	while (bio->bi_idx < bio->bi_vcnt &&
	       bio->bi_io_vec[bio->bi_idx].bv_len <= offset) {
		/* remove this whole bio_vec */
		offset -= bio->bi_io_vec[bio->bi_idx].bv_len;
		bio->bi_idx++;
	}
	if (bio->bi_idx < bio->bi_vcnt) {
		bio->bi_io_vec[bio->bi_idx].bv_offset += offset;
		bio->bi_io_vec[bio->bi_idx].bv_len -= offset;
	}
	/* avoid any complications with bi_idx being non-zero*/
	if (bio->bi_idx) {
		memmove(bio->bi_io_vec, bio->bi_io_vec+bio->bi_idx,
			(bio->bi_vcnt - bio->bi_idx) * sizeof(struct bio_vec));
		bio->bi_vcnt -= bio->bi_idx;
		bio->bi_idx = 0;
	}
	/* Make sure vcnt and last bv are not too big */
	bio_for_each_segment(bvec, bio, i) {
		if (sofar + bvec->bv_len > size)
			bvec->bv_len = size - sofar;
		if (bvec->bv_len == 0) {
			bio->bi_vcnt = i;
			break;
		}
		sofar += bvec->bv_len;
	}
}

static void split_bio_end(struct bio *bio, int error)
{
	struct split_bio *split_bio = bio->bi_private;

	if (error)
		split_bio->err = error;

	if (atomic_dec_and_test(&split_bio->pending)) {
		split_bio->bio->bi_phys_segments = 0;
		bio_endio(split_bio->bio, split_bio->err);
		kfree(split_bio);
	}
	bio_put(bio);
}

static int blkif_recover(struct blkfront_info *info)
{
	int i;
	struct request *req, *n;
	struct blk_shadow *copy;
	int rc;
	struct bio *bio, *cloned_bio;
	struct bio_list bio_list, merge_bio;
	unsigned int segs, offset;
	int pending, size;
	struct split_bio *split_bio;
	struct list_head requests;

	/* Stage 1: Make a safe copy of the shadow state. */
	copy = kmemdup(info->shadow, sizeof(info->shadow),
		       GFP_NOIO | __GFP_REPEAT | __GFP_HIGH);
	if (!copy)
		return -ENOMEM;

	/* Stage 2: Set up free list. */
	memset(&info->shadow, 0, sizeof(info->shadow));
	for (i = 0; i < BLK_RING_SIZE; i++)
		info->shadow[i].req.u.rw.id = i+1;
	info->shadow_free = info->ring.req_prod_pvt;
	info->shadow[BLK_RING_SIZE-1].req.u.rw.id = 0x0fffffff;

	rc = blkfront_setup_indirect(info);
	if (rc) {
		kfree(copy);
		return rc;
	}

	segs = info->max_indirect_segments ? : BLKIF_MAX_SEGMENTS_PER_REQUEST;
	blk_queue_max_segments(info->rq, segs);
	bio_list_init(&bio_list);
	INIT_LIST_HEAD(&requests);
	for (i = 0; i < BLK_RING_SIZE; i++) {
		/* Not in use? */
		if (!copy[i].request)
			continue;

		/*
		 * Get the bios in the request so we can re-queue them.
		 */
		if (copy[i].request->cmd_flags &
		    (REQ_FLUSH | REQ_FUA | REQ_DISCARD | REQ_SECURE)) {
			/*
			 * Flush operations don't contain bios, so
			 * we need to requeue the whole request
			 */
			list_add(&copy[i].request->queuelist, &requests);
			continue;
		}
		merge_bio.head = copy[i].request->bio;
		merge_bio.tail = copy[i].request->biotail;
		bio_list_merge(&bio_list, &merge_bio);
		copy[i].request->bio = NULL;
		blk_put_request(copy[i].request);
	}

	kfree(copy);

	/*
	 * Empty the queue, this is important because we might have
	 * requests in the queue with more segments than what we
	 * can handle now.
	 */
	spin_lock_irq(&info->io_lock);
	while ((req = blk_fetch_request(info->rq)) != NULL) {
		if (req->cmd_flags &
		    (REQ_FLUSH | REQ_FUA | REQ_DISCARD | REQ_SECURE)) {
			list_add(&req->queuelist, &requests);
			continue;
		}
		merge_bio.head = req->bio;
		merge_bio.tail = req->biotail;
		bio_list_merge(&bio_list, &merge_bio);
		req->bio = NULL;
		if (req->cmd_flags & (REQ_FLUSH | REQ_FUA))
			pr_alert("diskcache flush request found!\n");
		__blk_put_request(info->rq, req);
	}
	spin_unlock_irq(&info->io_lock);

	xenbus_switch_state(info->xbdev, XenbusStateConnected);

	spin_lock_irq(&info->io_lock);

	/* Now safe for us to use the shared ring */
	info->connected = BLKIF_STATE_CONNECTED;

	/* Kick any other new requests queued since we resumed */
	kick_pending_request_queues(info);

	list_for_each_entry_safe(req, n, &requests, queuelist) {
		/* Requeue pending requests (flush or discard) */
		list_del_init(&req->queuelist);
		BUG_ON(req->nr_phys_segments > segs);
		blk_requeue_request(info->rq, req);
	}
	spin_unlock_irq(&info->io_lock);

	while ((bio = bio_list_pop(&bio_list)) != NULL) {
		/* Traverse the list of pending bios and re-queue them */
		if (bio_segments(bio) > segs) {
			/*
			 * This bio has more segments than what we can
			 * handle, we have to split it.
			 */
			pending = (bio_segments(bio) + segs - 1) / segs;
			split_bio = kzalloc(sizeof(*split_bio), GFP_NOIO);
			BUG_ON(split_bio == NULL);
			atomic_set(&split_bio->pending, pending);
			split_bio->bio = bio;
			for (i = 0; i < pending; i++) {
				offset = (i * segs * PAGE_SIZE) >> 9;
				size = min((unsigned int)(segs * PAGE_SIZE) >> 9,
					   (unsigned int)(bio->bi_size >> 9) - offset);
				cloned_bio = bio_clone(bio, GFP_NOIO);
				BUG_ON(cloned_bio == NULL);
				trim_bio(cloned_bio, offset, size);
				cloned_bio->bi_private = split_bio;
				cloned_bio->bi_end_io = split_bio_end;
				submit_bio(cloned_bio->bi_rw, cloned_bio);
			}
			/*
			 * Now we have to wait for all those smaller bios to
			 * end, so we can also end the "parent" bio.
			 */
			continue;
		}
		/* We don't need to split this bio */
		submit_bio(bio->bi_rw, bio);
	}

	return 0;
}

/**
 * We are reconnecting to the backend, due to a suspend/resume, or a backend
 * driver restart.  We tear down our blkif structure and recreate it, but
 * leave the device-layer structures intact so that this is transparent to the
 * rest of the kernel.
 */
static int blkfront_resume(struct xenbus_device *dev)
{
	struct blkfront_info *info = dev_get_drvdata(&dev->dev);
	int err;

	dev_dbg(&dev->dev, "blkfront_resume: %s\n", dev->nodename);

	blkif_free(info, info->connected == BLKIF_STATE_CONNECTED);

	err = talk_to_blkback(dev, info);

	/*
	 * We have to wait for the backend to switch to
	 * connected state, since we want to read which
	 * features it supports.
	 */

	return err;
}

static void
blkfront_closing(struct blkfront_info *info)
{
	struct xenbus_device *xbdev = info->xbdev;
	struct block_device *bdev = NULL;

	mutex_lock(&info->mutex);

	if (xbdev->state == XenbusStateClosing) {
		mutex_unlock(&info->mutex);
		return;
	}

	if (info->gd)
		bdev = bdget_disk(info->gd, 0);

	mutex_unlock(&info->mutex);

	if (!bdev) {
		xenbus_frontend_closed(xbdev);
		return;
	}

	mutex_lock(&bdev->bd_mutex);

	if (bdev->bd_openers) {
		xenbus_dev_error(xbdev, -EBUSY,
				 "Device in use; refusing to close");
		xenbus_switch_state(xbdev, XenbusStateClosing);
	} else {
		xlvbd_release_gendisk(info);
		xenbus_frontend_closed(xbdev);
	}

	mutex_unlock(&bdev->bd_mutex);
	bdput(bdev);
}

static void blkfront_setup_discard(struct blkfront_info *info)
{
	int err;
	char *type;
	unsigned int discard_granularity;
	unsigned int discard_alignment;
	unsigned int discard_secure;

	type = xenbus_read(XBT_NIL, info->xbdev->otherend, "type", NULL);
	if (IS_ERR(type))
		return;

	info->feature_secdiscard = 0;
	if (strncmp(type, "phy", 3) == 0) {
		err = xenbus_gather(XBT_NIL, info->xbdev->otherend,
			"discard-granularity", "%u", &discard_granularity,
			"discard-alignment", "%u", &discard_alignment,
			NULL);
		if (!err) {
			info->feature_discard = 1;
			info->discard_granularity = discard_granularity;
			info->discard_alignment = discard_alignment;
		}
		err = xenbus_gather(XBT_NIL, info->xbdev->otherend,
			    "discard-secure", "%d", &discard_secure,
			    NULL);
		if (!err)
			info->feature_secdiscard = discard_secure;

	} else if (strncmp(type, "file", 4) == 0)
		info->feature_discard = 1;

	kfree(type);
}

static int blkfront_setup_indirect(struct blkfront_info *info)
{
	unsigned int indirect_segments, segs;
	int err, i;

	err = xenbus_gather(XBT_NIL, info->xbdev->otherend,
			    "feature-max-indirect-segments", "%u", &indirect_segments,
			    NULL);
	if (err) {
		info->max_indirect_segments = 0;
		segs = BLKIF_MAX_SEGMENTS_PER_REQUEST;
	} else {
		info->max_indirect_segments = min(indirect_segments,
						  xen_blkif_max_segments);
		segs = info->max_indirect_segments;
	}

	err = fill_grant_buffer(info, (segs + INDIRECT_GREFS(segs)) * BLK_RING_SIZE);
	if (err)
		goto out_of_memory;

	for (i = 0; i < BLK_RING_SIZE; i++) {
		info->shadow[i].grants_used = kzalloc(
			sizeof(info->shadow[i].grants_used[0]) * segs,
			GFP_NOIO);
		info->shadow[i].sg = kzalloc(sizeof(info->shadow[i].sg[0]) * segs, GFP_NOIO);
		if (info->max_indirect_segments)
			info->shadow[i].indirect_grants = kzalloc(
				sizeof(info->shadow[i].indirect_grants[0]) *
				INDIRECT_GREFS(segs),
				GFP_NOIO);
		if ((info->shadow[i].grants_used == NULL) ||
			(info->shadow[i].sg == NULL) ||
		     (info->max_indirect_segments &&
		     (info->shadow[i].indirect_grants == NULL)))
			goto out_of_memory;
		sg_init_table(info->shadow[i].sg, segs);
	}


	return 0;

out_of_memory:
	for (i = 0; i < BLK_RING_SIZE; i++) {
		kfree(info->shadow[i].grants_used);
		info->shadow[i].grants_used = NULL;
		kfree(info->shadow[i].sg);
		info->shadow[i].sg = NULL;
		kfree(info->shadow[i].indirect_grants);
		info->shadow[i].indirect_grants = NULL;
	}
	return -ENOMEM;
}

/*
 * Invoked when the backend is finally 'ready' (and has told produced
 * the details about the physical device - #sectors, size, etc).
 */
static void blkfront_connect(struct blkfront_info *info)
{
	unsigned long long sectors;
	unsigned long sector_size;
	unsigned int physical_sector_size;
	unsigned int binfo;
	int err;
	int barrier, flush, discard, persistent;

	switch (info->connected) {
	case BLKIF_STATE_CONNECTED:
		/*
		 * Potentially, the back-end may be signalling
		 * a capacity change; update the capacity.
		 */
		err = xenbus_scanf(XBT_NIL, info->xbdev->otherend,
				   "sectors", "%Lu", &sectors);
		if (XENBUS_EXIST_ERR(err))
			return;
		printk(KERN_INFO "Setting capacity to %Lu\n",
		       sectors);
		set_capacity(info->gd, sectors);
		revalidate_disk(info->gd);

		return;
	case BLKIF_STATE_SUSPENDED:
		/*
		 * If we are recovering from suspension, we need to wait
		 * for the backend to announce it's features before
		 * reconnecting, at least we need to know if the backend
		 * supports indirect descriptors, and how many.
		 */
		blkif_recover(info);
		return;

	default:
		break;
	}

	dev_dbg(&info->xbdev->dev, "%s:%s.\n",
		__func__, info->xbdev->otherend);

	err = xenbus_gather(XBT_NIL, info->xbdev->otherend,
			    "sectors", "%llu", &sectors,
			    "info", "%u", &binfo,
			    "sector-size", "%lu", &sector_size,
			    NULL);
	if (err) {
		xenbus_dev_fatal(info->xbdev, err,
				 "reading backend fields at %s",
				 info->xbdev->otherend);
		return;
	}

	/*
	 * physcial-sector-size is a newer field, so old backends may not
	 * provide this. Assume physical sector size to be the same as
	 * sector_size in that case.
	 */
	err = xenbus_scanf(XBT_NIL, info->xbdev->otherend,
			   "physical-sector-size", "%u", &physical_sector_size);
	if (err != 1)
		physical_sector_size = sector_size;

	info->feature_flush = 0;
	info->flush_op = 0;

	err = xenbus_gather(XBT_NIL, info->xbdev->otherend,
			    "feature-barrier", "%d", &barrier,
			    NULL);

	/*
	 * If there's no "feature-barrier" defined, then it means
	 * we're dealing with a very old backend which writes
	 * synchronously; nothing to do.
	 *
	 * If there are barriers, then we use flush.
	 */
	if (!err && barrier) {
		info->feature_flush = REQ_FLUSH | REQ_FUA;
		info->flush_op = BLKIF_OP_WRITE_BARRIER;
	}
	/*
	 * And if there is "feature-flush-cache" use that above
	 * barriers.
	 */
	err = xenbus_gather(XBT_NIL, info->xbdev->otherend,
			    "feature-flush-cache", "%d", &flush,
			    NULL);

	if (!err && flush) {
		info->feature_flush = REQ_FLUSH;
		info->flush_op = BLKIF_OP_FLUSH_DISKCACHE;
	}

	err = xenbus_gather(XBT_NIL, info->xbdev->otherend,
			    "feature-discard", "%d", &discard,
			    NULL);

	if (!err && discard)
		blkfront_setup_discard(info);

	err = xenbus_gather(XBT_NIL, info->xbdev->otherend,
			    "feature-persistent", "%u", &persistent,
			    NULL);
	if (err)
		info->feature_persistent = 0;
	else
		info->feature_persistent = persistent;

	err = blkfront_setup_indirect(info);
	if (err) {
		xenbus_dev_fatal(info->xbdev, err, "setup_indirect at %s",
				 info->xbdev->otherend);
		return;
	}

	err = xlvbd_alloc_gendisk(sectors, info, binfo, sector_size,
				  physical_sector_size);
	if (err) {
		xenbus_dev_fatal(info->xbdev, err, "xlvbd_add at %s",
				 info->xbdev->otherend);
		return;
	}

	xenbus_switch_state(info->xbdev, XenbusStateConnected);

	/* Kick pending requests. */
	spin_lock_irq(&info->io_lock);
	info->connected = BLKIF_STATE_CONNECTED;
	kick_pending_request_queues(info);
	spin_unlock_irq(&info->io_lock);

	add_disk(info->gd);

	info->is_ready = 1;
}

/**
 * Callback received when the backend's state changes.
 */
static void blkback_changed(struct xenbus_device *dev,
			    enum xenbus_state backend_state)
{
	struct blkfront_info *info = dev_get_drvdata(&dev->dev);

	dev_dbg(&dev->dev, "blkfront:blkback_changed to state %d.\n", backend_state);

	switch (backend_state) {
	case XenbusStateInitialising:
	case XenbusStateInitWait:
	case XenbusStateInitialised:
	case XenbusStateReconfiguring:
	case XenbusStateReconfigured:
	case XenbusStateUnknown:
	case XenbusStateClosed:
		break;

	case XenbusStateConnected:
		blkfront_connect(info);
		break;

	case XenbusStateClosing:
		blkfront_closing(info);
		break;
	}
}

static int blkfront_remove(struct xenbus_device *xbdev)
{
	struct blkfront_info *info = dev_get_drvdata(&xbdev->dev);
	struct block_device *bdev = NULL;
	struct gendisk *disk;

	dev_dbg(&xbdev->dev, "%s removed", xbdev->nodename);

	blkif_free(info, 0);

	mutex_lock(&info->mutex);

	disk = info->gd;
	if (disk)
		bdev = bdget_disk(disk, 0);

	info->xbdev = NULL;
	mutex_unlock(&info->mutex);

	if (!bdev) {
		kfree(info);
		return 0;
	}

	/*
	 * The xbdev was removed before we reached the Closed
	 * state. See if it's safe to remove the disk. If the bdev
	 * isn't closed yet, we let release take care of it.
	 */

	mutex_lock(&bdev->bd_mutex);
	info = disk->private_data;

	dev_warn(disk_to_dev(disk),
		 "%s was hot-unplugged, %d stale handles\n",
		 xbdev->nodename, bdev->bd_openers);

	if (info && !bdev->bd_openers) {
		xlvbd_release_gendisk(info);
		disk->private_data = NULL;
		kfree(info);
	}

	mutex_unlock(&bdev->bd_mutex);
	bdput(bdev);

	return 0;
}

static int blkfront_is_ready(struct xenbus_device *dev)
{
	struct blkfront_info *info = dev_get_drvdata(&dev->dev);

	return info->is_ready && info->xbdev;
}

static int blkif_open(struct block_device *bdev, fmode_t mode)
{
	struct gendisk *disk = bdev->bd_disk;
	struct blkfront_info *info;
	int err = 0;

	mutex_lock(&blkfront_mutex);

	info = disk->private_data;
	if (!info) {
		/* xbdev gone */
		err = -ERESTARTSYS;
		goto out;
	}

	mutex_lock(&info->mutex);

	if (!info->gd)
		/* xbdev is closed */
		err = -ERESTARTSYS;

	mutex_unlock(&info->mutex);

out:
	mutex_unlock(&blkfront_mutex);
	return err;
}

static int blkif_release(struct gendisk *disk, fmode_t mode)
{
	struct blkfront_info *info = disk->private_data;
	struct block_device *bdev;
	struct xenbus_device *xbdev;

	mutex_lock(&blkfront_mutex);

	bdev = bdget_disk(disk, 0);

	if (bdev->bd_openers)
		goto out;

	/*
	 * Check if we have been instructed to close. We will have
	 * deferred this request, because the bdev was still open.
	 */

	mutex_lock(&info->mutex);
	xbdev = info->xbdev;

	if (xbdev && xbdev->state == XenbusStateClosing) {
		/* pending switch to state closed */
		dev_info(disk_to_dev(bdev->bd_disk), "releasing disk\n");
		xlvbd_release_gendisk(info);
		xenbus_frontend_closed(info->xbdev);
 	}

	mutex_unlock(&info->mutex);

	if (!xbdev) {
		/* sudden device removal */
		dev_info(disk_to_dev(bdev->bd_disk), "releasing disk\n");
		xlvbd_release_gendisk(info);
		disk->private_data = NULL;
		kfree(info);
	}

out:
	bdput(bdev);
	mutex_unlock(&blkfront_mutex);
	return 0;
}

static const struct block_device_operations xlvbd_block_fops =
{
	.owner = THIS_MODULE,
	.open = blkif_open,
	.release = blkif_release,
	.getgeo = blkif_getgeo,
	.ioctl = blkif_ioctl,
};


static const struct xenbus_device_id blkfront_ids[] = {
	{ "vbd" },
	{ "" }
};

static DEFINE_XENBUS_DRIVER(blkfront, ,
	.probe = blkfront_probe,
	.remove = blkfront_remove,
	.resume = blkfront_resume,
	.otherend_changed = blkback_changed,
	.is_ready = blkfront_is_ready,
);

static int __init xlblk_init(void)
{
	int ret;

	if (!xen_domain())
		return -ENODEV;

	if (xen_hvm_domain() && !xen_platform_pci_unplug)
		return -ENODEV;

	if (register_blkdev(XENVBD_MAJOR, DEV_NAME)) {
		printk(KERN_WARNING "xen_blk: can't get major %d with name %s\n",
		       XENVBD_MAJOR, DEV_NAME);
		return -ENODEV;
	}

	ret = xenbus_register_frontend(&blkfront_driver);
	if (ret) {
		unregister_blkdev(XENVBD_MAJOR, DEV_NAME);
		return ret;
	}

	return 0;
}
module_init(xlblk_init);


static void __exit xlblk_exit(void)
{
	xenbus_unregister_driver(&blkfront_driver);
	unregister_blkdev(XENVBD_MAJOR, DEV_NAME);
	kfree(minors);
}
module_exit(xlblk_exit);

MODULE_DESCRIPTION("Xen virtual block device frontend");
MODULE_LICENSE("GPL");
MODULE_ALIAS_BLOCKDEV_MAJOR(XENVBD_MAJOR);
MODULE_ALIAS("xen:vbd");
MODULE_ALIAS("xenblk");<|MERGE_RESOLUTION|>--- conflicted
+++ resolved
@@ -74,10 +74,6 @@
 struct blk_shadow {
 	struct blkif_request req;
 	struct request *request;
-<<<<<<< HEAD
-	struct grant *grants_used[BLKIF_MAX_SEGMENTS_PER_REQUEST];
-	struct scatterlist sg[BLKIF_MAX_SEGMENTS_PER_REQUEST];
-=======
 	struct grant **grants_used;
 	struct grant **indirect_grants;
 	struct scatterlist *sg;
@@ -87,7 +83,6 @@
 	struct bio *bio;
 	atomic_t pending;
 	int err;
->>>>>>> 2d8c66cb
 };
 
 static DEFINE_MUTEX(blkfront_mutex);
@@ -441,14 +436,6 @@
 		else
 			ring_req->u.discard.flag = 0;
 	} else {
-<<<<<<< HEAD
-		ring_req->u.rw.nr_segments = blk_rq_map_sg(req->q, req,
-							   info->shadow[id].sg);
-		BUG_ON(ring_req->u.rw.nr_segments >
-		       BLKIF_MAX_SEGMENTS_PER_REQUEST);
-
-		for_each_sg(info->shadow[id].sg, sg, ring_req->u.rw.nr_segments, i) {
-=======
 		BUG_ON(info->max_indirect_segments == 0 &&
 		       req->nr_phys_segments > BLKIF_MAX_SEGMENTS_PER_REQUEST);
 		BUG_ON(info->max_indirect_segments &&
@@ -485,7 +472,6 @@
 			ring_req->u.rw.nr_segments = nseg;
 		}
 		for_each_sg(info->shadow[id].sg, sg, nseg, i) {
->>>>>>> 2d8c66cb
 			fsect = sg->offset >> 9;
 			lsect = fsect + (sg->length >> 9) - 1;
 
@@ -1001,13 +987,10 @@
 	struct scatterlist *sg;
 	char *bvec_data;
 	void *shared_data;
-<<<<<<< HEAD
-=======
 	int nseg;
 
 	nseg = s->req.operation == BLKIF_OP_INDIRECT ?
 		s->req.u.indirect.nr_segments : s->req.u.rw.nr_segments;
->>>>>>> 2d8c66cb
 
 	if (bret->operation == BLKIF_OP_READ) {
 		/*
@@ -1016,14 +999,6 @@
 		 * than PAGE_SIZE, we have to keep track of the current offset,
 		 * to be sure we are copying the data from the right shared page.
 		 */
-<<<<<<< HEAD
-		for_each_sg(s->sg, sg, s->req.u.rw.nr_segments, i) {
-			BUG_ON(sg->offset + sg->length > PAGE_SIZE);
-			shared_data = kmap_atomic(pfn_to_page(s->grants_used[i]->pfn));
-			bvec_data = kmap_atomic(sg_page(sg));
-			memcpy(bvec_data + sg->offset,
-			       shared_data + sg->offset, sg->length);
-=======
 		for_each_sg(s->sg, sg, nseg, i) {
 			BUG_ON(sg->offset + sg->length > PAGE_SIZE);
 			shared_data = kmap_atomic(
@@ -1032,7 +1007,6 @@
 			memcpy(bvec_data   + sg->offset,
 			       shared_data + sg->offset,
 			       sg->length);
->>>>>>> 2d8c66cb
 			kunmap_atomic(bvec_data);
 			kunmap_atomic(shared_data);
 		}
@@ -1181,15 +1155,6 @@
 	SHARED_RING_INIT(sring);
 	FRONT_RING_INIT(&info->ring, sring, PAGE_SIZE);
 
-<<<<<<< HEAD
-	/* Allocate memory for grants */
-	err = fill_grant_buffer(info, BLK_RING_SIZE *
-	                              BLKIF_MAX_SEGMENTS_PER_REQUEST);
-	if (err)
-		goto fail;
-
-=======
->>>>>>> 2d8c66cb
 	err = xenbus_grant_ring(dev, virt_to_mfn(info->ring.sring));
 	if (err < 0) {
 		free_page((unsigned long)sring);
@@ -1354,10 +1319,8 @@
 	info->connected = BLKIF_STATE_DISCONNECTED;
 	INIT_WORK(&info->work, blkif_restart_queue);
 
-	for (i = 0; i < BLK_RING_SIZE; i++) {
+	for (i = 0; i < BLK_RING_SIZE; i++)
 		info->shadow[i].req.u.rw.id = i+1;
-		sg_init_table(info->shadow[i].sg, BLKIF_MAX_SEGMENTS_PER_REQUEST);
-	}
 	info->shadow[BLK_RING_SIZE-1].req.u.rw.id = 0x0fffffff;
 
 	/* Front end dir is a number, which is used as the id. */
