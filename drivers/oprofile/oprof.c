--- conflicted
+++ resolved
@@ -273,26 +273,15 @@
 	return err;
 }
 
-<<<<<<< HEAD
 static int timer_mode;
-=======
+
 int (*oprofile_arch_init_func)(struct oprofile_operations * ops);
 void (*oprofile_arch_exit_func)(void);
->>>>>>> b086cc70
 
 static int __init oprofile_init(void)
 {
 	int err;
 
-<<<<<<< HEAD
-	/* always init architecture to setup backtrace support */
-	err = oprofile_arch_init(&oprofile_ops);
-
-	timer_mode = err || timer;	/* fall back to timer mode on errors */
-	if (timer_mode) {
-		if (!err)
-			oprofile_arch_exit();
-=======
 	if (xen_pv_domain()) {
 		oprofile_arch_init_func = xenoprofile_init;
 		oprofile_arch_exit_func = xenoprofile_exit;
@@ -303,9 +292,10 @@
 
 
 	err = oprofile_arch_init_func(&oprofile_ops);
-	if (err < 0 || timer) {
-		printk(KERN_INFO "oprofile: using timer interrupt.\n");
->>>>>>> b086cc70
+	timer_mode = err || timer;	/* fall back to timer mode on errors */
+	if (timer_mode) {
+		if (!err)
+			oprofile_arch_exit_func();
 		err = oprofile_timer_init(&oprofile_ops);
 		if (err)
 			return err;
@@ -319,7 +309,7 @@
 	if (timer_mode)
 		oprofile_timer_exit();
 	else
-		oprofile_arch_exit();
+		oprofile_arch_exit_func();
 
 	return err;
 }
@@ -328,14 +318,10 @@
 static void __exit oprofile_exit(void)
 {
 	oprofilefs_unregister();
-<<<<<<< HEAD
 	if (timer_mode)
 		oprofile_timer_exit();
 	else
-		oprofile_arch_exit();
-=======
-	oprofile_arch_exit_func();
->>>>>>> b086cc70
+		oprofile_arch_exit_func();
 }
 
 
