/* bnx2fc_tgt.c: Broadcom NetXtreme II Linux FCoE offload driver.
 * Handles operations such as session offload/upload etc, and manages
 * session resources such as connection id and qp resources.
 *
 * Copyright (c) 2008 - 2011 Broadcom Corporation
 *
 * This program is free software; you can redistribute it and/or modify
 * it under the terms of the GNU General Public License as published by
 * the Free Software Foundation.
 *
 * Written by: Bhanu Prakash Gollapudi (bprakash@broadcom.com)
 */

#include "bnx2fc.h"
static void bnx2fc_upld_timer(unsigned long data);
static void bnx2fc_ofld_timer(unsigned long data);
static int bnx2fc_init_tgt(struct bnx2fc_rport *tgt,
			   struct fcoe_port *port,
			   struct fc_rport_priv *rdata);
static u32 bnx2fc_alloc_conn_id(struct bnx2fc_hba *hba,
				struct bnx2fc_rport *tgt);
static int bnx2fc_alloc_session_resc(struct bnx2fc_hba *hba,
			      struct bnx2fc_rport *tgt);
static void bnx2fc_free_session_resc(struct bnx2fc_hba *hba,
			      struct bnx2fc_rport *tgt);
static void bnx2fc_free_conn_id(struct bnx2fc_hba *hba, u32 conn_id);

static void bnx2fc_upld_timer(unsigned long data)
{

	struct bnx2fc_rport *tgt = (struct bnx2fc_rport *)data;

	BNX2FC_TGT_DBG(tgt, "upld_timer - Upload compl not received!!\n");
	/* fake upload completion */
	clear_bit(BNX2FC_FLAG_OFFLOADED, &tgt->flags);
	set_bit(BNX2FC_FLAG_UPLD_REQ_COMPL, &tgt->flags);
	wake_up_interruptible(&tgt->upld_wait);
}

static void bnx2fc_ofld_timer(unsigned long data)
{

	struct bnx2fc_rport *tgt = (struct bnx2fc_rport *)data;

	BNX2FC_TGT_DBG(tgt, "entered bnx2fc_ofld_timer\n");
	/* NOTE: This function should never be called, as
	 * offload should never timeout
	 */
	/*
	 * If the timer has expired, this session is dead
	 * Clear offloaded flag and logout of this device.
	 * Since OFFLOADED flag is cleared, this case
	 * will be considered as offload error and the
	 * port will be logged off, and conn_id, session
	 * resources are freed up in bnx2fc_offload_session
	 */
	clear_bit(BNX2FC_FLAG_OFFLOADED, &tgt->flags);
	set_bit(BNX2FC_FLAG_OFLD_REQ_CMPL, &tgt->flags);
	wake_up_interruptible(&tgt->ofld_wait);
}

static void bnx2fc_offload_session(struct fcoe_port *port,
					struct bnx2fc_rport *tgt,
					struct fc_rport_priv *rdata)
{
	struct fc_lport *lport = rdata->local_port;
	struct fc_rport *rport = rdata->rport;
	struct bnx2fc_interface *interface = port->priv;
	struct bnx2fc_hba *hba = interface->hba;
	int rval;
	int i = 0;

	/* Initialize bnx2fc_rport */
	/* NOTE: tgt is already bzero'd */
	rval = bnx2fc_init_tgt(tgt, port, rdata);
	if (rval) {
		printk(KERN_ERR PFX "Failed to allocate conn id for "
			"port_id (%6x)\n", rport->port_id);
		goto tgt_init_err;
	}

	/* Allocate session resources */
	rval = bnx2fc_alloc_session_resc(hba, tgt);
	if (rval) {
		printk(KERN_ERR PFX "Failed to allocate resources\n");
		goto ofld_err;
	}

	/*
	 * Initialize FCoE session offload process.
	 * Upon completion of offload process add
	 * rport to list of rports
	 */
retry_ofld:
	clear_bit(BNX2FC_FLAG_OFLD_REQ_CMPL, &tgt->flags);
	rval = bnx2fc_send_session_ofld_req(port, tgt);
	if (rval) {
		printk(KERN_ERR PFX "ofld_req failed\n");
		goto ofld_err;
	}

	/*
	 * wait for the session is offloaded and enabled. 3 Secs
	 * should be ample time for this process to complete.
	 */
	setup_timer(&tgt->ofld_timer, bnx2fc_ofld_timer, (unsigned long)tgt);
	mod_timer(&tgt->ofld_timer, jiffies + BNX2FC_FW_TIMEOUT);

	wait_event_interruptible(tgt->ofld_wait,
				 (test_bit(
				  BNX2FC_FLAG_OFLD_REQ_CMPL,
				  &tgt->flags)));
	if (signal_pending(current))
		flush_signals(current);

	del_timer_sync(&tgt->ofld_timer);

	if (!(test_bit(BNX2FC_FLAG_OFFLOADED, &tgt->flags))) {
		if (test_and_clear_bit(BNX2FC_FLAG_CTX_ALLOC_FAILURE,
				       &tgt->flags)) {
			BNX2FC_TGT_DBG(tgt, "ctx_alloc_failure, "
				"retry ofld..%d\n", i++);
			msleep_interruptible(1000);
			if (i > 3) {
				i = 0;
				goto ofld_err;
			}
			goto retry_ofld;
		}
		goto ofld_err;
	}
	if (bnx2fc_map_doorbell(tgt)) {
		printk(KERN_ERR PFX "map doorbell failed - no mem\n");
		/* upload will take care of cleaning up sess resc */
		lport->tt.rport_logoff(rdata);
	}
	/* Arm CQ */
	bnx2fc_arm_cq(tgt);
	return;

ofld_err:
	/* couldn't offload the session. log off from this rport */
	BNX2FC_TGT_DBG(tgt, "bnx2fc_offload_session - offload error\n");
	/* Free session resources */
	bnx2fc_free_session_resc(hba, tgt);
tgt_init_err:
	if (tgt->fcoe_conn_id != -1)
		bnx2fc_free_conn_id(hba, tgt->fcoe_conn_id);
	lport->tt.rport_logoff(rdata);
}

void bnx2fc_flush_active_ios(struct bnx2fc_rport *tgt)
{
	struct bnx2fc_cmd *io_req;
	struct list_head *list;
	struct list_head *tmp;
	int rc;
	int i = 0;
	BNX2FC_TGT_DBG(tgt, "Entered flush_active_ios - %d\n",
		       tgt->num_active_ios.counter);

	spin_lock_bh(&tgt->tgt_lock);
	tgt->flush_in_prog = 1;

	list_for_each_safe(list, tmp, &tgt->active_cmd_queue) {
		i++;
		io_req = (struct bnx2fc_cmd *)list;
		list_del_init(&io_req->link);
		io_req->on_active_queue = 0;
		BNX2FC_IO_DBG(io_req, "cmd_queue cleanup\n");

		if (cancel_delayed_work(&io_req->timeout_work)) {
			if (test_and_clear_bit(BNX2FC_FLAG_EH_ABORT,
						&io_req->req_flags)) {
				/* Handle eh_abort timeout */
				BNX2FC_IO_DBG(io_req, "eh_abort for IO "
					      "cleaned up\n");
				complete(&io_req->tm_done);
			}
			kref_put(&io_req->refcount,
				 bnx2fc_cmd_release); /* drop timer hold */
		}

		set_bit(BNX2FC_FLAG_IO_COMPL, &io_req->req_flags);
		set_bit(BNX2FC_FLAG_IO_CLEANUP, &io_req->req_flags);
		rc = bnx2fc_initiate_cleanup(io_req);
		BUG_ON(rc);
	}

	list_for_each_safe(list, tmp, &tgt->els_queue) {
		i++;
		io_req = (struct bnx2fc_cmd *)list;
		list_del_init(&io_req->link);
		io_req->on_active_queue = 0;

		BNX2FC_IO_DBG(io_req, "els_queue cleanup\n");

		if (cancel_delayed_work(&io_req->timeout_work))
			kref_put(&io_req->refcount,
				 bnx2fc_cmd_release); /* drop timer hold */

		if ((io_req->cb_func) && (io_req->cb_arg)) {
			io_req->cb_func(io_req->cb_arg);
			io_req->cb_arg = NULL;
		}

		rc = bnx2fc_initiate_cleanup(io_req);
		BUG_ON(rc);
	}

	list_for_each_safe(list, tmp, &tgt->io_retire_queue) {
		i++;
		io_req = (struct bnx2fc_cmd *)list;
		list_del_init(&io_req->link);

		BNX2FC_IO_DBG(io_req, "retire_queue flush\n");

		if (cancel_delayed_work(&io_req->timeout_work))
			kref_put(&io_req->refcount, bnx2fc_cmd_release);

		clear_bit(BNX2FC_FLAG_ISSUE_RRQ, &io_req->req_flags);
	}

	BNX2FC_TGT_DBG(tgt, "IOs flushed = %d\n", i);
	i = 0;
	spin_unlock_bh(&tgt->tgt_lock);
	/* wait for active_ios to go to 0 */
	while ((tgt->num_active_ios.counter != 0) && (i++ < BNX2FC_WAIT_CNT))
		msleep(25);
	if (tgt->num_active_ios.counter != 0)
		printk(KERN_ERR PFX "CLEANUP on port 0x%x:"
				    " active_ios = %d\n",
			tgt->rdata->ids.port_id, tgt->num_active_ios.counter);
	spin_lock_bh(&tgt->tgt_lock);
	tgt->flush_in_prog = 0;
	spin_unlock_bh(&tgt->tgt_lock);
}

static void bnx2fc_upload_session(struct fcoe_port *port,
					struct bnx2fc_rport *tgt)
{
	struct bnx2fc_interface *interface = port->priv;
	struct bnx2fc_hba *hba = interface->hba;

	BNX2FC_TGT_DBG(tgt, "upload_session: active_ios = %d\n",
		tgt->num_active_ios.counter);

	/*
	 * Called with hba->hba_mutex held.
	 * This is a blocking call
	 */
	clear_bit(BNX2FC_FLAG_UPLD_REQ_COMPL, &tgt->flags);
	bnx2fc_send_session_disable_req(port, tgt);

	/*
	 * wait for upload to complete. 3 Secs
	 * should be sufficient time for this process to complete.
	 */
	setup_timer(&tgt->upld_timer, bnx2fc_upld_timer, (unsigned long)tgt);
	mod_timer(&tgt->upld_timer, jiffies + BNX2FC_FW_TIMEOUT);

	BNX2FC_TGT_DBG(tgt, "waiting for disable compl\n");
	wait_event_interruptible(tgt->upld_wait,
				 (test_bit(
				  BNX2FC_FLAG_UPLD_REQ_COMPL,
				  &tgt->flags)));

	if (signal_pending(current))
		flush_signals(current);

	del_timer_sync(&tgt->upld_timer);

	/*
	 * traverse thru the active_q and tmf_q and cleanup
	 * IOs in these lists
	 */
	BNX2FC_TGT_DBG(tgt, "flush/upload - disable wait flags = 0x%lx\n",
		       tgt->flags);
	bnx2fc_flush_active_ios(tgt);

	/* Issue destroy KWQE */
	if (test_bit(BNX2FC_FLAG_DISABLED, &tgt->flags)) {
		BNX2FC_TGT_DBG(tgt, "send destroy req\n");
		clear_bit(BNX2FC_FLAG_UPLD_REQ_COMPL, &tgt->flags);
		bnx2fc_send_session_destroy_req(hba, tgt);

		/* wait for destroy to complete */
		setup_timer(&tgt->upld_timer,
			    bnx2fc_upld_timer, (unsigned long)tgt);
		mod_timer(&tgt->upld_timer, jiffies + BNX2FC_FW_TIMEOUT);

		wait_event_interruptible(tgt->upld_wait,
					 (test_bit(
					  BNX2FC_FLAG_UPLD_REQ_COMPL,
					  &tgt->flags)));

		if (!(test_bit(BNX2FC_FLAG_DESTROYED, &tgt->flags)))
			printk(KERN_ERR PFX "ERROR!! destroy timed out\n");

		BNX2FC_TGT_DBG(tgt, "destroy wait complete flags = 0x%lx\n",
			tgt->flags);
		if (signal_pending(current))
			flush_signals(current);

		del_timer_sync(&tgt->upld_timer);

	} else
		printk(KERN_ERR PFX "ERROR!! DISABLE req timed out, destroy"
				" not sent to FW\n");

	/* Free session resources */
	bnx2fc_free_session_resc(hba, tgt);
	bnx2fc_free_conn_id(hba, tgt->fcoe_conn_id);
}

static int bnx2fc_init_tgt(struct bnx2fc_rport *tgt,
			   struct fcoe_port *port,
			   struct fc_rport_priv *rdata)
{

	struct fc_rport *rport = rdata->rport;
	struct bnx2fc_interface *interface = port->priv;
	struct bnx2fc_hba *hba = interface->hba;
	struct b577xx_doorbell_set_prod *sq_db = &tgt->sq_db;
	struct b577xx_fcoe_rx_doorbell *rx_db = &tgt->rx_db;

	tgt->rport = rport;
	tgt->rdata = rdata;
	tgt->port = port;

	if (hba->num_ofld_sess >= BNX2FC_NUM_MAX_SESS) {
		BNX2FC_TGT_DBG(tgt, "exceeded max sessions. logoff this tgt\n");
		tgt->fcoe_conn_id = -1;
		return -1;
	}

	tgt->fcoe_conn_id = bnx2fc_alloc_conn_id(hba, tgt);
	if (tgt->fcoe_conn_id == -1)
		return -1;

	BNX2FC_TGT_DBG(tgt, "init_tgt - conn_id = 0x%x\n", tgt->fcoe_conn_id);

	tgt->max_sqes = BNX2FC_SQ_WQES_MAX;
	tgt->max_rqes = BNX2FC_RQ_WQES_MAX;
	tgt->max_cqes = BNX2FC_CQ_WQES_MAX;
	atomic_set(&tgt->free_sqes, BNX2FC_SQ_WQES_MAX);

	/* Initialize the toggle bit */
	tgt->sq_curr_toggle_bit = 1;
	tgt->cq_curr_toggle_bit = 1;
	tgt->sq_prod_idx = 0;
	tgt->cq_cons_idx = 0;
	tgt->rq_prod_idx = 0x8000;
	tgt->rq_cons_idx = 0;
	atomic_set(&tgt->num_active_ios, 0);

	if (rdata->flags & FC_RP_FLAGS_RETRY) {
		tgt->dev_type = TYPE_TAPE;
		tgt->io_timeout = 0; /* use default ULP timeout */
	} else {
		tgt->dev_type = TYPE_DISK;
		tgt->io_timeout = BNX2FC_IO_TIMEOUT;
	}

	/* initialize sq doorbell */
	sq_db->header.header = B577XX_DOORBELL_HDR_DB_TYPE;
	sq_db->header.header |= B577XX_FCOE_CONNECTION_TYPE <<
					B577XX_DOORBELL_HDR_CONN_TYPE_SHIFT;
	/* initialize rx doorbell */
	rx_db->hdr.header = ((0x1 << B577XX_DOORBELL_HDR_RX_SHIFT) |
			  (0x1 << B577XX_DOORBELL_HDR_DB_TYPE_SHIFT) |
			  (B577XX_FCOE_CONNECTION_TYPE <<
				B577XX_DOORBELL_HDR_CONN_TYPE_SHIFT));
	rx_db->params = (0x2 << B577XX_FCOE_RX_DOORBELL_NEGATIVE_ARM_SHIFT) |
		     (0x3 << B577XX_FCOE_RX_DOORBELL_OPCODE_SHIFT);

	spin_lock_init(&tgt->tgt_lock);
	spin_lock_init(&tgt->cq_lock);

	/* Initialize active_cmd_queue list */
	INIT_LIST_HEAD(&tgt->active_cmd_queue);

	/* Initialize IO retire queue */
	INIT_LIST_HEAD(&tgt->io_retire_queue);

	INIT_LIST_HEAD(&tgt->els_queue);

	/* Initialize active_tm_queue list */
	INIT_LIST_HEAD(&tgt->active_tm_queue);

	init_waitqueue_head(&tgt->ofld_wait);
	init_waitqueue_head(&tgt->upld_wait);

	return 0;
}

/**
 * This event_callback is called after successful completion of libfc
 * initiated target login. bnx2fc can proceed with initiating the session
 * establishment.
 */
void bnx2fc_rport_event_handler(struct fc_lport *lport,
				struct fc_rport_priv *rdata,
				enum fc_rport_event event)
{
	struct fcoe_port *port = lport_priv(lport);
	struct bnx2fc_interface *interface = port->priv;
	struct bnx2fc_hba *hba = interface->hba;
	struct fc_rport *rport = rdata->rport;
	struct fc_rport_libfc_priv *rp;
	struct bnx2fc_rport *tgt;
	u32 port_id;

	BNX2FC_HBA_DBG(lport, "rport_event_hdlr: event = %d, port_id = 0x%x\n",
		event, rdata->ids.port_id);
	switch (event) {
	case RPORT_EV_READY:
		if (!rport) {
			printk(KERN_ERR PFX "rport is NULL: ERROR!\n");
			break;
		}

		rp = rport->dd_data;
		if (rport->port_id == FC_FID_DIR_SERV) {
			/*
			 * bnx2fc_rport structure doesn't exist for
			 * directory server.
			 * We should not come here, as lport will
			 * take care of fabric login
			 */
			printk(KERN_ERR PFX "%x - rport_event_handler ERROR\n",
				rdata->ids.port_id);
			break;
		}

		if (rdata->spp_type != FC_TYPE_FCP) {
			BNX2FC_HBA_DBG(lport, "not FCP type target."
				   " not offloading\n");
			break;
		}
		if (!(rdata->ids.roles & FC_RPORT_ROLE_FCP_TARGET)) {
			BNX2FC_HBA_DBG(lport, "not FCP_TARGET"
				   " not offloading\n");
			break;
		}

		/*
		 * Offlaod process is protected with hba mutex.
		 * Use the same mutex_lock for upload process too
		 */
		mutex_lock(&hba->hba_mutex);
		tgt = (struct bnx2fc_rport *)&rp[1];

		/* This can happen when ADISC finds the same target */
		if (test_bit(BNX2FC_FLAG_OFFLOADED, &tgt->flags)) {
			BNX2FC_TGT_DBG(tgt, "already offloaded\n");
			mutex_unlock(&hba->hba_mutex);
			return;
		}

		/*
		 * Offload the session. This is a blocking call, and will
		 * wait until the session is offloaded.
		 */
		bnx2fc_offload_session(port, tgt, rdata);

		BNX2FC_TGT_DBG(tgt, "OFFLOAD num_ofld_sess = %d\n",
			hba->num_ofld_sess);

		if (test_bit(BNX2FC_FLAG_OFFLOADED, &tgt->flags)) {
			/*
			 * Session is offloaded and enabled. Map
			 * doorbell register for this target
			 */
			BNX2FC_TGT_DBG(tgt, "sess offloaded\n");
			/* This counter is protected with hba mutex */
			hba->num_ofld_sess++;

			set_bit(BNX2FC_FLAG_SESSION_READY, &tgt->flags);
		} else {
			/*
			 * Offload or enable would have failed.
			 * In offload/enable completion path, the
			 * rport would have already been removed
			 */
			BNX2FC_TGT_DBG(tgt, "Port is being logged off as "
				   "offloaded flag not set\n");
		}
		mutex_unlock(&hba->hba_mutex);
		break;
	case RPORT_EV_LOGO:
	case RPORT_EV_FAILED:
	case RPORT_EV_STOP:
		port_id = rdata->ids.port_id;
		if (port_id == FC_FID_DIR_SERV)
			break;

		if (!rport) {
			printk(KERN_INFO PFX "%x - rport not created Yet!!\n",
				port_id);
			break;
		}
		rp = rport->dd_data;
		mutex_lock(&hba->hba_mutex);
		/*
		 * Perform session upload. Note that rdata->peers is already
		 * removed from disc->rports list before we get this event.
		 */
		tgt = (struct bnx2fc_rport *)&rp[1];

		if (!(test_bit(BNX2FC_FLAG_OFFLOADED, &tgt->flags))) {
			mutex_unlock(&hba->hba_mutex);
			break;
		}
		clear_bit(BNX2FC_FLAG_SESSION_READY, &tgt->flags);

		bnx2fc_upload_session(port, tgt);
		hba->num_ofld_sess--;
		BNX2FC_TGT_DBG(tgt, "UPLOAD num_ofld_sess = %d\n",
			hba->num_ofld_sess);
		/*
		 * Try to wake up the linkdown wait thread. If num_ofld_sess
		 * is 0, the waiting therad wakes up
		 */
		if ((hba->wait_for_link_down) &&
		    (hba->num_ofld_sess == 0)) {
			wake_up_interruptible(&hba->shutdown_wait);
		}
		if (test_bit(BNX2FC_FLAG_EXPL_LOGO, &tgt->flags)) {
			printk(KERN_ERR PFX "Relogin to the tgt\n");
			mutex_lock(&lport->disc.disc_mutex);
			lport->tt.rport_login(rdata);
			mutex_unlock(&lport->disc.disc_mutex);
		}
		mutex_unlock(&hba->hba_mutex);

		break;

	case RPORT_EV_NONE:
		break;
	}
}

/**
 * bnx2fc_tgt_lookup() - Lookup a bnx2fc_rport by port_id
 *
 * @port:  fcoe_port struct to lookup the target port on
 * @port_id: The remote port ID to look up
 */
struct bnx2fc_rport *bnx2fc_tgt_lookup(struct fcoe_port *port,
					     u32 port_id)
{
	struct bnx2fc_interface *interface = port->priv;
	struct bnx2fc_hba *hba = interface->hba;
	struct bnx2fc_rport *tgt;
	struct fc_rport_priv *rdata;
	int i;

	for (i = 0; i < BNX2FC_NUM_MAX_SESS; i++) {
		tgt = hba->tgt_ofld_list[i];
		if ((tgt) && (tgt->port == port)) {
			rdata = tgt->rdata;
			if (rdata->ids.port_id == port_id) {
				if (rdata->rp_state != RPORT_ST_DELETE) {
					BNX2FC_TGT_DBG(tgt, "rport "
						"obtained\n");
					return tgt;
				} else {
					BNX2FC_TGT_DBG(tgt, "rport 0x%x "
						"is in DELETED state\n",
						rdata->ids.port_id);
					return NULL;
				}
			}
		}
	}
	return NULL;
}


/**
 * bnx2fc_alloc_conn_id - allocates FCOE Connection id
 *
 * @hba:	pointer to adapter structure
 * @tgt:	pointer to bnx2fc_rport structure
 */
static u32 bnx2fc_alloc_conn_id(struct bnx2fc_hba *hba,
				struct bnx2fc_rport *tgt)
{
	u32 conn_id, next;

	/* called with hba mutex held */

	/*
	 * tgt_ofld_list access is synchronized using
	 * both hba mutex and hba lock. Atleast hba mutex or
	 * hba lock needs to be held for read access.
	 */

	spin_lock_bh(&hba->hba_lock);
	next = hba->next_conn_id;
	conn_id = hba->next_conn_id++;
	if (hba->next_conn_id == BNX2FC_NUM_MAX_SESS)
		hba->next_conn_id = 0;

	while (hba->tgt_ofld_list[conn_id] != NULL) {
		conn_id++;
		if (conn_id == BNX2FC_NUM_MAX_SESS)
			conn_id = 0;

		if (conn_id == next) {
			/* No free conn_ids are available */
			spin_unlock_bh(&hba->hba_lock);
			return -1;
		}
	}
	hba->tgt_ofld_list[conn_id] = tgt;
	tgt->fcoe_conn_id = conn_id;
	spin_unlock_bh(&hba->hba_lock);
	return conn_id;
}

static void bnx2fc_free_conn_id(struct bnx2fc_hba *hba, u32 conn_id)
{
	/* called with hba mutex held */
	spin_lock_bh(&hba->hba_lock);
	hba->tgt_ofld_list[conn_id] = NULL;
	spin_unlock_bh(&hba->hba_lock);
}

/**
 *bnx2fc_alloc_session_resc - Allocate qp resources for the session
 *
 */
static int bnx2fc_alloc_session_resc(struct bnx2fc_hba *hba,
					struct bnx2fc_rport *tgt)
{
	dma_addr_t page;
	int num_pages;
	u32 *pbl;

	/* Allocate and map SQ */
	tgt->sq_mem_size = tgt->max_sqes * BNX2FC_SQ_WQE_SIZE;
	tgt->sq_mem_size = (tgt->sq_mem_size + (PAGE_SIZE - 1)) & PAGE_MASK;

	tgt->sq = dma_alloc_coherent(&hba->pcidev->dev, tgt->sq_mem_size,
				     &tgt->sq_dma, GFP_KERNEL);
	if (!tgt->sq) {
		printk(KERN_ERR PFX "unable to allocate SQ memory %d\n",
			tgt->sq_mem_size);
		goto mem_alloc_failure;
	}
	memset(tgt->sq, 0, tgt->sq_mem_size);

	/* Allocate and map CQ */
	tgt->cq_mem_size = tgt->max_cqes * BNX2FC_CQ_WQE_SIZE;
	tgt->cq_mem_size = (tgt->cq_mem_size + (PAGE_SIZE - 1)) & PAGE_MASK;

	tgt->cq = dma_alloc_coherent(&hba->pcidev->dev, tgt->cq_mem_size,
				     &tgt->cq_dma, GFP_KERNEL);
	if (!tgt->cq) {
		printk(KERN_ERR PFX "unable to allocate CQ memory %d\n",
			tgt->cq_mem_size);
		goto mem_alloc_failure;
	}
	memset(tgt->cq, 0, tgt->cq_mem_size);

	/* Allocate and map RQ and RQ PBL */
	tgt->rq_mem_size = tgt->max_rqes * BNX2FC_RQ_WQE_SIZE;
	tgt->rq_mem_size = (tgt->rq_mem_size + (PAGE_SIZE - 1)) & PAGE_MASK;

	tgt->rq = dma_alloc_coherent(&hba->pcidev->dev, tgt->rq_mem_size,
					&tgt->rq_dma, GFP_KERNEL);
	if (!tgt->rq) {
		printk(KERN_ERR PFX "unable to allocate RQ memory %d\n",
			tgt->rq_mem_size);
		goto mem_alloc_failure;
	}
	memset(tgt->rq, 0, tgt->rq_mem_size);

	tgt->rq_pbl_size = (tgt->rq_mem_size / PAGE_SIZE) * sizeof(void *);
	tgt->rq_pbl_size = (tgt->rq_pbl_size + (PAGE_SIZE - 1)) & PAGE_MASK;

	tgt->rq_pbl = dma_alloc_coherent(&hba->pcidev->dev, tgt->rq_pbl_size,
					 &tgt->rq_pbl_dma, GFP_KERNEL);
	if (!tgt->rq_pbl) {
		printk(KERN_ERR PFX "unable to allocate RQ PBL %d\n",
			tgt->rq_pbl_size);
		goto mem_alloc_failure;
	}

	memset(tgt->rq_pbl, 0, tgt->rq_pbl_size);
	num_pages = tgt->rq_mem_size / PAGE_SIZE;
	page = tgt->rq_dma;
	pbl = (u32 *)tgt->rq_pbl;

	while (num_pages--) {
		*pbl = (u32)page;
		pbl++;
		*pbl = (u32)((u64)page >> 32);
		pbl++;
		page += PAGE_SIZE;
	}

	/* Allocate and map XFERQ */
	tgt->xferq_mem_size = tgt->max_sqes * BNX2FC_XFERQ_WQE_SIZE;
	tgt->xferq_mem_size = (tgt->xferq_mem_size + (PAGE_SIZE - 1)) &
			       PAGE_MASK;

	tgt->xferq = dma_alloc_coherent(&hba->pcidev->dev, tgt->xferq_mem_size,
					&tgt->xferq_dma, GFP_KERNEL);
	if (!tgt->xferq) {
		printk(KERN_ERR PFX "unable to allocate XFERQ %d\n",
			tgt->xferq_mem_size);
		goto mem_alloc_failure;
	}
	memset(tgt->xferq, 0, tgt->xferq_mem_size);

	/* Allocate and map CONFQ & CONFQ PBL */
	tgt->confq_mem_size = tgt->max_sqes * BNX2FC_CONFQ_WQE_SIZE;
	tgt->confq_mem_size = (tgt->confq_mem_size + (PAGE_SIZE - 1)) &
			       PAGE_MASK;

	tgt->confq = dma_alloc_coherent(&hba->pcidev->dev, tgt->confq_mem_size,
					&tgt->confq_dma, GFP_KERNEL);
	if (!tgt->confq) {
		printk(KERN_ERR PFX "unable to allocate CONFQ %d\n",
			tgt->confq_mem_size);
		goto mem_alloc_failure;
	}
	memset(tgt->confq, 0, tgt->confq_mem_size);

	tgt->confq_pbl_size =
		(tgt->confq_mem_size / PAGE_SIZE) * sizeof(void *);
	tgt->confq_pbl_size =
		(tgt->confq_pbl_size + (PAGE_SIZE - 1)) & PAGE_MASK;

	tgt->confq_pbl = dma_alloc_coherent(&hba->pcidev->dev,
					    tgt->confq_pbl_size,
					    &tgt->confq_pbl_dma, GFP_KERNEL);
	if (!tgt->confq_pbl) {
		printk(KERN_ERR PFX "unable to allocate CONFQ PBL %d\n",
			tgt->confq_pbl_size);
		goto mem_alloc_failure;
	}

	memset(tgt->confq_pbl, 0, tgt->confq_pbl_size);
	num_pages = tgt->confq_mem_size / PAGE_SIZE;
	page = tgt->confq_dma;
	pbl = (u32 *)tgt->confq_pbl;

	while (num_pages--) {
		*pbl = (u32)page;
		pbl++;
		*pbl = (u32)((u64)page >> 32);
		pbl++;
		page += PAGE_SIZE;
	}

	/* Allocate and map ConnDB */
	tgt->conn_db_mem_size = sizeof(struct fcoe_conn_db);

	tgt->conn_db = dma_alloc_coherent(&hba->pcidev->dev,
					  tgt->conn_db_mem_size,
					  &tgt->conn_db_dma, GFP_KERNEL);
	if (!tgt->conn_db) {
		printk(KERN_ERR PFX "unable to allocate conn_db %d\n",
						tgt->conn_db_mem_size);
		goto mem_alloc_failure;
	}
	memset(tgt->conn_db, 0, tgt->conn_db_mem_size);


	/* Allocate and map LCQ */
	tgt->lcq_mem_size = (tgt->max_sqes + 8) * BNX2FC_SQ_WQE_SIZE;
	tgt->lcq_mem_size = (tgt->lcq_mem_size + (PAGE_SIZE - 1)) &
			     PAGE_MASK;

	tgt->lcq = dma_alloc_coherent(&hba->pcidev->dev, tgt->lcq_mem_size,
				      &tgt->lcq_dma, GFP_KERNEL);

	if (!tgt->lcq) {
		printk(KERN_ERR PFX "unable to allocate lcq %d\n",
		       tgt->lcq_mem_size);
		goto mem_alloc_failure;
	}
	memset(tgt->lcq, 0, tgt->lcq_mem_size);

	tgt->conn_db->rq_prod = 0x8000;

	return 0;

mem_alloc_failure:
	return -ENOMEM;
}

/**
 * bnx2i_free_session_resc - free qp resources for the session
 *
 * @hba:	adapter structure pointer
 * @tgt:	bnx2fc_rport structure pointer
 *
 * Free QP resources - SQ/RQ/CQ/XFERQ memory and PBL
 */
static void bnx2fc_free_session_resc(struct bnx2fc_hba *hba,
						struct bnx2fc_rport *tgt)
{
	void __iomem *ctx_base_ptr;

	BNX2FC_TGT_DBG(tgt, "Freeing up session resources\n");

<<<<<<< HEAD
	if (tgt->ctx_base) {
		iounmap(tgt->ctx_base);
		tgt->ctx_base = NULL;
	}

	spin_lock_bh(&tgt->cq_lock);
=======
	spin_lock_bh(&tgt->cq_lock);
	ctx_base_ptr = tgt->ctx_base;
	tgt->ctx_base = NULL;

>>>>>>> acd92ae5
	/* Free LCQ */
	if (tgt->lcq) {
		dma_free_coherent(&hba->pcidev->dev, tgt->lcq_mem_size,
				    tgt->lcq, tgt->lcq_dma);
		tgt->lcq = NULL;
	}
	/* Free connDB */
	if (tgt->conn_db) {
		dma_free_coherent(&hba->pcidev->dev, tgt->conn_db_mem_size,
				    tgt->conn_db, tgt->conn_db_dma);
		tgt->conn_db = NULL;
	}
	/* Free confq  and confq pbl */
	if (tgt->confq_pbl) {
		dma_free_coherent(&hba->pcidev->dev, tgt->confq_pbl_size,
				    tgt->confq_pbl, tgt->confq_pbl_dma);
		tgt->confq_pbl = NULL;
	}
	if (tgt->confq) {
		dma_free_coherent(&hba->pcidev->dev, tgt->confq_mem_size,
				    tgt->confq, tgt->confq_dma);
		tgt->confq = NULL;
	}
	/* Free XFERQ */
	if (tgt->xferq) {
		dma_free_coherent(&hba->pcidev->dev, tgt->xferq_mem_size,
				    tgt->xferq, tgt->xferq_dma);
		tgt->xferq = NULL;
	}
	/* Free RQ PBL and RQ */
	if (tgt->rq_pbl) {
		dma_free_coherent(&hba->pcidev->dev, tgt->rq_pbl_size,
				    tgt->rq_pbl, tgt->rq_pbl_dma);
		tgt->rq_pbl = NULL;
	}
	if (tgt->rq) {
		dma_free_coherent(&hba->pcidev->dev, tgt->rq_mem_size,
				    tgt->rq, tgt->rq_dma);
		tgt->rq = NULL;
	}
	/* Free CQ */
	if (tgt->cq) {
		dma_free_coherent(&hba->pcidev->dev, tgt->cq_mem_size,
				    tgt->cq, tgt->cq_dma);
		tgt->cq = NULL;
	}
	/* Free SQ */
	if (tgt->sq) {
		dma_free_coherent(&hba->pcidev->dev, tgt->sq_mem_size,
				    tgt->sq, tgt->sq_dma);
		tgt->sq = NULL;
	}
	spin_unlock_bh(&tgt->cq_lock);
<<<<<<< HEAD
=======

	if (ctx_base_ptr)
		iounmap(ctx_base_ptr);
>>>>>>> acd92ae5
}<|MERGE_RESOLUTION|>--- conflicted
+++ resolved
@@ -134,8 +134,6 @@
 		/* upload will take care of cleaning up sess resc */
 		lport->tt.rport_logoff(rdata);
 	}
-	/* Arm CQ */
-	bnx2fc_arm_cq(tgt);
 	return;
 
 ofld_err:
@@ -809,19 +807,10 @@
 
 	BNX2FC_TGT_DBG(tgt, "Freeing up session resources\n");
 
-<<<<<<< HEAD
-	if (tgt->ctx_base) {
-		iounmap(tgt->ctx_base);
-		tgt->ctx_base = NULL;
-	}
-
-	spin_lock_bh(&tgt->cq_lock);
-=======
 	spin_lock_bh(&tgt->cq_lock);
 	ctx_base_ptr = tgt->ctx_base;
 	tgt->ctx_base = NULL;
 
->>>>>>> acd92ae5
 	/* Free LCQ */
 	if (tgt->lcq) {
 		dma_free_coherent(&hba->pcidev->dev, tgt->lcq_mem_size,
@@ -875,10 +864,7 @@
 		tgt->sq = NULL;
 	}
 	spin_unlock_bh(&tgt->cq_lock);
-<<<<<<< HEAD
-=======
 
 	if (ctx_base_ptr)
 		iounmap(ctx_base_ptr);
->>>>>>> acd92ae5
 }