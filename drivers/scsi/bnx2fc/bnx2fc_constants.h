#ifndef __BNX2FC_CONSTANTS_H_
#define __BNX2FC_CONSTANTS_H_

/**
 * This file defines HSI constants for the FCoE flows
 */

/* Current FCoE HSI version number composed of two fields (16 bit) */
/* Implies on a change broken previous HSI */
<<<<<<< HEAD
#define FCOE_HSI_MAJOR_VERSION (1)
=======
#define FCOE_HSI_MAJOR_VERSION (2)
>>>>>>> acd92ae5
/* Implies on a change which does not broken previous HSI */
#define FCOE_HSI_MINOR_VERSION (1)

/* KWQ/KCQ FCoE layer code */
#define FCOE_KWQE_LAYER_CODE   (7)

/* KWQ (kernel work queue) request op codes */
#define FCOE_KWQE_OPCODE_INIT1			(0)
#define FCOE_KWQE_OPCODE_INIT2			(1)
#define FCOE_KWQE_OPCODE_INIT3			(2)
#define FCOE_KWQE_OPCODE_OFFLOAD_CONN1	(3)
#define FCOE_KWQE_OPCODE_OFFLOAD_CONN2	(4)
#define FCOE_KWQE_OPCODE_OFFLOAD_CONN3	(5)
#define FCOE_KWQE_OPCODE_OFFLOAD_CONN4	(6)
#define FCOE_KWQE_OPCODE_ENABLE_CONN	(7)
#define FCOE_KWQE_OPCODE_DISABLE_CONN	(8)
#define FCOE_KWQE_OPCODE_DESTROY_CONN	(9)
#define FCOE_KWQE_OPCODE_DESTROY		(10)
#define FCOE_KWQE_OPCODE_STAT			(11)

/* KCQ (kernel completion queue) response op codes */
#define FCOE_KCQE_OPCODE_INIT_FUNC				(0x10)
#define FCOE_KCQE_OPCODE_DESTROY_FUNC			(0x11)
#define FCOE_KCQE_OPCODE_STAT_FUNC				(0x12)
#define FCOE_KCQE_OPCODE_OFFLOAD_CONN			(0x15)
#define FCOE_KCQE_OPCODE_ENABLE_CONN			(0x16)
#define FCOE_KCQE_OPCODE_DISABLE_CONN			(0x17)
#define FCOE_KCQE_OPCODE_DESTROY_CONN			(0x18)
#define FCOE_KCQE_OPCODE_CQ_EVENT_NOTIFICATION  (0x20)
#define FCOE_KCQE_OPCODE_FCOE_ERROR				(0x21)

/* KCQ (kernel completion queue) completion status */
#define FCOE_KCQE_COMPLETION_STATUS_SUCCESS				(0x0)
#define FCOE_KCQE_COMPLETION_STATUS_ERROR				(0x1)
#define FCOE_KCQE_COMPLETION_STATUS_INVALID_OPCODE		(0x2)
#define FCOE_KCQE_COMPLETION_STATUS_CTX_ALLOC_FAILURE	(0x3)
#define FCOE_KCQE_COMPLETION_STATUS_CTX_FREE_FAILURE	(0x4)
#define FCOE_KCQE_COMPLETION_STATUS_NIC_ERROR			(0x5)
#define FCOE_KCQE_COMPLETION_STATUS_WRONG_HSI_VERSION   (0x6)
<<<<<<< HEAD
=======
#define FCOE_KCQE_COMPLETION_STATUS_PARITY_ERROR	(0x81)
>>>>>>> acd92ae5

/* CQE type */
#define FCOE_PENDING_CQE_TYPE			0
#define FCOE_UNSOLIC_CQE_TYPE			1

/* Unsolicited CQE type */
#define FCOE_UNSOLICITED_FRAME_CQE_TYPE			0
#define FCOE_ERROR_DETECTION_CQE_TYPE			1
#define FCOE_WARNING_DETECTION_CQE_TYPE			2

/* E_D_TOV timer resolution in ms */
#define FCOE_E_D_TOV_TIMER_RESOLUTION_MS (20)

/* E_D_TOV timer resolution for SDM (4 micro) */
#define FCOE_E_D_TOV_SDM_TIMER_RESOLUTION				\
	(FCOE_E_D_TOV_TIMER_RESOLUTION_MS * 1000 / 4)

/* REC timer resolution in ms */
#define FCOE_REC_TIMER_RESOLUTION_MS (20)

/* REC timer resolution for SDM (4 micro) */
#define FCOE_REC_SDM_TIMER_RESOLUTION (FCOE_REC_TIMER_RESOLUTION_MS * 1000 / 4)

/* E_D_TOV timer default wraparound value (2 sec) in 20 ms resolution */
#define FCOE_E_D_TOV_DEFAULT_WRAPAROUND_VAL			\
			(2000 / FCOE_E_D_TOV_TIMER_RESOLUTION_MS)

/* REC_TOV timer default wraparound value (3 sec) in 20 ms resolution */
#define FCOE_REC_TOV_DEFAULT_WRAPAROUND_VAL			\
			(3000 / FCOE_REC_TIMER_RESOLUTION_MS)

#define FCOE_NUM_OF_TIMER_TASKS  (8 * 1024)

#define FCOE_NUM_OF_CACHED_TASKS_TIMER (8)

/* Task context constants */
/******** Remove FCP_CMD write tce sleep ***********************/
/* In case timer services are required then shall be updated by Xstorm after
 * start processing the task. In case no timer facilities are required then the
 * driver would initialize the state to this value
 *
#define	FCOE_TASK_TX_STATE_NORMAL				0
 * After driver has initialize the task in case timer services required *
#define	FCOE_TASK_TX_STATE_INIT					1
******** Remove FCP_CMD write tce sleep ***********************/
/* After driver has initialize the task in case timer services required */
#define	FCOE_TASK_TX_STATE_INIT					0
/* In case timer services are required then shall be updated by Xstorm after
 * start processing the task. In case no timer facilities are required then the
 * driver would initialize the state to this value
 */
#define	FCOE_TASK_TX_STATE_NORMAL				1
/* Task is under abort procedure. Updated in order to stop processing of
 * pending WQEs on this task
 */
#define	FCOE_TASK_TX_STATE_ABORT				2
/* For E_D_T_TOV timer expiration in Xstorm (Class 2 only) */
#define	FCOE_TASK_TX_STATE_ERROR				3
/* For REC_TOV timer expiration indication received from Xstorm */
#define	FCOE_TASK_TX_STATE_WARNING				4
/* For completed unsolicited task */
#define	FCOE_TASK_TX_STATE_UNSOLICITED_COMPLETED		5
/* For exchange cleanup request task */
#define	FCOE_TASK_TX_STATE_EXCHANGE_CLEANUP			6
/* For sequence cleanup request task */
#define	FCOE_TASK_TX_STATE_SEQUENCE_CLEANUP			7
/* For completion the ABTS task. */
#define	FCOE_TASK_TX_STATE_ABTS_TX				8

#define	FCOE_TASK_RX_STATE_NORMAL				0
#define	FCOE_TASK_RX_STATE_COMPLETED				1
/* Obsolete: Intermediate completion (middle path with local completion) */
#define	FCOE_TASK_RX_STATE_INTER_COMP				2
/* For REC_TOV timer expiration indication received from Xstorm */
#define	FCOE_TASK_RX_STATE_WARNING				3
/* For E_D_T_TOV timer expiration in Ustorm */
#define	FCOE_TASK_RX_STATE_ERROR				4
/* FW only: First visit at rx-path, part of the abts round trip */
#define	FCOE_TASK_RX_STATE_ABTS_IN_PROCESS			5
/* FW only: Second visit at rx-path, after ABTS frame transmitted */
#define	FCOE_TASK_RX_STATE_ABTS_TRANSMITTED			6
/* Special completion indication in case of task was aborted. */
#define FCOE_TASK_RX_STATE_ABTS_COMPLETED			7
/* FW only: First visit at rx-path, part of the cleanup round trip */
#define	FCOE_TASK_RX_STATE_EXCHANGE_CLEANUP_IN_PROCESS		8
/* FW only: Special completion indication in case of task was cleaned. */
#define FCOE_TASK_RX_STATE_EXCHANGE_CLEANUP_COMPLETED		9
/* Not in used: Special completion indication (in task requested the exchange
 * cleanup) in case cleaned task is in non-valid.
 */
#define FCOE_TASK_RX_STATE_ABORT_CLEANUP_COMPLETED		10
/* Special completion indication (in task requested the sequence cleanup) in
 * case cleaned task was already returned to normal.
 */
#define FCOE_TASK_RX_STATE_IGNORED_SEQUENCE_CLEANUP		11


#define	FCOE_TASK_TYPE_WRITE			0
#define	FCOE_TASK_TYPE_READ				1
#define	FCOE_TASK_TYPE_MIDPATH			2
#define	FCOE_TASK_TYPE_UNSOLICITED		3
#define	FCOE_TASK_TYPE_ABTS				4
#define	FCOE_TASK_TYPE_EXCHANGE_CLEANUP	5
#define	FCOE_TASK_TYPE_SEQUENCE_CLEANUP	6

#define FCOE_TASK_DEV_TYPE_DISK			0
#define FCOE_TASK_DEV_TYPE_TAPE			1

#define FCOE_TASK_CLASS_TYPE_3			0
#define FCOE_TASK_CLASS_TYPE_2			1

/* FCoE/FC packet fields  */
#define	FCOE_ETH_TYPE					0x8906

/* FCoE maximum elements in hash table */
#define FCOE_MAX_ELEMENTS_IN_HASH_TABLE_ROW	8

/* FCoE half of the elements in hash table */
#define FCOE_HALF_ELEMENTS_IN_HASH_TABLE_ROW			\
			(FCOE_MAX_ELEMENTS_IN_HASH_TABLE_ROW / 2)

/* FcoE number of cached T2 entries */
#define T_FCOE_NUMBER_OF_CACHED_T2_ENTRIES (4)

/* FCoE maximum elements in hash table */
#define FCOE_HASH_TBL_CHUNK_SIZE	16384

/* Everest FCoE connection type */
#define B577XX_FCOE_CONNECTION_TYPE		4

/* FCoE number of rows (in log). This number derives
 * from the maximum connections supported which is 2048.
 * TBA: Need a different constant for E2
 */
#define FCOE_MAX_NUM_SESSIONS_LOG		11

#define FC_ABTS_REPLY_MAX_PAYLOAD_LEN	12

/* Error codes for Error Reporting in slow path flows */
#define FCOE_SLOW_PATH_ERROR_CODE_TOO_MANY_FUNCS			0
#define FCOE_SLOW_PATH_ERROR_CODE_NO_LICENSE				1

/* Error codes for Error Reporting in fast path flows
 * XFER error codes
 */
#define FCOE_ERROR_CODE_XFER_OOO_RO					0
#define FCOE_ERROR_CODE_XFER_RO_NOT_ALIGNED				1
#define FCOE_ERROR_CODE_XFER_NULL_BURST_LEN				2
#define FCOE_ERROR_CODE_XFER_RO_GREATER_THAN_DATA2TRNS			3
#define FCOE_ERROR_CODE_XFER_INVALID_PAYLOAD_SIZE			4
#define FCOE_ERROR_CODE_XFER_TASK_TYPE_NOT_WRITE			5
#define FCOE_ERROR_CODE_XFER_PEND_XFER_SET				6
#define FCOE_ERROR_CODE_XFER_OPENED_SEQ					7
#define FCOE_ERROR_CODE_XFER_FCTL					8

/* FCP RSP error codes */
#define FCOE_ERROR_CODE_FCP_RSP_BIDI_FLAGS_SET				9
#define FCOE_ERROR_CODE_FCP_RSP_UNDERFLOW				10
#define FCOE_ERROR_CODE_FCP_RSP_OVERFLOW				11
#define FCOE_ERROR_CODE_FCP_RSP_INVALID_LENGTH_FIELD			12
#define FCOE_ERROR_CODE_FCP_RSP_INVALID_SNS_FIELD			13
#define FCOE_ERROR_CODE_FCP_RSP_INVALID_PAYLOAD_SIZE			14
#define FCOE_ERROR_CODE_FCP_RSP_PEND_XFER_SET				15
#define FCOE_ERROR_CODE_FCP_RSP_OPENED_SEQ				16
#define FCOE_ERROR_CODE_FCP_RSP_FCTL					17
#define FCOE_ERROR_CODE_FCP_RSP_LAST_SEQ_RESET				18
#define FCOE_ERROR_CODE_FCP_RSP_CONF_REQ_NOT_SUPPORTED_YET		19

/* FCP DATA error codes */
#define FCOE_ERROR_CODE_DATA_OOO_RO					20
#define FCOE_ERROR_CODE_DATA_EXCEEDS_DEFINED_MAX_FRAME_SIZE		21
#define FCOE_ERROR_CODE_DATA_EXCEEDS_DATA2TRNS				22
#define FCOE_ERROR_CODE_DATA_SOFI3_SEQ_ACTIVE_SET			23
#define FCOE_ERROR_CODE_DATA_SOFN_SEQ_ACTIVE_RESET			24
#define FCOE_ERROR_CODE_DATA_EOFN_END_SEQ_SET				25
#define FCOE_ERROR_CODE_DATA_EOFT_END_SEQ_RESET				26
#define FCOE_ERROR_CODE_DATA_TASK_TYPE_NOT_READ				27
#define FCOE_ERROR_CODE_DATA_FCTL					28

/* Middle path error codes */
#define FCOE_ERROR_CODE_MIDPATH_INVALID_TYPE				29
#define FCOE_ERROR_CODE_MIDPATH_SOFI3_SEQ_ACTIVE_SET			30
#define FCOE_ERROR_CODE_MIDPATH_SOFN_SEQ_ACTIVE_RESET			31
#define FCOE_ERROR_CODE_MIDPATH_EOFN_END_SEQ_SET			32
#define FCOE_ERROR_CODE_MIDPATH_EOFT_END_SEQ_RESET			33
#define FCOE_ERROR_CODE_MIDPATH_REPLY_FCTL				34
#define FCOE_ERROR_CODE_MIDPATH_INVALID_REPLY				35
#define FCOE_ERROR_CODE_MIDPATH_ELS_REPLY_RCTL				36

/* ABTS error codes */
#define FCOE_ERROR_CODE_ABTS_REPLY_F_CTL				37
#define FCOE_ERROR_CODE_ABTS_REPLY_DDF_RCTL_FIELD			38
#define FCOE_ERROR_CODE_ABTS_REPLY_INVALID_BLS_RCTL			39
#define FCOE_ERROR_CODE_ABTS_REPLY_INVALID_RCTL				40
#define FCOE_ERROR_CODE_ABTS_REPLY_RCTL_GENERAL_MISMATCH		41

/* Common error codes */
#define FCOE_ERROR_CODE_COMMON_MIDDLE_FRAME_WITH_PAD			42
#define FCOE_ERROR_CODE_COMMON_SEQ_INIT_IN_TCE				43
#define FCOE_ERROR_CODE_COMMON_FC_HDR_RX_ID_MISMATCH			44
#define FCOE_ERROR_CODE_COMMON_INCORRECT_SEQ_CNT			45
#define FCOE_ERROR_CODE_COMMON_DATA_FC_HDR_FCP_TYPE_MISMATCH		46
#define FCOE_ERROR_CODE_COMMON_DATA_NO_MORE_SGES			47
#define FCOE_ERROR_CODE_COMMON_OPTIONAL_FC_HDR				48
#define FCOE_ERROR_CODE_COMMON_READ_TCE_OX_ID_TOO_BIG			49
#define FCOE_ERROR_CODE_COMMON_DATA_WAS_NOT_TRANSMITTED			50

/* Unsolicited Rx error codes */
#define FCOE_ERROR_CODE_UNSOLICITED_TYPE_NOT_ELS			51
#define FCOE_ERROR_CODE_UNSOLICITED_TYPE_NOT_BLS			52
#define FCOE_ERROR_CODE_UNSOLICITED_FCTL_ELS				53
#define FCOE_ERROR_CODE_UNSOLICITED_FCTL_BLS				54
#define FCOE_ERROR_CODE_UNSOLICITED_R_CTL				55

#define FCOE_ERROR_CODE_RW_TASK_DDF_RCTL_INFO_FIELD			56
#define FCOE_ERROR_CODE_RW_TASK_INVALID_RCTL				57
#define FCOE_ERROR_CODE_RW_TASK_RCTL_GENERAL_MISMATCH			58

/* Timer error codes */
#define FCOE_ERROR_CODE_E_D_TOV_TIMER_EXPIRATION			60
#define FCOE_ERROR_CODE_REC_TOV_TIMER_EXPIRATION			61


#endif /* BNX2FC_CONSTANTS_H_ */<|MERGE_RESOLUTION|>--- conflicted
+++ resolved
@@ -7,11 +7,7 @@
 
 /* Current FCoE HSI version number composed of two fields (16 bit) */
 /* Implies on a change broken previous HSI */
-<<<<<<< HEAD
-#define FCOE_HSI_MAJOR_VERSION (1)
-=======
 #define FCOE_HSI_MAJOR_VERSION (2)
->>>>>>> acd92ae5
 /* Implies on a change which does not broken previous HSI */
 #define FCOE_HSI_MINOR_VERSION (1)
 
@@ -51,10 +47,7 @@
 #define FCOE_KCQE_COMPLETION_STATUS_CTX_FREE_FAILURE	(0x4)
 #define FCOE_KCQE_COMPLETION_STATUS_NIC_ERROR			(0x5)
 #define FCOE_KCQE_COMPLETION_STATUS_WRONG_HSI_VERSION   (0x6)
-<<<<<<< HEAD
-=======
 #define FCOE_KCQE_COMPLETION_STATUS_PARITY_ERROR	(0x81)
->>>>>>> acd92ae5
 
 /* CQE type */
 #define FCOE_PENDING_CQE_TYPE			0
