--- conflicted
+++ resolved
@@ -1751,13 +1751,10 @@
 void qla_handle_els_plogi_done(scsi_qla_host_t *vha,
 				      struct event_arg *ea)
 {
-<<<<<<< HEAD
 	/* for pure Target Mode, PRLI will not be initiated */
 	if (vha->host->active_mode == MODE_TARGET)
 		return;
 
-=======
->>>>>>> a7eb81c1
 	ql_dbg(ql_dbg_disc, vha, 0x2118,
 	    "%s %d %8phC post PRLI\n",
 	    __func__, __LINE__, ea->fcport->port_name);
@@ -1805,11 +1802,7 @@
 			}
 		}
 		spin_unlock_irqrestore(sp->qpair->qp_lock_ptr, flags);
-<<<<<<< HEAD
 		tmf->u.tmf.comp_status = cpu_to_le16(CS_TIMEOUT);
-=======
-		tmf->u.tmf.comp_status = CS_TIMEOUT;
->>>>>>> a7eb81c1
 		tmf->u.tmf.data = QLA_FUNCTION_FAILED;
 		complete(&tmf->u.tmf.comp);
 	}
@@ -5535,11 +5528,8 @@
 
 	qla2x00_iidma_fcport(vha, fcport);
 
-<<<<<<< HEAD
 	qla2x00_dfs_create_rport(vha, fcport);
 
-=======
->>>>>>> a7eb81c1
 	if (NVME_TARGET(vha->hw, fcport)) {
 		qla_nvme_register_remote(vha, fcport);
 		qla2x00_set_fcport_disc_state(fcport, DSC_LOGIN_COMPLETE);
@@ -5930,11 +5920,7 @@
 		/* Bypass ports whose FCP-4 type is not FCP_SCSI */
 		if (ql2xgffidenable &&
 		    (!(new_fcport->fc4_type & FS_FC4TYPE_FCP) &&
-<<<<<<< HEAD
 		    new_fcport->fc4_type != 0))
-=======
-		    new_fcport->fc4_type != FC4_TYPE_UNKNOWN))
->>>>>>> a7eb81c1
 			continue;
 
 		spin_lock_irqsave(&vha->hw->tgt.sess_lock, flags);
@@ -6002,11 +5988,7 @@
 			break;
 		}
 
-<<<<<<< HEAD
 		if (found && NVME_TARGET(vha->hw, fcport)) {
-=======
-		if (NVME_TARGET(vha->hw, fcport)) {
->>>>>>> a7eb81c1
 			if (fcport->disc_state == DSC_DELETE_PEND) {
 				qla2x00_set_fcport_disc_state(fcport, DSC_GNL);
 				vha->fcport_count--;
