/* bnx2x_hsi.h: Broadcom Everest network driver.
 *
 * Copyright (c) 2007-2012 Broadcom Corporation
 *
 * This program is free software; you can redistribute it and/or modify
 * it under the terms of the GNU General Public License as published by
 * the Free Software Foundation.
 */
#ifndef BNX2X_HSI_H
#define BNX2X_HSI_H

#include "bnx2x_fw_defs.h"

#define FW_ENCODE_32BIT_PATTERN         0x1e1e1e1e

struct license_key {
	u32 reserved[6];

	u32 max_iscsi_conn;
#define BNX2X_MAX_ISCSI_TRGT_CONN_MASK	0xFFFF
#define BNX2X_MAX_ISCSI_TRGT_CONN_SHIFT	0
#define BNX2X_MAX_ISCSI_INIT_CONN_MASK	0xFFFF0000
#define BNX2X_MAX_ISCSI_INIT_CONN_SHIFT	16

	u32 reserved_a;

	u32 max_fcoe_conn;
#define BNX2X_MAX_FCOE_TRGT_CONN_MASK	0xFFFF
#define BNX2X_MAX_FCOE_TRGT_CONN_SHIFT	0
#define BNX2X_MAX_FCOE_INIT_CONN_MASK	0xFFFF0000
#define BNX2X_MAX_FCOE_INIT_CONN_SHIFT	16

	u32 reserved_b[4];
};


#define PORT_0              0
#define PORT_1              1
#define PORT_MAX            2

/****************************************************************************
 * Shared HW configuration                                                  *
 ****************************************************************************/
#define PIN_CFG_NA                          0x00000000
#define PIN_CFG_GPIO0_P0                    0x00000001
#define PIN_CFG_GPIO1_P0                    0x00000002
#define PIN_CFG_GPIO2_P0                    0x00000003
#define PIN_CFG_GPIO3_P0                    0x00000004
#define PIN_CFG_GPIO0_P1                    0x00000005
#define PIN_CFG_GPIO1_P1                    0x00000006
#define PIN_CFG_GPIO2_P1                    0x00000007
#define PIN_CFG_GPIO3_P1                    0x00000008
#define PIN_CFG_EPIO0                       0x00000009
#define PIN_CFG_EPIO1                       0x0000000a
#define PIN_CFG_EPIO2                       0x0000000b
#define PIN_CFG_EPIO3                       0x0000000c
#define PIN_CFG_EPIO4                       0x0000000d
#define PIN_CFG_EPIO5                       0x0000000e
#define PIN_CFG_EPIO6                       0x0000000f
#define PIN_CFG_EPIO7                       0x00000010
#define PIN_CFG_EPIO8                       0x00000011
#define PIN_CFG_EPIO9                       0x00000012
#define PIN_CFG_EPIO10                      0x00000013
#define PIN_CFG_EPIO11                      0x00000014
#define PIN_CFG_EPIO12                      0x00000015
#define PIN_CFG_EPIO13                      0x00000016
#define PIN_CFG_EPIO14                      0x00000017
#define PIN_CFG_EPIO15                      0x00000018
#define PIN_CFG_EPIO16                      0x00000019
#define PIN_CFG_EPIO17                      0x0000001a
#define PIN_CFG_EPIO18                      0x0000001b
#define PIN_CFG_EPIO19                      0x0000001c
#define PIN_CFG_EPIO20                      0x0000001d
#define PIN_CFG_EPIO21                      0x0000001e
#define PIN_CFG_EPIO22                      0x0000001f
#define PIN_CFG_EPIO23                      0x00000020
#define PIN_CFG_EPIO24                      0x00000021
#define PIN_CFG_EPIO25                      0x00000022
#define PIN_CFG_EPIO26                      0x00000023
#define PIN_CFG_EPIO27                      0x00000024
#define PIN_CFG_EPIO28                      0x00000025
#define PIN_CFG_EPIO29                      0x00000026
#define PIN_CFG_EPIO30                      0x00000027
#define PIN_CFG_EPIO31                      0x00000028

/* EPIO definition */
#define EPIO_CFG_NA                         0x00000000
#define EPIO_CFG_EPIO0                      0x00000001
#define EPIO_CFG_EPIO1                      0x00000002
#define EPIO_CFG_EPIO2                      0x00000003
#define EPIO_CFG_EPIO3                      0x00000004
#define EPIO_CFG_EPIO4                      0x00000005
#define EPIO_CFG_EPIO5                      0x00000006
#define EPIO_CFG_EPIO6                      0x00000007
#define EPIO_CFG_EPIO7                      0x00000008
#define EPIO_CFG_EPIO8                      0x00000009
#define EPIO_CFG_EPIO9                      0x0000000a
#define EPIO_CFG_EPIO10                     0x0000000b
#define EPIO_CFG_EPIO11                     0x0000000c
#define EPIO_CFG_EPIO12                     0x0000000d
#define EPIO_CFG_EPIO13                     0x0000000e
#define EPIO_CFG_EPIO14                     0x0000000f
#define EPIO_CFG_EPIO15                     0x00000010
#define EPIO_CFG_EPIO16                     0x00000011
#define EPIO_CFG_EPIO17                     0x00000012
#define EPIO_CFG_EPIO18                     0x00000013
#define EPIO_CFG_EPIO19                     0x00000014
#define EPIO_CFG_EPIO20                     0x00000015
#define EPIO_CFG_EPIO21                     0x00000016
#define EPIO_CFG_EPIO22                     0x00000017
#define EPIO_CFG_EPIO23                     0x00000018
#define EPIO_CFG_EPIO24                     0x00000019
#define EPIO_CFG_EPIO25                     0x0000001a
#define EPIO_CFG_EPIO26                     0x0000001b
#define EPIO_CFG_EPIO27                     0x0000001c
#define EPIO_CFG_EPIO28                     0x0000001d
#define EPIO_CFG_EPIO29                     0x0000001e
#define EPIO_CFG_EPIO30                     0x0000001f
#define EPIO_CFG_EPIO31                     0x00000020


struct shared_hw_cfg {			 /* NVRAM Offset */
	/* Up to 16 bytes of NULL-terminated string */
	u8  part_num[16];		    /* 0x104 */

	u32 config;			/* 0x114 */
	#define SHARED_HW_CFG_MDIO_VOLTAGE_MASK             0x00000001
		#define SHARED_HW_CFG_MDIO_VOLTAGE_SHIFT             0
		#define SHARED_HW_CFG_MDIO_VOLTAGE_1_2V              0x00000000
		#define SHARED_HW_CFG_MDIO_VOLTAGE_2_5V              0x00000001
	#define SHARED_HW_CFG_MCP_RST_ON_CORE_RST_EN        0x00000002

	#define SHARED_HW_CFG_PORT_SWAP                     0x00000004

	#define SHARED_HW_CFG_BEACON_WOL_EN                 0x00000008

	#define SHARED_HW_CFG_PCIE_GEN3_DISABLED            0x00000000
	#define SHARED_HW_CFG_PCIE_GEN3_ENABLED             0x00000010

	#define SHARED_HW_CFG_MFW_SELECT_MASK               0x00000700
		#define SHARED_HW_CFG_MFW_SELECT_SHIFT               8
	/* Whatever MFW found in NVM
	   (if multiple found, priority order is: NC-SI, UMP, IPMI) */
		#define SHARED_HW_CFG_MFW_SELECT_DEFAULT             0x00000000
		#define SHARED_HW_CFG_MFW_SELECT_NC_SI               0x00000100
		#define SHARED_HW_CFG_MFW_SELECT_UMP                 0x00000200
		#define SHARED_HW_CFG_MFW_SELECT_IPMI                0x00000300
	/* Use SPIO4 as an arbiter between: 0-NC_SI, 1-IPMI
	  (can only be used when an add-in board, not BMC, pulls-down SPIO4) */
		#define SHARED_HW_CFG_MFW_SELECT_SPIO4_NC_SI_IPMI    0x00000400
	/* Use SPIO4 as an arbiter between: 0-UMP, 1-IPMI
	  (can only be used when an add-in board, not BMC, pulls-down SPIO4) */
		#define SHARED_HW_CFG_MFW_SELECT_SPIO4_UMP_IPMI      0x00000500
	/* Use SPIO4 as an arbiter between: 0-NC-SI, 1-UMP
	  (can only be used when an add-in board, not BMC, pulls-down SPIO4) */
		#define SHARED_HW_CFG_MFW_SELECT_SPIO4_NC_SI_UMP     0x00000600

	#define SHARED_HW_CFG_LED_MODE_MASK                 0x000f0000
		#define SHARED_HW_CFG_LED_MODE_SHIFT                 16
		#define SHARED_HW_CFG_LED_MAC1                       0x00000000
		#define SHARED_HW_CFG_LED_PHY1                       0x00010000
		#define SHARED_HW_CFG_LED_PHY2                       0x00020000
		#define SHARED_HW_CFG_LED_PHY3                       0x00030000
		#define SHARED_HW_CFG_LED_MAC2                       0x00040000
		#define SHARED_HW_CFG_LED_PHY4                       0x00050000
		#define SHARED_HW_CFG_LED_PHY5                       0x00060000
		#define SHARED_HW_CFG_LED_PHY6                       0x00070000
		#define SHARED_HW_CFG_LED_MAC3                       0x00080000
		#define SHARED_HW_CFG_LED_PHY7                       0x00090000
		#define SHARED_HW_CFG_LED_PHY9                       0x000a0000
		#define SHARED_HW_CFG_LED_PHY11                      0x000b0000
		#define SHARED_HW_CFG_LED_MAC4                       0x000c0000
		#define SHARED_HW_CFG_LED_PHY8                       0x000d0000
		#define SHARED_HW_CFG_LED_EXTPHY1                    0x000e0000


	#define SHARED_HW_CFG_AN_ENABLE_MASK                0x3f000000
		#define SHARED_HW_CFG_AN_ENABLE_SHIFT                24
		#define SHARED_HW_CFG_AN_ENABLE_CL37                 0x01000000
		#define SHARED_HW_CFG_AN_ENABLE_CL73                 0x02000000
		#define SHARED_HW_CFG_AN_ENABLE_BAM                  0x04000000
		#define SHARED_HW_CFG_AN_ENABLE_PARALLEL_DETECTION   0x08000000
		#define SHARED_HW_CFG_AN_EN_SGMII_FIBER_AUTO_DETECT  0x10000000
		#define SHARED_HW_CFG_AN_ENABLE_REMOTE_PHY           0x20000000

	#define SHARED_HW_CFG_SRIOV_MASK                    0x40000000
		#define SHARED_HW_CFG_SRIOV_DISABLED                 0x00000000
		#define SHARED_HW_CFG_SRIOV_ENABLED                  0x40000000

	#define SHARED_HW_CFG_ATC_MASK                      0x80000000
		#define SHARED_HW_CFG_ATC_DISABLED                   0x00000000
		#define SHARED_HW_CFG_ATC_ENABLED                    0x80000000

	u32 config2;			    /* 0x118 */
	/* one time auto detect grace period (in sec) */
	#define SHARED_HW_CFG_GRACE_PERIOD_MASK             0x000000ff
	#define SHARED_HW_CFG_GRACE_PERIOD_SHIFT                     0

	#define SHARED_HW_CFG_PCIE_GEN2_ENABLED             0x00000100
	#define SHARED_HW_CFG_PCIE_GEN2_DISABLED            0x00000000

	/* The default value for the core clock is 250MHz and it is
	   achieved by setting the clock change to 4 */
	#define SHARED_HW_CFG_CLOCK_CHANGE_MASK             0x00000e00
	#define SHARED_HW_CFG_CLOCK_CHANGE_SHIFT                     9

	#define SHARED_HW_CFG_SMBUS_TIMING_MASK             0x00001000
		#define SHARED_HW_CFG_SMBUS_TIMING_100KHZ            0x00000000
		#define SHARED_HW_CFG_SMBUS_TIMING_400KHZ            0x00001000

	#define SHARED_HW_CFG_HIDE_PORT1                    0x00002000

	#define SHARED_HW_CFG_WOL_CAPABLE_MASK              0x00004000
		#define SHARED_HW_CFG_WOL_CAPABLE_DISABLED           0x00000000
		#define SHARED_HW_CFG_WOL_CAPABLE_ENABLED            0x00004000

		/* Output low when PERST is asserted */
	#define SHARED_HW_CFG_SPIO4_FOLLOW_PERST_MASK       0x00008000
		#define SHARED_HW_CFG_SPIO4_FOLLOW_PERST_DISABLED    0x00000000
		#define SHARED_HW_CFG_SPIO4_FOLLOW_PERST_ENABLED     0x00008000

	#define SHARED_HW_CFG_PCIE_GEN2_PREEMPHASIS_MASK    0x00070000
		#define SHARED_HW_CFG_PCIE_GEN2_PREEMPHASIS_SHIFT    16
		#define SHARED_HW_CFG_PCIE_GEN2_PREEMPHASIS_HW       0x00000000
		#define SHARED_HW_CFG_PCIE_GEN2_PREEMPHASIS_0DB      0x00010000
		#define SHARED_HW_CFG_PCIE_GEN2_PREEMPHASIS_3_5DB    0x00020000
		#define SHARED_HW_CFG_PCIE_GEN2_PREEMPHASIS_6_0DB    0x00030000

	/*  The fan failure mechanism is usually related to the PHY type
	      since the power consumption of the board is determined by the PHY.
	      Currently, fan is required for most designs with SFX7101, BCM8727
	      and BCM8481. If a fan is not required for a board which uses one
	      of those PHYs, this field should be set to "Disabled". If a fan is
	      required for a different PHY type, this option should be set to
	      "Enabled". The fan failure indication is expected on SPIO5 */
	#define SHARED_HW_CFG_FAN_FAILURE_MASK              0x00180000
		#define SHARED_HW_CFG_FAN_FAILURE_SHIFT              19
		#define SHARED_HW_CFG_FAN_FAILURE_PHY_TYPE           0x00000000
		#define SHARED_HW_CFG_FAN_FAILURE_DISABLED           0x00080000
		#define SHARED_HW_CFG_FAN_FAILURE_ENABLED            0x00100000

		/* ASPM Power Management support */
	#define SHARED_HW_CFG_ASPM_SUPPORT_MASK             0x00600000
		#define SHARED_HW_CFG_ASPM_SUPPORT_SHIFT             21
		#define SHARED_HW_CFG_ASPM_SUPPORT_L0S_L1_ENABLED    0x00000000
		#define SHARED_HW_CFG_ASPM_SUPPORT_L0S_DISABLED      0x00200000
		#define SHARED_HW_CFG_ASPM_SUPPORT_L1_DISABLED       0x00400000
		#define SHARED_HW_CFG_ASPM_SUPPORT_L0S_L1_DISABLED   0x00600000

	/* The value of PM_TL_IGNORE_REQS (bit0) in PCI register
	   tl_control_0 (register 0x2800) */
	#define SHARED_HW_CFG_PREVENT_L1_ENTRY_MASK         0x00800000
		#define SHARED_HW_CFG_PREVENT_L1_ENTRY_DISABLED      0x00000000
		#define SHARED_HW_CFG_PREVENT_L1_ENTRY_ENABLED       0x00800000

	#define SHARED_HW_CFG_PORT_MODE_MASK                0x01000000
		#define SHARED_HW_CFG_PORT_MODE_2                    0x00000000
		#define SHARED_HW_CFG_PORT_MODE_4                    0x01000000

	#define SHARED_HW_CFG_PATH_SWAP_MASK                0x02000000
		#define SHARED_HW_CFG_PATH_SWAP_DISABLED             0x00000000
		#define SHARED_HW_CFG_PATH_SWAP_ENABLED              0x02000000

	/*  Set the MDC/MDIO access for the first external phy */
	#define SHARED_HW_CFG_MDC_MDIO_ACCESS1_MASK         0x1C000000
		#define SHARED_HW_CFG_MDC_MDIO_ACCESS1_SHIFT         26
		#define SHARED_HW_CFG_MDC_MDIO_ACCESS1_PHY_TYPE      0x00000000
		#define SHARED_HW_CFG_MDC_MDIO_ACCESS1_EMAC0         0x04000000
		#define SHARED_HW_CFG_MDC_MDIO_ACCESS1_EMAC1         0x08000000
		#define SHARED_HW_CFG_MDC_MDIO_ACCESS1_BOTH          0x0c000000
		#define SHARED_HW_CFG_MDC_MDIO_ACCESS1_SWAPPED       0x10000000

	/*  Set the MDC/MDIO access for the second external phy */
	#define SHARED_HW_CFG_MDC_MDIO_ACCESS2_MASK         0xE0000000
		#define SHARED_HW_CFG_MDC_MDIO_ACCESS2_SHIFT         29
		#define SHARED_HW_CFG_MDC_MDIO_ACCESS2_PHY_TYPE      0x00000000
		#define SHARED_HW_CFG_MDC_MDIO_ACCESS2_EMAC0         0x20000000
		#define SHARED_HW_CFG_MDC_MDIO_ACCESS2_EMAC1         0x40000000
		#define SHARED_HW_CFG_MDC_MDIO_ACCESS2_BOTH          0x60000000
		#define SHARED_HW_CFG_MDC_MDIO_ACCESS2_SWAPPED       0x80000000


	u32 power_dissipated;			/* 0x11c */
	#define SHARED_HW_CFG_POWER_MGNT_SCALE_MASK         0x00ff0000
		#define SHARED_HW_CFG_POWER_MGNT_SCALE_SHIFT         16
		#define SHARED_HW_CFG_POWER_MGNT_UNKNOWN_SCALE       0x00000000
		#define SHARED_HW_CFG_POWER_MGNT_DOT_1_WATT          0x00010000
		#define SHARED_HW_CFG_POWER_MGNT_DOT_01_WATT         0x00020000
		#define SHARED_HW_CFG_POWER_MGNT_DOT_001_WATT        0x00030000

	#define SHARED_HW_CFG_POWER_DIS_CMN_MASK            0xff000000
	#define SHARED_HW_CFG_POWER_DIS_CMN_SHIFT                    24

	u32 ump_nc_si_config;			/* 0x120 */
	#define SHARED_HW_CFG_UMP_NC_SI_MII_MODE_MASK       0x00000003
		#define SHARED_HW_CFG_UMP_NC_SI_MII_MODE_SHIFT       0
		#define SHARED_HW_CFG_UMP_NC_SI_MII_MODE_MAC         0x00000000
		#define SHARED_HW_CFG_UMP_NC_SI_MII_MODE_PHY         0x00000001
		#define SHARED_HW_CFG_UMP_NC_SI_MII_MODE_MII         0x00000000
		#define SHARED_HW_CFG_UMP_NC_SI_MII_MODE_RMII        0x00000002

	#define SHARED_HW_CFG_UMP_NC_SI_NUM_DEVS_MASK       0x00000f00
		#define SHARED_HW_CFG_UMP_NC_SI_NUM_DEVS_SHIFT       8

	#define SHARED_HW_CFG_UMP_NC_SI_EXT_PHY_TYPE_MASK   0x00ff0000
		#define SHARED_HW_CFG_UMP_NC_SI_EXT_PHY_TYPE_SHIFT   16
		#define SHARED_HW_CFG_UMP_NC_SI_EXT_PHY_TYPE_NONE    0x00000000
		#define SHARED_HW_CFG_UMP_NC_SI_EXT_PHY_TYPE_BCM5221 0x00010000

	u32 board;			/* 0x124 */
	#define SHARED_HW_CFG_E3_I2C_MUX0_MASK              0x0000003F
	#define SHARED_HW_CFG_E3_I2C_MUX0_SHIFT                      0
	#define SHARED_HW_CFG_E3_I2C_MUX1_MASK              0x00000FC0
	#define SHARED_HW_CFG_E3_I2C_MUX1_SHIFT                      6
	/* Use the PIN_CFG_XXX defines on top */
	#define SHARED_HW_CFG_BOARD_REV_MASK                0x00ff0000
	#define SHARED_HW_CFG_BOARD_REV_SHIFT                        16

	#define SHARED_HW_CFG_BOARD_MAJOR_VER_MASK          0x0f000000
	#define SHARED_HW_CFG_BOARD_MAJOR_VER_SHIFT                  24

	#define SHARED_HW_CFG_BOARD_MINOR_VER_MASK          0xf0000000
	#define SHARED_HW_CFG_BOARD_MINOR_VER_SHIFT                  28

	u32 wc_lane_config;				    /* 0x128 */
	#define SHARED_HW_CFG_LANE_SWAP_CFG_MASK            0x0000FFFF
		#define SHARED_HW_CFG_LANE_SWAP_CFG_SHIFT            0
		#define SHARED_HW_CFG_LANE_SWAP_CFG_32103210         0x00001b1b
		#define SHARED_HW_CFG_LANE_SWAP_CFG_32100123         0x00001be4
		#define SHARED_HW_CFG_LANE_SWAP_CFG_01233210         0x0000e41b
		#define SHARED_HW_CFG_LANE_SWAP_CFG_01230123         0x0000e4e4
	#define SHARED_HW_CFG_LANE_SWAP_CFG_TX_MASK         0x000000FF
	#define SHARED_HW_CFG_LANE_SWAP_CFG_TX_SHIFT                 0
	#define SHARED_HW_CFG_LANE_SWAP_CFG_RX_MASK         0x0000FF00
	#define SHARED_HW_CFG_LANE_SWAP_CFG_RX_SHIFT                 8

	/* TX lane Polarity swap */
	#define SHARED_HW_CFG_TX_LANE0_POL_FLIP_ENABLED     0x00010000
	#define SHARED_HW_CFG_TX_LANE1_POL_FLIP_ENABLED     0x00020000
	#define SHARED_HW_CFG_TX_LANE2_POL_FLIP_ENABLED     0x00040000
	#define SHARED_HW_CFG_TX_LANE3_POL_FLIP_ENABLED     0x00080000
	/* TX lane Polarity swap */
	#define SHARED_HW_CFG_RX_LANE0_POL_FLIP_ENABLED     0x00100000
	#define SHARED_HW_CFG_RX_LANE1_POL_FLIP_ENABLED     0x00200000
	#define SHARED_HW_CFG_RX_LANE2_POL_FLIP_ENABLED     0x00400000
	#define SHARED_HW_CFG_RX_LANE3_POL_FLIP_ENABLED     0x00800000

	/*  Selects the port layout of the board */
	#define SHARED_HW_CFG_E3_PORT_LAYOUT_MASK           0x0F000000
		#define SHARED_HW_CFG_E3_PORT_LAYOUT_SHIFT           24
		#define SHARED_HW_CFG_E3_PORT_LAYOUT_2P_01           0x00000000
		#define SHARED_HW_CFG_E3_PORT_LAYOUT_2P_10           0x01000000
		#define SHARED_HW_CFG_E3_PORT_LAYOUT_4P_0123         0x02000000
		#define SHARED_HW_CFG_E3_PORT_LAYOUT_4P_1032         0x03000000
		#define SHARED_HW_CFG_E3_PORT_LAYOUT_4P_2301         0x04000000
		#define SHARED_HW_CFG_E3_PORT_LAYOUT_4P_3210         0x05000000
};


/****************************************************************************
 * Port HW configuration                                                    *
 ****************************************************************************/
struct port_hw_cfg {		    /* port 0: 0x12c  port 1: 0x2bc */

	u32 pci_id;
	#define PORT_HW_CFG_PCI_VENDOR_ID_MASK              0xffff0000
	#define PORT_HW_CFG_PCI_DEVICE_ID_MASK              0x0000ffff

	u32 pci_sub_id;
	#define PORT_HW_CFG_PCI_SUBSYS_DEVICE_ID_MASK       0xffff0000
	#define PORT_HW_CFG_PCI_SUBSYS_VENDOR_ID_MASK       0x0000ffff

	u32 power_dissipated;
	#define PORT_HW_CFG_POWER_DIS_D0_MASK               0x000000ff
	#define PORT_HW_CFG_POWER_DIS_D0_SHIFT                       0
	#define PORT_HW_CFG_POWER_DIS_D1_MASK               0x0000ff00
	#define PORT_HW_CFG_POWER_DIS_D1_SHIFT                       8
	#define PORT_HW_CFG_POWER_DIS_D2_MASK               0x00ff0000
	#define PORT_HW_CFG_POWER_DIS_D2_SHIFT                       16
	#define PORT_HW_CFG_POWER_DIS_D3_MASK               0xff000000
	#define PORT_HW_CFG_POWER_DIS_D3_SHIFT                       24

	u32 power_consumed;
	#define PORT_HW_CFG_POWER_CONS_D0_MASK              0x000000ff
	#define PORT_HW_CFG_POWER_CONS_D0_SHIFT                      0
	#define PORT_HW_CFG_POWER_CONS_D1_MASK              0x0000ff00
	#define PORT_HW_CFG_POWER_CONS_D1_SHIFT                      8
	#define PORT_HW_CFG_POWER_CONS_D2_MASK              0x00ff0000
	#define PORT_HW_CFG_POWER_CONS_D2_SHIFT                      16
	#define PORT_HW_CFG_POWER_CONS_D3_MASK              0xff000000
	#define PORT_HW_CFG_POWER_CONS_D3_SHIFT                      24

	u32 mac_upper;
	#define PORT_HW_CFG_UPPERMAC_MASK                   0x0000ffff
	#define PORT_HW_CFG_UPPERMAC_SHIFT                           0
	u32 mac_lower;

	u32 iscsi_mac_upper;  /* Upper 16 bits are always zeroes */
	u32 iscsi_mac_lower;

	u32 rdma_mac_upper;   /* Upper 16 bits are always zeroes */
	u32 rdma_mac_lower;

	u32 serdes_config;
	#define PORT_HW_CFG_SERDES_TX_DRV_PRE_EMPHASIS_MASK 0x0000ffff
	#define PORT_HW_CFG_SERDES_TX_DRV_PRE_EMPHASIS_SHIFT         0

	#define PORT_HW_CFG_SERDES_RX_DRV_EQUALIZER_MASK    0xffff0000
	#define PORT_HW_CFG_SERDES_RX_DRV_EQUALIZER_SHIFT            16


	/*  Default values: 2P-64, 4P-32 */
	u32 pf_config;					    /* 0x158 */
	#define PORT_HW_CFG_PF_NUM_VF_MASK                  0x0000007F
	#define PORT_HW_CFG_PF_NUM_VF_SHIFT                          0

	/*  Default values: 17 */
	#define PORT_HW_CFG_PF_NUM_MSIX_VECTORS_MASK        0x00007F00
	#define PORT_HW_CFG_PF_NUM_MSIX_VECTORS_SHIFT                8

	#define PORT_HW_CFG_ENABLE_FLR_MASK                 0x00010000
	#define PORT_HW_CFG_FLR_ENABLED                     0x00010000

	u32 vf_config;					    /* 0x15C */
	#define PORT_HW_CFG_VF_NUM_MSIX_VECTORS_MASK        0x0000007F
	#define PORT_HW_CFG_VF_NUM_MSIX_VECTORS_SHIFT                0

	#define PORT_HW_CFG_VF_PCI_DEVICE_ID_MASK           0xFFFF0000
	#define PORT_HW_CFG_VF_PCI_DEVICE_ID_SHIFT                   16

	u32 mf_pci_id;					    /* 0x160 */
	#define PORT_HW_CFG_MF_PCI_DEVICE_ID_MASK           0x0000FFFF
	#define PORT_HW_CFG_MF_PCI_DEVICE_ID_SHIFT                   0

	/*  Controls the TX laser of the SFP+ module */
	u32 sfp_ctrl;					    /* 0x164 */
	#define PORT_HW_CFG_TX_LASER_MASK                   0x000000FF
		#define PORT_HW_CFG_TX_LASER_SHIFT                   0
		#define PORT_HW_CFG_TX_LASER_MDIO                    0x00000000
		#define PORT_HW_CFG_TX_LASER_GPIO0                   0x00000001
		#define PORT_HW_CFG_TX_LASER_GPIO1                   0x00000002
		#define PORT_HW_CFG_TX_LASER_GPIO2                   0x00000003
		#define PORT_HW_CFG_TX_LASER_GPIO3                   0x00000004

	/*  Controls the fault module LED of the SFP+ */
	#define PORT_HW_CFG_FAULT_MODULE_LED_MASK           0x0000FF00
		#define PORT_HW_CFG_FAULT_MODULE_LED_SHIFT           8
		#define PORT_HW_CFG_FAULT_MODULE_LED_GPIO0           0x00000000
		#define PORT_HW_CFG_FAULT_MODULE_LED_GPIO1           0x00000100
		#define PORT_HW_CFG_FAULT_MODULE_LED_GPIO2           0x00000200
		#define PORT_HW_CFG_FAULT_MODULE_LED_GPIO3           0x00000300
		#define PORT_HW_CFG_FAULT_MODULE_LED_DISABLED        0x00000400

	/*  The output pin TX_DIS that controls the TX laser of the SFP+
	  module. Use the PIN_CFG_XXX defines on top */
	u32 e3_sfp_ctrl;				    /* 0x168 */
	#define PORT_HW_CFG_E3_TX_LASER_MASK                0x000000FF
	#define PORT_HW_CFG_E3_TX_LASER_SHIFT                        0

	/*  The output pin for SFPP_TYPE which turns on the Fault module LED */
	#define PORT_HW_CFG_E3_FAULT_MDL_LED_MASK           0x0000FF00
	#define PORT_HW_CFG_E3_FAULT_MDL_LED_SHIFT                   8

	/*  The input pin MOD_ABS that indicates whether SFP+ module is
	  present or not. Use the PIN_CFG_XXX defines on top */
	#define PORT_HW_CFG_E3_MOD_ABS_MASK                 0x00FF0000
	#define PORT_HW_CFG_E3_MOD_ABS_SHIFT                         16

	/*  The output pin PWRDIS_SFP_X which disable the power of the SFP+
	  module. Use the PIN_CFG_XXX defines on top */
	#define PORT_HW_CFG_E3_PWR_DIS_MASK                 0xFF000000
	#define PORT_HW_CFG_E3_PWR_DIS_SHIFT                         24

	/*
	 * The input pin which signals module transmit fault. Use the
	 * PIN_CFG_XXX defines on top
	 */
	u32 e3_cmn_pin_cfg;				    /* 0x16C */
	#define PORT_HW_CFG_E3_TX_FAULT_MASK                0x000000FF
	#define PORT_HW_CFG_E3_TX_FAULT_SHIFT                        0

	/*  The output pin which reset the PHY. Use the PIN_CFG_XXX defines on
	 top */
	#define PORT_HW_CFG_E3_PHY_RESET_MASK               0x0000FF00
	#define PORT_HW_CFG_E3_PHY_RESET_SHIFT                       8

	/*
	 * The output pin which powers down the PHY. Use the PIN_CFG_XXX
	 * defines on top
	 */
	#define PORT_HW_CFG_E3_PWR_DOWN_MASK                0x00FF0000
	#define PORT_HW_CFG_E3_PWR_DOWN_SHIFT                        16

	/*  The output pin values BSC_SEL which selects the I2C for this port
	  in the I2C Mux */
	#define PORT_HW_CFG_E3_I2C_MUX0_MASK                0x01000000
	#define PORT_HW_CFG_E3_I2C_MUX1_MASK                0x02000000


	/*
	 * The input pin I_FAULT which indicate over-current has occurred.
	 * Use the PIN_CFG_XXX defines on top
	 */
	u32 e3_cmn_pin_cfg1;				    /* 0x170 */
	#define PORT_HW_CFG_E3_OVER_CURRENT_MASK            0x000000FF
	#define PORT_HW_CFG_E3_OVER_CURRENT_SHIFT                    0
	u32 reserved0[7];				    /* 0x174 */

	u32 aeu_int_mask;				    /* 0x190 */

	u32 media_type;					    /* 0x194 */
	#define PORT_HW_CFG_MEDIA_TYPE_PHY0_MASK            0x000000FF
	#define PORT_HW_CFG_MEDIA_TYPE_PHY0_SHIFT                    0

	#define PORT_HW_CFG_MEDIA_TYPE_PHY1_MASK            0x0000FF00
	#define PORT_HW_CFG_MEDIA_TYPE_PHY1_SHIFT                    8

	#define PORT_HW_CFG_MEDIA_TYPE_PHY2_MASK            0x00FF0000
	#define PORT_HW_CFG_MEDIA_TYPE_PHY2_SHIFT                    16

	/*  4 times 16 bits for all 4 lanes. In case external PHY is present
	      (not direct mode), those values will not take effect on the 4 XGXS
	      lanes. For some external PHYs (such as 8706 and 8726) the values
	      will be used to configure the external PHY  in those cases, not
	      all 4 values are needed. */
	u16 xgxs_config_rx[4];			/* 0x198 */
	u16 xgxs_config_tx[4];			/* 0x1A0 */

	/* For storing FCOE mac on shared memory */
	u32 fcoe_fip_mac_upper;
	#define PORT_HW_CFG_FCOE_UPPERMAC_MASK              0x0000ffff
	#define PORT_HW_CFG_FCOE_UPPERMAC_SHIFT                      0
	u32 fcoe_fip_mac_lower;

	u32 fcoe_wwn_port_name_upper;
	u32 fcoe_wwn_port_name_lower;

	u32 fcoe_wwn_node_name_upper;
	u32 fcoe_wwn_node_name_lower;

<<<<<<< HEAD
	u32 Reserved1[50];					/* 0x1C0 */
=======
	u32 Reserved1[49];				    /* 0x1C0 */

	/*  Enable RJ45 magjack pair swapping on 10GBase-T PHY (0=default),
	      84833 only */
	u32 xgbt_phy_cfg;				    /* 0x284 */
	#define PORT_HW_CFG_RJ45_PAIR_SWAP_MASK             0x000000FF
	#define PORT_HW_CFG_RJ45_PAIR_SWAP_SHIFT                     0
>>>>>>> acd92ae5

		u32 default_cfg;			    /* 0x288 */
	#define PORT_HW_CFG_GPIO0_CONFIG_MASK               0x00000003
		#define PORT_HW_CFG_GPIO0_CONFIG_SHIFT               0
		#define PORT_HW_CFG_GPIO0_CONFIG_NA                  0x00000000
		#define PORT_HW_CFG_GPIO0_CONFIG_LOW                 0x00000001
		#define PORT_HW_CFG_GPIO0_CONFIG_HIGH                0x00000002
		#define PORT_HW_CFG_GPIO0_CONFIG_INPUT               0x00000003

	#define PORT_HW_CFG_GPIO1_CONFIG_MASK               0x0000000C
		#define PORT_HW_CFG_GPIO1_CONFIG_SHIFT               2
		#define PORT_HW_CFG_GPIO1_CONFIG_NA                  0x00000000
		#define PORT_HW_CFG_GPIO1_CONFIG_LOW                 0x00000004
		#define PORT_HW_CFG_GPIO1_CONFIG_HIGH                0x00000008
		#define PORT_HW_CFG_GPIO1_CONFIG_INPUT               0x0000000c

	#define PORT_HW_CFG_GPIO2_CONFIG_MASK               0x00000030
		#define PORT_HW_CFG_GPIO2_CONFIG_SHIFT               4
		#define PORT_HW_CFG_GPIO2_CONFIG_NA                  0x00000000
		#define PORT_HW_CFG_GPIO2_CONFIG_LOW                 0x00000010
		#define PORT_HW_CFG_GPIO2_CONFIG_HIGH                0x00000020
		#define PORT_HW_CFG_GPIO2_CONFIG_INPUT               0x00000030

	#define PORT_HW_CFG_GPIO3_CONFIG_MASK               0x000000C0
		#define PORT_HW_CFG_GPIO3_CONFIG_SHIFT               6
		#define PORT_HW_CFG_GPIO3_CONFIG_NA                  0x00000000
		#define PORT_HW_CFG_GPIO3_CONFIG_LOW                 0x00000040
		#define PORT_HW_CFG_GPIO3_CONFIG_HIGH                0x00000080
		#define PORT_HW_CFG_GPIO3_CONFIG_INPUT               0x000000c0

	/*  When KR link is required to be set to force which is not
	      KR-compliant, this parameter determine what is the trigger for it.
	      When GPIO is selected, low input will force the speed. Currently
	      default speed is 1G. In the future, it may be widen to select the
	      forced speed in with another parameter. Note when force-1G is
	      enabled, it override option 56: Link Speed option. */
	#define PORT_HW_CFG_FORCE_KR_ENABLER_MASK           0x00000F00
		#define PORT_HW_CFG_FORCE_KR_ENABLER_SHIFT           8
		#define PORT_HW_CFG_FORCE_KR_ENABLER_NOT_FORCED      0x00000000
		#define PORT_HW_CFG_FORCE_KR_ENABLER_GPIO0_P0        0x00000100
		#define PORT_HW_CFG_FORCE_KR_ENABLER_GPIO1_P0        0x00000200
		#define PORT_HW_CFG_FORCE_KR_ENABLER_GPIO2_P0        0x00000300
		#define PORT_HW_CFG_FORCE_KR_ENABLER_GPIO3_P0        0x00000400
		#define PORT_HW_CFG_FORCE_KR_ENABLER_GPIO0_P1        0x00000500
		#define PORT_HW_CFG_FORCE_KR_ENABLER_GPIO1_P1        0x00000600
		#define PORT_HW_CFG_FORCE_KR_ENABLER_GPIO2_P1        0x00000700
		#define PORT_HW_CFG_FORCE_KR_ENABLER_GPIO3_P1        0x00000800
		#define PORT_HW_CFG_FORCE_KR_ENABLER_FORCED          0x00000900
	/*  Enable to determine with which GPIO to reset the external phy */
	#define PORT_HW_CFG_EXT_PHY_GPIO_RST_MASK           0x000F0000
		#define PORT_HW_CFG_EXT_PHY_GPIO_RST_SHIFT           16
		#define PORT_HW_CFG_EXT_PHY_GPIO_RST_PHY_TYPE        0x00000000
		#define PORT_HW_CFG_EXT_PHY_GPIO_RST_GPIO0_P0        0x00010000
		#define PORT_HW_CFG_EXT_PHY_GPIO_RST_GPIO1_P0        0x00020000
		#define PORT_HW_CFG_EXT_PHY_GPIO_RST_GPIO2_P0        0x00030000
		#define PORT_HW_CFG_EXT_PHY_GPIO_RST_GPIO3_P0        0x00040000
		#define PORT_HW_CFG_EXT_PHY_GPIO_RST_GPIO0_P1        0x00050000
		#define PORT_HW_CFG_EXT_PHY_GPIO_RST_GPIO1_P1        0x00060000
		#define PORT_HW_CFG_EXT_PHY_GPIO_RST_GPIO2_P1        0x00070000
		#define PORT_HW_CFG_EXT_PHY_GPIO_RST_GPIO3_P1        0x00080000

	/*  Enable BAM on KR */
	#define PORT_HW_CFG_ENABLE_BAM_ON_KR_MASK           0x00100000
	#define PORT_HW_CFG_ENABLE_BAM_ON_KR_SHIFT                   20
	#define PORT_HW_CFG_ENABLE_BAM_ON_KR_DISABLED                0x00000000
	#define PORT_HW_CFG_ENABLE_BAM_ON_KR_ENABLED                 0x00100000

	/*  Enable Common Mode Sense */
	#define PORT_HW_CFG_ENABLE_CMS_MASK                 0x00200000
	#define PORT_HW_CFG_ENABLE_CMS_SHIFT                         21
	#define PORT_HW_CFG_ENABLE_CMS_DISABLED                      0x00000000
	#define PORT_HW_CFG_ENABLE_CMS_ENABLED                       0x00200000

	/*  Enable RJ45 magjack pair swapping on 10GBase-T PHY, 84833 only */
	#define PORT_HW_CFG_RJ45_PR_SWP_MASK                0x00400000
	#define PORT_HW_CFG_RJ45_PR_SWP_SHIFT			     22
	#define PORT_HW_CFG_RJ45_PR_SWP_DISABLED		     0x00000000
	#define PORT_HW_CFG_RJ45_PR_SWP_ENABLED			     0x00400000

	/*  Determine the Serdes electrical interface   */
	#define PORT_HW_CFG_NET_SERDES_IF_MASK              0x0F000000
	#define PORT_HW_CFG_NET_SERDES_IF_SHIFT                      24
	#define PORT_HW_CFG_NET_SERDES_IF_SGMII                      0x00000000
	#define PORT_HW_CFG_NET_SERDES_IF_XFI                        0x01000000
	#define PORT_HW_CFG_NET_SERDES_IF_SFI                        0x02000000
	#define PORT_HW_CFG_NET_SERDES_IF_KR                         0x03000000
	#define PORT_HW_CFG_NET_SERDES_IF_DXGXS                      0x04000000
	#define PORT_HW_CFG_NET_SERDES_IF_KR2                        0x05000000


	u32 speed_capability_mask2;			    /* 0x28C */
	#define PORT_HW_CFG_SPEED_CAPABILITY2_D3_MASK       0x0000FFFF
		#define PORT_HW_CFG_SPEED_CAPABILITY2_D3_SHIFT       0
		#define PORT_HW_CFG_SPEED_CAPABILITY2_D3_10M_FULL    0x00000001
		#define PORT_HW_CFG_SPEED_CAPABILITY2_D3__           0x00000002
		#define PORT_HW_CFG_SPEED_CAPABILITY2_D3___          0x00000004
		#define PORT_HW_CFG_SPEED_CAPABILITY2_D3_100M_FULL   0x00000008
		#define PORT_HW_CFG_SPEED_CAPABILITY2_D3_1G          0x00000010
		#define PORT_HW_CFG_SPEED_CAPABILITY2_D3_2_DOT_5G    0x00000020
		#define PORT_HW_CFG_SPEED_CAPABILITY2_D3_10G         0x00000040
		#define PORT_HW_CFG_SPEED_CAPABILITY2_D3_20G         0x00000080

	#define PORT_HW_CFG_SPEED_CAPABILITY2_D0_MASK       0xFFFF0000
		#define PORT_HW_CFG_SPEED_CAPABILITY2_D0_SHIFT       16
		#define PORT_HW_CFG_SPEED_CAPABILITY2_D0_10M_FULL    0x00010000
		#define PORT_HW_CFG_SPEED_CAPABILITY2_D0__           0x00020000
		#define PORT_HW_CFG_SPEED_CAPABILITY2_D0___          0x00040000
		#define PORT_HW_CFG_SPEED_CAPABILITY2_D0_100M_FULL   0x00080000
		#define PORT_HW_CFG_SPEED_CAPABILITY2_D0_1G          0x00100000
		#define PORT_HW_CFG_SPEED_CAPABILITY2_D0_2_DOT_5G    0x00200000
		#define PORT_HW_CFG_SPEED_CAPABILITY2_D0_10G         0x00400000
		#define PORT_HW_CFG_SPEED_CAPABILITY2_D0_20G         0x00800000


	/*  In the case where two media types (e.g. copper and fiber) are
	      present and electrically active at the same time, PHY Selection
	      will determine which of the two PHYs will be designated as the
	      Active PHY and used for a connection to the network.  */
	u32 multi_phy_config;				    /* 0x290 */
	#define PORT_HW_CFG_PHY_SELECTION_MASK              0x00000007
		#define PORT_HW_CFG_PHY_SELECTION_SHIFT              0
		#define PORT_HW_CFG_PHY_SELECTION_HARDWARE_DEFAULT   0x00000000
		#define PORT_HW_CFG_PHY_SELECTION_FIRST_PHY          0x00000001
		#define PORT_HW_CFG_PHY_SELECTION_SECOND_PHY         0x00000002
		#define PORT_HW_CFG_PHY_SELECTION_FIRST_PHY_PRIORITY 0x00000003
		#define PORT_HW_CFG_PHY_SELECTION_SECOND_PHY_PRIORITY 0x00000004

	/*  When enabled, all second phy nvram parameters will be swapped
	      with the first phy parameters */
	#define PORT_HW_CFG_PHY_SWAPPED_MASK                0x00000008
		#define PORT_HW_CFG_PHY_SWAPPED_SHIFT                3
		#define PORT_HW_CFG_PHY_SWAPPED_DISABLED             0x00000000
		#define PORT_HW_CFG_PHY_SWAPPED_ENABLED              0x00000008


	/*  Address of the second external phy */
	u32 external_phy_config2;			    /* 0x294 */
	#define PORT_HW_CFG_XGXS_EXT_PHY2_ADDR_MASK         0x000000FF
	#define PORT_HW_CFG_XGXS_EXT_PHY2_ADDR_SHIFT                 0

	/*  The second XGXS external PHY type */
	#define PORT_HW_CFG_XGXS_EXT_PHY2_TYPE_MASK         0x0000FF00
		#define PORT_HW_CFG_XGXS_EXT_PHY2_TYPE_SHIFT         8
		#define PORT_HW_CFG_XGXS_EXT_PHY2_TYPE_DIRECT        0x00000000
		#define PORT_HW_CFG_XGXS_EXT_PHY2_TYPE_BCM8071       0x00000100
		#define PORT_HW_CFG_XGXS_EXT_PHY2_TYPE_BCM8072       0x00000200
		#define PORT_HW_CFG_XGXS_EXT_PHY2_TYPE_BCM8073       0x00000300
		#define PORT_HW_CFG_XGXS_EXT_PHY2_TYPE_BCM8705       0x00000400
		#define PORT_HW_CFG_XGXS_EXT_PHY2_TYPE_BCM8706       0x00000500
		#define PORT_HW_CFG_XGXS_EXT_PHY2_TYPE_BCM8726       0x00000600
		#define PORT_HW_CFG_XGXS_EXT_PHY2_TYPE_BCM8481       0x00000700
		#define PORT_HW_CFG_XGXS_EXT_PHY2_TYPE_SFX7101       0x00000800
		#define PORT_HW_CFG_XGXS_EXT_PHY2_TYPE_BCM8727       0x00000900
		#define PORT_HW_CFG_XGXS_EXT_PHY2_TYPE_BCM8727_NOC   0x00000a00
		#define PORT_HW_CFG_XGXS_EXT_PHY2_TYPE_BCM84823      0x00000b00
		#define PORT_HW_CFG_XGXS_EXT_PHY2_TYPE_BCM54640      0x00000c00
		#define PORT_HW_CFG_XGXS_EXT_PHY2_TYPE_BCM84833      0x00000d00
<<<<<<< HEAD
		#define PORT_HW_CFG_XGXS_EXT_PHY2_TYPE_BCM54616      0x00000e00
		#define PORT_HW_CFG_XGXS_EXT_PHY2_TYPE_BCM8722       0x00000f00
=======
		#define PORT_HW_CFG_XGXS_EXT_PHY2_TYPE_BCM54618SE    0x00000e00
		#define PORT_HW_CFG_XGXS_EXT_PHY2_TYPE_BCM8722       0x00000f00
		#define PORT_HW_CFG_XGXS_EXT_PHY2_TYPE_BCM54616      0x00001000
>>>>>>> acd92ae5
		#define PORT_HW_CFG_XGXS_EXT_PHY2_TYPE_FAILURE       0x0000fd00
		#define PORT_HW_CFG_XGXS_EXT_PHY2_TYPE_NOT_CONN      0x0000ff00


	/*  4 times 16 bits for all 4 lanes. For some external PHYs (such as
	      8706, 8726 and 8727) not all 4 values are needed. */
	u16 xgxs_config2_rx[4];				    /* 0x296 */
	u16 xgxs_config2_tx[4];				    /* 0x2A0 */

	u32 lane_config;
	#define PORT_HW_CFG_LANE_SWAP_CFG_MASK              0x0000ffff
		#define PORT_HW_CFG_LANE_SWAP_CFG_SHIFT              0
		/* AN and forced */
		#define PORT_HW_CFG_LANE_SWAP_CFG_01230123           0x00001b1b
		/* forced only */
		#define PORT_HW_CFG_LANE_SWAP_CFG_01233210           0x00001be4
		/* forced only */
		#define PORT_HW_CFG_LANE_SWAP_CFG_31203120           0x0000d8d8
		/* forced only */
		#define PORT_HW_CFG_LANE_SWAP_CFG_32103210           0x0000e4e4
	#define PORT_HW_CFG_LANE_SWAP_CFG_TX_MASK           0x000000ff
	#define PORT_HW_CFG_LANE_SWAP_CFG_TX_SHIFT                   0
	#define PORT_HW_CFG_LANE_SWAP_CFG_RX_MASK           0x0000ff00
	#define PORT_HW_CFG_LANE_SWAP_CFG_RX_SHIFT                   8
	#define PORT_HW_CFG_LANE_SWAP_CFG_MASTER_MASK       0x0000c000
	#define PORT_HW_CFG_LANE_SWAP_CFG_MASTER_SHIFT               14

	/*  Indicate whether to swap the external phy polarity */
	#define PORT_HW_CFG_SWAP_PHY_POLARITY_MASK          0x00010000
		#define PORT_HW_CFG_SWAP_PHY_POLARITY_DISABLED       0x00000000
		#define PORT_HW_CFG_SWAP_PHY_POLARITY_ENABLED        0x00010000


	u32 external_phy_config;
	#define PORT_HW_CFG_XGXS_EXT_PHY_ADDR_MASK          0x000000ff
	#define PORT_HW_CFG_XGXS_EXT_PHY_ADDR_SHIFT                  0

	#define PORT_HW_CFG_XGXS_EXT_PHY_TYPE_MASK          0x0000ff00
		#define PORT_HW_CFG_XGXS_EXT_PHY_TYPE_SHIFT          8
		#define PORT_HW_CFG_XGXS_EXT_PHY_TYPE_DIRECT         0x00000000
		#define PORT_HW_CFG_XGXS_EXT_PHY_TYPE_BCM8071        0x00000100
		#define PORT_HW_CFG_XGXS_EXT_PHY_TYPE_BCM8072        0x00000200
		#define PORT_HW_CFG_XGXS_EXT_PHY_TYPE_BCM8073        0x00000300
		#define PORT_HW_CFG_XGXS_EXT_PHY_TYPE_BCM8705        0x00000400
		#define PORT_HW_CFG_XGXS_EXT_PHY_TYPE_BCM8706        0x00000500
		#define PORT_HW_CFG_XGXS_EXT_PHY_TYPE_BCM8726        0x00000600
		#define PORT_HW_CFG_XGXS_EXT_PHY_TYPE_BCM8481        0x00000700
		#define PORT_HW_CFG_XGXS_EXT_PHY_TYPE_SFX7101        0x00000800
		#define PORT_HW_CFG_XGXS_EXT_PHY_TYPE_BCM8727        0x00000900
		#define PORT_HW_CFG_XGXS_EXT_PHY_TYPE_BCM8727_NOC    0x00000a00
		#define PORT_HW_CFG_XGXS_EXT_PHY_TYPE_BCM84823       0x00000b00
		#define PORT_HW_CFG_XGXS_EXT_PHY_TYPE_BCM54640       0x00000c00
		#define PORT_HW_CFG_XGXS_EXT_PHY_TYPE_BCM84833       0x00000d00
<<<<<<< HEAD
		#define PORT_HW_CFG_XGXS_EXT_PHY_TYPE_BCM54616       0x00000e00
		#define PORT_HW_CFG_XGXS_EXT_PHY_TYPE_BCM8722        0x00000f00
=======
		#define PORT_HW_CFG_XGXS_EXT_PHY_TYPE_BCM54618SE     0x00000e00
		#define PORT_HW_CFG_XGXS_EXT_PHY_TYPE_BCM8722        0x00000f00
		#define PORT_HW_CFG_XGXS_EXT_PHY_TYPE_BCM54616       0x00001000
>>>>>>> acd92ae5
		#define PORT_HW_CFG_XGXS_EXT_PHY_TYPE_DIRECT_WC      0x0000fc00
		#define PORT_HW_CFG_XGXS_EXT_PHY_TYPE_FAILURE        0x0000fd00
		#define PORT_HW_CFG_XGXS_EXT_PHY_TYPE_NOT_CONN       0x0000ff00

	#define PORT_HW_CFG_SERDES_EXT_PHY_ADDR_MASK        0x00ff0000
	#define PORT_HW_CFG_SERDES_EXT_PHY_ADDR_SHIFT                16

	#define PORT_HW_CFG_SERDES_EXT_PHY_TYPE_MASK        0xff000000
		#define PORT_HW_CFG_SERDES_EXT_PHY_TYPE_SHIFT        24
		#define PORT_HW_CFG_SERDES_EXT_PHY_TYPE_DIRECT       0x00000000
		#define PORT_HW_CFG_SERDES_EXT_PHY_TYPE_BCM5482      0x01000000
		#define PORT_HW_CFG_SERDES_EXT_PHY_TYPE_DIRECT_SD    0x02000000
		#define PORT_HW_CFG_SERDES_EXT_PHY_TYPE_NOT_CONN     0xff000000

	u32 speed_capability_mask;
	#define PORT_HW_CFG_SPEED_CAPABILITY_D3_MASK        0x0000ffff
		#define PORT_HW_CFG_SPEED_CAPABILITY_D3_SHIFT        0
		#define PORT_HW_CFG_SPEED_CAPABILITY_D3_10M_FULL     0x00000001
		#define PORT_HW_CFG_SPEED_CAPABILITY_D3_10M_HALF     0x00000002
		#define PORT_HW_CFG_SPEED_CAPABILITY_D3_100M_HALF    0x00000004
		#define PORT_HW_CFG_SPEED_CAPABILITY_D3_100M_FULL    0x00000008
		#define PORT_HW_CFG_SPEED_CAPABILITY_D3_1G           0x00000010
		#define PORT_HW_CFG_SPEED_CAPABILITY_D3_2_5G         0x00000020
		#define PORT_HW_CFG_SPEED_CAPABILITY_D3_10G          0x00000040
		#define PORT_HW_CFG_SPEED_CAPABILITY_D3_20G          0x00000080
		#define PORT_HW_CFG_SPEED_CAPABILITY_D3_RESERVED     0x0000f000

	#define PORT_HW_CFG_SPEED_CAPABILITY_D0_MASK        0xffff0000
		#define PORT_HW_CFG_SPEED_CAPABILITY_D0_SHIFT        16
		#define PORT_HW_CFG_SPEED_CAPABILITY_D0_10M_FULL     0x00010000
		#define PORT_HW_CFG_SPEED_CAPABILITY_D0_10M_HALF     0x00020000
		#define PORT_HW_CFG_SPEED_CAPABILITY_D0_100M_HALF    0x00040000
		#define PORT_HW_CFG_SPEED_CAPABILITY_D0_100M_FULL    0x00080000
		#define PORT_HW_CFG_SPEED_CAPABILITY_D0_1G           0x00100000
		#define PORT_HW_CFG_SPEED_CAPABILITY_D0_2_5G         0x00200000
		#define PORT_HW_CFG_SPEED_CAPABILITY_D0_10G          0x00400000
		#define PORT_HW_CFG_SPEED_CAPABILITY_D0_20G          0x00800000
		#define PORT_HW_CFG_SPEED_CAPABILITY_D0_RESERVED     0xf0000000

	/*  A place to hold the original MAC address as a backup */
	u32 backup_mac_upper;			/* 0x2B4 */
	u32 backup_mac_lower;			/* 0x2B8 */

};


/****************************************************************************
 * Shared Feature configuration                                             *
 ****************************************************************************/
struct shared_feat_cfg {		 /* NVRAM Offset */

	u32 config;			/* 0x450 */
	#define SHARED_FEATURE_BMC_ECHO_MODE_EN             0x00000001

	/* Use NVRAM values instead of HW default values */
	#define SHARED_FEAT_CFG_OVERRIDE_PREEMPHASIS_CFG_MASK \
							    0x00000002
		#define SHARED_FEAT_CFG_OVERRIDE_PREEMPHASIS_CFG_DISABLED \
								     0x00000000
		#define SHARED_FEAT_CFG_OVERRIDE_PREEMPHASIS_CFG_ENABLED \
								     0x00000002

	#define SHARED_FEAT_CFG_NCSI_ID_METHOD_MASK         0x00000008
		#define SHARED_FEAT_CFG_NCSI_ID_METHOD_SPIO          0x00000000
		#define SHARED_FEAT_CFG_NCSI_ID_METHOD_NVRAM         0x00000008

	#define SHARED_FEAT_CFG_NCSI_ID_MASK                0x00000030
	#define SHARED_FEAT_CFG_NCSI_ID_SHIFT                        4

	/*  Override the OTP back to single function mode. When using GPIO,
	      high means only SF, 0 is according to CLP configuration */
	#define SHARED_FEAT_CFG_FORCE_SF_MODE_MASK          0x00000700
		#define SHARED_FEAT_CFG_FORCE_SF_MODE_SHIFT          8
		#define SHARED_FEAT_CFG_FORCE_SF_MODE_MF_ALLOWED     0x00000000
		#define SHARED_FEAT_CFG_FORCE_SF_MODE_FORCED_SF      0x00000100
		#define SHARED_FEAT_CFG_FORCE_SF_MODE_SPIO4          0x00000200
		#define SHARED_FEAT_CFG_FORCE_SF_MODE_SWITCH_INDEPT  0x00000300

	/* The interval in seconds between sending LLDP packets. Set to zero
	   to disable the feature */
	#define SHARED_FEAT_CFG_LLDP_XMIT_INTERVAL_MASK     0x00ff0000
	#define SHARED_FEAT_CFG_LLDP_XMIT_INTERVAL_SHIFT             16

	/* The assigned device type ID for LLDP usage */
	#define SHARED_FEAT_CFG_LLDP_DEVICE_TYPE_ID_MASK    0xff000000
	#define SHARED_FEAT_CFG_LLDP_DEVICE_TYPE_ID_SHIFT            24

};


/****************************************************************************
 * Port Feature configuration                                               *
 ****************************************************************************/
struct port_feat_cfg {		    /* port 0: 0x454  port 1: 0x4c8 */

	u32 config;
	#define PORT_FEATURE_BAR1_SIZE_MASK                 0x0000000f
		#define PORT_FEATURE_BAR1_SIZE_SHIFT                 0
		#define PORT_FEATURE_BAR1_SIZE_DISABLED              0x00000000
		#define PORT_FEATURE_BAR1_SIZE_64K                   0x00000001
		#define PORT_FEATURE_BAR1_SIZE_128K                  0x00000002
		#define PORT_FEATURE_BAR1_SIZE_256K                  0x00000003
		#define PORT_FEATURE_BAR1_SIZE_512K                  0x00000004
		#define PORT_FEATURE_BAR1_SIZE_1M                    0x00000005
		#define PORT_FEATURE_BAR1_SIZE_2M                    0x00000006
		#define PORT_FEATURE_BAR1_SIZE_4M                    0x00000007
		#define PORT_FEATURE_BAR1_SIZE_8M                    0x00000008
		#define PORT_FEATURE_BAR1_SIZE_16M                   0x00000009
		#define PORT_FEATURE_BAR1_SIZE_32M                   0x0000000a
		#define PORT_FEATURE_BAR1_SIZE_64M                   0x0000000b
		#define PORT_FEATURE_BAR1_SIZE_128M                  0x0000000c
		#define PORT_FEATURE_BAR1_SIZE_256M                  0x0000000d
		#define PORT_FEATURE_BAR1_SIZE_512M                  0x0000000e
		#define PORT_FEATURE_BAR1_SIZE_1G                    0x0000000f
	#define PORT_FEATURE_BAR2_SIZE_MASK                 0x000000f0
		#define PORT_FEATURE_BAR2_SIZE_SHIFT                 4
		#define PORT_FEATURE_BAR2_SIZE_DISABLED              0x00000000
		#define PORT_FEATURE_BAR2_SIZE_64K                   0x00000010
		#define PORT_FEATURE_BAR2_SIZE_128K                  0x00000020
		#define PORT_FEATURE_BAR2_SIZE_256K                  0x00000030
		#define PORT_FEATURE_BAR2_SIZE_512K                  0x00000040
		#define PORT_FEATURE_BAR2_SIZE_1M                    0x00000050
		#define PORT_FEATURE_BAR2_SIZE_2M                    0x00000060
		#define PORT_FEATURE_BAR2_SIZE_4M                    0x00000070
		#define PORT_FEATURE_BAR2_SIZE_8M                    0x00000080
		#define PORT_FEATURE_BAR2_SIZE_16M                   0x00000090
		#define PORT_FEATURE_BAR2_SIZE_32M                   0x000000a0
		#define PORT_FEATURE_BAR2_SIZE_64M                   0x000000b0
		#define PORT_FEATURE_BAR2_SIZE_128M                  0x000000c0
		#define PORT_FEATURE_BAR2_SIZE_256M                  0x000000d0
		#define PORT_FEATURE_BAR2_SIZE_512M                  0x000000e0
		#define PORT_FEATURE_BAR2_SIZE_1G                    0x000000f0

	#define PORT_FEAT_CFG_DCBX_MASK                     0x00000100
		#define PORT_FEAT_CFG_DCBX_DISABLED                  0x00000000
		#define PORT_FEAT_CFG_DCBX_ENABLED                   0x00000100

	#define PORT_FEAT_CFG_AUTOGREEN_MASK                0x00000200
	#define PORT_FEAT_CFG_AUTOGREEN_SHIFT                        9
	#define PORT_FEAT_CFG_AUTOGREEN_DISABLED                     0x00000000
	#define PORT_FEAT_CFG_AUTOGREEN_ENABLED                      0x00000200

	#define PORT_FEATURE_EN_SIZE_MASK                   0x0f000000
	#define PORT_FEATURE_EN_SIZE_SHIFT                           24
	#define PORT_FEATURE_WOL_ENABLED                             0x01000000
	#define PORT_FEATURE_MBA_ENABLED                             0x02000000
	#define PORT_FEATURE_MFW_ENABLED                             0x04000000

	/* Advertise expansion ROM even if MBA is disabled */
	#define PORT_FEAT_CFG_FORCE_EXP_ROM_ADV_MASK        0x08000000
		#define PORT_FEAT_CFG_FORCE_EXP_ROM_ADV_DISABLED     0x00000000
		#define PORT_FEAT_CFG_FORCE_EXP_ROM_ADV_ENABLED      0x08000000

	/* Check the optic vendor via i2c against a list of approved modules
	   in a separate nvram image */
	#define PORT_FEAT_CFG_OPT_MDL_ENFRCMNT_MASK         0xe0000000
		#define PORT_FEAT_CFG_OPT_MDL_ENFRCMNT_SHIFT         29
		#define PORT_FEAT_CFG_OPT_MDL_ENFRCMNT_NO_ENFORCEMENT \
								     0x00000000
		#define PORT_FEAT_CFG_OPT_MDL_ENFRCMNT_DISABLE_TX_LASER \
								     0x20000000
		#define PORT_FEAT_CFG_OPT_MDL_ENFRCMNT_WARNING_MSG   0x40000000
		#define PORT_FEAT_CFG_OPT_MDL_ENFRCMNT_POWER_DOWN    0x60000000

	u32 wol_config;
	/* Default is used when driver sets to "auto" mode */
	#define PORT_FEATURE_WOL_DEFAULT_MASK               0x00000003
		#define PORT_FEATURE_WOL_DEFAULT_SHIFT               0
		#define PORT_FEATURE_WOL_DEFAULT_DISABLE             0x00000000
		#define PORT_FEATURE_WOL_DEFAULT_MAGIC               0x00000001
		#define PORT_FEATURE_WOL_DEFAULT_ACPI                0x00000002
		#define PORT_FEATURE_WOL_DEFAULT_MAGIC_AND_ACPI      0x00000003
	#define PORT_FEATURE_WOL_RES_PAUSE_CAP              0x00000004
	#define PORT_FEATURE_WOL_RES_ASYM_PAUSE_CAP         0x00000008
	#define PORT_FEATURE_WOL_ACPI_UPON_MGMT             0x00000010

	u32 mba_config;
	#define PORT_FEATURE_MBA_BOOT_AGENT_TYPE_MASK       0x00000007
		#define PORT_FEATURE_MBA_BOOT_AGENT_TYPE_SHIFT       0
		#define PORT_FEATURE_MBA_BOOT_AGENT_TYPE_PXE         0x00000000
		#define PORT_FEATURE_MBA_BOOT_AGENT_TYPE_RPL         0x00000001
		#define PORT_FEATURE_MBA_BOOT_AGENT_TYPE_BOOTP       0x00000002
		#define PORT_FEATURE_MBA_BOOT_AGENT_TYPE_ISCSIB      0x00000003
		#define PORT_FEATURE_MBA_BOOT_AGENT_TYPE_FCOE_BOOT   0x00000004
		#define PORT_FEATURE_MBA_BOOT_AGENT_TYPE_NONE        0x00000007

	#define PORT_FEATURE_MBA_BOOT_RETRY_MASK            0x00000038
	#define PORT_FEATURE_MBA_BOOT_RETRY_SHIFT                    3

	#define PORT_FEATURE_MBA_RES_PAUSE_CAP              0x00000100
	#define PORT_FEATURE_MBA_RES_ASYM_PAUSE_CAP         0x00000200
	#define PORT_FEATURE_MBA_SETUP_PROMPT_ENABLE        0x00000400
	#define PORT_FEATURE_MBA_HOTKEY_MASK                0x00000800
		#define PORT_FEATURE_MBA_HOTKEY_CTRL_S               0x00000000
		#define PORT_FEATURE_MBA_HOTKEY_CTRL_B               0x00000800
	#define PORT_FEATURE_MBA_EXP_ROM_SIZE_MASK          0x000ff000
		#define PORT_FEATURE_MBA_EXP_ROM_SIZE_SHIFT          12
		#define PORT_FEATURE_MBA_EXP_ROM_SIZE_DISABLED       0x00000000
		#define PORT_FEATURE_MBA_EXP_ROM_SIZE_2K             0x00001000
		#define PORT_FEATURE_MBA_EXP_ROM_SIZE_4K             0x00002000
		#define PORT_FEATURE_MBA_EXP_ROM_SIZE_8K             0x00003000
		#define PORT_FEATURE_MBA_EXP_ROM_SIZE_16K            0x00004000
		#define PORT_FEATURE_MBA_EXP_ROM_SIZE_32K            0x00005000
		#define PORT_FEATURE_MBA_EXP_ROM_SIZE_64K            0x00006000
		#define PORT_FEATURE_MBA_EXP_ROM_SIZE_128K           0x00007000
		#define PORT_FEATURE_MBA_EXP_ROM_SIZE_256K           0x00008000
		#define PORT_FEATURE_MBA_EXP_ROM_SIZE_512K           0x00009000
		#define PORT_FEATURE_MBA_EXP_ROM_SIZE_1M             0x0000a000
		#define PORT_FEATURE_MBA_EXP_ROM_SIZE_2M             0x0000b000
		#define PORT_FEATURE_MBA_EXP_ROM_SIZE_4M             0x0000c000
		#define PORT_FEATURE_MBA_EXP_ROM_SIZE_8M             0x0000d000
		#define PORT_FEATURE_MBA_EXP_ROM_SIZE_16M            0x0000e000
		#define PORT_FEATURE_MBA_EXP_ROM_SIZE_32M            0x0000f000
	#define PORT_FEATURE_MBA_MSG_TIMEOUT_MASK           0x00f00000
	#define PORT_FEATURE_MBA_MSG_TIMEOUT_SHIFT                   20
	#define PORT_FEATURE_MBA_BIOS_BOOTSTRAP_MASK        0x03000000
		#define PORT_FEATURE_MBA_BIOS_BOOTSTRAP_SHIFT        24
		#define PORT_FEATURE_MBA_BIOS_BOOTSTRAP_AUTO         0x00000000
		#define PORT_FEATURE_MBA_BIOS_BOOTSTRAP_BBS          0x01000000
		#define PORT_FEATURE_MBA_BIOS_BOOTSTRAP_INT18H       0x02000000
		#define PORT_FEATURE_MBA_BIOS_BOOTSTRAP_INT19H       0x03000000
	#define PORT_FEATURE_MBA_LINK_SPEED_MASK            0x3c000000
		#define PORT_FEATURE_MBA_LINK_SPEED_SHIFT            26
		#define PORT_FEATURE_MBA_LINK_SPEED_AUTO             0x00000000
		#define PORT_FEATURE_MBA_LINK_SPEED_10HD             0x04000000
		#define PORT_FEATURE_MBA_LINK_SPEED_10FD             0x08000000
		#define PORT_FEATURE_MBA_LINK_SPEED_100HD            0x0c000000
		#define PORT_FEATURE_MBA_LINK_SPEED_100FD            0x10000000
		#define PORT_FEATURE_MBA_LINK_SPEED_1GBPS            0x14000000
		#define PORT_FEATURE_MBA_LINK_SPEED_2_5GBPS          0x18000000
		#define PORT_FEATURE_MBA_LINK_SPEED_10GBPS_CX4       0x1c000000
		#define PORT_FEATURE_MBA_LINK_SPEED_20GBPS           0x20000000
	u32 bmc_config;
	#define PORT_FEATURE_BMC_LINK_OVERRIDE_MASK         0x00000001
		#define PORT_FEATURE_BMC_LINK_OVERRIDE_DEFAULT       0x00000000
		#define PORT_FEATURE_BMC_LINK_OVERRIDE_EN            0x00000001

	u32 mba_vlan_cfg;
	#define PORT_FEATURE_MBA_VLAN_TAG_MASK              0x0000ffff
	#define PORT_FEATURE_MBA_VLAN_TAG_SHIFT                      0
	#define PORT_FEATURE_MBA_VLAN_EN                    0x00010000

	u32 resource_cfg;
	#define PORT_FEATURE_RESOURCE_CFG_VALID             0x00000001
	#define PORT_FEATURE_RESOURCE_CFG_DIAG              0x00000002
	#define PORT_FEATURE_RESOURCE_CFG_L2                0x00000004
	#define PORT_FEATURE_RESOURCE_CFG_ISCSI             0x00000008
	#define PORT_FEATURE_RESOURCE_CFG_RDMA              0x00000010

	u32 smbus_config;
	#define PORT_FEATURE_SMBUS_ADDR_MASK                0x000000fe
	#define PORT_FEATURE_SMBUS_ADDR_SHIFT                        1

	u32 vf_config;
	#define PORT_FEAT_CFG_VF_BAR2_SIZE_MASK             0x0000000f
		#define PORT_FEAT_CFG_VF_BAR2_SIZE_SHIFT             0
		#define PORT_FEAT_CFG_VF_BAR2_SIZE_DISABLED          0x00000000
		#define PORT_FEAT_CFG_VF_BAR2_SIZE_4K                0x00000001
		#define PORT_FEAT_CFG_VF_BAR2_SIZE_8K                0x00000002
		#define PORT_FEAT_CFG_VF_BAR2_SIZE_16K               0x00000003
		#define PORT_FEAT_CFG_VF_BAR2_SIZE_32K               0x00000004
		#define PORT_FEAT_CFG_VF_BAR2_SIZE_64K               0x00000005
		#define PORT_FEAT_CFG_VF_BAR2_SIZE_128K              0x00000006
		#define PORT_FEAT_CFG_VF_BAR2_SIZE_256K              0x00000007
		#define PORT_FEAT_CFG_VF_BAR2_SIZE_512K              0x00000008
		#define PORT_FEAT_CFG_VF_BAR2_SIZE_1M                0x00000009
		#define PORT_FEAT_CFG_VF_BAR2_SIZE_2M                0x0000000a
		#define PORT_FEAT_CFG_VF_BAR2_SIZE_4M                0x0000000b
		#define PORT_FEAT_CFG_VF_BAR2_SIZE_8M                0x0000000c
		#define PORT_FEAT_CFG_VF_BAR2_SIZE_16M               0x0000000d
		#define PORT_FEAT_CFG_VF_BAR2_SIZE_32M               0x0000000e
		#define PORT_FEAT_CFG_VF_BAR2_SIZE_64M               0x0000000f

	u32 link_config;    /* Used as HW defaults for the driver */
	#define PORT_FEATURE_CONNECTED_SWITCH_MASK          0x03000000
		#define PORT_FEATURE_CONNECTED_SWITCH_SHIFT          24
		/* (forced) low speed switch (< 10G) */
		#define PORT_FEATURE_CON_SWITCH_1G_SWITCH            0x00000000
		/* (forced) high speed switch (>= 10G) */
		#define PORT_FEATURE_CON_SWITCH_10G_SWITCH           0x01000000
		#define PORT_FEATURE_CON_SWITCH_AUTO_DETECT          0x02000000
		#define PORT_FEATURE_CON_SWITCH_ONE_TIME_DETECT      0x03000000

	#define PORT_FEATURE_LINK_SPEED_MASK                0x000f0000
		#define PORT_FEATURE_LINK_SPEED_SHIFT                16
		#define PORT_FEATURE_LINK_SPEED_AUTO                 0x00000000
		#define PORT_FEATURE_LINK_SPEED_10M_FULL             0x00010000
		#define PORT_FEATURE_LINK_SPEED_10M_HALF             0x00020000
		#define PORT_FEATURE_LINK_SPEED_100M_HALF            0x00030000
		#define PORT_FEATURE_LINK_SPEED_100M_FULL            0x00040000
		#define PORT_FEATURE_LINK_SPEED_1G                   0x00050000
		#define PORT_FEATURE_LINK_SPEED_2_5G                 0x00060000
		#define PORT_FEATURE_LINK_SPEED_10G_CX4              0x00070000
		#define PORT_FEATURE_LINK_SPEED_20G                  0x00080000

	#define PORT_FEATURE_FLOW_CONTROL_MASK              0x00000700
		#define PORT_FEATURE_FLOW_CONTROL_SHIFT              8
		#define PORT_FEATURE_FLOW_CONTROL_AUTO               0x00000000
		#define PORT_FEATURE_FLOW_CONTROL_TX                 0x00000100
		#define PORT_FEATURE_FLOW_CONTROL_RX                 0x00000200
		#define PORT_FEATURE_FLOW_CONTROL_BOTH               0x00000300
		#define PORT_FEATURE_FLOW_CONTROL_NONE               0x00000400

	/* The default for MCP link configuration,
	   uses the same defines as link_config */
	u32 mfw_wol_link_cfg;

	/* The default for the driver of the second external phy,
	   uses the same defines as link_config */
	u32 link_config2;				    /* 0x47C */

	/* The default for MCP of the second external phy,
	   uses the same defines as link_config */
	u32 mfw_wol_link_cfg2;				    /* 0x480 */

	u32 Reserved2[17];				    /* 0x484 */

};


/****************************************************************************
 * Device Information                                                       *
 ****************************************************************************/
struct shm_dev_info {				/* size */

	u32    bc_rev; /* 8 bits each: major, minor, build */	       /* 4 */

	struct shared_hw_cfg     shared_hw_config;	      /* 40 */

	struct port_hw_cfg       port_hw_config[PORT_MAX];     /* 400*2=800 */

	struct shared_feat_cfg   shared_feature_config;		   /* 4 */

	struct port_feat_cfg     port_feature_config[PORT_MAX];/* 116*2=232 */

};


#if !defined(__LITTLE_ENDIAN) && !defined(__BIG_ENDIAN)
	#error "Missing either LITTLE_ENDIAN or BIG_ENDIAN definition."
#endif

#define FUNC_0              0
#define FUNC_1              1
#define FUNC_2              2
#define FUNC_3              3
#define FUNC_4              4
#define FUNC_5              5
#define FUNC_6              6
#define FUNC_7              7
#define E1_FUNC_MAX         2
#define E1H_FUNC_MAX            8
#define E2_FUNC_MAX         4   /* per path */

#define VN_0                0
#define VN_1                1
#define VN_2                2
#define VN_3                3
#define E1VN_MAX            1
#define E1HVN_MAX           4

#define E2_VF_MAX           64  /* HC_REG_VF_CONFIGURATION_SIZE */
/* This value (in milliseconds) determines the frequency of the driver
 * issuing the PULSE message code.  The firmware monitors this periodic
 * pulse to determine when to switch to an OS-absent mode. */
#define DRV_PULSE_PERIOD_MS     250

/* This value (in milliseconds) determines how long the driver should
 * wait for an acknowledgement from the firmware before timing out.  Once
 * the firmware has timed out, the driver will assume there is no firmware
 * running and there won't be any firmware-driver synchronization during a
 * driver reset. */
#define FW_ACK_TIME_OUT_MS      5000

#define FW_ACK_POLL_TIME_MS     1

#define FW_ACK_NUM_OF_POLL  (FW_ACK_TIME_OUT_MS/FW_ACK_POLL_TIME_MS)

/* LED Blink rate that will achieve ~15.9Hz */
#define LED_BLINK_RATE_VAL      480

/****************************************************************************
 * Driver <-> FW Mailbox                                                    *
 ****************************************************************************/
struct drv_port_mb {

	u32 link_status;
	/* Driver should update this field on any link change event */

	#define LINK_STATUS_LINK_FLAG_MASK			0x00000001
	#define LINK_STATUS_LINK_UP				0x00000001
	#define LINK_STATUS_SPEED_AND_DUPLEX_MASK		0x0000001E
	#define LINK_STATUS_SPEED_AND_DUPLEX_AN_NOT_COMPLETE	(0<<1)
	#define LINK_STATUS_SPEED_AND_DUPLEX_10THD		(1<<1)
	#define LINK_STATUS_SPEED_AND_DUPLEX_10TFD		(2<<1)
	#define LINK_STATUS_SPEED_AND_DUPLEX_100TXHD		(3<<1)
	#define LINK_STATUS_SPEED_AND_DUPLEX_100T4		(4<<1)
	#define LINK_STATUS_SPEED_AND_DUPLEX_100TXFD		(5<<1)
	#define LINK_STATUS_SPEED_AND_DUPLEX_1000THD		(6<<1)
	#define LINK_STATUS_SPEED_AND_DUPLEX_1000TFD		(7<<1)
	#define LINK_STATUS_SPEED_AND_DUPLEX_1000XFD		(7<<1)
	#define LINK_STATUS_SPEED_AND_DUPLEX_2500THD		(8<<1)
	#define LINK_STATUS_SPEED_AND_DUPLEX_2500TFD		(9<<1)
	#define LINK_STATUS_SPEED_AND_DUPLEX_2500XFD		(9<<1)
	#define LINK_STATUS_SPEED_AND_DUPLEX_10GTFD		(10<<1)
	#define LINK_STATUS_SPEED_AND_DUPLEX_10GXFD		(10<<1)
	#define LINK_STATUS_SPEED_AND_DUPLEX_20GTFD		(11<<1)
	#define LINK_STATUS_SPEED_AND_DUPLEX_20GXFD		(11<<1)

	#define LINK_STATUS_AUTO_NEGOTIATE_FLAG_MASK		0x00000020
	#define LINK_STATUS_AUTO_NEGOTIATE_ENABLED		0x00000020

	#define LINK_STATUS_AUTO_NEGOTIATE_COMPLETE		0x00000040
	#define LINK_STATUS_PARALLEL_DETECTION_FLAG_MASK	0x00000080
	#define LINK_STATUS_PARALLEL_DETECTION_USED		0x00000080

	#define LINK_STATUS_LINK_PARTNER_1000TFD_CAPABLE	0x00000200
	#define LINK_STATUS_LINK_PARTNER_1000THD_CAPABLE	0x00000400
	#define LINK_STATUS_LINK_PARTNER_100T4_CAPABLE		0x00000800
	#define LINK_STATUS_LINK_PARTNER_100TXFD_CAPABLE	0x00001000
	#define LINK_STATUS_LINK_PARTNER_100TXHD_CAPABLE	0x00002000
	#define LINK_STATUS_LINK_PARTNER_10TFD_CAPABLE		0x00004000
	#define LINK_STATUS_LINK_PARTNER_10THD_CAPABLE		0x00008000

	#define LINK_STATUS_TX_FLOW_CONTROL_FLAG_MASK		0x00010000
	#define LINK_STATUS_TX_FLOW_CONTROL_ENABLED		0x00010000

	#define LINK_STATUS_RX_FLOW_CONTROL_FLAG_MASK		0x00020000
	#define LINK_STATUS_RX_FLOW_CONTROL_ENABLED		0x00020000

	#define LINK_STATUS_LINK_PARTNER_FLOW_CONTROL_MASK	0x000C0000
	#define LINK_STATUS_LINK_PARTNER_NOT_PAUSE_CAPABLE	(0<<18)
	#define LINK_STATUS_LINK_PARTNER_SYMMETRIC_PAUSE	(1<<18)
	#define LINK_STATUS_LINK_PARTNER_ASYMMETRIC_PAUSE	(2<<18)
	#define LINK_STATUS_LINK_PARTNER_BOTH_PAUSE		(3<<18)

	#define LINK_STATUS_SERDES_LINK				0x00100000

	#define LINK_STATUS_LINK_PARTNER_2500XFD_CAPABLE	0x00200000
	#define LINK_STATUS_LINK_PARTNER_2500XHD_CAPABLE	0x00400000
	#define LINK_STATUS_LINK_PARTNER_10GXFD_CAPABLE		0x00800000
	#define LINK_STATUS_LINK_PARTNER_20GXFD_CAPABLE		0x10000000
<<<<<<< HEAD
=======

	#define LINK_STATUS_PFC_ENABLED				0x20000000

	#define LINK_STATUS_PHYSICAL_LINK_FLAG			0x40000000
>>>>>>> acd92ae5

	u32 port_stx;

	u32 stat_nig_timer;

	/* MCP firmware does not use this field */
	u32 ext_phy_fw_version;

};


struct drv_func_mb {

	u32 drv_mb_header;
	#define DRV_MSG_CODE_MASK                       0xffff0000
	#define DRV_MSG_CODE_LOAD_REQ                   0x10000000
	#define DRV_MSG_CODE_LOAD_DONE                  0x11000000
	#define DRV_MSG_CODE_UNLOAD_REQ_WOL_EN          0x20000000
	#define DRV_MSG_CODE_UNLOAD_REQ_WOL_DIS         0x20010000
	#define DRV_MSG_CODE_UNLOAD_REQ_WOL_MCP         0x20020000
	#define DRV_MSG_CODE_UNLOAD_DONE                0x21000000
	#define DRV_MSG_CODE_DCC_OK                     0x30000000
	#define DRV_MSG_CODE_DCC_FAILURE                0x31000000
	#define DRV_MSG_CODE_DIAG_ENTER_REQ             0x50000000
	#define DRV_MSG_CODE_DIAG_EXIT_REQ              0x60000000
	#define DRV_MSG_CODE_VALIDATE_KEY               0x70000000
	#define DRV_MSG_CODE_GET_CURR_KEY               0x80000000
	#define DRV_MSG_CODE_GET_UPGRADE_KEY            0x81000000
	#define DRV_MSG_CODE_GET_MANUF_KEY              0x82000000
	#define DRV_MSG_CODE_LOAD_L2B_PRAM              0x90000000
	/*
	 * The optic module verification command requires bootcode
	 * v5.0.6 or later, te specific optic module verification command
	 * requires bootcode v5.2.12 or later
	 */
	#define DRV_MSG_CODE_VRFY_FIRST_PHY_OPT_MDL     0xa0000000
	#define REQ_BC_VER_4_VRFY_FIRST_PHY_OPT_MDL     0x00050006
	#define DRV_MSG_CODE_VRFY_SPECIFIC_PHY_OPT_MDL  0xa1000000
	#define REQ_BC_VER_4_VRFY_SPECIFIC_PHY_OPT_MDL  0x00050234
<<<<<<< HEAD
=======
	#define REQ_BC_VER_4_SFP_TX_DISABLE_SUPPORTED   0x00070014
	#define REQ_BC_VER_4_PFC_STATS_SUPPORTED        0x00070201
>>>>>>> acd92ae5

	#define DRV_MSG_CODE_DCBX_ADMIN_PMF_MSG         0xb0000000
	#define DRV_MSG_CODE_DCBX_PMF_DRV_OK            0xb2000000

	#define DRV_MSG_CODE_VF_DISABLED_DONE           0xc0000000
<<<<<<< HEAD
=======
	#define DRV_MSG_CODE_DRV_INFO_ACK               0xd8000000
	#define DRV_MSG_CODE_DRV_INFO_NACK              0xd9000000
>>>>>>> acd92ae5

	#define DRV_MSG_CODE_SET_MF_BW                  0xe0000000
	#define REQ_BC_VER_4_SET_MF_BW                  0x00060202
	#define DRV_MSG_CODE_SET_MF_BW_ACK              0xe1000000

	#define DRV_MSG_CODE_LINK_STATUS_CHANGED        0x01000000

	#define BIOS_MSG_CODE_LIC_CHALLENGE             0xff010000
	#define BIOS_MSG_CODE_LIC_RESPONSE              0xff020000
	#define BIOS_MSG_CODE_VIRT_MAC_PRIM             0xff030000
	#define BIOS_MSG_CODE_VIRT_MAC_ISCSI            0xff040000

	#define DRV_MSG_SEQ_NUMBER_MASK                 0x0000ffff

	u32 drv_mb_param;
	#define DRV_MSG_CODE_SET_MF_BW_MIN_MASK         0x00ff0000
	#define DRV_MSG_CODE_SET_MF_BW_MAX_MASK         0xff000000

	u32 fw_mb_header;
	#define FW_MSG_CODE_MASK                        0xffff0000
	#define FW_MSG_CODE_DRV_LOAD_COMMON             0x10100000
	#define FW_MSG_CODE_DRV_LOAD_PORT               0x10110000
	#define FW_MSG_CODE_DRV_LOAD_FUNCTION           0x10120000
	/* Load common chip is supported from bc 6.0.0  */
	#define REQ_BC_VER_4_DRV_LOAD_COMMON_CHIP       0x00060000
	#define FW_MSG_CODE_DRV_LOAD_COMMON_CHIP        0x10130000

	#define FW_MSG_CODE_DRV_LOAD_REFUSED            0x10200000
	#define FW_MSG_CODE_DRV_LOAD_DONE               0x11100000
	#define FW_MSG_CODE_DRV_UNLOAD_COMMON           0x20100000
	#define FW_MSG_CODE_DRV_UNLOAD_PORT             0x20110000
	#define FW_MSG_CODE_DRV_UNLOAD_FUNCTION         0x20120000
	#define FW_MSG_CODE_DRV_UNLOAD_DONE             0x21100000
	#define FW_MSG_CODE_DCC_DONE                    0x30100000
	#define FW_MSG_CODE_LLDP_DONE                   0x40100000
	#define FW_MSG_CODE_DIAG_ENTER_DONE             0x50100000
	#define FW_MSG_CODE_DIAG_REFUSE                 0x50200000
	#define FW_MSG_CODE_DIAG_EXIT_DONE              0x60100000
	#define FW_MSG_CODE_VALIDATE_KEY_SUCCESS        0x70100000
	#define FW_MSG_CODE_VALIDATE_KEY_FAILURE        0x70200000
	#define FW_MSG_CODE_GET_KEY_DONE                0x80100000
	#define FW_MSG_CODE_NO_KEY                      0x80f00000
	#define FW_MSG_CODE_LIC_INFO_NOT_READY          0x80f80000
	#define FW_MSG_CODE_L2B_PRAM_LOADED             0x90100000
	#define FW_MSG_CODE_L2B_PRAM_T_LOAD_FAILURE     0x90210000
	#define FW_MSG_CODE_L2B_PRAM_C_LOAD_FAILURE     0x90220000
	#define FW_MSG_CODE_L2B_PRAM_X_LOAD_FAILURE     0x90230000
	#define FW_MSG_CODE_L2B_PRAM_U_LOAD_FAILURE     0x90240000
	#define FW_MSG_CODE_VRFY_OPT_MDL_SUCCESS        0xa0100000
	#define FW_MSG_CODE_VRFY_OPT_MDL_INVLD_IMG      0xa0200000
	#define FW_MSG_CODE_VRFY_OPT_MDL_UNAPPROVED     0xa0300000
	#define FW_MSG_CODE_VF_DISABLED_DONE            0xb0000000
<<<<<<< HEAD
=======
	#define FW_MSG_CODE_DRV_INFO_ACK                0xd8100000
	#define FW_MSG_CODE_DRV_INFO_NACK               0xd9100000
>>>>>>> acd92ae5

	#define FW_MSG_CODE_SET_MF_BW_SENT              0xe0000000
	#define FW_MSG_CODE_SET_MF_BW_DONE              0xe1000000

	#define FW_MSG_CODE_LINK_CHANGED_ACK            0x01100000

	#define FW_MSG_CODE_LIC_CHALLENGE               0xff010000
	#define FW_MSG_CODE_LIC_RESPONSE                0xff020000
	#define FW_MSG_CODE_VIRT_MAC_PRIM               0xff030000
	#define FW_MSG_CODE_VIRT_MAC_ISCSI              0xff040000

	#define FW_MSG_SEQ_NUMBER_MASK                  0x0000ffff

	u32 fw_mb_param;

	u32 drv_pulse_mb;
	#define DRV_PULSE_SEQ_MASK                      0x00007fff
	#define DRV_PULSE_SYSTEM_TIME_MASK              0xffff0000
	/*
	 * The system time is in the format of
	 * (year-2001)*12*32 + month*32 + day.
	 */
	#define DRV_PULSE_ALWAYS_ALIVE                  0x00008000
	/*
	 * Indicate to the firmware not to go into the
	 * OS-absent when it is not getting driver pulse.
	 * This is used for debugging as well for PXE(MBA).
	 */

	u32 mcp_pulse_mb;
	#define MCP_PULSE_SEQ_MASK                      0x00007fff
	#define MCP_PULSE_ALWAYS_ALIVE                  0x00008000
	/* Indicates to the driver not to assert due to lack
	 * of MCP response */
	#define MCP_EVENT_MASK                          0xffff0000
	#define MCP_EVENT_OTHER_DRIVER_RESET_REQ        0x00010000

	u32 iscsi_boot_signature;
	u32 iscsi_boot_block_offset;

	u32 drv_status;
	#define DRV_STATUS_PMF                          0x00000001
	#define DRV_STATUS_VF_DISABLED                  0x00000002
	#define DRV_STATUS_SET_MF_BW                    0x00000004
	#define DRV_STATUS_LINK_EVENT                   0x00000008

	#define DRV_STATUS_DCC_EVENT_MASK               0x0000ff00
	#define DRV_STATUS_DCC_DISABLE_ENABLE_PF        0x00000100
	#define DRV_STATUS_DCC_BANDWIDTH_ALLOCATION     0x00000200
	#define DRV_STATUS_DCC_CHANGE_MAC_ADDRESS       0x00000400
	#define DRV_STATUS_DCC_RESERVED1                0x00000800
	#define DRV_STATUS_DCC_SET_PROTOCOL             0x00001000
	#define DRV_STATUS_DCC_SET_PRIORITY             0x00002000

	#define DRV_STATUS_DCBX_EVENT_MASK              0x000f0000
	#define DRV_STATUS_DCBX_NEGOTIATION_RESULTS     0x00010000
<<<<<<< HEAD
=======
	#define DRV_STATUS_DRV_INFO_REQ                 0x04000000
>>>>>>> acd92ae5

	u32 virt_mac_upper;
	#define VIRT_MAC_SIGN_MASK                      0xffff0000
	#define VIRT_MAC_SIGNATURE                      0x564d0000
	u32 virt_mac_lower;

};


/****************************************************************************
 * Management firmware state                                                *
 ****************************************************************************/
/* Allocate 440 bytes for management firmware */
#define MGMTFW_STATE_WORD_SIZE                          110

struct mgmtfw_state {
	u32 opaque[MGMTFW_STATE_WORD_SIZE];
};


/****************************************************************************
 * Multi-Function configuration                                             *
 ****************************************************************************/
struct shared_mf_cfg {

	u32 clp_mb;
	#define SHARED_MF_CLP_SET_DEFAULT               0x00000000
	/* set by CLP */
	#define SHARED_MF_CLP_EXIT                      0x00000001
	/* set by MCP */
	#define SHARED_MF_CLP_EXIT_DONE                 0x00010000

};

struct port_mf_cfg {

	u32 dynamic_cfg;    /* device control channel */
	#define PORT_MF_CFG_E1HOV_TAG_MASK              0x0000ffff
	#define PORT_MF_CFG_E1HOV_TAG_SHIFT             0
	#define PORT_MF_CFG_E1HOV_TAG_DEFAULT         PORT_MF_CFG_E1HOV_TAG_MASK

	u32 reserved[3];

};

struct func_mf_cfg {

	u32 config;
	/* E/R/I/D */
	/* function 0 of each port cannot be hidden */
	#define FUNC_MF_CFG_FUNC_HIDE                   0x00000001

	#define FUNC_MF_CFG_PROTOCOL_MASK               0x00000006
	#define FUNC_MF_CFG_PROTOCOL_FCOE               0x00000000
	#define FUNC_MF_CFG_PROTOCOL_ETHERNET           0x00000002
	#define FUNC_MF_CFG_PROTOCOL_ETHERNET_WITH_RDMA 0x00000004
	#define FUNC_MF_CFG_PROTOCOL_ISCSI              0x00000006
	#define FUNC_MF_CFG_PROTOCOL_DEFAULT \
				FUNC_MF_CFG_PROTOCOL_ETHERNET_WITH_RDMA

	#define FUNC_MF_CFG_FUNC_DISABLED               0x00000008
	#define FUNC_MF_CFG_FUNC_DELETED                0x00000010

	/* PRI */
	/* 0 - low priority, 3 - high priority */
	#define FUNC_MF_CFG_TRANSMIT_PRIORITY_MASK      0x00000300
	#define FUNC_MF_CFG_TRANSMIT_PRIORITY_SHIFT     8
	#define FUNC_MF_CFG_TRANSMIT_PRIORITY_DEFAULT   0x00000000

	/* MINBW, MAXBW */
	/* value range - 0..100, increments in 100Mbps */
	#define FUNC_MF_CFG_MIN_BW_MASK                 0x00ff0000
	#define FUNC_MF_CFG_MIN_BW_SHIFT                16
	#define FUNC_MF_CFG_MIN_BW_DEFAULT              0x00000000
	#define FUNC_MF_CFG_MAX_BW_MASK                 0xff000000
	#define FUNC_MF_CFG_MAX_BW_SHIFT                24
	#define FUNC_MF_CFG_MAX_BW_DEFAULT              0x64000000

	u32 mac_upper;	    /* MAC */
	#define FUNC_MF_CFG_UPPERMAC_MASK               0x0000ffff
	#define FUNC_MF_CFG_UPPERMAC_SHIFT              0
	#define FUNC_MF_CFG_UPPERMAC_DEFAULT           FUNC_MF_CFG_UPPERMAC_MASK
	u32 mac_lower;
	#define FUNC_MF_CFG_LOWERMAC_DEFAULT            0xffffffff

	u32 e1hov_tag;	/* VNI */
	#define FUNC_MF_CFG_E1HOV_TAG_MASK              0x0000ffff
	#define FUNC_MF_CFG_E1HOV_TAG_SHIFT             0
	#define FUNC_MF_CFG_E1HOV_TAG_DEFAULT         FUNC_MF_CFG_E1HOV_TAG_MASK

	u32 reserved[2];
};

/* This structure is not applicable and should not be accessed on 57711 */
struct func_ext_cfg {
	u32 func_cfg;
	#define MACP_FUNC_CFG_FLAGS_MASK                0x000000FF
	#define MACP_FUNC_CFG_FLAGS_SHIFT               0
	#define MACP_FUNC_CFG_FLAGS_ENABLED             0x00000001
	#define MACP_FUNC_CFG_FLAGS_ETHERNET            0x00000002
	#define MACP_FUNC_CFG_FLAGS_ISCSI_OFFLOAD       0x00000004
	#define MACP_FUNC_CFG_FLAGS_FCOE_OFFLOAD        0x00000008

	u32 iscsi_mac_addr_upper;
	u32 iscsi_mac_addr_lower;

	u32 fcoe_mac_addr_upper;
	u32 fcoe_mac_addr_lower;

	u32 fcoe_wwn_port_name_upper;
	u32 fcoe_wwn_port_name_lower;

	u32 fcoe_wwn_node_name_upper;
	u32 fcoe_wwn_node_name_lower;

	u32 preserve_data;
	#define MF_FUNC_CFG_PRESERVE_L2_MAC             (1<<0)
	#define MF_FUNC_CFG_PRESERVE_ISCSI_MAC          (1<<1)
	#define MF_FUNC_CFG_PRESERVE_FCOE_MAC           (1<<2)
	#define MF_FUNC_CFG_PRESERVE_FCOE_WWN_P         (1<<3)
	#define MF_FUNC_CFG_PRESERVE_FCOE_WWN_N         (1<<4)
	#define MF_FUNC_CFG_PRESERVE_TX_BW              (1<<5)
};

struct mf_cfg {

	struct shared_mf_cfg    shared_mf_config;       /* 0x4 */
	struct port_mf_cfg  port_mf_config[PORT_MAX];   /* 0x10 * 2 = 0x20 */
	/* for all chips, there are 8 mf functions */
	struct func_mf_cfg  func_mf_config[E1H_FUNC_MAX]; /* 0x18 * 8 = 0xc0 */
	/*
	 * Extended configuration per function  - this array does not exist and
	 * should not be accessed on 57711
	 */
	struct func_ext_cfg func_ext_config[E1H_FUNC_MAX]; /* 0x28 * 8 = 0x140*/
}; /* 0x224 */

/****************************************************************************
 * Shared Memory Region                                                     *
 ****************************************************************************/
struct shmem_region {		       /*   SharedMem Offset (size) */

	u32         validity_map[PORT_MAX];  /* 0x0 (4*2 = 0x8) */
	#define SHR_MEM_FORMAT_REV_MASK                     0xff000000
	#define SHR_MEM_FORMAT_REV_ID                       ('A'<<24)
	/* validity bits */
	#define SHR_MEM_VALIDITY_PCI_CFG                    0x00100000
	#define SHR_MEM_VALIDITY_MB                         0x00200000
	#define SHR_MEM_VALIDITY_DEV_INFO                   0x00400000
	#define SHR_MEM_VALIDITY_RESERVED                   0x00000007
	/* One licensing bit should be set */
	#define SHR_MEM_VALIDITY_LIC_KEY_IN_EFFECT_MASK     0x00000038
	#define SHR_MEM_VALIDITY_LIC_MANUF_KEY_IN_EFFECT    0x00000008
	#define SHR_MEM_VALIDITY_LIC_UPGRADE_KEY_IN_EFFECT  0x00000010
	#define SHR_MEM_VALIDITY_LIC_NO_KEY_IN_EFFECT       0x00000020
	/* Active MFW */
	#define SHR_MEM_VALIDITY_ACTIVE_MFW_UNKNOWN         0x00000000
	#define SHR_MEM_VALIDITY_ACTIVE_MFW_MASK            0x000001c0
	#define SHR_MEM_VALIDITY_ACTIVE_MFW_IPMI            0x00000040
	#define SHR_MEM_VALIDITY_ACTIVE_MFW_UMP             0x00000080
	#define SHR_MEM_VALIDITY_ACTIVE_MFW_NCSI            0x000000c0
	#define SHR_MEM_VALIDITY_ACTIVE_MFW_NONE            0x000001c0

	struct shm_dev_info dev_info;	     /* 0x8     (0x438) */

	struct license_key       drv_lic_key[PORT_MAX]; /* 0x440 (52*2=0x68) */

	/* FW information (for internal FW use) */
	u32         fw_info_fio_offset;		/* 0x4a8       (0x4) */
	struct mgmtfw_state mgmtfw_state;	/* 0x4ac     (0x1b8) */

	struct drv_port_mb  port_mb[PORT_MAX];	/* 0x664 (16*2=0x20) */

#ifdef BMAPI
	/* This is a variable length array */
	/* the number of function depends on the chip type */
	struct drv_func_mb func_mb[1];	/* 0x684 (44*2/4/8=0x58/0xb0/0x160) */
#else
	/* the number of function depends on the chip type */
	struct drv_func_mb  func_mb[];	/* 0x684 (44*2/4/8=0x58/0xb0/0x160) */
#endif /* BMAPI */

}; /* 57710 = 0x6dc | 57711 = 0x7E4 | 57712 = 0x734 */

/****************************************************************************
 * Shared Memory 2 Region                                                   *
 ****************************************************************************/
/* The fw_flr_ack is actually built in the following way:                   */
/* 8 bit:  PF ack                                                           */
/* 64 bit: VF ack                                                           */
/* 8 bit:  ios_dis_ack                                                      */
/* In order to maintain endianity in the mailbox hsi, we want to keep using */
/* u32. The fw must have the VF right after the PF since this is how it     */
/* access arrays(it expects always the VF to reside after the PF, and that  */
/* makes the calculation much easier for it. )                              */
/* In order to answer both limitations, and keep the struct small, the code */
/* will abuse the structure defined here to achieve the actual partition    */
/* above                                                                    */
/****************************************************************************/
struct fw_flr_ack {
	u32         pf_ack;
	u32         vf_ack[1];
	u32         iov_dis_ack;
};

struct fw_flr_mb {
	u32         aggint;
	u32         opgen_addr;
	struct fw_flr_ack ack;
};

/**** SUPPORT FOR SHMEM ARRRAYS ***
 * The SHMEM HSI is aligned on 32 bit boundaries which makes it difficult to
 * define arrays with storage types smaller then unsigned dwords.
 * The macros below add generic support for SHMEM arrays with numeric elements
 * that can span 2,4,8 or 16 bits. The array underlying type is a 32 bit dword
 * array with individual bit-filed elements accessed using shifts and masks.
 *
 */

/* eb is the bitwidth of a single element */
#define SHMEM_ARRAY_MASK(eb)		((1<<(eb))-1)
#define SHMEM_ARRAY_ENTRY(i, eb)	((i)/(32/(eb)))

/* the bit-position macro allows the used to flip the order of the arrays
 * elements on a per byte or word boundary.
 *
 * example: an array with 8 entries each 4 bit wide. This array will fit into
 * a single dword. The diagrmas below show the array order of the nibbles.
 *
 * SHMEM_ARRAY_BITPOS(i, 4, 4) defines the stadard ordering:
 *
 *                |                |                |               |
 *   0    |   1   |   2    |   3   |   4    |   5   |   6   |   7   |
 *                |                |                |               |
 *
 * SHMEM_ARRAY_BITPOS(i, 4, 8) defines a flip ordering per byte:
 *
 *                |                |                |               |
 *   1   |   0    |   3    |   2   |   5    |   4   |   7   |   6   |
 *                |                |                |               |
 *
 * SHMEM_ARRAY_BITPOS(i, 4, 16) defines a flip ordering per word:
 *
 *                |                |                |               |
 *   3   |   2    |   1   |   0    |   7   |   6    |   5   |   4   |
 *                |                |                |               |
 */
#define SHMEM_ARRAY_BITPOS(i, eb, fb)	\
	((((32/(fb)) - 1 - ((i)/((fb)/(eb))) % (32/(fb))) * (fb)) + \
	(((i)%((fb)/(eb))) * (eb)))

#define SHMEM_ARRAY_GET(a, i, eb, fb)					\
	((a[SHMEM_ARRAY_ENTRY(i, eb)] >> SHMEM_ARRAY_BITPOS(i, eb, fb)) &  \
	SHMEM_ARRAY_MASK(eb))

#define SHMEM_ARRAY_SET(a, i, eb, fb, val)				\
do {									   \
	a[SHMEM_ARRAY_ENTRY(i, eb)] &= ~(SHMEM_ARRAY_MASK(eb) <<	   \
	SHMEM_ARRAY_BITPOS(i, eb, fb));					   \
	a[SHMEM_ARRAY_ENTRY(i, eb)] |= (((val) & SHMEM_ARRAY_MASK(eb)) <<  \
	SHMEM_ARRAY_BITPOS(i, eb, fb));					   \
} while (0)


/****START OF DCBX STRUCTURES DECLARATIONS****/
#define DCBX_MAX_NUM_PRI_PG_ENTRIES	8
#define DCBX_PRI_PG_BITWIDTH		4
#define DCBX_PRI_PG_FBITS		8
#define DCBX_PRI_PG_GET(a, i)		\
	SHMEM_ARRAY_GET(a, i, DCBX_PRI_PG_BITWIDTH, DCBX_PRI_PG_FBITS)
#define DCBX_PRI_PG_SET(a, i, val)	\
	SHMEM_ARRAY_SET(a, i, DCBX_PRI_PG_BITWIDTH, DCBX_PRI_PG_FBITS, val)
#define DCBX_MAX_NUM_PG_BW_ENTRIES	8
#define DCBX_BW_PG_BITWIDTH		8
#define DCBX_PG_BW_GET(a, i)		\
	SHMEM_ARRAY_GET(a, i, DCBX_BW_PG_BITWIDTH, DCBX_BW_PG_BITWIDTH)
#define DCBX_PG_BW_SET(a, i, val)	\
	SHMEM_ARRAY_SET(a, i, DCBX_BW_PG_BITWIDTH, DCBX_BW_PG_BITWIDTH, val)
#define DCBX_STRICT_PRI_PG		15
#define DCBX_MAX_APP_PROTOCOL		16
#define FCOE_APP_IDX			0
#define ISCSI_APP_IDX			1
#define PREDEFINED_APP_IDX_MAX		2


/* Big/Little endian have the same representation. */
struct dcbx_ets_feature {
	/*
	 * For Admin MIB - is this feature supported by the
	 * driver | For Local MIB - should this feature be enabled.
	 */
	u32 enabled;
	u32  pg_bw_tbl[2];
	u32  pri_pg_tbl[1];
};

/* Driver structure in LE */
struct dcbx_pfc_feature {
#ifdef __BIG_ENDIAN
	u8 pri_en_bitmap;
	#define DCBX_PFC_PRI_0 0x01
	#define DCBX_PFC_PRI_1 0x02
	#define DCBX_PFC_PRI_2 0x04
	#define DCBX_PFC_PRI_3 0x08
	#define DCBX_PFC_PRI_4 0x10
	#define DCBX_PFC_PRI_5 0x20
	#define DCBX_PFC_PRI_6 0x40
	#define DCBX_PFC_PRI_7 0x80
	u8 pfc_caps;
	u8 reserved;
	u8 enabled;
#elif defined(__LITTLE_ENDIAN)
	u8 enabled;
	u8 reserved;
	u8 pfc_caps;
	u8 pri_en_bitmap;
	#define DCBX_PFC_PRI_0 0x01
	#define DCBX_PFC_PRI_1 0x02
	#define DCBX_PFC_PRI_2 0x04
	#define DCBX_PFC_PRI_3 0x08
	#define DCBX_PFC_PRI_4 0x10
	#define DCBX_PFC_PRI_5 0x20
	#define DCBX_PFC_PRI_6 0x40
	#define DCBX_PFC_PRI_7 0x80
#endif
};

struct dcbx_app_priority_entry {
#ifdef __BIG_ENDIAN
	u16  app_id;
	u8  pri_bitmap;
	u8  appBitfield;
	#define DCBX_APP_ENTRY_VALID         0x01
	#define DCBX_APP_ENTRY_SF_MASK       0x30
	#define DCBX_APP_ENTRY_SF_SHIFT      4
	#define DCBX_APP_SF_ETH_TYPE         0x10
	#define DCBX_APP_SF_PORT             0x20
#elif defined(__LITTLE_ENDIAN)
	u8 appBitfield;
	#define DCBX_APP_ENTRY_VALID         0x01
	#define DCBX_APP_ENTRY_SF_MASK       0x30
	#define DCBX_APP_ENTRY_SF_SHIFT      4
	#define DCBX_APP_SF_ETH_TYPE         0x10
	#define DCBX_APP_SF_PORT             0x20
	u8  pri_bitmap;
	u16  app_id;
#endif
};


/* FW structure in BE */
struct dcbx_app_priority_feature {
#ifdef __BIG_ENDIAN
	u8 reserved;
	u8 default_pri;
	u8 tc_supported;
	u8 enabled;
#elif defined(__LITTLE_ENDIAN)
	u8 enabled;
	u8 tc_supported;
	u8 default_pri;
	u8 reserved;
#endif
	struct dcbx_app_priority_entry  app_pri_tbl[DCBX_MAX_APP_PROTOCOL];
};

/* FW structure in BE */
struct dcbx_features {
	/* PG feature */
	struct dcbx_ets_feature ets;
	/* PFC feature */
	struct dcbx_pfc_feature pfc;
	/* APP feature */
	struct dcbx_app_priority_feature app;
};

/* LLDP protocol parameters */
/* FW structure in BE */
struct lldp_params {
#ifdef __BIG_ENDIAN
	u8  msg_fast_tx_interval;
	u8  msg_tx_hold;
	u8  msg_tx_interval;
	u8  admin_status;
	#define LLDP_TX_ONLY  0x01
	#define LLDP_RX_ONLY  0x02
	#define LLDP_TX_RX    0x03
	#define LLDP_DISABLED 0x04
	u8  reserved1;
	u8  tx_fast;
	u8  tx_crd_max;
	u8  tx_crd;
#elif defined(__LITTLE_ENDIAN)
	u8  admin_status;
	#define LLDP_TX_ONLY  0x01
	#define LLDP_RX_ONLY  0x02
	#define LLDP_TX_RX    0x03
	#define LLDP_DISABLED 0x04
	u8  msg_tx_interval;
	u8  msg_tx_hold;
	u8  msg_fast_tx_interval;
	u8  tx_crd;
	u8  tx_crd_max;
	u8  tx_fast;
	u8  reserved1;
#endif
	#define REM_CHASSIS_ID_STAT_LEN 4
	#define REM_PORT_ID_STAT_LEN 4
	/* Holds remote Chassis ID TLV header, subtype and 9B of payload. */
	u32 peer_chassis_id[REM_CHASSIS_ID_STAT_LEN];
	/* Holds remote Port ID TLV header, subtype and 9B of payload. */
	u32 peer_port_id[REM_PORT_ID_STAT_LEN];
};

struct lldp_dcbx_stat {
	#define LOCAL_CHASSIS_ID_STAT_LEN 2
	#define LOCAL_PORT_ID_STAT_LEN 2
	/* Holds local Chassis ID 8B payload of constant subtype 4. */
	u32 local_chassis_id[LOCAL_CHASSIS_ID_STAT_LEN];
	/* Holds local Port ID 8B payload of constant subtype 3. */
	u32 local_port_id[LOCAL_PORT_ID_STAT_LEN];
	/* Number of DCBX frames transmitted. */
	u32 num_tx_dcbx_pkts;
	/* Number of DCBX frames received. */
	u32 num_rx_dcbx_pkts;
};

/* ADMIN MIB - DCBX local machine default configuration. */
struct lldp_admin_mib {
	u32     ver_cfg_flags;
	#define DCBX_ETS_CONFIG_TX_ENABLED       0x00000001
	#define DCBX_PFC_CONFIG_TX_ENABLED       0x00000002
	#define DCBX_APP_CONFIG_TX_ENABLED       0x00000004
	#define DCBX_ETS_RECO_TX_ENABLED         0x00000008
	#define DCBX_ETS_RECO_VALID              0x00000010
	#define DCBX_ETS_WILLING                 0x00000020
	#define DCBX_PFC_WILLING                 0x00000040
	#define DCBX_APP_WILLING                 0x00000080
	#define DCBX_VERSION_CEE                 0x00000100
	#define DCBX_VERSION_IEEE                0x00000200
	#define DCBX_DCBX_ENABLED                0x00000400
	#define DCBX_CEE_VERSION_MASK            0x0000f000
	#define DCBX_CEE_VERSION_SHIFT           12
	#define DCBX_CEE_MAX_VERSION_MASK        0x000f0000
	#define DCBX_CEE_MAX_VERSION_SHIFT       16
	struct dcbx_features     features;
};

/* REMOTE MIB - remote machine DCBX configuration. */
struct lldp_remote_mib {
	u32 prefix_seq_num;
	u32 flags;
	#define DCBX_ETS_TLV_RX                  0x00000001
	#define DCBX_PFC_TLV_RX                  0x00000002
	#define DCBX_APP_TLV_RX                  0x00000004
	#define DCBX_ETS_RX_ERROR                0x00000010
	#define DCBX_PFC_RX_ERROR                0x00000020
	#define DCBX_APP_RX_ERROR                0x00000040
	#define DCBX_ETS_REM_WILLING             0x00000100
	#define DCBX_PFC_REM_WILLING             0x00000200
	#define DCBX_APP_REM_WILLING             0x00000400
	#define DCBX_REMOTE_ETS_RECO_VALID       0x00001000
	#define DCBX_REMOTE_MIB_VALID            0x00002000
	struct dcbx_features features;
	u32 suffix_seq_num;
};

/* LOCAL MIB - operational DCBX configuration - transmitted on Tx LLDPDU. */
struct lldp_local_mib {
	u32 prefix_seq_num;
	/* Indicates if there is mismatch with negotiation results. */
	u32 error;
	#define DCBX_LOCAL_ETS_ERROR             0x00000001
	#define DCBX_LOCAL_PFC_ERROR             0x00000002
	#define DCBX_LOCAL_APP_ERROR             0x00000004
	#define DCBX_LOCAL_PFC_MISMATCH          0x00000010
	#define DCBX_LOCAL_APP_MISMATCH          0x00000020
<<<<<<< HEAD
=======
	#define DCBX_REMOTE_MIB_ERROR		 0x00000040
>>>>>>> acd92ae5
	struct dcbx_features   features;
	u32 suffix_seq_num;
};
/***END OF DCBX STRUCTURES DECLARATIONS***/

struct ncsi_oem_fcoe_features {
	u32 fcoe_features1;
	#define FCOE_FEATURES1_IOS_PER_CONNECTION_MASK          0x0000FFFF
	#define FCOE_FEATURES1_IOS_PER_CONNECTION_OFFSET        0

	#define FCOE_FEATURES1_LOGINS_PER_PORT_MASK             0xFFFF0000
	#define FCOE_FEATURES1_LOGINS_PER_PORT_OFFSET           16

	u32 fcoe_features2;
	#define FCOE_FEATURES2_EXCHANGES_MASK                   0x0000FFFF
	#define FCOE_FEATURES2_EXCHANGES_OFFSET                 0

	#define FCOE_FEATURES2_NPIV_WWN_PER_PORT_MASK           0xFFFF0000
	#define FCOE_FEATURES2_NPIV_WWN_PER_PORT_OFFSET         16

	u32 fcoe_features3;
	#define FCOE_FEATURES3_TARGETS_SUPPORTED_MASK           0x0000FFFF
	#define FCOE_FEATURES3_TARGETS_SUPPORTED_OFFSET         0

	#define FCOE_FEATURES3_OUTSTANDING_COMMANDS_MASK        0xFFFF0000
	#define FCOE_FEATURES3_OUTSTANDING_COMMANDS_OFFSET      16

	u32 fcoe_features4;
	#define FCOE_FEATURES4_FEATURE_SETTINGS_MASK            0x0000000F
	#define FCOE_FEATURES4_FEATURE_SETTINGS_OFFSET          0
};

struct ncsi_oem_data {
	u32 driver_version[4];
	struct ncsi_oem_fcoe_features ncsi_oem_fcoe_features;
};

struct shmem2_region {

	u32 size;					/* 0x0000 */

	u32 dcc_support;				/* 0x0004 */
	#define SHMEM_DCC_SUPPORT_NONE                      0x00000000
	#define SHMEM_DCC_SUPPORT_DISABLE_ENABLE_PF_TLV     0x00000001
	#define SHMEM_DCC_SUPPORT_BANDWIDTH_ALLOCATION_TLV  0x00000004
	#define SHMEM_DCC_SUPPORT_CHANGE_MAC_ADDRESS_TLV    0x00000008
	#define SHMEM_DCC_SUPPORT_SET_PROTOCOL_TLV          0x00000040
	#define SHMEM_DCC_SUPPORT_SET_PRIORITY_TLV          0x00000080

	u32 ext_phy_fw_version2[PORT_MAX];		/* 0x0008 */
	/*
	 * For backwards compatibility, if the mf_cfg_addr does not exist
	 * (the size filed is smaller than 0xc) the mf_cfg resides at the
	 * end of struct shmem_region
	 */
	u32 mf_cfg_addr;				/* 0x0010 */
	#define SHMEM_MF_CFG_ADDR_NONE                  0x00000000

	struct fw_flr_mb flr_mb;			/* 0x0014 */
	u32 dcbx_lldp_params_offset;			/* 0x0028 */
	#define SHMEM_LLDP_DCBX_PARAMS_NONE             0x00000000
	u32 dcbx_neg_res_offset;			/* 0x002c */
	#define SHMEM_DCBX_NEG_RES_NONE			0x00000000
	u32 dcbx_remote_mib_offset;			/* 0x0030 */
	#define SHMEM_DCBX_REMOTE_MIB_NONE              0x00000000
	/*
	 * The other shmemX_base_addr holds the other path's shmem address
	 * required for example in case of common phy init, or for path1 to know
	 * the address of mcp debug trace which is located in offset from shmem
	 * of path0
	 */
	u32 other_shmem_base_addr;			/* 0x0034 */
	u32 other_shmem2_base_addr;			/* 0x0038 */
	/*
	 * mcp_vf_disabled is set by the MCP to indicate the driver about VFs
	 * which were disabled/flred
	 */
	u32 mcp_vf_disabled[E2_VF_MAX / 32];		/* 0x003c */

	/*
	 * drv_ack_vf_disabled is set by the PF driver to ack handled disabled
	 * VFs
	 */
	u32 drv_ack_vf_disabled[E2_FUNC_MAX][E2_VF_MAX / 32]; /* 0x0044 */

	u32 dcbx_lldp_dcbx_stat_offset;			/* 0x0064 */
	#define SHMEM_LLDP_DCBX_STAT_NONE               0x00000000

	/*
	 * edebug_driver_if field is used to transfer messages between edebug
	 * app to the driver through shmem2.
	 *
	 * message format:
	 * bits 0-2 -  function number / instance of driver to perform request
	 * bits 3-5 -  op code / is_ack?
	 * bits 6-63 - data
	 */
	u32 edebug_driver_if[2];			/* 0x0068 */
	#define EDEBUG_DRIVER_IF_OP_CODE_GET_PHYS_ADDR  1
	#define EDEBUG_DRIVER_IF_OP_CODE_GET_BUS_ADDR   2
	#define EDEBUG_DRIVER_IF_OP_CODE_DISABLE_STAT   3

	u32 nvm_retain_bitmap_addr;			/* 0x0070 */

	u32	reserved1;	/* 0x0074 */

	u32	reserved2[E2_FUNC_MAX];

	u32	reserved3[E2_FUNC_MAX];/* 0x0088 */
	u32	reserved4[E2_FUNC_MAX];/* 0x0098 */

	u32 swim_base_addr;				/* 0x0108 */
	u32 swim_funcs;
	u32 swim_main_cb;

	u32	reserved5[2];

	/* generic flags controlled by the driver */
	u32 drv_flags;
	#define DRV_FLAGS_DCB_CONFIGURED                0x1

	/* pointer to extended dev_info shared data copied from nvm image */
	u32 extended_dev_info_shared_addr;
	u32 ncsi_oem_data_addr;

<<<<<<< HEAD
	u32 ocsd_host_addr;
	u32 ocbb_host_addr;
	u32 ocsd_req_update_interval;
=======
	u32 ocsd_host_addr; /* initialized by option ROM */
	u32 ocbb_host_addr; /* initialized by option ROM */
	u32 ocsd_req_update_interval; /* initialized by option ROM */
	u32 temperature_in_half_celsius;
	u32 glob_struct_in_host;

	u32 dcbx_neg_res_ext_offset;
#define SHMEM_DCBX_NEG_RES_EXT_NONE			0x00000000

	u32 drv_capabilities_flag[E2_FUNC_MAX];
#define DRV_FLAGS_CAPABILITIES_LOADED_SUPPORTED 0x00000001
#define DRV_FLAGS_CAPABILITIES_LOADED_L2        0x00000002
#define DRV_FLAGS_CAPABILITIES_LOADED_FCOE      0x00000004
#define DRV_FLAGS_CAPABILITIES_LOADED_ISCSI     0x00000008

	u32 extended_dev_info_shared_cfg_size;

	u32 dcbx_en[PORT_MAX];

	/* The offset points to the multi threaded meta structure */
	u32 multi_thread_data_offset;

	/* address of DMAable host address holding values from the drivers */
	u32 drv_info_host_addr_lo;
	u32 drv_info_host_addr_hi;

	/* general values written by the MFW (such as current version) */
	u32 drv_info_control;
#define DRV_INFO_CONTROL_VER_MASK          0x000000ff
#define DRV_INFO_CONTROL_VER_SHIFT         0
#define DRV_INFO_CONTROL_OP_CODE_MASK      0x0000ff00
#define DRV_INFO_CONTROL_OP_CODE_SHIFT     8
>>>>>>> acd92ae5
};


struct emac_stats {
	u32     rx_stat_ifhcinoctets;
	u32     rx_stat_ifhcinbadoctets;
	u32     rx_stat_etherstatsfragments;
	u32     rx_stat_ifhcinucastpkts;
	u32     rx_stat_ifhcinmulticastpkts;
	u32     rx_stat_ifhcinbroadcastpkts;
	u32     rx_stat_dot3statsfcserrors;
	u32     rx_stat_dot3statsalignmenterrors;
	u32     rx_stat_dot3statscarriersenseerrors;
	u32     rx_stat_xonpauseframesreceived;
	u32     rx_stat_xoffpauseframesreceived;
	u32     rx_stat_maccontrolframesreceived;
	u32     rx_stat_xoffstateentered;
	u32     rx_stat_dot3statsframestoolong;
	u32     rx_stat_etherstatsjabbers;
	u32     rx_stat_etherstatsundersizepkts;
	u32     rx_stat_etherstatspkts64octets;
	u32     rx_stat_etherstatspkts65octetsto127octets;
	u32     rx_stat_etherstatspkts128octetsto255octets;
	u32     rx_stat_etherstatspkts256octetsto511octets;
	u32     rx_stat_etherstatspkts512octetsto1023octets;
	u32     rx_stat_etherstatspkts1024octetsto1522octets;
	u32     rx_stat_etherstatspktsover1522octets;

	u32     rx_stat_falsecarriererrors;

	u32     tx_stat_ifhcoutoctets;
	u32     tx_stat_ifhcoutbadoctets;
	u32     tx_stat_etherstatscollisions;
	u32     tx_stat_outxonsent;
	u32     tx_stat_outxoffsent;
	u32     tx_stat_flowcontroldone;
	u32     tx_stat_dot3statssinglecollisionframes;
	u32     tx_stat_dot3statsmultiplecollisionframes;
	u32     tx_stat_dot3statsdeferredtransmissions;
	u32     tx_stat_dot3statsexcessivecollisions;
	u32     tx_stat_dot3statslatecollisions;
	u32     tx_stat_ifhcoutucastpkts;
	u32     tx_stat_ifhcoutmulticastpkts;
	u32     tx_stat_ifhcoutbroadcastpkts;
	u32     tx_stat_etherstatspkts64octets;
	u32     tx_stat_etherstatspkts65octetsto127octets;
	u32     tx_stat_etherstatspkts128octetsto255octets;
	u32     tx_stat_etherstatspkts256octetsto511octets;
	u32     tx_stat_etherstatspkts512octetsto1023octets;
	u32     tx_stat_etherstatspkts1024octetsto1522octets;
	u32     tx_stat_etherstatspktsover1522octets;
	u32     tx_stat_dot3statsinternalmactransmiterrors;
};


struct bmac1_stats {
	u32	tx_stat_gtpkt_lo;
	u32	tx_stat_gtpkt_hi;
	u32	tx_stat_gtxpf_lo;
	u32	tx_stat_gtxpf_hi;
	u32	tx_stat_gtfcs_lo;
	u32	tx_stat_gtfcs_hi;
	u32	tx_stat_gtmca_lo;
	u32	tx_stat_gtmca_hi;
	u32	tx_stat_gtbca_lo;
	u32	tx_stat_gtbca_hi;
	u32	tx_stat_gtfrg_lo;
	u32	tx_stat_gtfrg_hi;
	u32	tx_stat_gtovr_lo;
	u32	tx_stat_gtovr_hi;
	u32	tx_stat_gt64_lo;
	u32	tx_stat_gt64_hi;
	u32	tx_stat_gt127_lo;
	u32	tx_stat_gt127_hi;
	u32	tx_stat_gt255_lo;
	u32	tx_stat_gt255_hi;
	u32	tx_stat_gt511_lo;
	u32	tx_stat_gt511_hi;
	u32	tx_stat_gt1023_lo;
	u32	tx_stat_gt1023_hi;
	u32	tx_stat_gt1518_lo;
	u32	tx_stat_gt1518_hi;
	u32	tx_stat_gt2047_lo;
	u32	tx_stat_gt2047_hi;
	u32	tx_stat_gt4095_lo;
	u32	tx_stat_gt4095_hi;
	u32	tx_stat_gt9216_lo;
	u32	tx_stat_gt9216_hi;
	u32	tx_stat_gt16383_lo;
	u32	tx_stat_gt16383_hi;
	u32	tx_stat_gtmax_lo;
	u32	tx_stat_gtmax_hi;
	u32	tx_stat_gtufl_lo;
	u32	tx_stat_gtufl_hi;
	u32	tx_stat_gterr_lo;
	u32	tx_stat_gterr_hi;
	u32	tx_stat_gtbyt_lo;
	u32	tx_stat_gtbyt_hi;

	u32	rx_stat_gr64_lo;
	u32	rx_stat_gr64_hi;
	u32	rx_stat_gr127_lo;
	u32	rx_stat_gr127_hi;
	u32	rx_stat_gr255_lo;
	u32	rx_stat_gr255_hi;
	u32	rx_stat_gr511_lo;
	u32	rx_stat_gr511_hi;
	u32	rx_stat_gr1023_lo;
	u32	rx_stat_gr1023_hi;
	u32	rx_stat_gr1518_lo;
	u32	rx_stat_gr1518_hi;
	u32	rx_stat_gr2047_lo;
	u32	rx_stat_gr2047_hi;
	u32	rx_stat_gr4095_lo;
	u32	rx_stat_gr4095_hi;
	u32	rx_stat_gr9216_lo;
	u32	rx_stat_gr9216_hi;
	u32	rx_stat_gr16383_lo;
	u32	rx_stat_gr16383_hi;
	u32	rx_stat_grmax_lo;
	u32	rx_stat_grmax_hi;
	u32	rx_stat_grpkt_lo;
	u32	rx_stat_grpkt_hi;
	u32	rx_stat_grfcs_lo;
	u32	rx_stat_grfcs_hi;
	u32	rx_stat_grmca_lo;
	u32	rx_stat_grmca_hi;
	u32	rx_stat_grbca_lo;
	u32	rx_stat_grbca_hi;
	u32	rx_stat_grxcf_lo;
	u32	rx_stat_grxcf_hi;
	u32	rx_stat_grxpf_lo;
	u32	rx_stat_grxpf_hi;
	u32	rx_stat_grxuo_lo;
	u32	rx_stat_grxuo_hi;
	u32	rx_stat_grjbr_lo;
	u32	rx_stat_grjbr_hi;
	u32	rx_stat_grovr_lo;
	u32	rx_stat_grovr_hi;
	u32	rx_stat_grflr_lo;
	u32	rx_stat_grflr_hi;
	u32	rx_stat_grmeg_lo;
	u32	rx_stat_grmeg_hi;
	u32	rx_stat_grmeb_lo;
	u32	rx_stat_grmeb_hi;
	u32	rx_stat_grbyt_lo;
	u32	rx_stat_grbyt_hi;
	u32	rx_stat_grund_lo;
	u32	rx_stat_grund_hi;
	u32	rx_stat_grfrg_lo;
	u32	rx_stat_grfrg_hi;
	u32	rx_stat_grerb_lo;
	u32	rx_stat_grerb_hi;
	u32	rx_stat_grfre_lo;
	u32	rx_stat_grfre_hi;
	u32	rx_stat_gripj_lo;
	u32	rx_stat_gripj_hi;
};

struct bmac2_stats {
	u32	tx_stat_gtpk_lo; /* gtpok */
	u32	tx_stat_gtpk_hi; /* gtpok */
	u32	tx_stat_gtxpf_lo; /* gtpf */
	u32	tx_stat_gtxpf_hi; /* gtpf */
	u32	tx_stat_gtpp_lo; /* NEW BMAC2 */
	u32	tx_stat_gtpp_hi; /* NEW BMAC2 */
	u32	tx_stat_gtfcs_lo;
	u32	tx_stat_gtfcs_hi;
	u32	tx_stat_gtuca_lo; /* NEW BMAC2 */
	u32	tx_stat_gtuca_hi; /* NEW BMAC2 */
	u32	tx_stat_gtmca_lo;
	u32	tx_stat_gtmca_hi;
	u32	tx_stat_gtbca_lo;
	u32	tx_stat_gtbca_hi;
	u32	tx_stat_gtovr_lo;
	u32	tx_stat_gtovr_hi;
	u32	tx_stat_gtfrg_lo;
	u32	tx_stat_gtfrg_hi;
	u32	tx_stat_gtpkt1_lo; /* gtpkt */
	u32	tx_stat_gtpkt1_hi; /* gtpkt */
	u32	tx_stat_gt64_lo;
	u32	tx_stat_gt64_hi;
	u32	tx_stat_gt127_lo;
	u32	tx_stat_gt127_hi;
	u32	tx_stat_gt255_lo;
	u32	tx_stat_gt255_hi;
	u32	tx_stat_gt511_lo;
	u32	tx_stat_gt511_hi;
	u32	tx_stat_gt1023_lo;
	u32	tx_stat_gt1023_hi;
	u32	tx_stat_gt1518_lo;
	u32	tx_stat_gt1518_hi;
	u32	tx_stat_gt2047_lo;
	u32	tx_stat_gt2047_hi;
	u32	tx_stat_gt4095_lo;
	u32	tx_stat_gt4095_hi;
	u32	tx_stat_gt9216_lo;
	u32	tx_stat_gt9216_hi;
	u32	tx_stat_gt16383_lo;
	u32	tx_stat_gt16383_hi;
	u32	tx_stat_gtmax_lo;
	u32	tx_stat_gtmax_hi;
	u32	tx_stat_gtufl_lo;
	u32	tx_stat_gtufl_hi;
	u32	tx_stat_gterr_lo;
	u32	tx_stat_gterr_hi;
	u32	tx_stat_gtbyt_lo;
	u32	tx_stat_gtbyt_hi;

	u32	rx_stat_gr64_lo;
	u32	rx_stat_gr64_hi;
	u32	rx_stat_gr127_lo;
	u32	rx_stat_gr127_hi;
	u32	rx_stat_gr255_lo;
	u32	rx_stat_gr255_hi;
	u32	rx_stat_gr511_lo;
	u32	rx_stat_gr511_hi;
	u32	rx_stat_gr1023_lo;
	u32	rx_stat_gr1023_hi;
	u32	rx_stat_gr1518_lo;
	u32	rx_stat_gr1518_hi;
	u32	rx_stat_gr2047_lo;
	u32	rx_stat_gr2047_hi;
	u32	rx_stat_gr4095_lo;
	u32	rx_stat_gr4095_hi;
	u32	rx_stat_gr9216_lo;
	u32	rx_stat_gr9216_hi;
	u32	rx_stat_gr16383_lo;
	u32	rx_stat_gr16383_hi;
	u32	rx_stat_grmax_lo;
	u32	rx_stat_grmax_hi;
	u32	rx_stat_grpkt_lo;
	u32	rx_stat_grpkt_hi;
	u32	rx_stat_grfcs_lo;
	u32	rx_stat_grfcs_hi;
	u32	rx_stat_gruca_lo;
	u32	rx_stat_gruca_hi;
	u32	rx_stat_grmca_lo;
	u32	rx_stat_grmca_hi;
	u32	rx_stat_grbca_lo;
	u32	rx_stat_grbca_hi;
	u32	rx_stat_grxpf_lo; /* grpf */
	u32	rx_stat_grxpf_hi; /* grpf */
	u32	rx_stat_grpp_lo;
	u32	rx_stat_grpp_hi;
	u32	rx_stat_grxuo_lo; /* gruo */
	u32	rx_stat_grxuo_hi; /* gruo */
	u32	rx_stat_grjbr_lo;
	u32	rx_stat_grjbr_hi;
	u32	rx_stat_grovr_lo;
	u32	rx_stat_grovr_hi;
	u32	rx_stat_grxcf_lo; /* grcf */
	u32	rx_stat_grxcf_hi; /* grcf */
	u32	rx_stat_grflr_lo;
	u32	rx_stat_grflr_hi;
	u32	rx_stat_grpok_lo;
	u32	rx_stat_grpok_hi;
	u32	rx_stat_grmeg_lo;
	u32	rx_stat_grmeg_hi;
	u32	rx_stat_grmeb_lo;
	u32	rx_stat_grmeb_hi;
	u32	rx_stat_grbyt_lo;
	u32	rx_stat_grbyt_hi;
	u32	rx_stat_grund_lo;
	u32	rx_stat_grund_hi;
	u32	rx_stat_grfrg_lo;
	u32	rx_stat_grfrg_hi;
	u32	rx_stat_grerb_lo; /* grerrbyt */
	u32	rx_stat_grerb_hi; /* grerrbyt */
	u32	rx_stat_grfre_lo; /* grfrerr */
	u32	rx_stat_grfre_hi; /* grfrerr */
	u32	rx_stat_gripj_lo;
	u32	rx_stat_gripj_hi;
};

struct mstat_stats {
	struct {
		/* OTE MSTAT on E3 has a bug where this register's contents are
		 * actually tx_gtxpok + tx_gtxpf + (possibly)tx_gtxpp
		 */
		u32 tx_gtxpok_lo;
		u32 tx_gtxpok_hi;
		u32 tx_gtxpf_lo;
		u32 tx_gtxpf_hi;
		u32 tx_gtxpp_lo;
		u32 tx_gtxpp_hi;
		u32 tx_gtfcs_lo;
		u32 tx_gtfcs_hi;
		u32 tx_gtuca_lo;
		u32 tx_gtuca_hi;
		u32 tx_gtmca_lo;
		u32 tx_gtmca_hi;
		u32 tx_gtgca_lo;
		u32 tx_gtgca_hi;
		u32 tx_gtpkt_lo;
		u32 tx_gtpkt_hi;
		u32 tx_gt64_lo;
		u32 tx_gt64_hi;
		u32 tx_gt127_lo;
		u32 tx_gt127_hi;
		u32 tx_gt255_lo;
		u32 tx_gt255_hi;
		u32 tx_gt511_lo;
		u32 tx_gt511_hi;
		u32 tx_gt1023_lo;
		u32 tx_gt1023_hi;
		u32 tx_gt1518_lo;
		u32 tx_gt1518_hi;
		u32 tx_gt2047_lo;
		u32 tx_gt2047_hi;
		u32 tx_gt4095_lo;
		u32 tx_gt4095_hi;
		u32 tx_gt9216_lo;
		u32 tx_gt9216_hi;
		u32 tx_gt16383_lo;
		u32 tx_gt16383_hi;
		u32 tx_gtufl_lo;
		u32 tx_gtufl_hi;
		u32 tx_gterr_lo;
		u32 tx_gterr_hi;
		u32 tx_gtbyt_lo;
		u32 tx_gtbyt_hi;
		u32 tx_collisions_lo;
		u32 tx_collisions_hi;
		u32 tx_singlecollision_lo;
		u32 tx_singlecollision_hi;
		u32 tx_multiplecollisions_lo;
		u32 tx_multiplecollisions_hi;
		u32 tx_deferred_lo;
		u32 tx_deferred_hi;
		u32 tx_excessivecollisions_lo;
		u32 tx_excessivecollisions_hi;
		u32 tx_latecollisions_lo;
		u32 tx_latecollisions_hi;
	} stats_tx;

	struct {
		u32 rx_gr64_lo;
		u32 rx_gr64_hi;
		u32 rx_gr127_lo;
		u32 rx_gr127_hi;
		u32 rx_gr255_lo;
		u32 rx_gr255_hi;
		u32 rx_gr511_lo;
		u32 rx_gr511_hi;
		u32 rx_gr1023_lo;
		u32 rx_gr1023_hi;
		u32 rx_gr1518_lo;
		u32 rx_gr1518_hi;
		u32 rx_gr2047_lo;
		u32 rx_gr2047_hi;
		u32 rx_gr4095_lo;
		u32 rx_gr4095_hi;
		u32 rx_gr9216_lo;
		u32 rx_gr9216_hi;
		u32 rx_gr16383_lo;
		u32 rx_gr16383_hi;
		u32 rx_grpkt_lo;
		u32 rx_grpkt_hi;
		u32 rx_grfcs_lo;
		u32 rx_grfcs_hi;
		u32 rx_gruca_lo;
		u32 rx_gruca_hi;
		u32 rx_grmca_lo;
		u32 rx_grmca_hi;
		u32 rx_grbca_lo;
		u32 rx_grbca_hi;
		u32 rx_grxpf_lo;
		u32 rx_grxpf_hi;
		u32 rx_grxpp_lo;
		u32 rx_grxpp_hi;
		u32 rx_grxuo_lo;
		u32 rx_grxuo_hi;
		u32 rx_grovr_lo;
		u32 rx_grovr_hi;
		u32 rx_grxcf_lo;
		u32 rx_grxcf_hi;
		u32 rx_grflr_lo;
		u32 rx_grflr_hi;
		u32 rx_grpok_lo;
		u32 rx_grpok_hi;
		u32 rx_grbyt_lo;
		u32 rx_grbyt_hi;
		u32 rx_grund_lo;
		u32 rx_grund_hi;
		u32 rx_grfrg_lo;
		u32 rx_grfrg_hi;
		u32 rx_grerb_lo;
		u32 rx_grerb_hi;
		u32 rx_grfre_lo;
		u32 rx_grfre_hi;

		u32 rx_alignmenterrors_lo;
		u32 rx_alignmenterrors_hi;
		u32 rx_falsecarrier_lo;
		u32 rx_falsecarrier_hi;
		u32 rx_llfcmsgcnt_lo;
		u32 rx_llfcmsgcnt_hi;
	} stats_rx;
};

union mac_stats {
	struct emac_stats	emac_stats;
	struct bmac1_stats	bmac1_stats;
	struct bmac2_stats	bmac2_stats;
	struct mstat_stats	mstat_stats;
};


struct mac_stx {
	/* in_bad_octets */
	u32     rx_stat_ifhcinbadoctets_hi;
	u32     rx_stat_ifhcinbadoctets_lo;

	/* out_bad_octets */
	u32     tx_stat_ifhcoutbadoctets_hi;
	u32     tx_stat_ifhcoutbadoctets_lo;

	/* crc_receive_errors */
	u32     rx_stat_dot3statsfcserrors_hi;
	u32     rx_stat_dot3statsfcserrors_lo;
	/* alignment_errors */
	u32     rx_stat_dot3statsalignmenterrors_hi;
	u32     rx_stat_dot3statsalignmenterrors_lo;
	/* carrier_sense_errors */
	u32     rx_stat_dot3statscarriersenseerrors_hi;
	u32     rx_stat_dot3statscarriersenseerrors_lo;
	/* false_carrier_detections */
	u32     rx_stat_falsecarriererrors_hi;
	u32     rx_stat_falsecarriererrors_lo;

	/* runt_packets_received */
	u32     rx_stat_etherstatsundersizepkts_hi;
	u32     rx_stat_etherstatsundersizepkts_lo;
	/* jabber_packets_received */
	u32     rx_stat_dot3statsframestoolong_hi;
	u32     rx_stat_dot3statsframestoolong_lo;

	/* error_runt_packets_received */
	u32     rx_stat_etherstatsfragments_hi;
	u32     rx_stat_etherstatsfragments_lo;
	/* error_jabber_packets_received */
	u32     rx_stat_etherstatsjabbers_hi;
	u32     rx_stat_etherstatsjabbers_lo;

	/* control_frames_received */
	u32     rx_stat_maccontrolframesreceived_hi;
	u32     rx_stat_maccontrolframesreceived_lo;
	u32     rx_stat_mac_xpf_hi;
	u32     rx_stat_mac_xpf_lo;
	u32     rx_stat_mac_xcf_hi;
	u32     rx_stat_mac_xcf_lo;

	/* xoff_state_entered */
	u32     rx_stat_xoffstateentered_hi;
	u32     rx_stat_xoffstateentered_lo;
	/* pause_xon_frames_received */
	u32     rx_stat_xonpauseframesreceived_hi;
	u32     rx_stat_xonpauseframesreceived_lo;
	/* pause_xoff_frames_received */
	u32     rx_stat_xoffpauseframesreceived_hi;
	u32     rx_stat_xoffpauseframesreceived_lo;
	/* pause_xon_frames_transmitted */
	u32     tx_stat_outxonsent_hi;
	u32     tx_stat_outxonsent_lo;
	/* pause_xoff_frames_transmitted */
	u32     tx_stat_outxoffsent_hi;
	u32     tx_stat_outxoffsent_lo;
	/* flow_control_done */
	u32     tx_stat_flowcontroldone_hi;
	u32     tx_stat_flowcontroldone_lo;

	/* ether_stats_collisions */
	u32     tx_stat_etherstatscollisions_hi;
	u32     tx_stat_etherstatscollisions_lo;
	/* single_collision_transmit_frames */
	u32     tx_stat_dot3statssinglecollisionframes_hi;
	u32     tx_stat_dot3statssinglecollisionframes_lo;
	/* multiple_collision_transmit_frames */
	u32     tx_stat_dot3statsmultiplecollisionframes_hi;
	u32     tx_stat_dot3statsmultiplecollisionframes_lo;
	/* deferred_transmissions */
	u32     tx_stat_dot3statsdeferredtransmissions_hi;
	u32     tx_stat_dot3statsdeferredtransmissions_lo;
	/* excessive_collision_frames */
	u32     tx_stat_dot3statsexcessivecollisions_hi;
	u32     tx_stat_dot3statsexcessivecollisions_lo;
	/* late_collision_frames */
	u32     tx_stat_dot3statslatecollisions_hi;
	u32     tx_stat_dot3statslatecollisions_lo;

	/* frames_transmitted_64_bytes */
	u32     tx_stat_etherstatspkts64octets_hi;
	u32     tx_stat_etherstatspkts64octets_lo;
	/* frames_transmitted_65_127_bytes */
	u32     tx_stat_etherstatspkts65octetsto127octets_hi;
	u32     tx_stat_etherstatspkts65octetsto127octets_lo;
	/* frames_transmitted_128_255_bytes */
	u32     tx_stat_etherstatspkts128octetsto255octets_hi;
	u32     tx_stat_etherstatspkts128octetsto255octets_lo;
	/* frames_transmitted_256_511_bytes */
	u32     tx_stat_etherstatspkts256octetsto511octets_hi;
	u32     tx_stat_etherstatspkts256octetsto511octets_lo;
	/* frames_transmitted_512_1023_bytes */
	u32     tx_stat_etherstatspkts512octetsto1023octets_hi;
	u32     tx_stat_etherstatspkts512octetsto1023octets_lo;
	/* frames_transmitted_1024_1522_bytes */
	u32     tx_stat_etherstatspkts1024octetsto1522octets_hi;
	u32     tx_stat_etherstatspkts1024octetsto1522octets_lo;
	/* frames_transmitted_1523_9022_bytes */
	u32     tx_stat_etherstatspktsover1522octets_hi;
	u32     tx_stat_etherstatspktsover1522octets_lo;
	u32     tx_stat_mac_2047_hi;
	u32     tx_stat_mac_2047_lo;
	u32     tx_stat_mac_4095_hi;
	u32     tx_stat_mac_4095_lo;
	u32     tx_stat_mac_9216_hi;
	u32     tx_stat_mac_9216_lo;
	u32     tx_stat_mac_16383_hi;
	u32     tx_stat_mac_16383_lo;

	/* internal_mac_transmit_errors */
	u32     tx_stat_dot3statsinternalmactransmiterrors_hi;
	u32     tx_stat_dot3statsinternalmactransmiterrors_lo;

	/* if_out_discards */
	u32     tx_stat_mac_ufl_hi;
	u32     tx_stat_mac_ufl_lo;
};


#define MAC_STX_IDX_MAX                     2

struct host_port_stats {
<<<<<<< HEAD
	u32            host_port_stats_start;
=======
	u32            host_port_stats_counter;
>>>>>>> acd92ae5

	struct mac_stx mac_stx[MAC_STX_IDX_MAX];

	u32            brb_drop_hi;
	u32            brb_drop_lo;

<<<<<<< HEAD
	u32            host_port_stats_end;
=======
	u32            not_used; /* obsolete */
	u32            pfc_frames_tx_hi;
	u32            pfc_frames_tx_lo;
	u32            pfc_frames_rx_hi;
	u32            pfc_frames_rx_lo;
>>>>>>> acd92ae5
};


struct host_func_stats {
	u32     host_func_stats_start;

	u32     total_bytes_received_hi;
	u32     total_bytes_received_lo;

	u32     total_bytes_transmitted_hi;
	u32     total_bytes_transmitted_lo;

	u32     total_unicast_packets_received_hi;
	u32     total_unicast_packets_received_lo;

	u32     total_multicast_packets_received_hi;
	u32     total_multicast_packets_received_lo;

	u32     total_broadcast_packets_received_hi;
	u32     total_broadcast_packets_received_lo;

	u32     total_unicast_packets_transmitted_hi;
	u32     total_unicast_packets_transmitted_lo;

	u32     total_multicast_packets_transmitted_hi;
	u32     total_multicast_packets_transmitted_lo;

	u32     total_broadcast_packets_transmitted_hi;
	u32     total_broadcast_packets_transmitted_lo;

	u32     valid_bytes_received_hi;
	u32     valid_bytes_received_lo;

	u32     host_func_stats_end;
};

/* VIC definitions */
#define VICSTATST_UIF_INDEX 2

<<<<<<< HEAD
#define BCM_5710_FW_MAJOR_VERSION			7
#define BCM_5710_FW_MINOR_VERSION			0
#define BCM_5710_FW_REVISION_VERSION		20
=======
/* current drv_info version */
#define DRV_INFO_CUR_VER 1

/* drv_info op codes supported */
enum drv_info_opcode {
	ETH_STATS_OPCODE,
	FCOE_STATS_OPCODE,
	ISCSI_STATS_OPCODE
};

#define ETH_STAT_INFO_VERSION_LEN	12
/*  Per PCI Function Ethernet Statistics required from the driver */
struct eth_stats_info {
	/* Function's Driver Version. padded to 12 */
	u8 version[ETH_STAT_INFO_VERSION_LEN];
	/* Locally Admin Addr. BigEndian EIU48. Actual size is 6 bytes */
	u8 mac_local[8];
	u8 mac_add1[8];		/* Additional Programmed MAC Addr 1. */
	u8 mac_add2[8];		/* Additional Programmed MAC Addr 2. */
	u32 mtu_size;		/* MTU Size. Note   : Negotiated MTU */
	u32 feature_flags;	/* Feature_Flags. */
#define FEATURE_ETH_CHKSUM_OFFLOAD_MASK		0x01
#define FEATURE_ETH_LSO_MASK			0x02
#define FEATURE_ETH_BOOTMODE_MASK		0x1C
#define FEATURE_ETH_BOOTMODE_SHIFT		2
#define FEATURE_ETH_BOOTMODE_NONE		(0x0 << 2)
#define FEATURE_ETH_BOOTMODE_PXE		(0x1 << 2)
#define FEATURE_ETH_BOOTMODE_ISCSI		(0x2 << 2)
#define FEATURE_ETH_BOOTMODE_FCOE		(0x3 << 2)
#define FEATURE_ETH_TOE_MASK			0x20
	u32 lso_max_size;	/* LSO MaxOffloadSize. */
	u32 lso_min_seg_cnt;	/* LSO MinSegmentCount. */
	/* Num Offloaded Connections TCP_IPv4. */
	u32 ipv4_ofld_cnt;
	/* Num Offloaded Connections TCP_IPv6. */
	u32 ipv6_ofld_cnt;
	u32 promiscuous_mode;	/* Promiscuous Mode. non-zero true */
	u32 txq_size;		/* TX Descriptors Queue Size */
	u32 rxq_size;		/* RX Descriptors Queue Size */
	/* TX Descriptor Queue Avg Depth. % Avg Queue Depth since last poll */
	u32 txq_avg_depth;
	/* RX Descriptors Queue Avg Depth. % Avg Queue Depth since last poll */
	u32 rxq_avg_depth;
	/* IOV_Offload. 0=none; 1=MultiQueue, 2=VEB 3= VEPA*/
	u32 iov_offload;
	/* Number of NetQueue/VMQ Config'd. */
	u32 netq_cnt;
	u32 vf_cnt;		/* Num VF assigned to this PF. */
};

/*  Per PCI Function FCOE Statistics required from the driver */
struct fcoe_stats_info {
	u8 version[12];		/* Function's Driver Version. */
	u8 mac_local[8];	/* Locally Admin Addr. */
	u8 mac_add1[8];		/* Additional Programmed MAC Addr 1. */
	u8 mac_add2[8];		/* Additional Programmed MAC Addr 2. */
	/* QoS Priority (per 802.1p). 0-7255 */
	u32 qos_priority;
	u32 txq_size;		/* FCoE TX Descriptors Queue Size. */
	u32 rxq_size;		/* FCoE RX Descriptors Queue Size. */
	/* FCoE TX Descriptor Queue Avg Depth. */
	u32 txq_avg_depth;
	/* FCoE RX Descriptors Queue Avg Depth. */
	u32 rxq_avg_depth;
	u32 rx_frames_lo;	/* FCoE RX Frames received. */
	u32 rx_frames_hi;	/* FCoE RX Frames received. */
	u32 rx_bytes_lo;	/* FCoE RX Bytes received. */
	u32 rx_bytes_hi;	/* FCoE RX Bytes received. */
	u32 tx_frames_lo;	/* FCoE TX Frames sent. */
	u32 tx_frames_hi;	/* FCoE TX Frames sent. */
	u32 tx_bytes_lo;	/* FCoE TX Bytes sent. */
	u32 tx_bytes_hi;	/* FCoE TX Bytes sent. */
};

/* Per PCI  Function iSCSI Statistics required from the driver*/
struct iscsi_stats_info {
	u8 version[12];		/* Function's Driver Version. */
	u8 mac_local[8];	/* Locally Admin iSCSI MAC Addr. */
	u8 mac_add1[8];		/* Additional Programmed MAC Addr 1. */
	/* QoS Priority (per 802.1p). 0-7255 */
	u32 qos_priority;
	u8 initiator_name[64];	/* iSCSI Boot Initiator Node name. */
	u8 ww_port_name[64];	/* iSCSI World wide port name */
	u8 boot_target_name[64];/* iSCSI Boot Target Name. */
	u8 boot_target_ip[16];	/* iSCSI Boot Target IP. */
	u32 boot_target_portal;	/* iSCSI Boot Target Portal. */
	u8 boot_init_ip[16];	/* iSCSI Boot Initiator IP Address. */
	u32 max_frame_size;	/* Max Frame Size. bytes */
	u32 txq_size;		/* PDU TX Descriptors Queue Size. */
	u32 rxq_size;		/* PDU RX Descriptors Queue Size. */
	u32 txq_avg_depth;	/* PDU TX Descriptor Queue Avg Depth. */
	u32 rxq_avg_depth;	/* PDU RX Descriptors Queue Avg Depth. */
	u32 rx_pdus_lo;		/* iSCSI PDUs received. */
	u32 rx_pdus_hi;		/* iSCSI PDUs received. */
	u32 rx_bytes_lo;	/* iSCSI RX Bytes received. */
	u32 rx_bytes_hi;	/* iSCSI RX Bytes received. */
	u32 tx_pdus_lo;		/* iSCSI PDUs sent. */
	u32 tx_pdus_hi;		/* iSCSI PDUs sent. */
	u32 tx_bytes_lo;	/* iSCSI PDU TX Bytes sent. */
	u32 tx_bytes_hi;	/* iSCSI PDU TX Bytes sent. */
	u32 pcp_prior_map_tbl;	/* C-PCP to S-PCP Priority MapTable.
				 * 9 nibbles, the position of each nibble
				 * represents the C-PCP value, the value
				 * of the nibble = S-PCP value.
				 */
};

union drv_info_to_mcp {
	struct eth_stats_info	ether_stat;
	struct fcoe_stats_info	fcoe_stat;
	struct iscsi_stats_info	iscsi_stat;
};
#define BCM_5710_FW_MAJOR_VERSION			7
#define BCM_5710_FW_MINOR_VERSION			0
#define BCM_5710_FW_REVISION_VERSION		29
>>>>>>> acd92ae5
#define BCM_5710_FW_ENGINEERING_VERSION		0
#define BCM_5710_FW_COMPILE_FLAGS			1


/*
 * attention bits
 */
struct atten_sp_status_block {
	__le32 attn_bits;
	__le32 attn_bits_ack;
	u8 status_block_id;
	u8 reserved0;
	__le16 attn_bits_index;
	__le32 reserved1;
};


/*
 * The eth aggregative context of Cstorm
<<<<<<< HEAD
 */
struct cstorm_eth_ag_context {
	u32 __reserved0[10];
};


/*
 * dmae command structure
 */
struct dmae_command {
	u32 opcode;
#define DMAE_COMMAND_SRC (0x1<<0)
#define DMAE_COMMAND_SRC_SHIFT 0
#define DMAE_COMMAND_DST (0x3<<1)
#define DMAE_COMMAND_DST_SHIFT 1
#define DMAE_COMMAND_C_DST (0x1<<3)
#define DMAE_COMMAND_C_DST_SHIFT 3
#define DMAE_COMMAND_C_TYPE_ENABLE (0x1<<4)
#define DMAE_COMMAND_C_TYPE_ENABLE_SHIFT 4
#define DMAE_COMMAND_C_TYPE_CRC_ENABLE (0x1<<5)
#define DMAE_COMMAND_C_TYPE_CRC_ENABLE_SHIFT 5
#define DMAE_COMMAND_C_TYPE_CRC_OFFSET (0x7<<6)
#define DMAE_COMMAND_C_TYPE_CRC_OFFSET_SHIFT 6
#define DMAE_COMMAND_ENDIANITY (0x3<<9)
#define DMAE_COMMAND_ENDIANITY_SHIFT 9
#define DMAE_COMMAND_PORT (0x1<<11)
#define DMAE_COMMAND_PORT_SHIFT 11
#define DMAE_COMMAND_CRC_RESET (0x1<<12)
#define DMAE_COMMAND_CRC_RESET_SHIFT 12
#define DMAE_COMMAND_SRC_RESET (0x1<<13)
#define DMAE_COMMAND_SRC_RESET_SHIFT 13
#define DMAE_COMMAND_DST_RESET (0x1<<14)
#define DMAE_COMMAND_DST_RESET_SHIFT 14
#define DMAE_COMMAND_E1HVN (0x3<<15)
#define DMAE_COMMAND_E1HVN_SHIFT 15
#define DMAE_COMMAND_DST_VN (0x3<<17)
#define DMAE_COMMAND_DST_VN_SHIFT 17
#define DMAE_COMMAND_C_FUNC (0x1<<19)
#define DMAE_COMMAND_C_FUNC_SHIFT 19
#define DMAE_COMMAND_ERR_POLICY (0x3<<20)
#define DMAE_COMMAND_ERR_POLICY_SHIFT 20
#define DMAE_COMMAND_RESERVED0 (0x3FF<<22)
#define DMAE_COMMAND_RESERVED0_SHIFT 22
	u32 src_addr_lo;
	u32 src_addr_hi;
	u32 dst_addr_lo;
	u32 dst_addr_hi;
#if defined(__BIG_ENDIAN)
	u16 opcode_iov;
#define DMAE_COMMAND_SRC_VFID (0x3F<<0)
#define DMAE_COMMAND_SRC_VFID_SHIFT 0
#define DMAE_COMMAND_SRC_VFPF (0x1<<6)
#define DMAE_COMMAND_SRC_VFPF_SHIFT 6
#define DMAE_COMMAND_RESERVED1 (0x1<<7)
#define DMAE_COMMAND_RESERVED1_SHIFT 7
#define DMAE_COMMAND_DST_VFID (0x3F<<8)
#define DMAE_COMMAND_DST_VFID_SHIFT 8
#define DMAE_COMMAND_DST_VFPF (0x1<<14)
#define DMAE_COMMAND_DST_VFPF_SHIFT 14
#define DMAE_COMMAND_RESERVED2 (0x1<<15)
#define DMAE_COMMAND_RESERVED2_SHIFT 15
	u16 len;
#elif defined(__LITTLE_ENDIAN)
	u16 len;
	u16 opcode_iov;
#define DMAE_COMMAND_SRC_VFID (0x3F<<0)
#define DMAE_COMMAND_SRC_VFID_SHIFT 0
#define DMAE_COMMAND_SRC_VFPF (0x1<<6)
#define DMAE_COMMAND_SRC_VFPF_SHIFT 6
#define DMAE_COMMAND_RESERVED1 (0x1<<7)
#define DMAE_COMMAND_RESERVED1_SHIFT 7
#define DMAE_COMMAND_DST_VFID (0x3F<<8)
#define DMAE_COMMAND_DST_VFID_SHIFT 8
#define DMAE_COMMAND_DST_VFPF (0x1<<14)
#define DMAE_COMMAND_DST_VFPF_SHIFT 14
#define DMAE_COMMAND_RESERVED2 (0x1<<15)
#define DMAE_COMMAND_RESERVED2_SHIFT 15
#endif
	u32 comp_addr_lo;
	u32 comp_addr_hi;
	u32 comp_val;
	u32 crc32;
	u32 crc32_c;
#if defined(__BIG_ENDIAN)
	u16 crc16_c;
	u16 crc16;
#elif defined(__LITTLE_ENDIAN)
	u16 crc16;
	u16 crc16_c;
#endif
#if defined(__BIG_ENDIAN)
	u16 reserved3;
	u16 crc_t10;
#elif defined(__LITTLE_ENDIAN)
	u16 crc_t10;
	u16 reserved3;
#endif
#if defined(__BIG_ENDIAN)
	u16 xsum8;
	u16 xsum16;
#elif defined(__LITTLE_ENDIAN)
	u16 xsum16;
	u16 xsum8;
#endif
};


/*
 * common data for all protocols
 */
struct doorbell_hdr {
	u8 header;
#define DOORBELL_HDR_RX (0x1<<0)
#define DOORBELL_HDR_RX_SHIFT 0
#define DOORBELL_HDR_DB_TYPE (0x1<<1)
#define DOORBELL_HDR_DB_TYPE_SHIFT 1
#define DOORBELL_HDR_DPM_SIZE (0x3<<2)
#define DOORBELL_HDR_DPM_SIZE_SHIFT 2
#define DOORBELL_HDR_CONN_TYPE (0xF<<4)
#define DOORBELL_HDR_CONN_TYPE_SHIFT 4
};

/*
 * Ethernet doorbell
 */
struct eth_tx_doorbell {
#if defined(__BIG_ENDIAN)
	u16 npackets;
	u8 params;
#define ETH_TX_DOORBELL_NUM_BDS (0x3F<<0)
#define ETH_TX_DOORBELL_NUM_BDS_SHIFT 0
#define ETH_TX_DOORBELL_RESERVED_TX_FIN_FLAG (0x1<<6)
#define ETH_TX_DOORBELL_RESERVED_TX_FIN_FLAG_SHIFT 6
#define ETH_TX_DOORBELL_SPARE (0x1<<7)
#define ETH_TX_DOORBELL_SPARE_SHIFT 7
	struct doorbell_hdr hdr;
#elif defined(__LITTLE_ENDIAN)
	struct doorbell_hdr hdr;
	u8 params;
#define ETH_TX_DOORBELL_NUM_BDS (0x3F<<0)
#define ETH_TX_DOORBELL_NUM_BDS_SHIFT 0
#define ETH_TX_DOORBELL_RESERVED_TX_FIN_FLAG (0x1<<6)
#define ETH_TX_DOORBELL_RESERVED_TX_FIN_FLAG_SHIFT 6
#define ETH_TX_DOORBELL_SPARE (0x1<<7)
#define ETH_TX_DOORBELL_SPARE_SHIFT 7
	u16 npackets;
#endif
=======
 */
struct cstorm_eth_ag_context {
	u32 __reserved0[10];
>>>>>>> acd92ae5
};


/*
 * dmae command structure
 */
struct dmae_command {
	u32 opcode;
#define DMAE_COMMAND_SRC (0x1<<0)
#define DMAE_COMMAND_SRC_SHIFT 0
#define DMAE_COMMAND_DST (0x3<<1)
#define DMAE_COMMAND_DST_SHIFT 1
#define DMAE_COMMAND_C_DST (0x1<<3)
#define DMAE_COMMAND_C_DST_SHIFT 3
#define DMAE_COMMAND_C_TYPE_ENABLE (0x1<<4)
#define DMAE_COMMAND_C_TYPE_ENABLE_SHIFT 4
#define DMAE_COMMAND_C_TYPE_CRC_ENABLE (0x1<<5)
#define DMAE_COMMAND_C_TYPE_CRC_ENABLE_SHIFT 5
#define DMAE_COMMAND_C_TYPE_CRC_OFFSET (0x7<<6)
#define DMAE_COMMAND_C_TYPE_CRC_OFFSET_SHIFT 6
#define DMAE_COMMAND_ENDIANITY (0x3<<9)
#define DMAE_COMMAND_ENDIANITY_SHIFT 9
#define DMAE_COMMAND_PORT (0x1<<11)
#define DMAE_COMMAND_PORT_SHIFT 11
#define DMAE_COMMAND_CRC_RESET (0x1<<12)
#define DMAE_COMMAND_CRC_RESET_SHIFT 12
#define DMAE_COMMAND_SRC_RESET (0x1<<13)
#define DMAE_COMMAND_SRC_RESET_SHIFT 13
#define DMAE_COMMAND_DST_RESET (0x1<<14)
#define DMAE_COMMAND_DST_RESET_SHIFT 14
#define DMAE_COMMAND_E1HVN (0x3<<15)
#define DMAE_COMMAND_E1HVN_SHIFT 15
#define DMAE_COMMAND_DST_VN (0x3<<17)
#define DMAE_COMMAND_DST_VN_SHIFT 17
#define DMAE_COMMAND_C_FUNC (0x1<<19)
#define DMAE_COMMAND_C_FUNC_SHIFT 19
#define DMAE_COMMAND_ERR_POLICY (0x3<<20)
#define DMAE_COMMAND_ERR_POLICY_SHIFT 20
#define DMAE_COMMAND_RESERVED0 (0x3FF<<22)
#define DMAE_COMMAND_RESERVED0_SHIFT 22
	u32 src_addr_lo;
	u32 src_addr_hi;
	u32 dst_addr_lo;
	u32 dst_addr_hi;
#if defined(__BIG_ENDIAN)
	u16 opcode_iov;
#define DMAE_COMMAND_SRC_VFID (0x3F<<0)
#define DMAE_COMMAND_SRC_VFID_SHIFT 0
#define DMAE_COMMAND_SRC_VFPF (0x1<<6)
#define DMAE_COMMAND_SRC_VFPF_SHIFT 6
#define DMAE_COMMAND_RESERVED1 (0x1<<7)
#define DMAE_COMMAND_RESERVED1_SHIFT 7
#define DMAE_COMMAND_DST_VFID (0x3F<<8)
#define DMAE_COMMAND_DST_VFID_SHIFT 8
#define DMAE_COMMAND_DST_VFPF (0x1<<14)
#define DMAE_COMMAND_DST_VFPF_SHIFT 14
#define DMAE_COMMAND_RESERVED2 (0x1<<15)
#define DMAE_COMMAND_RESERVED2_SHIFT 15
	u16 len;
#elif defined(__LITTLE_ENDIAN)
	u16 len;
	u16 opcode_iov;
#define DMAE_COMMAND_SRC_VFID (0x3F<<0)
#define DMAE_COMMAND_SRC_VFID_SHIFT 0
#define DMAE_COMMAND_SRC_VFPF (0x1<<6)
#define DMAE_COMMAND_SRC_VFPF_SHIFT 6
#define DMAE_COMMAND_RESERVED1 (0x1<<7)
#define DMAE_COMMAND_RESERVED1_SHIFT 7
#define DMAE_COMMAND_DST_VFID (0x3F<<8)
#define DMAE_COMMAND_DST_VFID_SHIFT 8
#define DMAE_COMMAND_DST_VFPF (0x1<<14)
#define DMAE_COMMAND_DST_VFPF_SHIFT 14
#define DMAE_COMMAND_RESERVED2 (0x1<<15)
#define DMAE_COMMAND_RESERVED2_SHIFT 15
#endif
	u32 comp_addr_lo;
	u32 comp_addr_hi;
	u32 comp_val;
	u32 crc32;
	u32 crc32_c;
#if defined(__BIG_ENDIAN)
	u16 crc16_c;
	u16 crc16;
#elif defined(__LITTLE_ENDIAN)
	u16 crc16;
	u16 crc16_c;
#endif
#if defined(__BIG_ENDIAN)
	u16 reserved3;
	u16 crc_t10;
#elif defined(__LITTLE_ENDIAN)
	u16 crc_t10;
	u16 reserved3;
#endif
#if defined(__BIG_ENDIAN)
	u16 xsum8;
	u16 xsum16;
#elif defined(__LITTLE_ENDIAN)
	u16 xsum16;
	u16 xsum8;
#endif
};


/*
 * common data for all protocols
 */
struct doorbell_hdr {
	u8 header;
#define DOORBELL_HDR_RX (0x1<<0)
#define DOORBELL_HDR_RX_SHIFT 0
#define DOORBELL_HDR_DB_TYPE (0x1<<1)
#define DOORBELL_HDR_DB_TYPE_SHIFT 1
#define DOORBELL_HDR_DPM_SIZE (0x3<<2)
#define DOORBELL_HDR_DPM_SIZE_SHIFT 2
#define DOORBELL_HDR_CONN_TYPE (0xF<<4)
#define DOORBELL_HDR_CONN_TYPE_SHIFT 4
};

/*
 * Ethernet doorbell
 */
struct eth_tx_doorbell {
#if defined(__BIG_ENDIAN)
	u16 npackets;
	u8 params;
#define ETH_TX_DOORBELL_NUM_BDS (0x3F<<0)
#define ETH_TX_DOORBELL_NUM_BDS_SHIFT 0
#define ETH_TX_DOORBELL_RESERVED_TX_FIN_FLAG (0x1<<6)
#define ETH_TX_DOORBELL_RESERVED_TX_FIN_FLAG_SHIFT 6
#define ETH_TX_DOORBELL_SPARE (0x1<<7)
#define ETH_TX_DOORBELL_SPARE_SHIFT 7
	struct doorbell_hdr hdr;
#elif defined(__LITTLE_ENDIAN)
	struct doorbell_hdr hdr;
	u8 params;
#define ETH_TX_DOORBELL_NUM_BDS (0x3F<<0)
#define ETH_TX_DOORBELL_NUM_BDS_SHIFT 0
#define ETH_TX_DOORBELL_RESERVED_TX_FIN_FLAG (0x1<<6)
#define ETH_TX_DOORBELL_RESERVED_TX_FIN_FLAG_SHIFT 6
#define ETH_TX_DOORBELL_SPARE (0x1<<7)
#define ETH_TX_DOORBELL_SPARE_SHIFT 7
	u16 npackets;
#endif
};


/*
 * 3 lines. status block
 */
struct hc_status_block_e1x {
	__le16 index_values[HC_SB_MAX_INDICES_E1X];
	__le16 running_index[HC_SB_MAX_SM];
	__le32 rsrv[11];
};

/*
 * host status block
 */
struct host_hc_status_block_e1x {
	struct hc_status_block_e1x sb;
};


/*
 * 3 lines. status block
 */
struct hc_status_block_e2 {
	__le16 index_values[HC_SB_MAX_INDICES_E2];
	__le16 running_index[HC_SB_MAX_SM];
	__le32 reserved[11];
};

/*
 * host status block
 */
struct host_hc_status_block_e2 {
	struct hc_status_block_e2 sb;
};


/*
 * 5 lines. slow-path status block
 */
struct hc_sp_status_block {
	__le16 index_values[HC_SP_SB_MAX_INDICES];
	__le16 running_index;
	__le16 rsrv;
	u32 rsrv1;
};

/*
 * host status block
 */
struct host_sp_status_block {
	struct atten_sp_status_block atten_status_block;
	struct hc_sp_status_block sp_sb;
};


/*
 * IGU driver acknowledgment register
 */
struct igu_ack_register {
#if defined(__BIG_ENDIAN)
	u16 sb_id_and_flags;
#define IGU_ACK_REGISTER_STATUS_BLOCK_ID (0x1F<<0)
#define IGU_ACK_REGISTER_STATUS_BLOCK_ID_SHIFT 0
#define IGU_ACK_REGISTER_STORM_ID (0x7<<5)
#define IGU_ACK_REGISTER_STORM_ID_SHIFT 5
#define IGU_ACK_REGISTER_UPDATE_INDEX (0x1<<8)
#define IGU_ACK_REGISTER_UPDATE_INDEX_SHIFT 8
#define IGU_ACK_REGISTER_INTERRUPT_MODE (0x3<<9)
#define IGU_ACK_REGISTER_INTERRUPT_MODE_SHIFT 9
#define IGU_ACK_REGISTER_RESERVED (0x1F<<11)
#define IGU_ACK_REGISTER_RESERVED_SHIFT 11
	u16 status_block_index;
#elif defined(__LITTLE_ENDIAN)
	u16 status_block_index;
	u16 sb_id_and_flags;
#define IGU_ACK_REGISTER_STATUS_BLOCK_ID (0x1F<<0)
#define IGU_ACK_REGISTER_STATUS_BLOCK_ID_SHIFT 0
#define IGU_ACK_REGISTER_STORM_ID (0x7<<5)
#define IGU_ACK_REGISTER_STORM_ID_SHIFT 5
#define IGU_ACK_REGISTER_UPDATE_INDEX (0x1<<8)
#define IGU_ACK_REGISTER_UPDATE_INDEX_SHIFT 8
#define IGU_ACK_REGISTER_INTERRUPT_MODE (0x3<<9)
#define IGU_ACK_REGISTER_INTERRUPT_MODE_SHIFT 9
#define IGU_ACK_REGISTER_RESERVED (0x1F<<11)
#define IGU_ACK_REGISTER_RESERVED_SHIFT 11
#endif
};


/*
 * IGU driver acknowledgement register
 */
struct igu_backward_compatible {
	u32 sb_id_and_flags;
#define IGU_BACKWARD_COMPATIBLE_SB_INDEX (0xFFFF<<0)
#define IGU_BACKWARD_COMPATIBLE_SB_INDEX_SHIFT 0
#define IGU_BACKWARD_COMPATIBLE_SB_SELECT (0x1F<<16)
#define IGU_BACKWARD_COMPATIBLE_SB_SELECT_SHIFT 16
#define IGU_BACKWARD_COMPATIBLE_SEGMENT_ACCESS (0x7<<21)
#define IGU_BACKWARD_COMPATIBLE_SEGMENT_ACCESS_SHIFT 21
#define IGU_BACKWARD_COMPATIBLE_BUPDATE (0x1<<24)
#define IGU_BACKWARD_COMPATIBLE_BUPDATE_SHIFT 24
#define IGU_BACKWARD_COMPATIBLE_ENABLE_INT (0x3<<25)
#define IGU_BACKWARD_COMPATIBLE_ENABLE_INT_SHIFT 25
#define IGU_BACKWARD_COMPATIBLE_RESERVED_0 (0x1F<<27)
#define IGU_BACKWARD_COMPATIBLE_RESERVED_0_SHIFT 27
	u32 reserved_2;
};


/*
 * IGU driver acknowledgement register
 */
struct igu_regular {
	u32 sb_id_and_flags;
#define IGU_REGULAR_SB_INDEX (0xFFFFF<<0)
#define IGU_REGULAR_SB_INDEX_SHIFT 0
#define IGU_REGULAR_RESERVED0 (0x1<<20)
#define IGU_REGULAR_RESERVED0_SHIFT 20
#define IGU_REGULAR_SEGMENT_ACCESS (0x7<<21)
#define IGU_REGULAR_SEGMENT_ACCESS_SHIFT 21
#define IGU_REGULAR_BUPDATE (0x1<<24)
#define IGU_REGULAR_BUPDATE_SHIFT 24
#define IGU_REGULAR_ENABLE_INT (0x3<<25)
#define IGU_REGULAR_ENABLE_INT_SHIFT 25
#define IGU_REGULAR_RESERVED_1 (0x1<<27)
#define IGU_REGULAR_RESERVED_1_SHIFT 27
#define IGU_REGULAR_CLEANUP_TYPE (0x3<<28)
#define IGU_REGULAR_CLEANUP_TYPE_SHIFT 28
#define IGU_REGULAR_CLEANUP_SET (0x1<<30)
#define IGU_REGULAR_CLEANUP_SET_SHIFT 30
#define IGU_REGULAR_BCLEANUP (0x1<<31)
#define IGU_REGULAR_BCLEANUP_SHIFT 31
	u32 reserved_2;
};

/*
 * IGU driver acknowledgement register
 */
union igu_consprod_reg {
	struct igu_regular regular;
	struct igu_backward_compatible backward_compatible;
};


/*
 * Igu control commands
 */
enum igu_ctrl_cmd {
	IGU_CTRL_CMD_TYPE_RD,
	IGU_CTRL_CMD_TYPE_WR,
	MAX_IGU_CTRL_CMD
};


/*
 * Control register for the IGU command register
 */
struct igu_ctrl_reg {
	u32 ctrl_data;
#define IGU_CTRL_REG_ADDRESS (0xFFF<<0)
#define IGU_CTRL_REG_ADDRESS_SHIFT 0
#define IGU_CTRL_REG_FID (0x7F<<12)
#define IGU_CTRL_REG_FID_SHIFT 12
#define IGU_CTRL_REG_RESERVED (0x1<<19)
#define IGU_CTRL_REG_RESERVED_SHIFT 19
#define IGU_CTRL_REG_TYPE (0x1<<20)
#define IGU_CTRL_REG_TYPE_SHIFT 20
#define IGU_CTRL_REG_UNUSED (0x7FF<<21)
#define IGU_CTRL_REG_UNUSED_SHIFT 21
};


/*
 * Igu interrupt command
 */
enum igu_int_cmd {
	IGU_INT_ENABLE,
	IGU_INT_DISABLE,
	IGU_INT_NOP,
	IGU_INT_NOP2,
	MAX_IGU_INT_CMD
};


/*
 * Igu segments
 */
enum igu_seg_access {
	IGU_SEG_ACCESS_NORM,
	IGU_SEG_ACCESS_DEF,
	IGU_SEG_ACCESS_ATTN,
	MAX_IGU_SEG_ACCESS
};


/*
 * Parser parsing flags field
 */
struct parsing_flags {
	__le16 flags;
#define PARSING_FLAGS_ETHERNET_ADDRESS_TYPE (0x1<<0)
#define PARSING_FLAGS_ETHERNET_ADDRESS_TYPE_SHIFT 0
#define PARSING_FLAGS_VLAN (0x1<<1)
#define PARSING_FLAGS_VLAN_SHIFT 1
#define PARSING_FLAGS_EXTRA_VLAN (0x1<<2)
#define PARSING_FLAGS_EXTRA_VLAN_SHIFT 2
#define PARSING_FLAGS_OVER_ETHERNET_PROTOCOL (0x3<<3)
#define PARSING_FLAGS_OVER_ETHERNET_PROTOCOL_SHIFT 3
#define PARSING_FLAGS_IP_OPTIONS (0x1<<5)
#define PARSING_FLAGS_IP_OPTIONS_SHIFT 5
#define PARSING_FLAGS_FRAGMENTATION_STATUS (0x1<<6)
#define PARSING_FLAGS_FRAGMENTATION_STATUS_SHIFT 6
#define PARSING_FLAGS_OVER_IP_PROTOCOL (0x3<<7)
#define PARSING_FLAGS_OVER_IP_PROTOCOL_SHIFT 7
#define PARSING_FLAGS_PURE_ACK_INDICATION (0x1<<9)
#define PARSING_FLAGS_PURE_ACK_INDICATION_SHIFT 9
#define PARSING_FLAGS_TCP_OPTIONS_EXIST (0x1<<10)
#define PARSING_FLAGS_TCP_OPTIONS_EXIST_SHIFT 10
#define PARSING_FLAGS_TIME_STAMP_EXIST_FLAG (0x1<<11)
#define PARSING_FLAGS_TIME_STAMP_EXIST_FLAG_SHIFT 11
#define PARSING_FLAGS_CONNECTION_MATCH (0x1<<12)
#define PARSING_FLAGS_CONNECTION_MATCH_SHIFT 12
#define PARSING_FLAGS_LLC_SNAP (0x1<<13)
#define PARSING_FLAGS_LLC_SNAP_SHIFT 13
#define PARSING_FLAGS_RESERVED0 (0x3<<14)
#define PARSING_FLAGS_RESERVED0_SHIFT 14
};


/*
 * Parsing flags for TCP ACK type
 */
enum prs_flags_ack_type {
	PRS_FLAG_PUREACK_PIGGY,
	PRS_FLAG_PUREACK_PURE,
	MAX_PRS_FLAGS_ACK_TYPE
};


/*
 * Parsing flags for Ethernet address type
 */
enum prs_flags_eth_addr_type {
	PRS_FLAG_ETHTYPE_NON_UNICAST,
	PRS_FLAG_ETHTYPE_UNICAST,
	MAX_PRS_FLAGS_ETH_ADDR_TYPE
};


/*
 * Parsing flags for over-ethernet protocol
 */
enum prs_flags_over_eth {
	PRS_FLAG_OVERETH_UNKNOWN,
	PRS_FLAG_OVERETH_IPV4,
	PRS_FLAG_OVERETH_IPV6,
	PRS_FLAG_OVERETH_LLCSNAP_UNKNOWN,
	MAX_PRS_FLAGS_OVER_ETH
};


/*
 * Parsing flags for over-IP protocol
 */
enum prs_flags_over_ip {
	PRS_FLAG_OVERIP_UNKNOWN,
	PRS_FLAG_OVERIP_TCP,
	PRS_FLAG_OVERIP_UDP,
	MAX_PRS_FLAGS_OVER_IP
};


/*
 * SDM operation gen command (generate aggregative interrupt)
 */
struct sdm_op_gen {
	__le32 command;
#define SDM_OP_GEN_COMP_PARAM (0x1F<<0)
#define SDM_OP_GEN_COMP_PARAM_SHIFT 0
#define SDM_OP_GEN_COMP_TYPE (0x7<<5)
#define SDM_OP_GEN_COMP_TYPE_SHIFT 5
#define SDM_OP_GEN_AGG_VECT_IDX (0xFF<<8)
#define SDM_OP_GEN_AGG_VECT_IDX_SHIFT 8
#define SDM_OP_GEN_AGG_VECT_IDX_VALID (0x1<<16)
#define SDM_OP_GEN_AGG_VECT_IDX_VALID_SHIFT 16
#define SDM_OP_GEN_RESERVED (0x7FFF<<17)
#define SDM_OP_GEN_RESERVED_SHIFT 17
};


/*
 * Timers connection context
 */
struct timers_block_context {
	u32 __reserved_0;
	u32 __reserved_1;
	u32 __reserved_2;
	u32 flags;
#define __TIMERS_BLOCK_CONTEXT_NUM_OF_ACTIVE_TIMERS (0x3<<0)
#define __TIMERS_BLOCK_CONTEXT_NUM_OF_ACTIVE_TIMERS_SHIFT 0
#define TIMERS_BLOCK_CONTEXT_CONN_VALID_FLG (0x1<<2)
#define TIMERS_BLOCK_CONTEXT_CONN_VALID_FLG_SHIFT 2
#define __TIMERS_BLOCK_CONTEXT_RESERVED0 (0x1FFFFFFF<<3)
#define __TIMERS_BLOCK_CONTEXT_RESERVED0_SHIFT 3
};


/*
 * The eth aggregative context of Tstorm
 */
struct tstorm_eth_ag_context {
	u32 __reserved0[14];
};


/*
 * The eth aggregative context of Ustorm
 */
struct ustorm_eth_ag_context {
	u32 __reserved0;
#if defined(__BIG_ENDIAN)
	u8 cdu_usage;
	u8 __reserved2;
	u16 __reserved1;
#elif defined(__LITTLE_ENDIAN)
	u16 __reserved1;
	u8 __reserved2;
	u8 cdu_usage;
#endif
	u32 __reserved3[6];
};


/*
 * The eth aggregative context of Xstorm
 */
struct xstorm_eth_ag_context {
	u32 reserved0;
#if defined(__BIG_ENDIAN)
	u8 cdu_reserved;
	u8 reserved2;
	u16 reserved1;
#elif defined(__LITTLE_ENDIAN)
	u16 reserved1;
	u8 reserved2;
	u8 cdu_reserved;
#endif
	u32 reserved3[30];
};

<<<<<<< HEAD
=======

/*
 * doorbell message sent to the chip
 */
struct doorbell {
#if defined(__BIG_ENDIAN)
	u16 zero_fill2;
	u8 zero_fill1;
	struct doorbell_hdr header;
#elif defined(__LITTLE_ENDIAN)
	struct doorbell_hdr header;
	u8 zero_fill1;
	u16 zero_fill2;
#endif
};

>>>>>>> acd92ae5

/*
 * doorbell message sent to the chip
 */
<<<<<<< HEAD
struct doorbell {
#if defined(__BIG_ENDIAN)
	u16 zero_fill2;
=======
struct doorbell_set_prod {
#if defined(__BIG_ENDIAN)
	u16 prod;
>>>>>>> acd92ae5
	u8 zero_fill1;
	struct doorbell_hdr header;
#elif defined(__LITTLE_ENDIAN)
	struct doorbell_hdr header;
	u8 zero_fill1;
<<<<<<< HEAD
	u16 zero_fill2;
#endif
};


/*
 * doorbell message sent to the chip
 */
struct doorbell_set_prod {
#if defined(__BIG_ENDIAN)
	u16 prod;
	u8 zero_fill1;
	struct doorbell_hdr header;
#elif defined(__LITTLE_ENDIAN)
	struct doorbell_hdr header;
	u8 zero_fill1;
	u16 prod;
#endif
};


struct regpair {
	__le32 lo;
	__le32 hi;
};


/*
 * Classify rule opcodes in E2/E3
 */
enum classify_rule {
	CLASSIFY_RULE_OPCODE_MAC,
	CLASSIFY_RULE_OPCODE_VLAN,
	CLASSIFY_RULE_OPCODE_PAIR,
	MAX_CLASSIFY_RULE
};


/*
 * Classify rule types in E2/E3
 */
enum classify_rule_action_type {
	CLASSIFY_RULE_REMOVE,
	CLASSIFY_RULE_ADD,
	MAX_CLASSIFY_RULE_ACTION_TYPE
};


/*
 * client init ramrod data
 */
struct client_init_general_data {
	u8 client_id;
	u8 statistics_counter_id;
	u8 statistics_en_flg;
	u8 is_fcoe_flg;
	u8 activate_flg;
	u8 sp_client_id;
	__le16 mtu;
	u8 statistics_zero_flg;
	u8 func_id;
	u8 cos;
	u8 traffic_type;
	u32 reserved0;
=======
	u16 prod;
#endif
};


struct regpair {
	__le32 lo;
	__le32 hi;
};


/*
 * Classify rule opcodes in E2/E3
 */
enum classify_rule {
	CLASSIFY_RULE_OPCODE_MAC,
	CLASSIFY_RULE_OPCODE_VLAN,
	CLASSIFY_RULE_OPCODE_PAIR,
	MAX_CLASSIFY_RULE
};


/*
 * Classify rule types in E2/E3
 */
enum classify_rule_action_type {
	CLASSIFY_RULE_REMOVE,
	CLASSIFY_RULE_ADD,
	MAX_CLASSIFY_RULE_ACTION_TYPE
};


/*
 * client init ramrod data
 */
struct client_init_general_data {
	u8 client_id;
	u8 statistics_counter_id;
	u8 statistics_en_flg;
	u8 is_fcoe_flg;
	u8 activate_flg;
	u8 sp_client_id;
	__le16 mtu;
	u8 statistics_zero_flg;
	u8 func_id;
	u8 cos;
	u8 traffic_type;
	u32 reserved0;
};


/*
 * client init rx data
 */
struct client_init_rx_data {
	u8 tpa_en;
#define CLIENT_INIT_RX_DATA_TPA_EN_IPV4 (0x1<<0)
#define CLIENT_INIT_RX_DATA_TPA_EN_IPV4_SHIFT 0
#define CLIENT_INIT_RX_DATA_TPA_EN_IPV6 (0x1<<1)
#define CLIENT_INIT_RX_DATA_TPA_EN_IPV6_SHIFT 1
#define CLIENT_INIT_RX_DATA_RESERVED5 (0x3F<<2)
#define CLIENT_INIT_RX_DATA_RESERVED5_SHIFT 2
	u8 vmqueue_mode_en_flg;
	u8 extra_data_over_sgl_en_flg;
	u8 cache_line_alignment_log_size;
	u8 enable_dynamic_hc;
	u8 max_sges_for_packet;
	u8 client_qzone_id;
	u8 drop_ip_cs_err_flg;
	u8 drop_tcp_cs_err_flg;
	u8 drop_ttl0_flg;
	u8 drop_udp_cs_err_flg;
	u8 inner_vlan_removal_enable_flg;
	u8 outer_vlan_removal_enable_flg;
	u8 status_block_id;
	u8 rx_sb_index_number;
	u8 reserved0;
	u8 max_tpa_queues;
	u8 silent_vlan_removal_flg;
	__le16 max_bytes_on_bd;
	__le16 sge_buff_size;
	u8 approx_mcast_engine_id;
	u8 rss_engine_id;
	struct regpair bd_page_base;
	struct regpair sge_page_base;
	struct regpair cqe_page_base;
	u8 is_leading_rss;
	u8 is_approx_mcast;
	__le16 max_agg_size;
	__le16 state;
#define CLIENT_INIT_RX_DATA_UCAST_DROP_ALL (0x1<<0)
#define CLIENT_INIT_RX_DATA_UCAST_DROP_ALL_SHIFT 0
#define CLIENT_INIT_RX_DATA_UCAST_ACCEPT_ALL (0x1<<1)
#define CLIENT_INIT_RX_DATA_UCAST_ACCEPT_ALL_SHIFT 1
#define CLIENT_INIT_RX_DATA_UCAST_ACCEPT_UNMATCHED (0x1<<2)
#define CLIENT_INIT_RX_DATA_UCAST_ACCEPT_UNMATCHED_SHIFT 2
#define CLIENT_INIT_RX_DATA_MCAST_DROP_ALL (0x1<<3)
#define CLIENT_INIT_RX_DATA_MCAST_DROP_ALL_SHIFT 3
#define CLIENT_INIT_RX_DATA_MCAST_ACCEPT_ALL (0x1<<4)
#define CLIENT_INIT_RX_DATA_MCAST_ACCEPT_ALL_SHIFT 4
#define CLIENT_INIT_RX_DATA_BCAST_ACCEPT_ALL (0x1<<5)
#define CLIENT_INIT_RX_DATA_BCAST_ACCEPT_ALL_SHIFT 5
#define CLIENT_INIT_RX_DATA_ACCEPT_ANY_VLAN (0x1<<6)
#define CLIENT_INIT_RX_DATA_ACCEPT_ANY_VLAN_SHIFT 6
#define CLIENT_INIT_RX_DATA_RESERVED2 (0x1FF<<7)
#define CLIENT_INIT_RX_DATA_RESERVED2_SHIFT 7
	__le16 cqe_pause_thr_low;
	__le16 cqe_pause_thr_high;
	__le16 bd_pause_thr_low;
	__le16 bd_pause_thr_high;
	__le16 sge_pause_thr_low;
	__le16 sge_pause_thr_high;
	__le16 rx_cos_mask;
	__le16 silent_vlan_value;
	__le16 silent_vlan_mask;
	__le32 reserved6[2];
>>>>>>> acd92ae5
};


/*
<<<<<<< HEAD
 * client init rx data
 */
struct client_init_rx_data {
	u8 tpa_en;
#define CLIENT_INIT_RX_DATA_TPA_EN_IPV4 (0x1<<0)
#define CLIENT_INIT_RX_DATA_TPA_EN_IPV4_SHIFT 0
#define CLIENT_INIT_RX_DATA_TPA_EN_IPV6 (0x1<<1)
#define CLIENT_INIT_RX_DATA_TPA_EN_IPV6_SHIFT 1
#define CLIENT_INIT_RX_DATA_RESERVED5 (0x3F<<2)
#define CLIENT_INIT_RX_DATA_RESERVED5_SHIFT 2
	u8 vmqueue_mode_en_flg;
	u8 extra_data_over_sgl_en_flg;
	u8 cache_line_alignment_log_size;
	u8 enable_dynamic_hc;
	u8 max_sges_for_packet;
	u8 client_qzone_id;
	u8 drop_ip_cs_err_flg;
	u8 drop_tcp_cs_err_flg;
	u8 drop_ttl0_flg;
	u8 drop_udp_cs_err_flg;
	u8 inner_vlan_removal_enable_flg;
	u8 outer_vlan_removal_enable_flg;
	u8 status_block_id;
	u8 rx_sb_index_number;
	u8 reserved0;
	u8 max_tpa_queues;
	u8 silent_vlan_removal_flg;
	__le16 max_bytes_on_bd;
	__le16 sge_buff_size;
	u8 approx_mcast_engine_id;
	u8 rss_engine_id;
	struct regpair bd_page_base;
	struct regpair sge_page_base;
	struct regpair cqe_page_base;
	u8 is_leading_rss;
	u8 is_approx_mcast;
	__le16 max_agg_size;
	__le16 state;
#define CLIENT_INIT_RX_DATA_UCAST_DROP_ALL (0x1<<0)
#define CLIENT_INIT_RX_DATA_UCAST_DROP_ALL_SHIFT 0
#define CLIENT_INIT_RX_DATA_UCAST_ACCEPT_ALL (0x1<<1)
#define CLIENT_INIT_RX_DATA_UCAST_ACCEPT_ALL_SHIFT 1
#define CLIENT_INIT_RX_DATA_UCAST_ACCEPT_UNMATCHED (0x1<<2)
#define CLIENT_INIT_RX_DATA_UCAST_ACCEPT_UNMATCHED_SHIFT 2
#define CLIENT_INIT_RX_DATA_MCAST_DROP_ALL (0x1<<3)
#define CLIENT_INIT_RX_DATA_MCAST_DROP_ALL_SHIFT 3
#define CLIENT_INIT_RX_DATA_MCAST_ACCEPT_ALL (0x1<<4)
#define CLIENT_INIT_RX_DATA_MCAST_ACCEPT_ALL_SHIFT 4
#define CLIENT_INIT_RX_DATA_BCAST_ACCEPT_ALL (0x1<<5)
#define CLIENT_INIT_RX_DATA_BCAST_ACCEPT_ALL_SHIFT 5
#define CLIENT_INIT_RX_DATA_ACCEPT_ANY_VLAN (0x1<<6)
#define CLIENT_INIT_RX_DATA_ACCEPT_ANY_VLAN_SHIFT 6
#define CLIENT_INIT_RX_DATA_RESERVED2 (0x1FF<<7)
#define CLIENT_INIT_RX_DATA_RESERVED2_SHIFT 7
	__le16 cqe_pause_thr_low;
	__le16 cqe_pause_thr_high;
	__le16 bd_pause_thr_low;
	__le16 bd_pause_thr_high;
	__le16 sge_pause_thr_low;
	__le16 sge_pause_thr_high;
	__le16 rx_cos_mask;
	__le16 silent_vlan_value;
	__le16 silent_vlan_mask;
	__le32 reserved6[2];
};

/*
 * client init tx data
 */
struct client_init_tx_data {
	u8 enforce_security_flg;
	u8 tx_status_block_id;
	u8 tx_sb_index_number;
	u8 tss_leading_client_id;
	u8 tx_switching_flg;
	u8 anti_spoofing_flg;
	__le16 default_vlan;
	struct regpair tx_bd_page_base;
	__le16 state;
#define CLIENT_INIT_TX_DATA_UCAST_ACCEPT_ALL (0x1<<0)
#define CLIENT_INIT_TX_DATA_UCAST_ACCEPT_ALL_SHIFT 0
#define CLIENT_INIT_TX_DATA_MCAST_ACCEPT_ALL (0x1<<1)
#define CLIENT_INIT_TX_DATA_MCAST_ACCEPT_ALL_SHIFT 1
#define CLIENT_INIT_TX_DATA_BCAST_ACCEPT_ALL (0x1<<2)
#define CLIENT_INIT_TX_DATA_BCAST_ACCEPT_ALL_SHIFT 2
#define CLIENT_INIT_TX_DATA_ACCEPT_ANY_VLAN (0x1<<3)
#define CLIENT_INIT_TX_DATA_ACCEPT_ANY_VLAN_SHIFT 3
#define CLIENT_INIT_TX_DATA_RESERVED1 (0xFFF<<4)
#define CLIENT_INIT_TX_DATA_RESERVED1_SHIFT 4
	u8 default_vlan_flg;
	u8 reserved2;
	__le32 reserved3;
=======
 * client init tx data
 */
struct client_init_tx_data {
	u8 enforce_security_flg;
	u8 tx_status_block_id;
	u8 tx_sb_index_number;
	u8 tss_leading_client_id;
	u8 tx_switching_flg;
	u8 anti_spoofing_flg;
	__le16 default_vlan;
	struct regpair tx_bd_page_base;
	__le16 state;
#define CLIENT_INIT_TX_DATA_UCAST_ACCEPT_ALL (0x1<<0)
#define CLIENT_INIT_TX_DATA_UCAST_ACCEPT_ALL_SHIFT 0
#define CLIENT_INIT_TX_DATA_MCAST_ACCEPT_ALL (0x1<<1)
#define CLIENT_INIT_TX_DATA_MCAST_ACCEPT_ALL_SHIFT 1
#define CLIENT_INIT_TX_DATA_BCAST_ACCEPT_ALL (0x1<<2)
#define CLIENT_INIT_TX_DATA_BCAST_ACCEPT_ALL_SHIFT 2
#define CLIENT_INIT_TX_DATA_ACCEPT_ANY_VLAN (0x1<<3)
#define CLIENT_INIT_TX_DATA_ACCEPT_ANY_VLAN_SHIFT 3
#define CLIENT_INIT_TX_DATA_RESERVED1 (0xFFF<<4)
#define CLIENT_INIT_TX_DATA_RESERVED1_SHIFT 4
	u8 default_vlan_flg;
	u8 reserved2;
	__le32 reserved3;
};

/*
 * client init ramrod data
 */
struct client_init_ramrod_data {
	struct client_init_general_data general;
	struct client_init_rx_data rx;
	struct client_init_tx_data tx;
>>>>>>> acd92ae5
};


/*
<<<<<<< HEAD
 * client init ramrod data
 */
struct client_init_ramrod_data {
	struct client_init_general_data general;
	struct client_init_rx_data rx;
	struct client_init_tx_data tx;
};


/*
 * client update ramrod data
 */
struct client_update_ramrod_data {
	u8 client_id;
	u8 func_id;
	u8 inner_vlan_removal_enable_flg;
	u8 inner_vlan_removal_change_flg;
	u8 outer_vlan_removal_enable_flg;
	u8 outer_vlan_removal_change_flg;
	u8 anti_spoofing_enable_flg;
	u8 anti_spoofing_change_flg;
	u8 activate_flg;
	u8 activate_change_flg;
	__le16 default_vlan;
	u8 default_vlan_enable_flg;
	u8 default_vlan_change_flg;
	__le16 silent_vlan_value;
	__le16 silent_vlan_mask;
	u8 silent_vlan_removal_flg;
	u8 silent_vlan_change_flg;
	__le32 echo;
};


/*
 * The eth storm context of Cstorm
 */
struct cstorm_eth_st_context {
	u32 __reserved0[4];
};


struct double_regpair {
	u32 regpair0_lo;
	u32 regpair0_hi;
	u32 regpair1_lo;
	u32 regpair1_hi;
};


/*
 * Ethernet address typesm used in ethernet tx BDs
 */
enum eth_addr_type {
	UNKNOWN_ADDRESS,
	UNICAST_ADDRESS,
	MULTICAST_ADDRESS,
	BROADCAST_ADDRESS,
	MAX_ETH_ADDR_TYPE
};


/*
 *
 */
struct eth_classify_cmd_header {
	u8 cmd_general_data;
#define ETH_CLASSIFY_CMD_HEADER_RX_CMD (0x1<<0)
#define ETH_CLASSIFY_CMD_HEADER_RX_CMD_SHIFT 0
#define ETH_CLASSIFY_CMD_HEADER_TX_CMD (0x1<<1)
#define ETH_CLASSIFY_CMD_HEADER_TX_CMD_SHIFT 1
#define ETH_CLASSIFY_CMD_HEADER_OPCODE (0x3<<2)
#define ETH_CLASSIFY_CMD_HEADER_OPCODE_SHIFT 2
#define ETH_CLASSIFY_CMD_HEADER_IS_ADD (0x1<<4)
#define ETH_CLASSIFY_CMD_HEADER_IS_ADD_SHIFT 4
#define ETH_CLASSIFY_CMD_HEADER_RESERVED0 (0x7<<5)
#define ETH_CLASSIFY_CMD_HEADER_RESERVED0_SHIFT 5
	u8 func_id;
	u8 client_id;
	u8 reserved1;
};


/*
 * header for eth classification config ramrod
 */
struct eth_classify_header {
	u8 rule_cnt;
	u8 reserved0;
	__le16 reserved1;
	__le32 echo;
};


/*
 * Command for adding/removing a MAC classification rule
 */
struct eth_classify_mac_cmd {
	struct eth_classify_cmd_header header;
	__le32 reserved0;
	__le16 mac_lsb;
	__le16 mac_mid;
	__le16 mac_msb;
	__le16 reserved1;
};


/*
 * Command for adding/removing a MAC-VLAN pair classification rule
 */
=======
 * client update ramrod data
 */
struct client_update_ramrod_data {
	u8 client_id;
	u8 func_id;
	u8 inner_vlan_removal_enable_flg;
	u8 inner_vlan_removal_change_flg;
	u8 outer_vlan_removal_enable_flg;
	u8 outer_vlan_removal_change_flg;
	u8 anti_spoofing_enable_flg;
	u8 anti_spoofing_change_flg;
	u8 activate_flg;
	u8 activate_change_flg;
	__le16 default_vlan;
	u8 default_vlan_enable_flg;
	u8 default_vlan_change_flg;
	__le16 silent_vlan_value;
	__le16 silent_vlan_mask;
	u8 silent_vlan_removal_flg;
	u8 silent_vlan_change_flg;
	__le32 echo;
};


/*
 * The eth storm context of Cstorm
 */
struct cstorm_eth_st_context {
	u32 __reserved0[4];
};


struct double_regpair {
	u32 regpair0_lo;
	u32 regpair0_hi;
	u32 regpair1_lo;
	u32 regpair1_hi;
};


/*
 * Ethernet address typesm used in ethernet tx BDs
 */
enum eth_addr_type {
	UNKNOWN_ADDRESS,
	UNICAST_ADDRESS,
	MULTICAST_ADDRESS,
	BROADCAST_ADDRESS,
	MAX_ETH_ADDR_TYPE
};


/*
 *
 */
struct eth_classify_cmd_header {
	u8 cmd_general_data;
#define ETH_CLASSIFY_CMD_HEADER_RX_CMD (0x1<<0)
#define ETH_CLASSIFY_CMD_HEADER_RX_CMD_SHIFT 0
#define ETH_CLASSIFY_CMD_HEADER_TX_CMD (0x1<<1)
#define ETH_CLASSIFY_CMD_HEADER_TX_CMD_SHIFT 1
#define ETH_CLASSIFY_CMD_HEADER_OPCODE (0x3<<2)
#define ETH_CLASSIFY_CMD_HEADER_OPCODE_SHIFT 2
#define ETH_CLASSIFY_CMD_HEADER_IS_ADD (0x1<<4)
#define ETH_CLASSIFY_CMD_HEADER_IS_ADD_SHIFT 4
#define ETH_CLASSIFY_CMD_HEADER_RESERVED0 (0x7<<5)
#define ETH_CLASSIFY_CMD_HEADER_RESERVED0_SHIFT 5
	u8 func_id;
	u8 client_id;
	u8 reserved1;
};


/*
 * header for eth classification config ramrod
 */
struct eth_classify_header {
	u8 rule_cnt;
	u8 reserved0;
	__le16 reserved1;
	__le32 echo;
};


/*
 * Command for adding/removing a MAC classification rule
 */
struct eth_classify_mac_cmd {
	struct eth_classify_cmd_header header;
	__le32 reserved0;
	__le16 mac_lsb;
	__le16 mac_mid;
	__le16 mac_msb;
	__le16 reserved1;
};


/*
 * Command for adding/removing a MAC-VLAN pair classification rule
 */
>>>>>>> acd92ae5
struct eth_classify_pair_cmd {
	struct eth_classify_cmd_header header;
	__le32 reserved0;
	__le16 mac_lsb;
	__le16 mac_mid;
	__le16 mac_msb;
	__le16 vlan;
<<<<<<< HEAD
};


/*
 * Command for adding/removing a VLAN classification rule
 */
struct eth_classify_vlan_cmd {
	struct eth_classify_cmd_header header;
	__le32 reserved0;
	__le32 reserved1;
	__le16 reserved2;
	__le16 vlan;
=======
>>>>>>> acd92ae5
};

/*
 * union for eth classification rule
 */
union eth_classify_rule_cmd {
	struct eth_classify_mac_cmd mac;
	struct eth_classify_vlan_cmd vlan;
	struct eth_classify_pair_cmd pair;
};

/*
<<<<<<< HEAD
 * parameters for eth classification configuration ramrod
 */
struct eth_classify_rules_ramrod_data {
	struct eth_classify_header header;
	union eth_classify_rule_cmd rules[CLASSIFY_RULES_COUNT];
=======
 * Command for adding/removing a VLAN classification rule
 */
struct eth_classify_vlan_cmd {
	struct eth_classify_cmd_header header;
	__le32 reserved0;
	__le32 reserved1;
	__le16 reserved2;
	__le16 vlan;
>>>>>>> acd92ae5
};

/*
 * union for eth classification rule
 */
union eth_classify_rule_cmd {
	struct eth_classify_mac_cmd mac;
	struct eth_classify_vlan_cmd vlan;
	struct eth_classify_pair_cmd pair;
};

/*
<<<<<<< HEAD
 * The data contain client ID need to the ramrod
 */
=======
 * parameters for eth classification configuration ramrod
 */
struct eth_classify_rules_ramrod_data {
	struct eth_classify_header header;
	union eth_classify_rule_cmd rules[CLASSIFY_RULES_COUNT];
};


/*
 * The data contain client ID need to the ramrod
 */
>>>>>>> acd92ae5
struct eth_common_ramrod_data {
	__le32 client_id;
	__le32 reserved1;
};


/*
 * The eth storm context of Ustorm
 */
struct ustorm_eth_st_context {
	u32 reserved0[52];
};

/*
 * The eth storm context of Tstorm
 */
struct tstorm_eth_st_context {
	u32 __reserved0[28];
};

/*
 * The eth storm context of Xstorm
 */
struct xstorm_eth_st_context {
	u32 reserved0[60];
};

/*
 * Ethernet connection context
 */
struct eth_context {
	struct ustorm_eth_st_context ustorm_st_context;
	struct tstorm_eth_st_context tstorm_st_context;
	struct xstorm_eth_ag_context xstorm_ag_context;
	struct tstorm_eth_ag_context tstorm_ag_context;
	struct cstorm_eth_ag_context cstorm_ag_context;
	struct ustorm_eth_ag_context ustorm_ag_context;
	struct timers_block_context timers_context;
	struct xstorm_eth_st_context xstorm_st_context;
	struct cstorm_eth_st_context cstorm_st_context;
};


/*
 * union for sgl and raw data.
 */
union eth_sgl_or_raw_data {
	__le16 sgl[8];
	u32 raw_data[4];
};

/*
 * eth FP end aggregation CQE parameters struct
 */
struct eth_end_agg_rx_cqe {
	u8 type_error_flags;
#define ETH_END_AGG_RX_CQE_TYPE (0x3<<0)
#define ETH_END_AGG_RX_CQE_TYPE_SHIFT 0
#define ETH_END_AGG_RX_CQE_SGL_RAW_SEL (0x1<<2)
#define ETH_END_AGG_RX_CQE_SGL_RAW_SEL_SHIFT 2
#define ETH_END_AGG_RX_CQE_RESERVED0 (0x1F<<3)
#define ETH_END_AGG_RX_CQE_RESERVED0_SHIFT 3
	u8 reserved1;
	u8 queue_index;
	u8 reserved2;
	__le32 timestamp_delta;
	__le16 num_of_coalesced_segs;
	__le16 pkt_len;
	u8 pure_ack_count;
	u8 reserved3;
	__le16 reserved4;
	union eth_sgl_or_raw_data sgl_or_raw_data;
	__le32 reserved5[8];
};


/*
 * regular eth FP CQE parameters struct
 */
struct eth_fast_path_rx_cqe {
	u8 type_error_flags;
#define ETH_FAST_PATH_RX_CQE_TYPE (0x3<<0)
#define ETH_FAST_PATH_RX_CQE_TYPE_SHIFT 0
#define ETH_FAST_PATH_RX_CQE_SGL_RAW_SEL (0x1<<2)
#define ETH_FAST_PATH_RX_CQE_SGL_RAW_SEL_SHIFT 2
#define ETH_FAST_PATH_RX_CQE_PHY_DECODE_ERR_FLG (0x1<<3)
#define ETH_FAST_PATH_RX_CQE_PHY_DECODE_ERR_FLG_SHIFT 3
#define ETH_FAST_PATH_RX_CQE_IP_BAD_XSUM_FLG (0x1<<4)
#define ETH_FAST_PATH_RX_CQE_IP_BAD_XSUM_FLG_SHIFT 4
#define ETH_FAST_PATH_RX_CQE_L4_BAD_XSUM_FLG (0x1<<5)
#define ETH_FAST_PATH_RX_CQE_L4_BAD_XSUM_FLG_SHIFT 5
#define ETH_FAST_PATH_RX_CQE_RESERVED0 (0x3<<6)
#define ETH_FAST_PATH_RX_CQE_RESERVED0_SHIFT 6
	u8 status_flags;
#define ETH_FAST_PATH_RX_CQE_RSS_HASH_TYPE (0x7<<0)
#define ETH_FAST_PATH_RX_CQE_RSS_HASH_TYPE_SHIFT 0
#define ETH_FAST_PATH_RX_CQE_RSS_HASH_FLG (0x1<<3)
#define ETH_FAST_PATH_RX_CQE_RSS_HASH_FLG_SHIFT 3
#define ETH_FAST_PATH_RX_CQE_BROADCAST_FLG (0x1<<4)
#define ETH_FAST_PATH_RX_CQE_BROADCAST_FLG_SHIFT 4
#define ETH_FAST_PATH_RX_CQE_MAC_MATCH_FLG (0x1<<5)
#define ETH_FAST_PATH_RX_CQE_MAC_MATCH_FLG_SHIFT 5
#define ETH_FAST_PATH_RX_CQE_IP_XSUM_NO_VALIDATION_FLG (0x1<<6)
#define ETH_FAST_PATH_RX_CQE_IP_XSUM_NO_VALIDATION_FLG_SHIFT 6
#define ETH_FAST_PATH_RX_CQE_L4_XSUM_NO_VALIDATION_FLG (0x1<<7)
#define ETH_FAST_PATH_RX_CQE_L4_XSUM_NO_VALIDATION_FLG_SHIFT 7
	u8 queue_index;
	u8 placement_offset;
	__le32 rss_hash_result;
	__le16 vlan_tag;
	__le16 pkt_len;
	__le16 len_on_bd;
	struct parsing_flags pars_flags;
	union eth_sgl_or_raw_data sgl_or_raw_data;
	__le32 reserved1[8];
};


/*
 * Command for setting classification flags for a client
 */
struct eth_filter_rules_cmd {
	u8 cmd_general_data;
#define ETH_FILTER_RULES_CMD_RX_CMD (0x1<<0)
#define ETH_FILTER_RULES_CMD_RX_CMD_SHIFT 0
#define ETH_FILTER_RULES_CMD_TX_CMD (0x1<<1)
#define ETH_FILTER_RULES_CMD_TX_CMD_SHIFT 1
#define ETH_FILTER_RULES_CMD_RESERVED0 (0x3F<<2)
#define ETH_FILTER_RULES_CMD_RESERVED0_SHIFT 2
	u8 func_id;
	u8 client_id;
	u8 reserved1;
	__le16 state;
#define ETH_FILTER_RULES_CMD_UCAST_DROP_ALL (0x1<<0)
#define ETH_FILTER_RULES_CMD_UCAST_DROP_ALL_SHIFT 0
#define ETH_FILTER_RULES_CMD_UCAST_ACCEPT_ALL (0x1<<1)
#define ETH_FILTER_RULES_CMD_UCAST_ACCEPT_ALL_SHIFT 1
#define ETH_FILTER_RULES_CMD_UCAST_ACCEPT_UNMATCHED (0x1<<2)
#define ETH_FILTER_RULES_CMD_UCAST_ACCEPT_UNMATCHED_SHIFT 2
#define ETH_FILTER_RULES_CMD_MCAST_DROP_ALL (0x1<<3)
#define ETH_FILTER_RULES_CMD_MCAST_DROP_ALL_SHIFT 3
#define ETH_FILTER_RULES_CMD_MCAST_ACCEPT_ALL (0x1<<4)
#define ETH_FILTER_RULES_CMD_MCAST_ACCEPT_ALL_SHIFT 4
#define ETH_FILTER_RULES_CMD_BCAST_ACCEPT_ALL (0x1<<5)
#define ETH_FILTER_RULES_CMD_BCAST_ACCEPT_ALL_SHIFT 5
#define ETH_FILTER_RULES_CMD_ACCEPT_ANY_VLAN (0x1<<6)
#define ETH_FILTER_RULES_CMD_ACCEPT_ANY_VLAN_SHIFT 6
#define ETH_FILTER_RULES_CMD_RESERVED2 (0x1FF<<7)
#define ETH_FILTER_RULES_CMD_RESERVED2_SHIFT 7
	__le16 reserved3;
	struct regpair reserved4;
};


/*
 * parameters for eth classification filters ramrod
 */
struct eth_filter_rules_ramrod_data {
	struct eth_classify_header header;
	struct eth_filter_rules_cmd rules[FILTER_RULES_COUNT];
};


/*
 * parameters for eth classification configuration ramrod
 */
struct eth_general_rules_ramrod_data {
	struct eth_classify_header header;
	union eth_classify_rule_cmd rules[CLASSIFY_RULES_COUNT];
};


/*
 * The data for Halt ramrod
 */
struct eth_halt_ramrod_data {
	__le32 client_id;
	__le32 reserved0;
};


/*
 * Command for setting multicast classification for a client
 */
struct eth_multicast_rules_cmd {
	u8 cmd_general_data;
#define ETH_MULTICAST_RULES_CMD_RX_CMD (0x1<<0)
#define ETH_MULTICAST_RULES_CMD_RX_CMD_SHIFT 0
#define ETH_MULTICAST_RULES_CMD_TX_CMD (0x1<<1)
#define ETH_MULTICAST_RULES_CMD_TX_CMD_SHIFT 1
#define ETH_MULTICAST_RULES_CMD_IS_ADD (0x1<<2)
#define ETH_MULTICAST_RULES_CMD_IS_ADD_SHIFT 2
#define ETH_MULTICAST_RULES_CMD_RESERVED0 (0x1F<<3)
#define ETH_MULTICAST_RULES_CMD_RESERVED0_SHIFT 3
	u8 func_id;
	u8 bin_id;
	u8 engine_id;
	__le32 reserved2;
	struct regpair reserved3;
};


/*
 * parameters for multicast classification ramrod
 */
struct eth_multicast_rules_ramrod_data {
	struct eth_classify_header header;
	struct eth_multicast_rules_cmd rules[MULTICAST_RULES_COUNT];
};


/*
 * Place holder for ramrods protocol specific data
 */
struct ramrod_data {
	__le32 data_lo;
	__le32 data_hi;
};

/*
 * union for ramrod data for Ethernet protocol (CQE) (force size of 16 bits)
 */
union eth_ramrod_data {
	struct ramrod_data general;
};


/*
 * RSS toeplitz hash type, as reported in CQE
 */
enum eth_rss_hash_type {
	DEFAULT_HASH_TYPE,
	IPV4_HASH_TYPE,
	TCP_IPV4_HASH_TYPE,
	IPV6_HASH_TYPE,
	TCP_IPV6_HASH_TYPE,
	VLAN_PRI_HASH_TYPE,
	E1HOV_PRI_HASH_TYPE,
	DSCP_HASH_TYPE,
	MAX_ETH_RSS_HASH_TYPE
};


/*
 * Ethernet RSS mode
 */
enum eth_rss_mode {
	ETH_RSS_MODE_DISABLED,
	ETH_RSS_MODE_REGULAR,
	ETH_RSS_MODE_VLAN_PRI,
	ETH_RSS_MODE_E1HOV_PRI,
	ETH_RSS_MODE_IP_DSCP,
	MAX_ETH_RSS_MODE
};


/*
 * parameters for RSS update ramrod (E2)
 */
struct eth_rss_update_ramrod_data {
	u8 rss_engine_id;
	u8 capabilities;
#define ETH_RSS_UPDATE_RAMROD_DATA_IPV4_CAPABILITY (0x1<<0)
#define ETH_RSS_UPDATE_RAMROD_DATA_IPV4_CAPABILITY_SHIFT 0
#define ETH_RSS_UPDATE_RAMROD_DATA_IPV4_TCP_CAPABILITY (0x1<<1)
#define ETH_RSS_UPDATE_RAMROD_DATA_IPV4_TCP_CAPABILITY_SHIFT 1
#define ETH_RSS_UPDATE_RAMROD_DATA_IPV4_UDP_CAPABILITY (0x1<<2)
#define ETH_RSS_UPDATE_RAMROD_DATA_IPV4_UDP_CAPABILITY_SHIFT 2
#define ETH_RSS_UPDATE_RAMROD_DATA_IPV6_CAPABILITY (0x1<<3)
#define ETH_RSS_UPDATE_RAMROD_DATA_IPV6_CAPABILITY_SHIFT 3
#define ETH_RSS_UPDATE_RAMROD_DATA_IPV6_TCP_CAPABILITY (0x1<<4)
#define ETH_RSS_UPDATE_RAMROD_DATA_IPV6_TCP_CAPABILITY_SHIFT 4
#define ETH_RSS_UPDATE_RAMROD_DATA_IPV6_UDP_CAPABILITY (0x1<<5)
#define ETH_RSS_UPDATE_RAMROD_DATA_IPV6_UDP_CAPABILITY_SHIFT 5
#define ETH_RSS_UPDATE_RAMROD_DATA_UPDATE_RSS_KEY (0x1<<6)
#define ETH_RSS_UPDATE_RAMROD_DATA_UPDATE_RSS_KEY_SHIFT 6
#define __ETH_RSS_UPDATE_RAMROD_DATA_RESERVED0 (0x1<<7)
#define __ETH_RSS_UPDATE_RAMROD_DATA_RESERVED0_SHIFT 7
	u8 rss_result_mask;
	u8 rss_mode;
	__le32 __reserved2;
	u8 indirection_table[T_ETH_INDIRECTION_TABLE_SIZE];
	__le32 rss_key[T_ETH_RSS_KEY];
	__le32 echo;
	__le32 reserved3;
};


/*
 * The eth Rx Buffer Descriptor
 */
struct eth_rx_bd {
	__le32 addr_lo;
	__le32 addr_hi;
};


/*
 * Eth Rx Cqe structure- general structure for ramrods
 */
struct common_ramrod_eth_rx_cqe {
	u8 ramrod_type;
#define COMMON_RAMROD_ETH_RX_CQE_TYPE (0x3<<0)
#define COMMON_RAMROD_ETH_RX_CQE_TYPE_SHIFT 0
#define COMMON_RAMROD_ETH_RX_CQE_ERROR (0x1<<2)
#define COMMON_RAMROD_ETH_RX_CQE_ERROR_SHIFT 2
#define COMMON_RAMROD_ETH_RX_CQE_RESERVED0 (0x1F<<3)
#define COMMON_RAMROD_ETH_RX_CQE_RESERVED0_SHIFT 3
	u8 conn_type;
	__le16 reserved1;
	__le32 conn_and_cmd_data;
#define COMMON_RAMROD_ETH_RX_CQE_CID (0xFFFFFF<<0)
#define COMMON_RAMROD_ETH_RX_CQE_CID_SHIFT 0
#define COMMON_RAMROD_ETH_RX_CQE_CMD_ID (0xFF<<24)
#define COMMON_RAMROD_ETH_RX_CQE_CMD_ID_SHIFT 24
	struct ramrod_data protocol_data;
	__le32 echo;
	__le32 reserved2[11];
<<<<<<< HEAD
};

/*
 * Rx Last CQE in page (in ETH)
 */
struct eth_rx_cqe_next_page {
	__le32 addr_lo;
	__le32 addr_hi;
	__le32 reserved[14];
};

/*
 * union for all eth rx cqe types (fix their sizes)
 */
union eth_rx_cqe {
	struct eth_fast_path_rx_cqe fast_path_cqe;
	struct common_ramrod_eth_rx_cqe ramrod_cqe;
	struct eth_rx_cqe_next_page next_page_cqe;
	struct eth_end_agg_rx_cqe end_agg_cqe;
};


/*
 * Values for RX ETH CQE type field
 */
enum eth_rx_cqe_type {
	RX_ETH_CQE_TYPE_ETH_FASTPATH,
	RX_ETH_CQE_TYPE_ETH_RAMROD,
	RX_ETH_CQE_TYPE_ETH_START_AGG,
	RX_ETH_CQE_TYPE_ETH_STOP_AGG,
	MAX_ETH_RX_CQE_TYPE
};


/*
 * Type of SGL/Raw field in ETH RX fast path CQE
 */
enum eth_rx_fp_sel {
	ETH_FP_CQE_REGULAR,
	ETH_FP_CQE_RAW,
	MAX_ETH_RX_FP_SEL
};


/*
 * The eth Rx SGE Descriptor
 */
struct eth_rx_sge {
	__le32 addr_lo;
	__le32 addr_hi;
};


/*
 * common data for all protocols
 */
struct spe_hdr {
	__le32 conn_and_cmd_data;
#define SPE_HDR_CID (0xFFFFFF<<0)
#define SPE_HDR_CID_SHIFT 0
#define SPE_HDR_CMD_ID (0xFF<<24)
#define SPE_HDR_CMD_ID_SHIFT 24
	__le16 type;
#define SPE_HDR_CONN_TYPE (0xFF<<0)
#define SPE_HDR_CONN_TYPE_SHIFT 0
#define SPE_HDR_FUNCTION_ID (0xFF<<8)
#define SPE_HDR_FUNCTION_ID_SHIFT 8
	__le16 reserved1;
};

/*
 * specific data for ethernet slow path element
 */
union eth_specific_data {
	u8 protocol_data[8];
	struct regpair client_update_ramrod_data;
	struct regpair client_init_ramrod_init_data;
	struct eth_halt_ramrod_data halt_ramrod_data;
	struct regpair update_data_addr;
	struct eth_common_ramrod_data common_ramrod_data;
	struct regpair classify_cfg_addr;
	struct regpair filter_cfg_addr;
	struct regpair mcast_cfg_addr;
};

/*
 * Ethernet slow path element
 */
struct eth_spe {
	struct spe_hdr hdr;
	union eth_specific_data data;
};


/*
 * Ethernet command ID for slow path elements
 */
enum eth_spqe_cmd_id {
	RAMROD_CMD_ID_ETH_UNUSED,
	RAMROD_CMD_ID_ETH_CLIENT_SETUP,
	RAMROD_CMD_ID_ETH_HALT,
	RAMROD_CMD_ID_ETH_FORWARD_SETUP,
	RAMROD_CMD_ID_ETH_TX_QUEUE_SETUP,
	RAMROD_CMD_ID_ETH_CLIENT_UPDATE,
	RAMROD_CMD_ID_ETH_EMPTY,
	RAMROD_CMD_ID_ETH_TERMINATE,
	RAMROD_CMD_ID_ETH_TPA_UPDATE,
	RAMROD_CMD_ID_ETH_CLASSIFICATION_RULES,
	RAMROD_CMD_ID_ETH_FILTER_RULES,
	RAMROD_CMD_ID_ETH_MULTICAST_RULES,
	RAMROD_CMD_ID_ETH_RSS_UPDATE,
	RAMROD_CMD_ID_ETH_SET_MAC,
	MAX_ETH_SPQE_CMD_ID
};


/*
 * eth tpa update command
 */
enum eth_tpa_update_command {
	TPA_UPDATE_NONE_COMMAND,
	TPA_UPDATE_ENABLE_COMMAND,
	TPA_UPDATE_DISABLE_COMMAND,
	MAX_ETH_TPA_UPDATE_COMMAND
};


/*
 * Tx regular BD structure
 */
struct eth_tx_bd {
	__le32 addr_lo;
	__le32 addr_hi;
	__le16 total_pkt_bytes;
	__le16 nbytes;
	u8 reserved[4];
};


/*
 * structure for easy accessibility to assembler
 */
struct eth_tx_bd_flags {
	u8 as_bitfield;
#define ETH_TX_BD_FLAGS_IP_CSUM (0x1<<0)
#define ETH_TX_BD_FLAGS_IP_CSUM_SHIFT 0
#define ETH_TX_BD_FLAGS_L4_CSUM (0x1<<1)
#define ETH_TX_BD_FLAGS_L4_CSUM_SHIFT 1
#define ETH_TX_BD_FLAGS_VLAN_MODE (0x3<<2)
#define ETH_TX_BD_FLAGS_VLAN_MODE_SHIFT 2
#define ETH_TX_BD_FLAGS_START_BD (0x1<<4)
#define ETH_TX_BD_FLAGS_START_BD_SHIFT 4
#define ETH_TX_BD_FLAGS_IS_UDP (0x1<<5)
#define ETH_TX_BD_FLAGS_IS_UDP_SHIFT 5
#define ETH_TX_BD_FLAGS_SW_LSO (0x1<<6)
#define ETH_TX_BD_FLAGS_SW_LSO_SHIFT 6
#define ETH_TX_BD_FLAGS_IPV6 (0x1<<7)
#define ETH_TX_BD_FLAGS_IPV6_SHIFT 7
=======
>>>>>>> acd92ae5
};

/*
 * The eth Tx Buffer Descriptor
 */
struct eth_tx_start_bd {
	__le32 addr_lo;
	__le32 addr_hi;
<<<<<<< HEAD
=======
	__le32 reserved[14];
};

/*
 * union for all eth rx cqe types (fix their sizes)
 */
union eth_rx_cqe {
	struct eth_fast_path_rx_cqe fast_path_cqe;
	struct common_ramrod_eth_rx_cqe ramrod_cqe;
	struct eth_rx_cqe_next_page next_page_cqe;
	struct eth_end_agg_rx_cqe end_agg_cqe;
};


/*
 * Values for RX ETH CQE type field
 */
enum eth_rx_cqe_type {
	RX_ETH_CQE_TYPE_ETH_FASTPATH,
	RX_ETH_CQE_TYPE_ETH_RAMROD,
	RX_ETH_CQE_TYPE_ETH_START_AGG,
	RX_ETH_CQE_TYPE_ETH_STOP_AGG,
	MAX_ETH_RX_CQE_TYPE
};


/*
 * Type of SGL/Raw field in ETH RX fast path CQE
 */
enum eth_rx_fp_sel {
	ETH_FP_CQE_REGULAR,
	ETH_FP_CQE_RAW,
	MAX_ETH_RX_FP_SEL
};


/*
 * The eth Rx SGE Descriptor
 */
struct eth_rx_sge {
	__le32 addr_lo;
	__le32 addr_hi;
};


/*
 * common data for all protocols
 */
struct spe_hdr {
	__le32 conn_and_cmd_data;
#define SPE_HDR_CID (0xFFFFFF<<0)
#define SPE_HDR_CID_SHIFT 0
#define SPE_HDR_CMD_ID (0xFF<<24)
#define SPE_HDR_CMD_ID_SHIFT 24
	__le16 type;
#define SPE_HDR_CONN_TYPE (0xFF<<0)
#define SPE_HDR_CONN_TYPE_SHIFT 0
#define SPE_HDR_FUNCTION_ID (0xFF<<8)
#define SPE_HDR_FUNCTION_ID_SHIFT 8
	__le16 reserved1;
};

/*
 * specific data for ethernet slow path element
 */
union eth_specific_data {
	u8 protocol_data[8];
	struct regpair client_update_ramrod_data;
	struct regpair client_init_ramrod_init_data;
	struct eth_halt_ramrod_data halt_ramrod_data;
	struct regpair update_data_addr;
	struct eth_common_ramrod_data common_ramrod_data;
	struct regpair classify_cfg_addr;
	struct regpair filter_cfg_addr;
	struct regpair mcast_cfg_addr;
};

/*
 * Ethernet slow path element
 */
struct eth_spe {
	struct spe_hdr hdr;
	union eth_specific_data data;
};


/*
 * Ethernet command ID for slow path elements
 */
enum eth_spqe_cmd_id {
	RAMROD_CMD_ID_ETH_UNUSED,
	RAMROD_CMD_ID_ETH_CLIENT_SETUP,
	RAMROD_CMD_ID_ETH_HALT,
	RAMROD_CMD_ID_ETH_FORWARD_SETUP,
	RAMROD_CMD_ID_ETH_TX_QUEUE_SETUP,
	RAMROD_CMD_ID_ETH_CLIENT_UPDATE,
	RAMROD_CMD_ID_ETH_EMPTY,
	RAMROD_CMD_ID_ETH_TERMINATE,
	RAMROD_CMD_ID_ETH_TPA_UPDATE,
	RAMROD_CMD_ID_ETH_CLASSIFICATION_RULES,
	RAMROD_CMD_ID_ETH_FILTER_RULES,
	RAMROD_CMD_ID_ETH_MULTICAST_RULES,
	RAMROD_CMD_ID_ETH_RSS_UPDATE,
	RAMROD_CMD_ID_ETH_SET_MAC,
	MAX_ETH_SPQE_CMD_ID
};


/*
 * eth tpa update command
 */
enum eth_tpa_update_command {
	TPA_UPDATE_NONE_COMMAND,
	TPA_UPDATE_ENABLE_COMMAND,
	TPA_UPDATE_DISABLE_COMMAND,
	MAX_ETH_TPA_UPDATE_COMMAND
};


/*
 * Tx regular BD structure
 */
struct eth_tx_bd {
	__le32 addr_lo;
	__le32 addr_hi;
	__le16 total_pkt_bytes;
	__le16 nbytes;
	u8 reserved[4];
};


/*
 * structure for easy accessibility to assembler
 */
struct eth_tx_bd_flags {
	u8 as_bitfield;
#define ETH_TX_BD_FLAGS_IP_CSUM (0x1<<0)
#define ETH_TX_BD_FLAGS_IP_CSUM_SHIFT 0
#define ETH_TX_BD_FLAGS_L4_CSUM (0x1<<1)
#define ETH_TX_BD_FLAGS_L4_CSUM_SHIFT 1
#define ETH_TX_BD_FLAGS_VLAN_MODE (0x3<<2)
#define ETH_TX_BD_FLAGS_VLAN_MODE_SHIFT 2
#define ETH_TX_BD_FLAGS_START_BD (0x1<<4)
#define ETH_TX_BD_FLAGS_START_BD_SHIFT 4
#define ETH_TX_BD_FLAGS_IS_UDP (0x1<<5)
#define ETH_TX_BD_FLAGS_IS_UDP_SHIFT 5
#define ETH_TX_BD_FLAGS_SW_LSO (0x1<<6)
#define ETH_TX_BD_FLAGS_SW_LSO_SHIFT 6
#define ETH_TX_BD_FLAGS_IPV6 (0x1<<7)
#define ETH_TX_BD_FLAGS_IPV6_SHIFT 7
};

/*
 * The eth Tx Buffer Descriptor
 */
struct eth_tx_start_bd {
	__le32 addr_lo;
	__le32 addr_hi;
>>>>>>> acd92ae5
	__le16 nbd;
	__le16 nbytes;
	__le16 vlan_or_ethertype;
	struct eth_tx_bd_flags bd_flags;
	u8 general_data;
#define ETH_TX_START_BD_HDR_NBDS (0xF<<0)
#define ETH_TX_START_BD_HDR_NBDS_SHIFT 0
#define ETH_TX_START_BD_FORCE_VLAN_MODE (0x1<<4)
#define ETH_TX_START_BD_FORCE_VLAN_MODE_SHIFT 4
#define ETH_TX_START_BD_RESREVED (0x1<<5)
#define ETH_TX_START_BD_RESREVED_SHIFT 5
#define ETH_TX_START_BD_ETH_ADDR_TYPE (0x3<<6)
#define ETH_TX_START_BD_ETH_ADDR_TYPE_SHIFT 6
};

/*
 * Tx parsing BD structure for ETH E1/E1h
 */
struct eth_tx_parse_bd_e1x {
	u8 global_data;
#define ETH_TX_PARSE_BD_E1X_IP_HDR_START_OFFSET_W (0xF<<0)
#define ETH_TX_PARSE_BD_E1X_IP_HDR_START_OFFSET_W_SHIFT 0
#define ETH_TX_PARSE_BD_E1X_RESERVED0 (0x1<<4)
#define ETH_TX_PARSE_BD_E1X_RESERVED0_SHIFT 4
#define ETH_TX_PARSE_BD_E1X_PSEUDO_CS_WITHOUT_LEN (0x1<<5)
#define ETH_TX_PARSE_BD_E1X_PSEUDO_CS_WITHOUT_LEN_SHIFT 5
#define ETH_TX_PARSE_BD_E1X_LLC_SNAP_EN (0x1<<6)
#define ETH_TX_PARSE_BD_E1X_LLC_SNAP_EN_SHIFT 6
#define ETH_TX_PARSE_BD_E1X_NS_FLG (0x1<<7)
#define ETH_TX_PARSE_BD_E1X_NS_FLG_SHIFT 7
	u8 tcp_flags;
#define ETH_TX_PARSE_BD_E1X_FIN_FLG (0x1<<0)
#define ETH_TX_PARSE_BD_E1X_FIN_FLG_SHIFT 0
#define ETH_TX_PARSE_BD_E1X_SYN_FLG (0x1<<1)
#define ETH_TX_PARSE_BD_E1X_SYN_FLG_SHIFT 1
#define ETH_TX_PARSE_BD_E1X_RST_FLG (0x1<<2)
#define ETH_TX_PARSE_BD_E1X_RST_FLG_SHIFT 2
#define ETH_TX_PARSE_BD_E1X_PSH_FLG (0x1<<3)
#define ETH_TX_PARSE_BD_E1X_PSH_FLG_SHIFT 3
#define ETH_TX_PARSE_BD_E1X_ACK_FLG (0x1<<4)
#define ETH_TX_PARSE_BD_E1X_ACK_FLG_SHIFT 4
#define ETH_TX_PARSE_BD_E1X_URG_FLG (0x1<<5)
#define ETH_TX_PARSE_BD_E1X_URG_FLG_SHIFT 5
#define ETH_TX_PARSE_BD_E1X_ECE_FLG (0x1<<6)
#define ETH_TX_PARSE_BD_E1X_ECE_FLG_SHIFT 6
#define ETH_TX_PARSE_BD_E1X_CWR_FLG (0x1<<7)
#define ETH_TX_PARSE_BD_E1X_CWR_FLG_SHIFT 7
	u8 ip_hlen_w;
	s8 reserved;
	__le16 total_hlen_w;
	__le16 tcp_pseudo_csum;
	__le16 lso_mss;
	__le16 ip_id;
	__le32 tcp_send_seq;
};

/*
 * Tx parsing BD structure for ETH E2
 */
struct eth_tx_parse_bd_e2 {
	__le16 dst_mac_addr_lo;
	__le16 dst_mac_addr_mid;
	__le16 dst_mac_addr_hi;
	__le16 src_mac_addr_lo;
	__le16 src_mac_addr_mid;
	__le16 src_mac_addr_hi;
	__le32 parsing_data;
#define ETH_TX_PARSE_BD_E2_TCP_HDR_START_OFFSET_W (0x1FFF<<0)
#define ETH_TX_PARSE_BD_E2_TCP_HDR_START_OFFSET_W_SHIFT 0
#define ETH_TX_PARSE_BD_E2_TCP_HDR_LENGTH_DW (0xF<<13)
#define ETH_TX_PARSE_BD_E2_TCP_HDR_LENGTH_DW_SHIFT 13
#define ETH_TX_PARSE_BD_E2_LSO_MSS (0x3FFF<<17)
#define ETH_TX_PARSE_BD_E2_LSO_MSS_SHIFT 17
#define ETH_TX_PARSE_BD_E2_IPV6_WITH_EXT_HDR (0x1<<31)
#define ETH_TX_PARSE_BD_E2_IPV6_WITH_EXT_HDR_SHIFT 31
};

/*
 * The last BD in the BD memory will hold a pointer to the next BD memory
 */
struct eth_tx_next_bd {
	__le32 addr_lo;
	__le32 addr_hi;
	u8 reserved[8];
};

/*
 * union for 4 Bd types
 */
union eth_tx_bd_types {
	struct eth_tx_start_bd start_bd;
	struct eth_tx_bd reg_bd;
	struct eth_tx_parse_bd_e1x parse_bd_e1x;
	struct eth_tx_parse_bd_e2 parse_bd_e2;
	struct eth_tx_next_bd next_bd;
};

/*
 * array of 13 bds as appears in the eth xstorm context
 */
struct eth_tx_bds_array {
	union eth_tx_bd_types bds[13];
};


/*
 * VLAN mode on TX BDs
 */
enum eth_tx_vlan_type {
	X_ETH_NO_VLAN,
	X_ETH_OUTBAND_VLAN,
	X_ETH_INBAND_VLAN,
	X_ETH_FW_ADDED_VLAN,
	MAX_ETH_TX_VLAN_TYPE
};


/*
 * Ethernet VLAN filtering mode in E1x
 */
enum eth_vlan_filter_mode {
	ETH_VLAN_FILTER_ANY_VLAN,
	ETH_VLAN_FILTER_SPECIFIC_VLAN,
	ETH_VLAN_FILTER_CLASSIFY,
	MAX_ETH_VLAN_FILTER_MODE
};


/*
 * MAC filtering configuration command header
 */
struct mac_configuration_hdr {
	u8 length;
	u8 offset;
	__le16 client_id;
	__le32 echo;
};

/*
 * MAC address in list for ramrod
 */
struct mac_configuration_entry {
	__le16 lsb_mac_addr;
	__le16 middle_mac_addr;
	__le16 msb_mac_addr;
	__le16 vlan_id;
	u8 pf_id;
	u8 flags;
#define MAC_CONFIGURATION_ENTRY_ACTION_TYPE (0x1<<0)
#define MAC_CONFIGURATION_ENTRY_ACTION_TYPE_SHIFT 0
#define MAC_CONFIGURATION_ENTRY_RDMA_MAC (0x1<<1)
#define MAC_CONFIGURATION_ENTRY_RDMA_MAC_SHIFT 1
#define MAC_CONFIGURATION_ENTRY_VLAN_FILTERING_MODE (0x3<<2)
#define MAC_CONFIGURATION_ENTRY_VLAN_FILTERING_MODE_SHIFT 2
#define MAC_CONFIGURATION_ENTRY_OVERRIDE_VLAN_REMOVAL (0x1<<4)
#define MAC_CONFIGURATION_ENTRY_OVERRIDE_VLAN_REMOVAL_SHIFT 4
#define MAC_CONFIGURATION_ENTRY_BROADCAST (0x1<<5)
#define MAC_CONFIGURATION_ENTRY_BROADCAST_SHIFT 5
#define MAC_CONFIGURATION_ENTRY_RESERVED1 (0x3<<6)
#define MAC_CONFIGURATION_ENTRY_RESERVED1_SHIFT 6
	__le16 reserved0;
	__le32 clients_bit_vector;
};

/*
 * MAC filtering configuration command
 */
struct mac_configuration_cmd {
	struct mac_configuration_hdr hdr;
	struct mac_configuration_entry config_table[64];
};


/*
 * Set-MAC command type (in E1x)
 */
enum set_mac_action_type {
	T_ETH_MAC_COMMAND_INVALIDATE,
	T_ETH_MAC_COMMAND_SET,
	MAX_SET_MAC_ACTION_TYPE
};


/*
 * tpa update ramrod data
 */
struct tpa_update_ramrod_data {
	u8 update_ipv4;
	u8 update_ipv6;
	u8 client_id;
	u8 max_tpa_queues;
	u8 max_sges_for_packet;
	u8 complete_on_both_clients;
	__le16 reserved1;
	__le16 sge_buff_size;
	__le16 max_agg_size;
	__le32 sge_page_base_lo;
	__le32 sge_page_base_hi;
	__le16 sge_pause_thr_low;
	__le16 sge_pause_thr_high;
};


/*
 * approximate-match multicast filtering for E1H per function in Tstorm
 */
struct tstorm_eth_approximate_match_multicast_filtering {
	u32 mcast_add_hash_bit_array[8];
};


/*
 * Common configuration parameters per function in Tstorm
 */
struct tstorm_eth_function_common_config {
	__le16 config_flags;
#define TSTORM_ETH_FUNCTION_COMMON_CONFIG_RSS_IPV4_CAPABILITY (0x1<<0)
#define TSTORM_ETH_FUNCTION_COMMON_CONFIG_RSS_IPV4_CAPABILITY_SHIFT 0
#define TSTORM_ETH_FUNCTION_COMMON_CONFIG_RSS_IPV4_TCP_CAPABILITY (0x1<<1)
#define TSTORM_ETH_FUNCTION_COMMON_CONFIG_RSS_IPV4_TCP_CAPABILITY_SHIFT 1
#define TSTORM_ETH_FUNCTION_COMMON_CONFIG_RSS_IPV6_CAPABILITY (0x1<<2)
#define TSTORM_ETH_FUNCTION_COMMON_CONFIG_RSS_IPV6_CAPABILITY_SHIFT 2
#define TSTORM_ETH_FUNCTION_COMMON_CONFIG_RSS_IPV6_TCP_CAPABILITY (0x1<<3)
#define TSTORM_ETH_FUNCTION_COMMON_CONFIG_RSS_IPV6_TCP_CAPABILITY_SHIFT 3
#define TSTORM_ETH_FUNCTION_COMMON_CONFIG_RSS_MODE (0x7<<4)
#define TSTORM_ETH_FUNCTION_COMMON_CONFIG_RSS_MODE_SHIFT 4
#define TSTORM_ETH_FUNCTION_COMMON_CONFIG_VLAN_FILTERING_ENABLE (0x1<<7)
#define TSTORM_ETH_FUNCTION_COMMON_CONFIG_VLAN_FILTERING_ENABLE_SHIFT 7
#define __TSTORM_ETH_FUNCTION_COMMON_CONFIG_RESERVED0 (0xFF<<8)
#define __TSTORM_ETH_FUNCTION_COMMON_CONFIG_RESERVED0_SHIFT 8
	u8 rss_result_mask;
	u8 reserved1;
	__le16 vlan_id[2];
};


/*
 * MAC filtering configuration parameters per port in Tstorm
 */
struct tstorm_eth_mac_filter_config {
	__le32 ucast_drop_all;
	__le32 ucast_accept_all;
	__le32 mcast_drop_all;
	__le32 mcast_accept_all;
	__le32 bcast_accept_all;
	__le32 vlan_filter[2];
	__le32 unmatched_unicast;
};


/*
 * tx only queue init ramrod data
 */
struct tx_queue_init_ramrod_data {
	struct client_init_general_data general;
	struct client_init_tx_data tx;
};


/*
 * Three RX producers for ETH
 */
struct ustorm_eth_rx_producers {
#if defined(__BIG_ENDIAN)
	u16 bd_prod;
	u16 cqe_prod;
#elif defined(__LITTLE_ENDIAN)
	u16 cqe_prod;
	u16 bd_prod;
#endif
#if defined(__BIG_ENDIAN)
	u16 reserved;
	u16 sge_prod;
#elif defined(__LITTLE_ENDIAN)
	u16 sge_prod;
	u16 reserved;
#endif
};


/*
 * FCoE RX statistics parameters section#0
 */
struct fcoe_rx_stat_params_section0 {
	__le32 fcoe_rx_pkt_cnt;
	__le32 fcoe_rx_byte_cnt;
};


/*
 * FCoE RX statistics parameters section#1
 */
struct fcoe_rx_stat_params_section1 {
	__le32 fcoe_ver_cnt;
	__le32 fcoe_rx_drop_pkt_cnt;
};


/*
 * FCoE RX statistics parameters section#2
 */
struct fcoe_rx_stat_params_section2 {
	__le32 fc_crc_cnt;
	__le32 eofa_del_cnt;
	__le32 miss_frame_cnt;
	__le32 seq_timeout_cnt;
	__le32 drop_seq_cnt;
	__le32 fcoe_rx_drop_pkt_cnt;
	__le32 fcp_rx_pkt_cnt;
	__le32 reserved0;
};


/*
 * FCoE TX statistics parameters
 */
struct fcoe_tx_stat_params {
	__le32 fcoe_tx_pkt_cnt;
	__le32 fcoe_tx_byte_cnt;
	__le32 fcp_tx_pkt_cnt;
	__le32 reserved0;
};

/*
 * FCoE statistics parameters
 */
struct fcoe_statistics_params {
	struct fcoe_tx_stat_params tx_stat;
	struct fcoe_rx_stat_params_section0 rx_stat0;
	struct fcoe_rx_stat_params_section1 rx_stat1;
	struct fcoe_rx_stat_params_section2 rx_stat2;
};


/*
 * cfc delete event data
*/
struct cfc_del_event_data {
	u32 cid;
	u32 reserved0;
	u32 reserved1;
};


/*
 * per-port SAFC demo variables
 */
struct cmng_flags_per_port {
	u32 cmng_enables;
#define CMNG_FLAGS_PER_PORT_FAIRNESS_VN (0x1<<0)
#define CMNG_FLAGS_PER_PORT_FAIRNESS_VN_SHIFT 0
#define CMNG_FLAGS_PER_PORT_RATE_SHAPING_VN (0x1<<1)
#define CMNG_FLAGS_PER_PORT_RATE_SHAPING_VN_SHIFT 1
#define CMNG_FLAGS_PER_PORT_FAIRNESS_COS (0x1<<2)
#define CMNG_FLAGS_PER_PORT_FAIRNESS_COS_SHIFT 2
#define CMNG_FLAGS_PER_PORT_FAIRNESS_COS_MODE (0x1<<3)
#define CMNG_FLAGS_PER_PORT_FAIRNESS_COS_MODE_SHIFT 3
#define __CMNG_FLAGS_PER_PORT_RESERVED0 (0xFFFFFFF<<4)
#define __CMNG_FLAGS_PER_PORT_RESERVED0_SHIFT 4
	u32 __reserved1;
};


/*
 * per-port rate shaping variables
 */
struct rate_shaping_vars_per_port {
	u32 rs_periodic_timeout;
	u32 rs_threshold;
};

/*
 * per-port fairness variables
 */
struct fairness_vars_per_port {
	u32 upper_bound;
	u32 fair_threshold;
	u32 fairness_timeout;
	u32 reserved0;
};

/*
 * per-port SAFC variables
 */
struct safc_struct_per_port {
#if defined(__BIG_ENDIAN)
	u16 __reserved1;
	u8 __reserved0;
	u8 safc_timeout_usec;
#elif defined(__LITTLE_ENDIAN)
	u8 safc_timeout_usec;
	u8 __reserved0;
	u16 __reserved1;
#endif
	u8 cos_to_traffic_types[MAX_COS_NUMBER];
	u16 cos_to_pause_mask[NUM_OF_SAFC_BITS];
};

/*
 * Per-port congestion management variables
 */
struct cmng_struct_per_port {
	struct rate_shaping_vars_per_port rs_vars;
	struct fairness_vars_per_port fair_vars;
	struct safc_struct_per_port safc_vars;
	struct cmng_flags_per_port flags;
};


/*
 * Protocol-common command ID for slow path elements
 */
enum common_spqe_cmd_id {
	RAMROD_CMD_ID_COMMON_UNUSED,
	RAMROD_CMD_ID_COMMON_FUNCTION_START,
	RAMROD_CMD_ID_COMMON_FUNCTION_STOP,
	RAMROD_CMD_ID_COMMON_CFC_DEL,
	RAMROD_CMD_ID_COMMON_CFC_DEL_WB,
	RAMROD_CMD_ID_COMMON_STAT_QUERY,
	RAMROD_CMD_ID_COMMON_STOP_TRAFFIC,
	RAMROD_CMD_ID_COMMON_START_TRAFFIC,
	RAMROD_CMD_ID_COMMON_RESERVED1,
	RAMROD_CMD_ID_COMMON_RESERVED2,
	MAX_COMMON_SPQE_CMD_ID
};


/*
 * Per-protocol connection types
 */
enum connection_type {
	ETH_CONNECTION_TYPE,
	TOE_CONNECTION_TYPE,
	RDMA_CONNECTION_TYPE,
	ISCSI_CONNECTION_TYPE,
	FCOE_CONNECTION_TYPE,
	RESERVED_CONNECTION_TYPE_0,
	RESERVED_CONNECTION_TYPE_1,
	RESERVED_CONNECTION_TYPE_2,
	NONE_CONNECTION_TYPE,
	MAX_CONNECTION_TYPE
};


/*
 * Cos modes
 */
enum cos_mode {
	OVERRIDE_COS,
	STATIC_COS,
	FW_WRR,
	MAX_COS_MODE
};


/*
 * Dynamic HC counters set by the driver
 */
struct hc_dynamic_drv_counter {
	u32 val[HC_SB_MAX_DYNAMIC_INDICES];
};

/*
 * zone A per-queue data
 */
struct cstorm_queue_zone_data {
	struct hc_dynamic_drv_counter hc_dyn_drv_cnt;
	struct regpair reserved[2];
};


/*
 * Vf-PF channel data in cstorm ram (non-triggered zone)
 */
struct vf_pf_channel_zone_data {
	u32 msg_addr_lo;
	u32 msg_addr_hi;
};

/*
 * zone for VF non-triggered data
 */
struct non_trigger_vf_zone {
	struct vf_pf_channel_zone_data vf_pf_channel;
};

/*
 * Vf-PF channel trigger zone in cstorm ram
 */
struct vf_pf_channel_zone_trigger {
	u8 addr_valid;
};

/*
 * zone that triggers the in-bound interrupt
 */
struct trigger_vf_zone {
#if defined(__BIG_ENDIAN)
	u16 reserved1;
	u8 reserved0;
	struct vf_pf_channel_zone_trigger vf_pf_channel;
#elif defined(__LITTLE_ENDIAN)
	struct vf_pf_channel_zone_trigger vf_pf_channel;
	u8 reserved0;
	u16 reserved1;
#endif
	u32 reserved2;
};

/*
 * zone B per-VF data
 */
struct cstorm_vf_zone_data {
	struct non_trigger_vf_zone non_trigger;
	struct trigger_vf_zone trigger;
};


/*
 * Dynamic host coalescing init parameters, per state machine
 */
struct dynamic_hc_sm_config {
	u32 threshold[3];
	u8 shift_per_protocol[HC_SB_MAX_DYNAMIC_INDICES];
	u8 hc_timeout0[HC_SB_MAX_DYNAMIC_INDICES];
	u8 hc_timeout1[HC_SB_MAX_DYNAMIC_INDICES];
	u8 hc_timeout2[HC_SB_MAX_DYNAMIC_INDICES];
	u8 hc_timeout3[HC_SB_MAX_DYNAMIC_INDICES];
};

/*
 * Dynamic host coalescing init parameters
 */
struct dynamic_hc_config {
	struct dynamic_hc_sm_config sm_config[HC_SB_MAX_SM];
};


struct e2_integ_data {
#if defined(__BIG_ENDIAN)
	u8 flags;
#define E2_INTEG_DATA_TESTING_EN (0x1<<0)
#define E2_INTEG_DATA_TESTING_EN_SHIFT 0
#define E2_INTEG_DATA_LB_TX (0x1<<1)
#define E2_INTEG_DATA_LB_TX_SHIFT 1
#define E2_INTEG_DATA_COS_TX (0x1<<2)
#define E2_INTEG_DATA_COS_TX_SHIFT 2
#define E2_INTEG_DATA_OPPORTUNISTICQM (0x1<<3)
#define E2_INTEG_DATA_OPPORTUNISTICQM_SHIFT 3
#define E2_INTEG_DATA_DPMTESTRELEASEDQ (0x1<<4)
#define E2_INTEG_DATA_DPMTESTRELEASEDQ_SHIFT 4
#define E2_INTEG_DATA_RESERVED (0x7<<5)
#define E2_INTEG_DATA_RESERVED_SHIFT 5
	u8 cos;
	u8 voq;
	u8 pbf_queue;
#elif defined(__LITTLE_ENDIAN)
	u8 pbf_queue;
	u8 voq;
	u8 cos;
	u8 flags;
#define E2_INTEG_DATA_TESTING_EN (0x1<<0)
#define E2_INTEG_DATA_TESTING_EN_SHIFT 0
#define E2_INTEG_DATA_LB_TX (0x1<<1)
#define E2_INTEG_DATA_LB_TX_SHIFT 1
#define E2_INTEG_DATA_COS_TX (0x1<<2)
#define E2_INTEG_DATA_COS_TX_SHIFT 2
#define E2_INTEG_DATA_OPPORTUNISTICQM (0x1<<3)
#define E2_INTEG_DATA_OPPORTUNISTICQM_SHIFT 3
#define E2_INTEG_DATA_DPMTESTRELEASEDQ (0x1<<4)
#define E2_INTEG_DATA_DPMTESTRELEASEDQ_SHIFT 4
#define E2_INTEG_DATA_RESERVED (0x7<<5)
#define E2_INTEG_DATA_RESERVED_SHIFT 5
#endif
#if defined(__BIG_ENDIAN)
	u16 reserved3;
	u8 reserved2;
	u8 ramEn;
#elif defined(__LITTLE_ENDIAN)
	u8 ramEn;
	u8 reserved2;
	u16 reserved3;
#endif
};


/*
 * set mac event data
 */
struct eth_event_data {
	u32 echo;
	u32 reserved0;
	u32 reserved1;
};


/*
 * pf-vf event data
 */
struct vf_pf_event_data {
	u8 vf_id;
	u8 reserved0;
	u16 reserved1;
	u32 msg_addr_lo;
	u32 msg_addr_hi;
};

/*
 * VF FLR event data
 */
struct vf_flr_event_data {
	u8 vf_id;
	u8 reserved0;
	u16 reserved1;
	u32 reserved2;
	u32 reserved3;
};

/*
 * malicious VF event data
 */
struct malicious_vf_event_data {
	u8 vf_id;
	u8 reserved0;
	u16 reserved1;
	u32 reserved2;
	u32 reserved3;
};

/*
 * union for all event ring message types
 */
union event_data {
	struct vf_pf_event_data vf_pf_event;
	struct eth_event_data eth_event;
	struct cfc_del_event_data cfc_del_event;
	struct vf_flr_event_data vf_flr_event;
	struct malicious_vf_event_data malicious_vf_event;
};


/*
 * per PF event ring data
 */
struct event_ring_data {
	struct regpair base_addr;
#if defined(__BIG_ENDIAN)
	u8 index_id;
	u8 sb_id;
	u16 producer;
#elif defined(__LITTLE_ENDIAN)
	u16 producer;
	u8 sb_id;
	u8 index_id;
#endif
	u32 reserved0;
};


/*
 * event ring message element (each element is 128 bits)
 */
struct event_ring_msg {
	u8 opcode;
	u8 error;
	u16 reserved1;
	union event_data data;
};

/*
 * event ring next page element (128 bits)
 */
struct event_ring_next {
	struct regpair addr;
	u32 reserved[2];
};

/*
 * union for event ring element types (each element is 128 bits)
 */
union event_ring_elem {
	struct event_ring_msg message;
	struct event_ring_next next_page;
};


/*
 * Common event ring opcodes
 */
enum event_ring_opcode {
	EVENT_RING_OPCODE_VF_PF_CHANNEL,
	EVENT_RING_OPCODE_FUNCTION_START,
	EVENT_RING_OPCODE_FUNCTION_STOP,
	EVENT_RING_OPCODE_CFC_DEL,
	EVENT_RING_OPCODE_CFC_DEL_WB,
	EVENT_RING_OPCODE_STAT_QUERY,
	EVENT_RING_OPCODE_STOP_TRAFFIC,
	EVENT_RING_OPCODE_START_TRAFFIC,
	EVENT_RING_OPCODE_VF_FLR,
	EVENT_RING_OPCODE_MALICIOUS_VF,
	EVENT_RING_OPCODE_FORWARD_SETUP,
	EVENT_RING_OPCODE_RSS_UPDATE_RULES,
	EVENT_RING_OPCODE_RESERVED1,
	EVENT_RING_OPCODE_RESERVED2,
	EVENT_RING_OPCODE_SET_MAC,
	EVENT_RING_OPCODE_CLASSIFICATION_RULES,
	EVENT_RING_OPCODE_FILTERS_RULES,
	EVENT_RING_OPCODE_MULTICAST_RULES,
	MAX_EVENT_RING_OPCODE
};


/*
 * Modes for fairness algorithm
 */
enum fairness_mode {
	FAIRNESS_COS_WRR_MODE,
	FAIRNESS_COS_ETS_MODE,
	MAX_FAIRNESS_MODE
};


/*
 * per-vnic fairness variables
 */
struct fairness_vars_per_vn {
	u32 cos_credit_delta[MAX_COS_NUMBER];
	u32 vn_credit_delta;
	u32 __reserved0;
};


/*
 * Priority and cos
 */
struct priority_cos {
	u8 priority;
	u8 cos;
	__le16 reserved1;
};

/*
 * The data for flow control configuration
 */
struct flow_control_configuration {
	struct priority_cos traffic_type_to_priority_cos[MAX_TRAFFIC_TYPES];
	u8 dcb_enabled;
	u8 dcb_version;
	u8 dont_add_pri_0_en;
	u8 reserved1;
	__le32 reserved2;
};


/*
 *
 */
struct function_start_data {
	__le16 function_mode;
	__le16 sd_vlan_tag;
	u16 reserved;
	u8 path_id;
	u8 network_cos_mode;
};


/*
 * FW version stored in the Xstorm RAM
 */
struct fw_version {
#if defined(__BIG_ENDIAN)
	u8 engineering;
	u8 revision;
	u8 minor;
	u8 major;
#elif defined(__LITTLE_ENDIAN)
	u8 major;
	u8 minor;
	u8 revision;
	u8 engineering;
#endif
	u32 flags;
#define FW_VERSION_OPTIMIZED (0x1<<0)
#define FW_VERSION_OPTIMIZED_SHIFT 0
#define FW_VERSION_BIG_ENDIEN (0x1<<1)
#define FW_VERSION_BIG_ENDIEN_SHIFT 1
#define FW_VERSION_CHIP_VERSION (0x3<<2)
#define FW_VERSION_CHIP_VERSION_SHIFT 2
#define __FW_VERSION_RESERVED (0xFFFFFFF<<4)
#define __FW_VERSION_RESERVED_SHIFT 4
};


/*
 * Dynamic Host-Coalescing - Driver(host) counters
 */
struct hc_dynamic_sb_drv_counters {
	u32 dynamic_hc_drv_counter[HC_SB_MAX_DYNAMIC_INDICES];
};


/*
 * 2 bytes. configuration/state parameters for a single protocol index
 */
struct hc_index_data {
#if defined(__BIG_ENDIAN)
	u8 flags;
#define HC_INDEX_DATA_SM_ID (0x1<<0)
#define HC_INDEX_DATA_SM_ID_SHIFT 0
#define HC_INDEX_DATA_HC_ENABLED (0x1<<1)
#define HC_INDEX_DATA_HC_ENABLED_SHIFT 1
#define HC_INDEX_DATA_DYNAMIC_HC_ENABLED (0x1<<2)
#define HC_INDEX_DATA_DYNAMIC_HC_ENABLED_SHIFT 2
#define HC_INDEX_DATA_RESERVE (0x1F<<3)
#define HC_INDEX_DATA_RESERVE_SHIFT 3
	u8 timeout;
#elif defined(__LITTLE_ENDIAN)
	u8 timeout;
	u8 flags;
#define HC_INDEX_DATA_SM_ID (0x1<<0)
#define HC_INDEX_DATA_SM_ID_SHIFT 0
#define HC_INDEX_DATA_HC_ENABLED (0x1<<1)
#define HC_INDEX_DATA_HC_ENABLED_SHIFT 1
#define HC_INDEX_DATA_DYNAMIC_HC_ENABLED (0x1<<2)
#define HC_INDEX_DATA_DYNAMIC_HC_ENABLED_SHIFT 2
#define HC_INDEX_DATA_RESERVE (0x1F<<3)
#define HC_INDEX_DATA_RESERVE_SHIFT 3
#endif
};


/*
 * HC state-machine
 */
struct hc_status_block_sm {
#if defined(__BIG_ENDIAN)
	u8 igu_seg_id;
	u8 igu_sb_id;
	u8 timer_value;
	u8 __flags;
#elif defined(__LITTLE_ENDIAN)
	u8 __flags;
	u8 timer_value;
	u8 igu_sb_id;
	u8 igu_seg_id;
#endif
	u32 time_to_expire;
};

/*
 * hold PCI identification variables- used in various places in firmware
 */
struct pci_entity {
#if defined(__BIG_ENDIAN)
	u8 vf_valid;
	u8 vf_id;
	u8 vnic_id;
	u8 pf_id;
#elif defined(__LITTLE_ENDIAN)
	u8 pf_id;
	u8 vnic_id;
	u8 vf_id;
	u8 vf_valid;
#endif
};

/*
 * The fast-path status block meta-data, common to all chips
 */
struct hc_sb_data {
	struct regpair host_sb_addr;
	struct hc_status_block_sm state_machine[HC_SB_MAX_SM];
	struct pci_entity p_func;
#if defined(__BIG_ENDIAN)
	u8 rsrv0;
	u8 state;
	u8 dhc_qzone_id;
	u8 same_igu_sb_1b;
#elif defined(__LITTLE_ENDIAN)
	u8 same_igu_sb_1b;
	u8 dhc_qzone_id;
	u8 state;
	u8 rsrv0;
#endif
	struct regpair rsrv1[2];
};


/*
 * Segment types for host coaslescing
 */
enum hc_segment {
	HC_REGULAR_SEGMENT,
	HC_DEFAULT_SEGMENT,
	MAX_HC_SEGMENT
};


/*
 * The fast-path status block meta-data
 */
struct hc_sp_status_block_data {
	struct regpair host_sb_addr;
#if defined(__BIG_ENDIAN)
	u8 rsrv1;
	u8 state;
	u8 igu_seg_id;
	u8 igu_sb_id;
#elif defined(__LITTLE_ENDIAN)
	u8 igu_sb_id;
	u8 igu_seg_id;
	u8 state;
	u8 rsrv1;
#endif
	struct pci_entity p_func;
};


/*
 * The fast-path status block meta-data
 */
struct hc_status_block_data_e1x {
	struct hc_index_data index_data[HC_SB_MAX_INDICES_E1X];
	struct hc_sb_data common;
};


/*
 * The fast-path status block meta-data
 */
struct hc_status_block_data_e2 {
	struct hc_index_data index_data[HC_SB_MAX_INDICES_E2];
	struct hc_sb_data common;
};


/*
 * IGU block operartion modes (in Everest2)
 */
enum igu_mode {
	HC_IGU_BC_MODE,
	HC_IGU_NBC_MODE,
	MAX_IGU_MODE
};


/*
 * IP versions
 */
enum ip_ver {
	IP_V4,
	IP_V6,
	MAX_IP_VER
};


/*
 * Multi-function modes
 */
enum mf_mode {
	SINGLE_FUNCTION,
	MULTI_FUNCTION_SD,
	MULTI_FUNCTION_SI,
	MULTI_FUNCTION_RESERVED,
	MAX_MF_MODE
};

/*
 * Protocol-common statistics collected by the Tstorm (per pf)
 */
struct tstorm_per_pf_stats {
	struct regpair rcv_error_bytes;
};

/*
 *
 */
struct per_pf_stats {
	struct tstorm_per_pf_stats tstorm_pf_statistics;
};


/*
 * Protocol-common statistics collected by the Tstorm (per port)
 */
struct tstorm_per_port_stats {
	__le32 mac_discard;
	__le32 mac_filter_discard;
	__le32 brb_truncate_discard;
	__le32 mf_tag_discard;
	__le32 packet_drop;
	__le32 reserved;
};

/*
 *
 */
struct per_port_stats {
	struct tstorm_per_port_stats tstorm_port_statistics;
};


/*
 * Protocol-common statistics collected by the Tstorm (per client)
 */
struct tstorm_per_queue_stats {
	struct regpair rcv_ucast_bytes;
	__le32 rcv_ucast_pkts;
	__le32 checksum_discard;
	struct regpair rcv_bcast_bytes;
	__le32 rcv_bcast_pkts;
	__le32 pkts_too_big_discard;
	struct regpair rcv_mcast_bytes;
	__le32 rcv_mcast_pkts;
	__le32 ttl0_discard;
	__le16 no_buff_discard;
	__le16 reserved0;
	__le32 reserved1;
};

/*
 * Protocol-common statistics collected by the Ustorm (per client)
 */
struct ustorm_per_queue_stats {
	struct regpair ucast_no_buff_bytes;
	struct regpair mcast_no_buff_bytes;
	struct regpair bcast_no_buff_bytes;
	__le32 ucast_no_buff_pkts;
	__le32 mcast_no_buff_pkts;
	__le32 bcast_no_buff_pkts;
	__le32 coalesced_pkts;
	struct regpair coalesced_bytes;
	__le32 coalesced_events;
	__le32 coalesced_aborts;
};

/*
 * Protocol-common statistics collected by the Xstorm (per client)
 */
struct xstorm_per_queue_stats {
	struct regpair ucast_bytes_sent;
	struct regpair mcast_bytes_sent;
	struct regpair bcast_bytes_sent;
	__le32 ucast_pkts_sent;
	__le32 mcast_pkts_sent;
	__le32 bcast_pkts_sent;
	__le32 error_drop_pkts;
};

/*
 *
 */
struct per_queue_stats {
	struct tstorm_per_queue_stats tstorm_queue_statistics;
	struct ustorm_per_queue_stats ustorm_queue_statistics;
	struct xstorm_per_queue_stats xstorm_queue_statistics;
};


/*
 * FW version stored in first line of pram
 */
struct pram_fw_version {
	u8 major;
	u8 minor;
	u8 revision;
	u8 engineering;
	u8 flags;
#define PRAM_FW_VERSION_OPTIMIZED (0x1<<0)
#define PRAM_FW_VERSION_OPTIMIZED_SHIFT 0
#define PRAM_FW_VERSION_STORM_ID (0x3<<1)
#define PRAM_FW_VERSION_STORM_ID_SHIFT 1
#define PRAM_FW_VERSION_BIG_ENDIEN (0x1<<3)
#define PRAM_FW_VERSION_BIG_ENDIEN_SHIFT 3
#define PRAM_FW_VERSION_CHIP_VERSION (0x3<<4)
#define PRAM_FW_VERSION_CHIP_VERSION_SHIFT 4
#define __PRAM_FW_VERSION_RESERVED0 (0x3<<6)
#define __PRAM_FW_VERSION_RESERVED0_SHIFT 6
};


/*
 * Ethernet slow path element
 */
union protocol_common_specific_data {
	u8 protocol_data[8];
	struct regpair phy_address;
	struct regpair mac_config_addr;
};

/*
 * The send queue element
 */
struct protocol_common_spe {
	struct spe_hdr hdr;
	union protocol_common_specific_data data;
};


/*
 * a single rate shaping counter. can be used as protocol or vnic counter
 */
struct rate_shaping_counter {
	u32 quota;
#if defined(__BIG_ENDIAN)
	u16 __reserved0;
	u16 rate;
#elif defined(__LITTLE_ENDIAN)
	u16 rate;
	u16 __reserved0;
#endif
};


/*
 * per-vnic rate shaping variables
 */
struct rate_shaping_vars_per_vn {
	struct rate_shaping_counter vn_counter;
};


/*
 * The send queue element
 */
struct slow_path_element {
	struct spe_hdr hdr;
	struct regpair protocol_data;
};


/*
 * Protocol-common statistics counter
 */
struct stats_counter {
	__le16 xstats_counter;
	__le16 reserved0;
	__le32 reserved1;
	__le16 tstats_counter;
	__le16 reserved2;
	__le32 reserved3;
	__le16 ustats_counter;
	__le16 reserved4;
	__le32 reserved5;
	__le16 cstats_counter;
	__le16 reserved6;
	__le32 reserved7;
};


/*
 *
 */
struct stats_query_entry {
	u8 kind;
	u8 index;
	__le16 funcID;
	__le32 reserved;
	struct regpair address;
};

/*
 * statistic command
 */
struct stats_query_cmd_group {
	struct stats_query_entry query[STATS_QUERY_CMD_COUNT];
};


/*
 * statistic command header
 */
struct stats_query_header {
	u8 cmd_num;
	u8 reserved0;
	__le16 drv_stats_counter;
	__le32 reserved1;
	struct regpair stats_counters_addrs;
};


/*
 * Types of statistcis query entry
 */
enum stats_query_type {
	STATS_TYPE_QUEUE,
	STATS_TYPE_PORT,
	STATS_TYPE_PF,
	STATS_TYPE_TOE,
	STATS_TYPE_FCOE,
	MAX_STATS_QUERY_TYPE
};


/*
 * Indicate of the function status block state
 */
enum status_block_state {
	SB_DISABLED,
	SB_ENABLED,
	SB_CLEANED,
	MAX_STATUS_BLOCK_STATE
};


/*
 * Storm IDs (including attentions for IGU related enums)
 */
enum storm_id {
	USTORM_ID,
	CSTORM_ID,
	XSTORM_ID,
	TSTORM_ID,
	ATTENTION_ID,
	MAX_STORM_ID
};


/*
 * Taffic types used in ETS and flow control algorithms
 */
enum traffic_type {
	LLFC_TRAFFIC_TYPE_NW,
	LLFC_TRAFFIC_TYPE_FCOE,
	LLFC_TRAFFIC_TYPE_ISCSI,
	MAX_TRAFFIC_TYPE
};


/*
 * zone A per-queue data
 */
struct tstorm_queue_zone_data {
	struct regpair reserved[4];
};


/*
 * zone B per-VF data
 */
struct tstorm_vf_zone_data {
	struct regpair reserved;
};


/*
 * zone A per-queue data
 */
struct ustorm_queue_zone_data {
	struct ustorm_eth_rx_producers eth_rx_producers;
	struct regpair reserved[3];
};


/*
 * zone B per-VF data
 */
struct ustorm_vf_zone_data {
	struct regpair reserved;
};


/*
 * data per VF-PF channel
 */
struct vf_pf_channel_data {
#if defined(__BIG_ENDIAN)
	u16 reserved0;
	u8 valid;
	u8 state;
#elif defined(__LITTLE_ENDIAN)
	u8 state;
	u8 valid;
	u16 reserved0;
#endif
	u32 reserved1;
};


/*
 * State of VF-PF channel
 */
enum vf_pf_channel_state {
	VF_PF_CHANNEL_STATE_READY,
	VF_PF_CHANNEL_STATE_WAITING_FOR_ACK,
	MAX_VF_PF_CHANNEL_STATE
};


/*
 * zone A per-queue data
 */
struct xstorm_queue_zone_data {
	struct regpair reserved[4];
};


/*
 * zone B per-VF data
 */
struct xstorm_vf_zone_data {
	struct regpair reserved;
};

#endif /* BNX2X_HSI_H */<|MERGE_RESOLUTION|>--- conflicted
+++ resolved
@@ -538,9 +538,6 @@
 	u32 fcoe_wwn_node_name_upper;
 	u32 fcoe_wwn_node_name_lower;
 
-<<<<<<< HEAD
-	u32 Reserved1[50];					/* 0x1C0 */
-=======
 	u32 Reserved1[49];				    /* 0x1C0 */
 
 	/*  Enable RJ45 magjack pair swapping on 10GBase-T PHY (0=default),
@@ -548,7 +545,6 @@
 	u32 xgbt_phy_cfg;				    /* 0x284 */
 	#define PORT_HW_CFG_RJ45_PAIR_SWAP_MASK             0x000000FF
 	#define PORT_HW_CFG_RJ45_PAIR_SWAP_SHIFT                     0
->>>>>>> acd92ae5
 
 		u32 default_cfg;			    /* 0x288 */
 	#define PORT_HW_CFG_GPIO0_CONFIG_MASK               0x00000003
@@ -706,14 +702,9 @@
 		#define PORT_HW_CFG_XGXS_EXT_PHY2_TYPE_BCM84823      0x00000b00
 		#define PORT_HW_CFG_XGXS_EXT_PHY2_TYPE_BCM54640      0x00000c00
 		#define PORT_HW_CFG_XGXS_EXT_PHY2_TYPE_BCM84833      0x00000d00
-<<<<<<< HEAD
-		#define PORT_HW_CFG_XGXS_EXT_PHY2_TYPE_BCM54616      0x00000e00
-		#define PORT_HW_CFG_XGXS_EXT_PHY2_TYPE_BCM8722       0x00000f00
-=======
 		#define PORT_HW_CFG_XGXS_EXT_PHY2_TYPE_BCM54618SE    0x00000e00
 		#define PORT_HW_CFG_XGXS_EXT_PHY2_TYPE_BCM8722       0x00000f00
 		#define PORT_HW_CFG_XGXS_EXT_PHY2_TYPE_BCM54616      0x00001000
->>>>>>> acd92ae5
 		#define PORT_HW_CFG_XGXS_EXT_PHY2_TYPE_FAILURE       0x0000fd00
 		#define PORT_HW_CFG_XGXS_EXT_PHY2_TYPE_NOT_CONN      0x0000ff00
 
@@ -767,14 +758,9 @@
 		#define PORT_HW_CFG_XGXS_EXT_PHY_TYPE_BCM84823       0x00000b00
 		#define PORT_HW_CFG_XGXS_EXT_PHY_TYPE_BCM54640       0x00000c00
 		#define PORT_HW_CFG_XGXS_EXT_PHY_TYPE_BCM84833       0x00000d00
-<<<<<<< HEAD
-		#define PORT_HW_CFG_XGXS_EXT_PHY_TYPE_BCM54616       0x00000e00
-		#define PORT_HW_CFG_XGXS_EXT_PHY_TYPE_BCM8722        0x00000f00
-=======
 		#define PORT_HW_CFG_XGXS_EXT_PHY_TYPE_BCM54618SE     0x00000e00
 		#define PORT_HW_CFG_XGXS_EXT_PHY_TYPE_BCM8722        0x00000f00
 		#define PORT_HW_CFG_XGXS_EXT_PHY_TYPE_BCM54616       0x00001000
->>>>>>> acd92ae5
 		#define PORT_HW_CFG_XGXS_EXT_PHY_TYPE_DIRECT_WC      0x0000fc00
 		#define PORT_HW_CFG_XGXS_EXT_PHY_TYPE_FAILURE        0x0000fd00
 		#define PORT_HW_CFG_XGXS_EXT_PHY_TYPE_NOT_CONN       0x0000ff00
@@ -1217,13 +1203,10 @@
 	#define LINK_STATUS_LINK_PARTNER_2500XHD_CAPABLE	0x00400000
 	#define LINK_STATUS_LINK_PARTNER_10GXFD_CAPABLE		0x00800000
 	#define LINK_STATUS_LINK_PARTNER_20GXFD_CAPABLE		0x10000000
-<<<<<<< HEAD
-=======
 
 	#define LINK_STATUS_PFC_ENABLED				0x20000000
 
 	#define LINK_STATUS_PHYSICAL_LINK_FLAG			0x40000000
->>>>>>> acd92ae5
 
 	u32 port_stx;
 
@@ -1263,21 +1246,15 @@
 	#define REQ_BC_VER_4_VRFY_FIRST_PHY_OPT_MDL     0x00050006
 	#define DRV_MSG_CODE_VRFY_SPECIFIC_PHY_OPT_MDL  0xa1000000
 	#define REQ_BC_VER_4_VRFY_SPECIFIC_PHY_OPT_MDL  0x00050234
-<<<<<<< HEAD
-=======
 	#define REQ_BC_VER_4_SFP_TX_DISABLE_SUPPORTED   0x00070014
 	#define REQ_BC_VER_4_PFC_STATS_SUPPORTED        0x00070201
->>>>>>> acd92ae5
 
 	#define DRV_MSG_CODE_DCBX_ADMIN_PMF_MSG         0xb0000000
 	#define DRV_MSG_CODE_DCBX_PMF_DRV_OK            0xb2000000
 
 	#define DRV_MSG_CODE_VF_DISABLED_DONE           0xc0000000
-<<<<<<< HEAD
-=======
 	#define DRV_MSG_CODE_DRV_INFO_ACK               0xd8000000
 	#define DRV_MSG_CODE_DRV_INFO_NACK              0xd9000000
->>>>>>> acd92ae5
 
 	#define DRV_MSG_CODE_SET_MF_BW                  0xe0000000
 	#define REQ_BC_VER_4_SET_MF_BW                  0x00060202
@@ -1330,11 +1307,8 @@
 	#define FW_MSG_CODE_VRFY_OPT_MDL_INVLD_IMG      0xa0200000
 	#define FW_MSG_CODE_VRFY_OPT_MDL_UNAPPROVED     0xa0300000
 	#define FW_MSG_CODE_VF_DISABLED_DONE            0xb0000000
-<<<<<<< HEAD
-=======
 	#define FW_MSG_CODE_DRV_INFO_ACK                0xd8100000
 	#define FW_MSG_CODE_DRV_INFO_NACK               0xd9100000
->>>>>>> acd92ae5
 
 	#define FW_MSG_CODE_SET_MF_BW_SENT              0xe0000000
 	#define FW_MSG_CODE_SET_MF_BW_DONE              0xe1000000
@@ -1391,10 +1365,7 @@
 
 	#define DRV_STATUS_DCBX_EVENT_MASK              0x000f0000
 	#define DRV_STATUS_DCBX_NEGOTIATION_RESULTS     0x00010000
-<<<<<<< HEAD
-=======
 	#define DRV_STATUS_DRV_INFO_REQ                 0x04000000
->>>>>>> acd92ae5
 
 	u32 virt_mac_upper;
 	#define VIRT_MAC_SIGN_MASK                      0xffff0000
@@ -1873,10 +1844,7 @@
 	#define DCBX_LOCAL_APP_ERROR             0x00000004
 	#define DCBX_LOCAL_PFC_MISMATCH          0x00000010
 	#define DCBX_LOCAL_APP_MISMATCH          0x00000020
-<<<<<<< HEAD
-=======
 	#define DCBX_REMOTE_MIB_ERROR		 0x00000040
->>>>>>> acd92ae5
 	struct dcbx_features   features;
 	u32 suffix_seq_num;
 };
@@ -2002,11 +1970,6 @@
 	u32 extended_dev_info_shared_addr;
 	u32 ncsi_oem_data_addr;
 
-<<<<<<< HEAD
-	u32 ocsd_host_addr;
-	u32 ocbb_host_addr;
-	u32 ocsd_req_update_interval;
-=======
 	u32 ocsd_host_addr; /* initialized by option ROM */
 	u32 ocbb_host_addr; /* initialized by option ROM */
 	u32 ocsd_req_update_interval; /* initialized by option ROM */
@@ -2039,7 +2002,6 @@
 #define DRV_INFO_CONTROL_VER_SHIFT         0
 #define DRV_INFO_CONTROL_OP_CODE_MASK      0x0000ff00
 #define DRV_INFO_CONTROL_OP_CODE_SHIFT     8
->>>>>>> acd92ae5
 };
 
 
@@ -2574,26 +2536,18 @@
 #define MAC_STX_IDX_MAX                     2
 
 struct host_port_stats {
-<<<<<<< HEAD
-	u32            host_port_stats_start;
-=======
 	u32            host_port_stats_counter;
->>>>>>> acd92ae5
 
 	struct mac_stx mac_stx[MAC_STX_IDX_MAX];
 
 	u32            brb_drop_hi;
 	u32            brb_drop_lo;
 
-<<<<<<< HEAD
-	u32            host_port_stats_end;
-=======
 	u32            not_used; /* obsolete */
 	u32            pfc_frames_tx_hi;
 	u32            pfc_frames_tx_lo;
 	u32            pfc_frames_rx_hi;
 	u32            pfc_frames_rx_lo;
->>>>>>> acd92ae5
 };
 
 
@@ -2633,11 +2587,6 @@
 /* VIC definitions */
 #define VICSTATST_UIF_INDEX 2
 
-<<<<<<< HEAD
-#define BCM_5710_FW_MAJOR_VERSION			7
-#define BCM_5710_FW_MINOR_VERSION			0
-#define BCM_5710_FW_REVISION_VERSION		20
-=======
 /* current drv_info version */
 #define DRV_INFO_CUR_VER 1
 
@@ -2753,7 +2702,6 @@
 #define BCM_5710_FW_MAJOR_VERSION			7
 #define BCM_5710_FW_MINOR_VERSION			0
 #define BCM_5710_FW_REVISION_VERSION		29
->>>>>>> acd92ae5
 #define BCM_5710_FW_ENGINEERING_VERSION		0
 #define BCM_5710_FW_COMPILE_FLAGS			1
 
@@ -2773,7 +2721,6 @@
 
 /*
  * The eth aggregative context of Cstorm
-<<<<<<< HEAD
  */
 struct cstorm_eth_ag_context {
 	u32 __reserved0[10];
@@ -2921,155 +2868,6 @@
 #define ETH_TX_DOORBELL_SPARE_SHIFT 7
 	u16 npackets;
 #endif
-=======
- */
-struct cstorm_eth_ag_context {
-	u32 __reserved0[10];
->>>>>>> acd92ae5
-};
-
-
-/*
- * dmae command structure
- */
-struct dmae_command {
-	u32 opcode;
-#define DMAE_COMMAND_SRC (0x1<<0)
-#define DMAE_COMMAND_SRC_SHIFT 0
-#define DMAE_COMMAND_DST (0x3<<1)
-#define DMAE_COMMAND_DST_SHIFT 1
-#define DMAE_COMMAND_C_DST (0x1<<3)
-#define DMAE_COMMAND_C_DST_SHIFT 3
-#define DMAE_COMMAND_C_TYPE_ENABLE (0x1<<4)
-#define DMAE_COMMAND_C_TYPE_ENABLE_SHIFT 4
-#define DMAE_COMMAND_C_TYPE_CRC_ENABLE (0x1<<5)
-#define DMAE_COMMAND_C_TYPE_CRC_ENABLE_SHIFT 5
-#define DMAE_COMMAND_C_TYPE_CRC_OFFSET (0x7<<6)
-#define DMAE_COMMAND_C_TYPE_CRC_OFFSET_SHIFT 6
-#define DMAE_COMMAND_ENDIANITY (0x3<<9)
-#define DMAE_COMMAND_ENDIANITY_SHIFT 9
-#define DMAE_COMMAND_PORT (0x1<<11)
-#define DMAE_COMMAND_PORT_SHIFT 11
-#define DMAE_COMMAND_CRC_RESET (0x1<<12)
-#define DMAE_COMMAND_CRC_RESET_SHIFT 12
-#define DMAE_COMMAND_SRC_RESET (0x1<<13)
-#define DMAE_COMMAND_SRC_RESET_SHIFT 13
-#define DMAE_COMMAND_DST_RESET (0x1<<14)
-#define DMAE_COMMAND_DST_RESET_SHIFT 14
-#define DMAE_COMMAND_E1HVN (0x3<<15)
-#define DMAE_COMMAND_E1HVN_SHIFT 15
-#define DMAE_COMMAND_DST_VN (0x3<<17)
-#define DMAE_COMMAND_DST_VN_SHIFT 17
-#define DMAE_COMMAND_C_FUNC (0x1<<19)
-#define DMAE_COMMAND_C_FUNC_SHIFT 19
-#define DMAE_COMMAND_ERR_POLICY (0x3<<20)
-#define DMAE_COMMAND_ERR_POLICY_SHIFT 20
-#define DMAE_COMMAND_RESERVED0 (0x3FF<<22)
-#define DMAE_COMMAND_RESERVED0_SHIFT 22
-	u32 src_addr_lo;
-	u32 src_addr_hi;
-	u32 dst_addr_lo;
-	u32 dst_addr_hi;
-#if defined(__BIG_ENDIAN)
-	u16 opcode_iov;
-#define DMAE_COMMAND_SRC_VFID (0x3F<<0)
-#define DMAE_COMMAND_SRC_VFID_SHIFT 0
-#define DMAE_COMMAND_SRC_VFPF (0x1<<6)
-#define DMAE_COMMAND_SRC_VFPF_SHIFT 6
-#define DMAE_COMMAND_RESERVED1 (0x1<<7)
-#define DMAE_COMMAND_RESERVED1_SHIFT 7
-#define DMAE_COMMAND_DST_VFID (0x3F<<8)
-#define DMAE_COMMAND_DST_VFID_SHIFT 8
-#define DMAE_COMMAND_DST_VFPF (0x1<<14)
-#define DMAE_COMMAND_DST_VFPF_SHIFT 14
-#define DMAE_COMMAND_RESERVED2 (0x1<<15)
-#define DMAE_COMMAND_RESERVED2_SHIFT 15
-	u16 len;
-#elif defined(__LITTLE_ENDIAN)
-	u16 len;
-	u16 opcode_iov;
-#define DMAE_COMMAND_SRC_VFID (0x3F<<0)
-#define DMAE_COMMAND_SRC_VFID_SHIFT 0
-#define DMAE_COMMAND_SRC_VFPF (0x1<<6)
-#define DMAE_COMMAND_SRC_VFPF_SHIFT 6
-#define DMAE_COMMAND_RESERVED1 (0x1<<7)
-#define DMAE_COMMAND_RESERVED1_SHIFT 7
-#define DMAE_COMMAND_DST_VFID (0x3F<<8)
-#define DMAE_COMMAND_DST_VFID_SHIFT 8
-#define DMAE_COMMAND_DST_VFPF (0x1<<14)
-#define DMAE_COMMAND_DST_VFPF_SHIFT 14
-#define DMAE_COMMAND_RESERVED2 (0x1<<15)
-#define DMAE_COMMAND_RESERVED2_SHIFT 15
-#endif
-	u32 comp_addr_lo;
-	u32 comp_addr_hi;
-	u32 comp_val;
-	u32 crc32;
-	u32 crc32_c;
-#if defined(__BIG_ENDIAN)
-	u16 crc16_c;
-	u16 crc16;
-#elif defined(__LITTLE_ENDIAN)
-	u16 crc16;
-	u16 crc16_c;
-#endif
-#if defined(__BIG_ENDIAN)
-	u16 reserved3;
-	u16 crc_t10;
-#elif defined(__LITTLE_ENDIAN)
-	u16 crc_t10;
-	u16 reserved3;
-#endif
-#if defined(__BIG_ENDIAN)
-	u16 xsum8;
-	u16 xsum16;
-#elif defined(__LITTLE_ENDIAN)
-	u16 xsum16;
-	u16 xsum8;
-#endif
-};
-
-
-/*
- * common data for all protocols
- */
-struct doorbell_hdr {
-	u8 header;
-#define DOORBELL_HDR_RX (0x1<<0)
-#define DOORBELL_HDR_RX_SHIFT 0
-#define DOORBELL_HDR_DB_TYPE (0x1<<1)
-#define DOORBELL_HDR_DB_TYPE_SHIFT 1
-#define DOORBELL_HDR_DPM_SIZE (0x3<<2)
-#define DOORBELL_HDR_DPM_SIZE_SHIFT 2
-#define DOORBELL_HDR_CONN_TYPE (0xF<<4)
-#define DOORBELL_HDR_CONN_TYPE_SHIFT 4
-};
-
-/*
- * Ethernet doorbell
- */
-struct eth_tx_doorbell {
-#if defined(__BIG_ENDIAN)
-	u16 npackets;
-	u8 params;
-#define ETH_TX_DOORBELL_NUM_BDS (0x3F<<0)
-#define ETH_TX_DOORBELL_NUM_BDS_SHIFT 0
-#define ETH_TX_DOORBELL_RESERVED_TX_FIN_FLAG (0x1<<6)
-#define ETH_TX_DOORBELL_RESERVED_TX_FIN_FLAG_SHIFT 6
-#define ETH_TX_DOORBELL_SPARE (0x1<<7)
-#define ETH_TX_DOORBELL_SPARE_SHIFT 7
-	struct doorbell_hdr hdr;
-#elif defined(__LITTLE_ENDIAN)
-	struct doorbell_hdr hdr;
-	u8 params;
-#define ETH_TX_DOORBELL_NUM_BDS (0x3F<<0)
-#define ETH_TX_DOORBELL_NUM_BDS_SHIFT 0
-#define ETH_TX_DOORBELL_RESERVED_TX_FIN_FLAG (0x1<<6)
-#define ETH_TX_DOORBELL_RESERVED_TX_FIN_FLAG_SHIFT 6
-#define ETH_TX_DOORBELL_SPARE (0x1<<7)
-#define ETH_TX_DOORBELL_SPARE_SHIFT 7
-	u16 npackets;
-#endif
 };
 
 
@@ -3422,8 +3220,6 @@
 	u32 reserved3[30];
 };
 
-<<<<<<< HEAD
-=======
 
 /*
  * doorbell message sent to the chip
@@ -3440,30 +3236,6 @@
 #endif
 };
 
->>>>>>> acd92ae5
-
-/*
- * doorbell message sent to the chip
- */
-<<<<<<< HEAD
-struct doorbell {
-#if defined(__BIG_ENDIAN)
-	u16 zero_fill2;
-=======
-struct doorbell_set_prod {
-#if defined(__BIG_ENDIAN)
-	u16 prod;
->>>>>>> acd92ae5
-	u8 zero_fill1;
-	struct doorbell_hdr header;
-#elif defined(__LITTLE_ENDIAN)
-	struct doorbell_hdr header;
-	u8 zero_fill1;
-<<<<<<< HEAD
-	u16 zero_fill2;
-#endif
-};
-
 
 /*
  * doorbell message sent to the chip
@@ -3476,55 +3248,6 @@
 #elif defined(__LITTLE_ENDIAN)
 	struct doorbell_hdr header;
 	u8 zero_fill1;
-	u16 prod;
-#endif
-};
-
-
-struct regpair {
-	__le32 lo;
-	__le32 hi;
-};
-
-
-/*
- * Classify rule opcodes in E2/E3
- */
-enum classify_rule {
-	CLASSIFY_RULE_OPCODE_MAC,
-	CLASSIFY_RULE_OPCODE_VLAN,
-	CLASSIFY_RULE_OPCODE_PAIR,
-	MAX_CLASSIFY_RULE
-};
-
-
-/*
- * Classify rule types in E2/E3
- */
-enum classify_rule_action_type {
-	CLASSIFY_RULE_REMOVE,
-	CLASSIFY_RULE_ADD,
-	MAX_CLASSIFY_RULE_ACTION_TYPE
-};
-
-
-/*
- * client init ramrod data
- */
-struct client_init_general_data {
-	u8 client_id;
-	u8 statistics_counter_id;
-	u8 statistics_en_flg;
-	u8 is_fcoe_flg;
-	u8 activate_flg;
-	u8 sp_client_id;
-	__le16 mtu;
-	u8 statistics_zero_flg;
-	u8 func_id;
-	u8 cos;
-	u8 traffic_type;
-	u32 reserved0;
-=======
 	u16 prod;
 #endif
 };
@@ -3641,76 +3364,6 @@
 	__le16 silent_vlan_value;
 	__le16 silent_vlan_mask;
 	__le32 reserved6[2];
->>>>>>> acd92ae5
-};
-
-
-/*
-<<<<<<< HEAD
- * client init rx data
- */
-struct client_init_rx_data {
-	u8 tpa_en;
-#define CLIENT_INIT_RX_DATA_TPA_EN_IPV4 (0x1<<0)
-#define CLIENT_INIT_RX_DATA_TPA_EN_IPV4_SHIFT 0
-#define CLIENT_INIT_RX_DATA_TPA_EN_IPV6 (0x1<<1)
-#define CLIENT_INIT_RX_DATA_TPA_EN_IPV6_SHIFT 1
-#define CLIENT_INIT_RX_DATA_RESERVED5 (0x3F<<2)
-#define CLIENT_INIT_RX_DATA_RESERVED5_SHIFT 2
-	u8 vmqueue_mode_en_flg;
-	u8 extra_data_over_sgl_en_flg;
-	u8 cache_line_alignment_log_size;
-	u8 enable_dynamic_hc;
-	u8 max_sges_for_packet;
-	u8 client_qzone_id;
-	u8 drop_ip_cs_err_flg;
-	u8 drop_tcp_cs_err_flg;
-	u8 drop_ttl0_flg;
-	u8 drop_udp_cs_err_flg;
-	u8 inner_vlan_removal_enable_flg;
-	u8 outer_vlan_removal_enable_flg;
-	u8 status_block_id;
-	u8 rx_sb_index_number;
-	u8 reserved0;
-	u8 max_tpa_queues;
-	u8 silent_vlan_removal_flg;
-	__le16 max_bytes_on_bd;
-	__le16 sge_buff_size;
-	u8 approx_mcast_engine_id;
-	u8 rss_engine_id;
-	struct regpair bd_page_base;
-	struct regpair sge_page_base;
-	struct regpair cqe_page_base;
-	u8 is_leading_rss;
-	u8 is_approx_mcast;
-	__le16 max_agg_size;
-	__le16 state;
-#define CLIENT_INIT_RX_DATA_UCAST_DROP_ALL (0x1<<0)
-#define CLIENT_INIT_RX_DATA_UCAST_DROP_ALL_SHIFT 0
-#define CLIENT_INIT_RX_DATA_UCAST_ACCEPT_ALL (0x1<<1)
-#define CLIENT_INIT_RX_DATA_UCAST_ACCEPT_ALL_SHIFT 1
-#define CLIENT_INIT_RX_DATA_UCAST_ACCEPT_UNMATCHED (0x1<<2)
-#define CLIENT_INIT_RX_DATA_UCAST_ACCEPT_UNMATCHED_SHIFT 2
-#define CLIENT_INIT_RX_DATA_MCAST_DROP_ALL (0x1<<3)
-#define CLIENT_INIT_RX_DATA_MCAST_DROP_ALL_SHIFT 3
-#define CLIENT_INIT_RX_DATA_MCAST_ACCEPT_ALL (0x1<<4)
-#define CLIENT_INIT_RX_DATA_MCAST_ACCEPT_ALL_SHIFT 4
-#define CLIENT_INIT_RX_DATA_BCAST_ACCEPT_ALL (0x1<<5)
-#define CLIENT_INIT_RX_DATA_BCAST_ACCEPT_ALL_SHIFT 5
-#define CLIENT_INIT_RX_DATA_ACCEPT_ANY_VLAN (0x1<<6)
-#define CLIENT_INIT_RX_DATA_ACCEPT_ANY_VLAN_SHIFT 6
-#define CLIENT_INIT_RX_DATA_RESERVED2 (0x1FF<<7)
-#define CLIENT_INIT_RX_DATA_RESERVED2_SHIFT 7
-	__le16 cqe_pause_thr_low;
-	__le16 cqe_pause_thr_high;
-	__le16 bd_pause_thr_low;
-	__le16 bd_pause_thr_high;
-	__le16 sge_pause_thr_low;
-	__le16 sge_pause_thr_high;
-	__le16 rx_cos_mask;
-	__le16 silent_vlan_value;
-	__le16 silent_vlan_mask;
-	__le32 reserved6[2];
 };
 
 /*
@@ -3739,47 +3392,9 @@
 	u8 default_vlan_flg;
 	u8 reserved2;
 	__le32 reserved3;
-=======
- * client init tx data
- */
-struct client_init_tx_data {
-	u8 enforce_security_flg;
-	u8 tx_status_block_id;
-	u8 tx_sb_index_number;
-	u8 tss_leading_client_id;
-	u8 tx_switching_flg;
-	u8 anti_spoofing_flg;
-	__le16 default_vlan;
-	struct regpair tx_bd_page_base;
-	__le16 state;
-#define CLIENT_INIT_TX_DATA_UCAST_ACCEPT_ALL (0x1<<0)
-#define CLIENT_INIT_TX_DATA_UCAST_ACCEPT_ALL_SHIFT 0
-#define CLIENT_INIT_TX_DATA_MCAST_ACCEPT_ALL (0x1<<1)
-#define CLIENT_INIT_TX_DATA_MCAST_ACCEPT_ALL_SHIFT 1
-#define CLIENT_INIT_TX_DATA_BCAST_ACCEPT_ALL (0x1<<2)
-#define CLIENT_INIT_TX_DATA_BCAST_ACCEPT_ALL_SHIFT 2
-#define CLIENT_INIT_TX_DATA_ACCEPT_ANY_VLAN (0x1<<3)
-#define CLIENT_INIT_TX_DATA_ACCEPT_ANY_VLAN_SHIFT 3
-#define CLIENT_INIT_TX_DATA_RESERVED1 (0xFFF<<4)
-#define CLIENT_INIT_TX_DATA_RESERVED1_SHIFT 4
-	u8 default_vlan_flg;
-	u8 reserved2;
-	__le32 reserved3;
-};
-
-/*
- * client init ramrod data
- */
-struct client_init_ramrod_data {
-	struct client_init_general_data general;
-	struct client_init_rx_data rx;
-	struct client_init_tx_data tx;
->>>>>>> acd92ae5
-};
-
-
-/*
-<<<<<<< HEAD
+};
+
+/*
  * client init ramrod data
  */
 struct client_init_ramrod_data {
@@ -3890,108 +3505,6 @@
 /*
  * Command for adding/removing a MAC-VLAN pair classification rule
  */
-=======
- * client update ramrod data
- */
-struct client_update_ramrod_data {
-	u8 client_id;
-	u8 func_id;
-	u8 inner_vlan_removal_enable_flg;
-	u8 inner_vlan_removal_change_flg;
-	u8 outer_vlan_removal_enable_flg;
-	u8 outer_vlan_removal_change_flg;
-	u8 anti_spoofing_enable_flg;
-	u8 anti_spoofing_change_flg;
-	u8 activate_flg;
-	u8 activate_change_flg;
-	__le16 default_vlan;
-	u8 default_vlan_enable_flg;
-	u8 default_vlan_change_flg;
-	__le16 silent_vlan_value;
-	__le16 silent_vlan_mask;
-	u8 silent_vlan_removal_flg;
-	u8 silent_vlan_change_flg;
-	__le32 echo;
-};
-
-
-/*
- * The eth storm context of Cstorm
- */
-struct cstorm_eth_st_context {
-	u32 __reserved0[4];
-};
-
-
-struct double_regpair {
-	u32 regpair0_lo;
-	u32 regpair0_hi;
-	u32 regpair1_lo;
-	u32 regpair1_hi;
-};
-
-
-/*
- * Ethernet address typesm used in ethernet tx BDs
- */
-enum eth_addr_type {
-	UNKNOWN_ADDRESS,
-	UNICAST_ADDRESS,
-	MULTICAST_ADDRESS,
-	BROADCAST_ADDRESS,
-	MAX_ETH_ADDR_TYPE
-};
-
-
-/*
- *
- */
-struct eth_classify_cmd_header {
-	u8 cmd_general_data;
-#define ETH_CLASSIFY_CMD_HEADER_RX_CMD (0x1<<0)
-#define ETH_CLASSIFY_CMD_HEADER_RX_CMD_SHIFT 0
-#define ETH_CLASSIFY_CMD_HEADER_TX_CMD (0x1<<1)
-#define ETH_CLASSIFY_CMD_HEADER_TX_CMD_SHIFT 1
-#define ETH_CLASSIFY_CMD_HEADER_OPCODE (0x3<<2)
-#define ETH_CLASSIFY_CMD_HEADER_OPCODE_SHIFT 2
-#define ETH_CLASSIFY_CMD_HEADER_IS_ADD (0x1<<4)
-#define ETH_CLASSIFY_CMD_HEADER_IS_ADD_SHIFT 4
-#define ETH_CLASSIFY_CMD_HEADER_RESERVED0 (0x7<<5)
-#define ETH_CLASSIFY_CMD_HEADER_RESERVED0_SHIFT 5
-	u8 func_id;
-	u8 client_id;
-	u8 reserved1;
-};
-
-
-/*
- * header for eth classification config ramrod
- */
-struct eth_classify_header {
-	u8 rule_cnt;
-	u8 reserved0;
-	__le16 reserved1;
-	__le32 echo;
-};
-
-
-/*
- * Command for adding/removing a MAC classification rule
- */
-struct eth_classify_mac_cmd {
-	struct eth_classify_cmd_header header;
-	__le32 reserved0;
-	__le16 mac_lsb;
-	__le16 mac_mid;
-	__le16 mac_msb;
-	__le16 reserved1;
-};
-
-
-/*
- * Command for adding/removing a MAC-VLAN pair classification rule
- */
->>>>>>> acd92ae5
 struct eth_classify_pair_cmd {
 	struct eth_classify_cmd_header header;
 	__le32 reserved0;
@@ -3999,7 +3512,6 @@
 	__le16 mac_mid;
 	__le16 mac_msb;
 	__le16 vlan;
-<<<<<<< HEAD
 };
 
 
@@ -4012,8 +3524,6 @@
 	__le32 reserved1;
 	__le16 reserved2;
 	__le16 vlan;
-=======
->>>>>>> acd92ae5
 };
 
 /*
@@ -4026,50 +3536,17 @@
 };
 
 /*
-<<<<<<< HEAD
  * parameters for eth classification configuration ramrod
  */
 struct eth_classify_rules_ramrod_data {
 	struct eth_classify_header header;
 	union eth_classify_rule_cmd rules[CLASSIFY_RULES_COUNT];
-=======
- * Command for adding/removing a VLAN classification rule
- */
-struct eth_classify_vlan_cmd {
-	struct eth_classify_cmd_header header;
-	__le32 reserved0;
-	__le32 reserved1;
-	__le16 reserved2;
-	__le16 vlan;
->>>>>>> acd92ae5
-};
-
-/*
- * union for eth classification rule
- */
-union eth_classify_rule_cmd {
-	struct eth_classify_mac_cmd mac;
-	struct eth_classify_vlan_cmd vlan;
-	struct eth_classify_pair_cmd pair;
-};
-
-/*
-<<<<<<< HEAD
+};
+
+
+/*
  * The data contain client ID need to the ramrod
  */
-=======
- * parameters for eth classification configuration ramrod
- */
-struct eth_classify_rules_ramrod_data {
-	struct eth_classify_header header;
-	union eth_classify_rule_cmd rules[CLASSIFY_RULES_COUNT];
-};
-
-
-/*
- * The data contain client ID need to the ramrod
- */
->>>>>>> acd92ae5
 struct eth_common_ramrod_data {
 	__le32 client_id;
 	__le32 reserved1;
@@ -4388,7 +3865,6 @@
 	struct ramrod_data protocol_data;
 	__le32 echo;
 	__le32 reserved2[11];
-<<<<<<< HEAD
 };
 
 /*
@@ -4547,8 +4023,6 @@
 #define ETH_TX_BD_FLAGS_SW_LSO_SHIFT 6
 #define ETH_TX_BD_FLAGS_IPV6 (0x1<<7)
 #define ETH_TX_BD_FLAGS_IPV6_SHIFT 7
-=======
->>>>>>> acd92ae5
 };
 
 /*
@@ -4557,167 +4031,6 @@
 struct eth_tx_start_bd {
 	__le32 addr_lo;
 	__le32 addr_hi;
-<<<<<<< HEAD
-=======
-	__le32 reserved[14];
-};
-
-/*
- * union for all eth rx cqe types (fix their sizes)
- */
-union eth_rx_cqe {
-	struct eth_fast_path_rx_cqe fast_path_cqe;
-	struct common_ramrod_eth_rx_cqe ramrod_cqe;
-	struct eth_rx_cqe_next_page next_page_cqe;
-	struct eth_end_agg_rx_cqe end_agg_cqe;
-};
-
-
-/*
- * Values for RX ETH CQE type field
- */
-enum eth_rx_cqe_type {
-	RX_ETH_CQE_TYPE_ETH_FASTPATH,
-	RX_ETH_CQE_TYPE_ETH_RAMROD,
-	RX_ETH_CQE_TYPE_ETH_START_AGG,
-	RX_ETH_CQE_TYPE_ETH_STOP_AGG,
-	MAX_ETH_RX_CQE_TYPE
-};
-
-
-/*
- * Type of SGL/Raw field in ETH RX fast path CQE
- */
-enum eth_rx_fp_sel {
-	ETH_FP_CQE_REGULAR,
-	ETH_FP_CQE_RAW,
-	MAX_ETH_RX_FP_SEL
-};
-
-
-/*
- * The eth Rx SGE Descriptor
- */
-struct eth_rx_sge {
-	__le32 addr_lo;
-	__le32 addr_hi;
-};
-
-
-/*
- * common data for all protocols
- */
-struct spe_hdr {
-	__le32 conn_and_cmd_data;
-#define SPE_HDR_CID (0xFFFFFF<<0)
-#define SPE_HDR_CID_SHIFT 0
-#define SPE_HDR_CMD_ID (0xFF<<24)
-#define SPE_HDR_CMD_ID_SHIFT 24
-	__le16 type;
-#define SPE_HDR_CONN_TYPE (0xFF<<0)
-#define SPE_HDR_CONN_TYPE_SHIFT 0
-#define SPE_HDR_FUNCTION_ID (0xFF<<8)
-#define SPE_HDR_FUNCTION_ID_SHIFT 8
-	__le16 reserved1;
-};
-
-/*
- * specific data for ethernet slow path element
- */
-union eth_specific_data {
-	u8 protocol_data[8];
-	struct regpair client_update_ramrod_data;
-	struct regpair client_init_ramrod_init_data;
-	struct eth_halt_ramrod_data halt_ramrod_data;
-	struct regpair update_data_addr;
-	struct eth_common_ramrod_data common_ramrod_data;
-	struct regpair classify_cfg_addr;
-	struct regpair filter_cfg_addr;
-	struct regpair mcast_cfg_addr;
-};
-
-/*
- * Ethernet slow path element
- */
-struct eth_spe {
-	struct spe_hdr hdr;
-	union eth_specific_data data;
-};
-
-
-/*
- * Ethernet command ID for slow path elements
- */
-enum eth_spqe_cmd_id {
-	RAMROD_CMD_ID_ETH_UNUSED,
-	RAMROD_CMD_ID_ETH_CLIENT_SETUP,
-	RAMROD_CMD_ID_ETH_HALT,
-	RAMROD_CMD_ID_ETH_FORWARD_SETUP,
-	RAMROD_CMD_ID_ETH_TX_QUEUE_SETUP,
-	RAMROD_CMD_ID_ETH_CLIENT_UPDATE,
-	RAMROD_CMD_ID_ETH_EMPTY,
-	RAMROD_CMD_ID_ETH_TERMINATE,
-	RAMROD_CMD_ID_ETH_TPA_UPDATE,
-	RAMROD_CMD_ID_ETH_CLASSIFICATION_RULES,
-	RAMROD_CMD_ID_ETH_FILTER_RULES,
-	RAMROD_CMD_ID_ETH_MULTICAST_RULES,
-	RAMROD_CMD_ID_ETH_RSS_UPDATE,
-	RAMROD_CMD_ID_ETH_SET_MAC,
-	MAX_ETH_SPQE_CMD_ID
-};
-
-
-/*
- * eth tpa update command
- */
-enum eth_tpa_update_command {
-	TPA_UPDATE_NONE_COMMAND,
-	TPA_UPDATE_ENABLE_COMMAND,
-	TPA_UPDATE_DISABLE_COMMAND,
-	MAX_ETH_TPA_UPDATE_COMMAND
-};
-
-
-/*
- * Tx regular BD structure
- */
-struct eth_tx_bd {
-	__le32 addr_lo;
-	__le32 addr_hi;
-	__le16 total_pkt_bytes;
-	__le16 nbytes;
-	u8 reserved[4];
-};
-
-
-/*
- * structure for easy accessibility to assembler
- */
-struct eth_tx_bd_flags {
-	u8 as_bitfield;
-#define ETH_TX_BD_FLAGS_IP_CSUM (0x1<<0)
-#define ETH_TX_BD_FLAGS_IP_CSUM_SHIFT 0
-#define ETH_TX_BD_FLAGS_L4_CSUM (0x1<<1)
-#define ETH_TX_BD_FLAGS_L4_CSUM_SHIFT 1
-#define ETH_TX_BD_FLAGS_VLAN_MODE (0x3<<2)
-#define ETH_TX_BD_FLAGS_VLAN_MODE_SHIFT 2
-#define ETH_TX_BD_FLAGS_START_BD (0x1<<4)
-#define ETH_TX_BD_FLAGS_START_BD_SHIFT 4
-#define ETH_TX_BD_FLAGS_IS_UDP (0x1<<5)
-#define ETH_TX_BD_FLAGS_IS_UDP_SHIFT 5
-#define ETH_TX_BD_FLAGS_SW_LSO (0x1<<6)
-#define ETH_TX_BD_FLAGS_SW_LSO_SHIFT 6
-#define ETH_TX_BD_FLAGS_IPV6 (0x1<<7)
-#define ETH_TX_BD_FLAGS_IPV6_SHIFT 7
-};
-
-/*
- * The eth Tx Buffer Descriptor
- */
-struct eth_tx_start_bd {
-	__le32 addr_lo;
-	__le32 addr_hi;
->>>>>>> acd92ae5
 	__le16 nbd;
 	__le16 nbytes;
 	__le16 vlan_or_ethertype;
