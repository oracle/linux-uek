--- conflicted
+++ resolved
@@ -14,12 +14,9 @@
  * Statistics and Link management by Yitchak Gertner
  *
  */
-<<<<<<< HEAD
-=======
 
 #define pr_fmt(fmt) KBUILD_MODNAME ": " fmt
 
->>>>>>> acd92ae5
 #include "bnx2x_stats.h"
 #include "bnx2x_cmn.h"
 
@@ -77,19 +74,11 @@
 
 		bp->fw_stats_req->hdr.drv_stats_counter =
 			cpu_to_le16(bp->stats_counter++);
-<<<<<<< HEAD
 
 		DP(NETIF_MSG_TIMER, "Sending statistics ramrod %d\n",
 			bp->fw_stats_req->hdr.drv_stats_counter);
 
 
-=======
-
-		DP(NETIF_MSG_TIMER, "Sending statistics ramrod %d\n",
-			bp->fw_stats_req->hdr.drv_stats_counter);
-
-
->>>>>>> acd92ae5
 
 		/* send FW stats ramrod */
 		rc = bnx2x_sp_post(bp, RAMROD_CMD_ID_COMMON_STAT_QUERY, 0,
@@ -563,8 +552,6 @@
 		UPDATE_STAT64(tx_stat_gterr,
 				tx_stat_dot3statsinternalmactransmiterrors);
 		UPDATE_STAT64(tx_stat_gtufl, tx_stat_mac_ufl);
-<<<<<<< HEAD
-=======
 
 		/* collect PFC stats */
 		DIFF_64(diff.hi, new->tx_stat_gtpp_hi,
@@ -584,91 +571,10 @@
 		pstats->pfc_frames_rx_lo = new->rx_stat_grpp_lo;
 		ADD_64(pstats->pfc_frames_rx_hi, diff.hi,
 			pstats->pfc_frames_rx_lo, diff.lo);
->>>>>>> acd92ae5
 	}
 
 	estats->pause_frames_received_hi =
 				pstats->mac_stx[1].rx_stat_mac_xpf_hi;
-<<<<<<< HEAD
-	estats->pause_frames_received_lo =
-				pstats->mac_stx[1].rx_stat_mac_xpf_lo;
-
-	estats->pause_frames_sent_hi =
-				pstats->mac_stx[1].tx_stat_outxoffsent_hi;
-	estats->pause_frames_sent_lo =
-				pstats->mac_stx[1].tx_stat_outxoffsent_lo;
-}
-
-static void bnx2x_mstat_stats_update(struct bnx2x *bp)
-{
-	struct host_port_stats *pstats = bnx2x_sp(bp, port_stats);
-	struct bnx2x_eth_stats *estats = &bp->eth_stats;
-
-	struct mstat_stats *new = bnx2x_sp(bp, mac_stats.mstat_stats);
-
-	ADD_STAT64(stats_rx.rx_grerb, rx_stat_ifhcinbadoctets);
-	ADD_STAT64(stats_rx.rx_grfcs, rx_stat_dot3statsfcserrors);
-	ADD_STAT64(stats_rx.rx_grund, rx_stat_etherstatsundersizepkts);
-	ADD_STAT64(stats_rx.rx_grovr, rx_stat_dot3statsframestoolong);
-	ADD_STAT64(stats_rx.rx_grfrg, rx_stat_etherstatsfragments);
-	ADD_STAT64(stats_rx.rx_grxcf, rx_stat_maccontrolframesreceived);
-	ADD_STAT64(stats_rx.rx_grxpf, rx_stat_xoffstateentered);
-	ADD_STAT64(stats_rx.rx_grxpf, rx_stat_mac_xpf);
-	ADD_STAT64(stats_tx.tx_gtxpf, tx_stat_outxoffsent);
-	ADD_STAT64(stats_tx.tx_gtxpf, tx_stat_flowcontroldone);
-
-
-	ADD_STAT64(stats_tx.tx_gt64, tx_stat_etherstatspkts64octets);
-	ADD_STAT64(stats_tx.tx_gt127,
-			tx_stat_etherstatspkts65octetsto127octets);
-	ADD_STAT64(stats_tx.tx_gt255,
-			tx_stat_etherstatspkts128octetsto255octets);
-	ADD_STAT64(stats_tx.tx_gt511,
-			tx_stat_etherstatspkts256octetsto511octets);
-	ADD_STAT64(stats_tx.tx_gt1023,
-			tx_stat_etherstatspkts512octetsto1023octets);
-	ADD_STAT64(stats_tx.tx_gt1518,
-			tx_stat_etherstatspkts1024octetsto1522octets);
-	ADD_STAT64(stats_tx.tx_gt2047, tx_stat_mac_2047);
-
-	ADD_STAT64(stats_tx.tx_gt4095, tx_stat_mac_4095);
-	ADD_STAT64(stats_tx.tx_gt9216, tx_stat_mac_9216);
-	ADD_STAT64(stats_tx.tx_gt16383, tx_stat_mac_16383);
-
-	ADD_STAT64(stats_tx.tx_gterr,
-			tx_stat_dot3statsinternalmactransmiterrors);
-	ADD_STAT64(stats_tx.tx_gtufl, tx_stat_mac_ufl);
-
-	ADD_64(estats->etherstatspkts1024octetsto1522octets_hi,
-	       new->stats_tx.tx_gt1518_hi,
-	       estats->etherstatspkts1024octetsto1522octets_lo,
-	       new->stats_tx.tx_gt1518_lo);
-
-	ADD_64(estats->etherstatspktsover1522octets_hi,
-	       new->stats_tx.tx_gt2047_hi,
-	       estats->etherstatspktsover1522octets_lo,
-	       new->stats_tx.tx_gt2047_lo);
-
-	ADD_64(estats->etherstatspktsover1522octets_hi,
-	       new->stats_tx.tx_gt4095_hi,
-	       estats->etherstatspktsover1522octets_lo,
-	       new->stats_tx.tx_gt4095_lo);
-
-	ADD_64(estats->etherstatspktsover1522octets_hi,
-	       new->stats_tx.tx_gt9216_hi,
-	       estats->etherstatspktsover1522octets_lo,
-	       new->stats_tx.tx_gt9216_lo);
-
-
-	ADD_64(estats->etherstatspktsover1522octets_hi,
-	       new->stats_tx.tx_gt16383_hi,
-	       estats->etherstatspktsover1522octets_lo,
-	       new->stats_tx.tx_gt16383_lo);
-
-	estats->pause_frames_received_hi =
-				pstats->mac_stx[1].rx_stat_mac_xpf_hi;
-=======
->>>>>>> acd92ae5
 	estats->pause_frames_received_lo =
 				pstats->mac_stx[1].rx_stat_mac_xpf_lo;
 
@@ -854,7 +760,6 @@
 	case MAC_TYPE_EMAC:
 		bnx2x_emac_stats_update(bp);
 		break;
-<<<<<<< HEAD
 
 	case MAC_TYPE_UMAC:
 	case MAC_TYPE_XMAC:
@@ -862,18 +767,8 @@
 		break;
 
 	case MAC_TYPE_NONE: /* unreached */
-		BNX2X_ERR("stats updated by DMAE but no MAC active\n");
-=======
-
-	case MAC_TYPE_UMAC:
-	case MAC_TYPE_XMAC:
-		bnx2x_mstat_stats_update(bp);
-		break;
-
-	case MAC_TYPE_NONE: /* unreached */
 		DP(BNX2X_MSG_STATS,
 		   "stats updated by DMAE but no MAC active\n");
->>>>>>> acd92ae5
 		return -1;
 
 	default: /* unreached */
@@ -1001,21 +896,12 @@
 		   xclient->bcast_pkts_sent, xclient->mcast_pkts_sent);
 
 		DP(BNX2X_MSG_STATS, "---------------\n");
-<<<<<<< HEAD
 
 		qstats->total_broadcast_bytes_received_hi =
 			le32_to_cpu(tclient->rcv_bcast_bytes.hi);
 		qstats->total_broadcast_bytes_received_lo =
 			le32_to_cpu(tclient->rcv_bcast_bytes.lo);
 
-=======
-
-		qstats->total_broadcast_bytes_received_hi =
-			le32_to_cpu(tclient->rcv_bcast_bytes.hi);
-		qstats->total_broadcast_bytes_received_lo =
-			le32_to_cpu(tclient->rcv_bcast_bytes.lo);
-
->>>>>>> acd92ae5
 		qstats->total_multicast_bytes_received_hi =
 			le32_to_cpu(tclient->rcv_mcast_bytes.hi);
 		qstats->total_multicast_bytes_received_lo =
@@ -1195,29 +1081,17 @@
 	       estats->rx_stat_ifhcinbadoctets_lo);
 
 	ADD_64(fstats->total_bytes_received_hi,
-<<<<<<< HEAD
-	       tfunc->rcv_error_bytes.hi,
-	       fstats->total_bytes_received_lo,
-	       tfunc->rcv_error_bytes.lo);
-=======
 	       le32_to_cpu(tfunc->rcv_error_bytes.hi),
 	       fstats->total_bytes_received_lo,
 	       le32_to_cpu(tfunc->rcv_error_bytes.lo));
->>>>>>> acd92ae5
 
 	memcpy(estats, &(fstats->total_bytes_received_hi),
 	       sizeof(struct host_func_stats) - 2*sizeof(u32));
 
 	ADD_64(estats->error_bytes_received_hi,
-<<<<<<< HEAD
-	       tfunc->rcv_error_bytes.hi,
-	       estats->error_bytes_received_lo,
-	       tfunc->rcv_error_bytes.lo);
-=======
 	       le32_to_cpu(tfunc->rcv_error_bytes.hi),
 	       estats->error_bytes_received_lo,
 	       le32_to_cpu(tfunc->rcv_error_bytes.lo));
->>>>>>> acd92ae5
 
 	ADD_64(estats->etherstatsoverrsizepkts_hi,
 	       estats->rx_stat_dot3statsframestoolong_hi,
@@ -1529,11 +1403,7 @@
 	enum bnx2x_stats_state state;
 	if (unlikely(bp->panic))
 		return;
-<<<<<<< HEAD
-	bnx2x_stats_stm[bp->stats_state][event].action(bp);
-=======
-
->>>>>>> acd92ae5
+
 	spin_lock_bh(&bp->stats_lock);
 	state = bp->stats_state;
 	bp->stats_state = bnx2x_stats_stm[state][event].next_state;
@@ -1591,11 +1461,7 @@
 	func_stx = bp->func_stx;
 
 	for (vn = VN_0; vn < vn_max; vn++) {
-<<<<<<< HEAD
-		int mb_idx = CHIP_IS_E1x(bp) ? 2*vn + BP_PORT(bp) : vn;
-=======
 		int mb_idx = BP_FW_MB_IDX_VN(bp, vn);
->>>>>>> acd92ae5
 
 		bp->func_stx = SHMEM_RD(bp, func_mb[mb_idx].fw_mb_param);
 		bnx2x_func_stats_init(bp);
@@ -1647,10 +1513,7 @@
 static inline void bnx2x_prep_fw_stats_req(struct bnx2x *bp)
 {
 	int i;
-<<<<<<< HEAD
-=======
 	int first_queue_query_index;
->>>>>>> acd92ae5
 	struct stats_query_header *stats_hdr = &bp->fw_stats_req->hdr;
 
 	dma_addr_t cur_data_offset;
@@ -1706,8 +1569,6 @@
 	cur_query_entry->address.hi = cpu_to_le32(U64_HI(cur_data_offset));
 	cur_query_entry->address.lo = cpu_to_le32(U64_LO(cur_data_offset));
 
-<<<<<<< HEAD
-=======
 	/**** FCoE FW statistics data ****/
 	if (!NO_FCOE(bp)) {
 		cur_data_offset = bp->fw_stats_data_mapping +
@@ -1726,17 +1587,10 @@
 			cpu_to_le32(U64_LO(cur_data_offset));
 	}
 
->>>>>>> acd92ae5
 	/**** Clients' queries ****/
 	cur_data_offset = bp->fw_stats_data_mapping +
 		offsetof(struct bnx2x_fw_stats_data, queue_stats);
 
-<<<<<<< HEAD
-	for_each_eth_queue(bp, i) {
-		cur_query_entry =
-			&bp->fw_stats_req->
-					query[BNX2X_FIRST_QUEUE_QUERY_IDX + i];
-=======
 	/* first queue query index depends whether FCoE offloaded request will
 	 * be included in the ramrod
 	 */
@@ -1749,7 +1603,6 @@
 		cur_query_entry =
 			&bp->fw_stats_req->
 					query[first_queue_query_index + i];
->>>>>>> acd92ae5
 
 		cur_query_entry->kind = STATS_TYPE_QUEUE;
 		cur_query_entry->index = bnx2x_stats_id(&bp->fp[i]);
@@ -1761,8 +1614,6 @@
 
 		cur_data_offset += sizeof(struct per_queue_stats);
 	}
-<<<<<<< HEAD
-=======
 
 	/* add FCoE queue query if needed */
 	if (!NO_FCOE(bp)) {
@@ -1778,7 +1629,6 @@
 		cur_query_entry->address.lo =
 			cpu_to_le32(U64_LO(cur_data_offset));
 	}
->>>>>>> acd92ae5
 }
 
 void bnx2x_stats_init(struct bnx2x *bp)
