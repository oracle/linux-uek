/* bnx2x_init_ops.h: Broadcom Everest network driver.
 *               Static functions needed during the initialization.
 *               This file is "included" in bnx2x_main.c.
 *
 * Copyright (c) 2007-2012 Broadcom Corporation
 *
 * This program is free software; you can redistribute it and/or modify
 * it under the terms of the GNU General Public License as published by
 * the Free Software Foundation.
 *
 * Maintained by: Eilon Greenstein <eilong@broadcom.com>
 * Written by: Vladislav Zolotarov <vladz@broadcom.com>
 */

#ifndef BNX2X_INIT_OPS_H
#define BNX2X_INIT_OPS_H


#ifndef BP_ILT
#define BP_ILT(bp)	NULL
#endif

#ifndef BP_FUNC
#define BP_FUNC(bp)	0
#endif

#ifndef BP_PORT
#define BP_PORT(bp)	0
#endif

#ifndef BNX2X_ILT_FREE
#define BNX2X_ILT_FREE(x, y, sz)
#endif

#ifndef BNX2X_ILT_ZALLOC
#define BNX2X_ILT_ZALLOC(x, y, sz)
#endif

#ifndef ILOG2
#define ILOG2(x)	x
#endif

static int bnx2x_gunzip(struct bnx2x *bp, const u8 *zbuf, int len);
static void bnx2x_reg_wr_ind(struct bnx2x *bp, u32 addr, u32 val);
static void bnx2x_write_dmae_phys_len(struct bnx2x *bp,
				      dma_addr_t phys_addr, u32 addr,
				      u32 len);

static void bnx2x_init_str_wr(struct bnx2x *bp, u32 addr,
			      const u32 *data, u32 len)
{
	u32 i;

	for (i = 0; i < len; i++)
		REG_WR(bp, addr + i*4, data[i]);
}

static void bnx2x_init_ind_wr(struct bnx2x *bp, u32 addr,
			      const u32 *data, u32 len)
{
	u32 i;

	for (i = 0; i < len; i++)
		bnx2x_reg_wr_ind(bp, addr + i*4, data[i]);
}

static void bnx2x_write_big_buf(struct bnx2x *bp, u32 addr, u32 len,
				u8 wb)
{
	if (bp->dmae_ready)
		bnx2x_write_dmae_phys_len(bp, GUNZIP_PHYS(bp), addr, len);
<<<<<<< HEAD
	else if (wb)
		/*
		 * Wide bus registers with no dmae need to be written
		 * using indirect write.
		 */
		bnx2x_init_ind_wr(bp, addr, GUNZIP_BUF(bp), len);
=======

	/* in E1 chips BIOS initiated ZLR may interrupt widebus writes */
	else if (wb && CHIP_IS_E1(bp))
		bnx2x_init_ind_wr(bp, addr, GUNZIP_BUF(bp), len);

	/* in later chips PXP root complex handles BIOS ZLR w/o interrupting */
>>>>>>> acd92ae5
	else
		bnx2x_init_str_wr(bp, addr, GUNZIP_BUF(bp), len);
}

static void bnx2x_init_fill(struct bnx2x *bp, u32 addr, int fill,
			    u32 len, u8 wb)
{
	u32 buf_len = (((len*4) > FW_BUF_SIZE) ? FW_BUF_SIZE : (len*4));
	u32 buf_len32 = buf_len/4;
	u32 i;

	memset(GUNZIP_BUF(bp), (u8)fill, buf_len);

	for (i = 0; i < len; i += buf_len32) {
		u32 cur_len = min(buf_len32, len - i);

		bnx2x_write_big_buf(bp, addr + i*4, cur_len, wb);
	}
}

static void bnx2x_write_big_buf_wb(struct bnx2x *bp, u32 addr, u32 len)
{
	if (bp->dmae_ready)
		bnx2x_write_dmae_phys_len(bp, GUNZIP_PHYS(bp), addr, len);
<<<<<<< HEAD
	else
		bnx2x_init_ind_wr(bp, addr, GUNZIP_BUF(bp), len);
=======

	/* in E1 chips BIOS initiated ZLR may interrupt widebus writes */
	else if (CHIP_IS_E1(bp))
		bnx2x_init_ind_wr(bp, addr, GUNZIP_BUF(bp), len);

	/* in later chips PXP root complex handles BIOS ZLR w/o interrupting */
	else
		bnx2x_init_str_wr(bp, addr, GUNZIP_BUF(bp), len);
>>>>>>> acd92ae5
}

static void bnx2x_init_wr_64(struct bnx2x *bp, u32 addr,
			     const u32 *data, u32 len64)
{
	u32 buf_len32 = FW_BUF_SIZE/4;
	u32 len = len64*2;
	u64 data64 = 0;
	u32 i;

	/* 64 bit value is in a blob: first low DWORD, then high DWORD */
	data64 = HILO_U64((*(data + 1)), (*data));

	len64 = min((u32)(FW_BUF_SIZE/8), len64);
	for (i = 0; i < len64; i++) {
		u64 *pdata = ((u64 *)(GUNZIP_BUF(bp))) + i;

		*pdata = data64;
	}

	for (i = 0; i < len; i += buf_len32) {
		u32 cur_len = min(buf_len32, len - i);

		bnx2x_write_big_buf_wb(bp, addr + i*4, cur_len);
	}
}

/*********************************************************
   There are different blobs for each PRAM section.
   In addition, each blob write operation is divided into a few operations
   in order to decrease the amount of phys. contiguous buffer needed.
   Thus, when we select a blob the address may be with some offset
   from the beginning of PRAM section.
   The same holds for the INT_TABLE sections.
**********************************************************/
#define IF_IS_INT_TABLE_ADDR(base, addr) \
			if (((base) <= (addr)) && ((base) + 0x400 >= (addr)))

#define IF_IS_PRAM_ADDR(base, addr) \
			if (((base) <= (addr)) && ((base) + 0x40000 >= (addr)))

static const u8 *bnx2x_sel_blob(struct bnx2x *bp, u32 addr,
				const u8 *data)
{
	IF_IS_INT_TABLE_ADDR(TSEM_REG_INT_TABLE, addr)
		data = INIT_TSEM_INT_TABLE_DATA(bp);
	else
		IF_IS_INT_TABLE_ADDR(CSEM_REG_INT_TABLE, addr)
			data = INIT_CSEM_INT_TABLE_DATA(bp);
	else
		IF_IS_INT_TABLE_ADDR(USEM_REG_INT_TABLE, addr)
			data = INIT_USEM_INT_TABLE_DATA(bp);
	else
		IF_IS_INT_TABLE_ADDR(XSEM_REG_INT_TABLE, addr)
			data = INIT_XSEM_INT_TABLE_DATA(bp);
	else
		IF_IS_PRAM_ADDR(TSEM_REG_PRAM, addr)
			data = INIT_TSEM_PRAM_DATA(bp);
	else
		IF_IS_PRAM_ADDR(CSEM_REG_PRAM, addr)
			data = INIT_CSEM_PRAM_DATA(bp);
	else
		IF_IS_PRAM_ADDR(USEM_REG_PRAM, addr)
			data = INIT_USEM_PRAM_DATA(bp);
	else
		IF_IS_PRAM_ADDR(XSEM_REG_PRAM, addr)
			data = INIT_XSEM_PRAM_DATA(bp);

	return data;
}

static void bnx2x_init_wr_wb(struct bnx2x *bp, u32 addr,
			     const u32 *data, u32 len)
{
	if (bp->dmae_ready)
		VIRT_WR_DMAE_LEN(bp, data, addr, len, 0);
<<<<<<< HEAD
	else
=======

	/* in E1 chips BIOS initiated ZLR may interrupt widebus writes */
	else if (CHIP_IS_E1(bp))
>>>>>>> acd92ae5
		bnx2x_init_ind_wr(bp, addr, data, len);

	/* in later chips PXP root complex handles BIOS ZLR w/o interrupting */
	else
		bnx2x_init_str_wr(bp, addr, data, len);
}

static void bnx2x_wr_64(struct bnx2x *bp, u32 reg, u32 val_lo,
			u32 val_hi)
{
	u32 wb_write[2];

	wb_write[0] = val_lo;
	wb_write[1] = val_hi;
	REG_WR_DMAE_LEN(bp, reg, wb_write, 2);
}
static void bnx2x_init_wr_zp(struct bnx2x *bp, u32 addr, u32 len,
			     u32 blob_off)
{
	const u8 *data = NULL;
	int rc;
	u32 i;

	data = bnx2x_sel_blob(bp, addr, data) + blob_off*4;

	rc = bnx2x_gunzip(bp, data, len);
	if (rc)
		return;

	/* gunzip_outlen is in dwords */
	len = GUNZIP_OUTLEN(bp);
	for (i = 0; i < len; i++)
		((u32 *)GUNZIP_BUF(bp))[i] =
				cpu_to_le32(((u32 *)GUNZIP_BUF(bp))[i]);

	bnx2x_write_big_buf_wb(bp, addr, len);
}

static void bnx2x_init_block(struct bnx2x *bp, u32 block, u32 stage)
{
	u16 op_start =
		INIT_OPS_OFFSETS(bp)[BLOCK_OPS_IDX(block, stage,
						     STAGE_START)];
	u16 op_end =
		INIT_OPS_OFFSETS(bp)[BLOCK_OPS_IDX(block, stage,
						     STAGE_END)];
	union init_op *op;
	u32 op_idx, op_type, addr, len;
	const u32 *data, *data_base;

	/* If empty block */
	if (op_start == op_end)
		return;

	data_base = INIT_DATA(bp);

	for (op_idx = op_start; op_idx < op_end; op_idx++) {

		op = (union init_op *)&(INIT_OPS(bp)[op_idx]);
		/* Get generic data */
		op_type = op->raw.op;
		addr = op->raw.offset;
		/* Get data that's used for OP_SW, OP_WB, OP_FW, OP_ZP and
		 * OP_WR64 (we assume that op_arr_write and op_write have the
		 * same structure).
		 */
		len = op->arr_wr.data_len;
		data = data_base + op->arr_wr.data_off;

		switch (op_type) {
		case OP_RD:
			REG_RD(bp, addr);
			break;
		case OP_WR:
			REG_WR(bp, addr, op->write.val);
			break;
		case OP_SW:
			bnx2x_init_str_wr(bp, addr, data, len);
			break;
		case OP_WB:
			bnx2x_init_wr_wb(bp, addr, data, len);
			break;
		case OP_ZR:
			bnx2x_init_fill(bp, addr, 0, op->zero.len, 0);
			break;
		case OP_WB_ZR:
			bnx2x_init_fill(bp, addr, 0, op->zero.len, 1);
			break;
		case OP_ZP:
			bnx2x_init_wr_zp(bp, addr, len,
					 op->arr_wr.data_off);
			break;
		case OP_WR_64:
			bnx2x_init_wr_64(bp, addr, data, len);
			break;
		case OP_IF_MODE_AND:
			/* if any of the flags doesn't match, skip the
			 * conditional block.
			 */
			if ((INIT_MODE_FLAGS(bp) &
				op->if_mode.mode_bit_map) !=
				op->if_mode.mode_bit_map)
				op_idx += op->if_mode.cmd_offset;
			break;
		case OP_IF_MODE_OR:
			/* if all the flags don't match, skip the conditional
			 * block.
			 */
			if ((INIT_MODE_FLAGS(bp) &
				op->if_mode.mode_bit_map) == 0)
				op_idx += op->if_mode.cmd_offset;
			break;
		default:
			/* Should never get here! */

			break;
		}
	}
}


/****************************************************************************
* PXP Arbiter
****************************************************************************/
/*
 * This code configures the PCI read/write arbiter
 * which implements a weighted round robin
 * between the virtual queues in the chip.
 *
 * The values were derived for each PCI max payload and max request size.
 * since max payload and max request size are only known at run time,
 * this is done as a separate init stage.
 */

#define NUM_WR_Q			13
#define NUM_RD_Q			29
#define MAX_RD_ORD			3
#define MAX_WR_ORD			2

/* configuration for one arbiter queue */
struct arb_line {
	int l;
	int add;
	int ubound;
};

/* derived configuration for each read queue for each max request size */
static const struct arb_line read_arb_data[NUM_RD_Q][MAX_RD_ORD + 1] = {
/* 1 */	{ {8, 64, 25}, {16, 64, 25}, {32, 64, 25}, {64, 64, 41} },
	{ {4, 8,  4},  {4,  8,  4},  {4,  8,  4},  {4,  8,  4}  },
	{ {4, 3,  3},  {4,  3,  3},  {4,  3,  3},  {4,  3,  3}  },
	{ {8, 3,  6},  {16, 3,  11}, {16, 3,  11}, {16, 3,  11} },
	{ {8, 64, 25}, {16, 64, 25}, {32, 64, 25}, {64, 64, 41} },
	{ {8, 3,  6},  {16, 3,  11}, {32, 3,  21}, {64, 3,  41} },
	{ {8, 3,  6},  {16, 3,  11}, {32, 3,  21}, {64, 3,  41} },
	{ {8, 3,  6},  {16, 3,  11}, {32, 3,  21}, {64, 3,  41} },
	{ {8, 3,  6},  {16, 3,  11}, {32, 3,  21}, {64, 3,  41} },
/* 10 */{ {8, 3,  6},  {16, 3,  11}, {32, 3,  21}, {32, 3,  21} },
	{ {8, 3,  6},  {16, 3,  11}, {32, 3,  21}, {32, 3,  21} },
	{ {8, 3,  6},  {16, 3,  11}, {32, 3,  21}, {32, 3,  21} },
	{ {8, 3,  6},  {16, 3,  11}, {32, 3,  21}, {32, 3,  21} },
	{ {8, 3,  6},  {16, 3,  11}, {32, 3,  21}, {32, 3,  21} },
	{ {8, 3,  6},  {16, 3,  11}, {32, 3,  21}, {32, 3,  21} },
	{ {8, 3,  6},  {16, 3,  11}, {32, 3,  21}, {32, 3,  21} },
	{ {8, 64, 6},  {16, 64, 11}, {32, 64, 21}, {32, 64, 21} },
	{ {8, 3,  6},  {16, 3,  11}, {32, 3,  21}, {32, 3,  21} },
	{ {8, 3,  6},  {16, 3,  11}, {32, 3,  21}, {32, 3,  21} },
/* 20 */{ {8, 3,  6},  {16, 3,  11}, {32, 3,  21}, {32, 3,  21} },
	{ {8, 3,  6},  {16, 3,  11}, {32, 3,  21}, {32, 3,  21} },
	{ {8, 3,  6},  {16, 3,  11}, {32, 3,  21}, {32, 3,  21} },
	{ {8, 3,  6},  {16, 3,  11}, {32, 3,  21}, {32, 3,  21} },
	{ {8, 3,  6},  {16, 3,  11}, {32, 3,  21}, {32, 3,  21} },
	{ {8, 3,  6},  {16, 3,  11}, {32, 3,  21}, {32, 3,  21} },
	{ {8, 3,  6},  {16, 3,  11}, {32, 3,  21}, {32, 3,  21} },
	{ {8, 3,  6},  {16, 3,  11}, {32, 3,  21}, {32, 3,  21} },
	{ {8, 3,  6},  {16, 3,  11}, {32, 3,  21}, {32, 3,  21} },
	{ {8, 64, 25}, {16, 64, 41}, {32, 64, 81}, {64, 64, 120} }
};

/* derived configuration for each write queue for each max request size */
static const struct arb_line write_arb_data[NUM_WR_Q][MAX_WR_ORD + 1] = {
/* 1 */	{ {4, 6,  3},  {4,  6,  3},  {4,  6,  3} },
	{ {4, 2,  3},  {4,  2,  3},  {4,  2,  3} },
	{ {8, 2,  6},  {16, 2,  11}, {16, 2,  11} },
	{ {8, 2,  6},  {16, 2,  11}, {32, 2,  21} },
	{ {8, 2,  6},  {16, 2,  11}, {32, 2,  21} },
	{ {8, 2,  6},  {16, 2,  11}, {32, 2,  21} },
	{ {8, 64, 25}, {16, 64, 25}, {32, 64, 25} },
	{ {8, 2,  6},  {16, 2,  11}, {16, 2,  11} },
	{ {8, 2,  6},  {16, 2,  11}, {16, 2,  11} },
/* 10 */{ {8, 9,  6},  {16, 9,  11}, {32, 9,  21} },
	{ {8, 47, 19}, {16, 47, 19}, {32, 47, 21} },
	{ {8, 9,  6},  {16, 9,  11}, {16, 9,  11} },
	{ {8, 64, 25}, {16, 64, 41}, {32, 64, 81} }
};

/* register addresses for read queues */
static const struct arb_line read_arb_addr[NUM_RD_Q-1] = {
/* 1 */	{PXP2_REG_RQ_BW_RD_L0, PXP2_REG_RQ_BW_RD_ADD0,
		PXP2_REG_RQ_BW_RD_UBOUND0},
	{PXP2_REG_PSWRQ_BW_L1, PXP2_REG_PSWRQ_BW_ADD1,
		PXP2_REG_PSWRQ_BW_UB1},
	{PXP2_REG_PSWRQ_BW_L2, PXP2_REG_PSWRQ_BW_ADD2,
		PXP2_REG_PSWRQ_BW_UB2},
	{PXP2_REG_PSWRQ_BW_L3, PXP2_REG_PSWRQ_BW_ADD3,
		PXP2_REG_PSWRQ_BW_UB3},
	{PXP2_REG_RQ_BW_RD_L4, PXP2_REG_RQ_BW_RD_ADD4,
		PXP2_REG_RQ_BW_RD_UBOUND4},
	{PXP2_REG_RQ_BW_RD_L5, PXP2_REG_RQ_BW_RD_ADD5,
		PXP2_REG_RQ_BW_RD_UBOUND5},
	{PXP2_REG_PSWRQ_BW_L6, PXP2_REG_PSWRQ_BW_ADD6,
		PXP2_REG_PSWRQ_BW_UB6},
	{PXP2_REG_PSWRQ_BW_L7, PXP2_REG_PSWRQ_BW_ADD7,
		PXP2_REG_PSWRQ_BW_UB7},
	{PXP2_REG_PSWRQ_BW_L8, PXP2_REG_PSWRQ_BW_ADD8,
		PXP2_REG_PSWRQ_BW_UB8},
/* 10 */{PXP2_REG_PSWRQ_BW_L9, PXP2_REG_PSWRQ_BW_ADD9,
		PXP2_REG_PSWRQ_BW_UB9},
	{PXP2_REG_PSWRQ_BW_L10, PXP2_REG_PSWRQ_BW_ADD10,
		PXP2_REG_PSWRQ_BW_UB10},
	{PXP2_REG_PSWRQ_BW_L11, PXP2_REG_PSWRQ_BW_ADD11,
		PXP2_REG_PSWRQ_BW_UB11},
	{PXP2_REG_RQ_BW_RD_L12, PXP2_REG_RQ_BW_RD_ADD12,
		PXP2_REG_RQ_BW_RD_UBOUND12},
	{PXP2_REG_RQ_BW_RD_L13, PXP2_REG_RQ_BW_RD_ADD13,
		PXP2_REG_RQ_BW_RD_UBOUND13},
	{PXP2_REG_RQ_BW_RD_L14, PXP2_REG_RQ_BW_RD_ADD14,
		PXP2_REG_RQ_BW_RD_UBOUND14},
	{PXP2_REG_RQ_BW_RD_L15, PXP2_REG_RQ_BW_RD_ADD15,
		PXP2_REG_RQ_BW_RD_UBOUND15},
	{PXP2_REG_RQ_BW_RD_L16, PXP2_REG_RQ_BW_RD_ADD16,
		PXP2_REG_RQ_BW_RD_UBOUND16},
	{PXP2_REG_RQ_BW_RD_L17, PXP2_REG_RQ_BW_RD_ADD17,
		PXP2_REG_RQ_BW_RD_UBOUND17},
	{PXP2_REG_RQ_BW_RD_L18, PXP2_REG_RQ_BW_RD_ADD18,
		PXP2_REG_RQ_BW_RD_UBOUND18},
/* 20 */{PXP2_REG_RQ_BW_RD_L19, PXP2_REG_RQ_BW_RD_ADD19,
		PXP2_REG_RQ_BW_RD_UBOUND19},
	{PXP2_REG_RQ_BW_RD_L20, PXP2_REG_RQ_BW_RD_ADD20,
		PXP2_REG_RQ_BW_RD_UBOUND20},
	{PXP2_REG_RQ_BW_RD_L22, PXP2_REG_RQ_BW_RD_ADD22,
		PXP2_REG_RQ_BW_RD_UBOUND22},
	{PXP2_REG_RQ_BW_RD_L23, PXP2_REG_RQ_BW_RD_ADD23,
		PXP2_REG_RQ_BW_RD_UBOUND23},
	{PXP2_REG_RQ_BW_RD_L24, PXP2_REG_RQ_BW_RD_ADD24,
		PXP2_REG_RQ_BW_RD_UBOUND24},
	{PXP2_REG_RQ_BW_RD_L25, PXP2_REG_RQ_BW_RD_ADD25,
		PXP2_REG_RQ_BW_RD_UBOUND25},
	{PXP2_REG_RQ_BW_RD_L26, PXP2_REG_RQ_BW_RD_ADD26,
		PXP2_REG_RQ_BW_RD_UBOUND26},
	{PXP2_REG_RQ_BW_RD_L27, PXP2_REG_RQ_BW_RD_ADD27,
		PXP2_REG_RQ_BW_RD_UBOUND27},
	{PXP2_REG_PSWRQ_BW_L28, PXP2_REG_PSWRQ_BW_ADD28,
		PXP2_REG_PSWRQ_BW_UB28}
};

/* register addresses for write queues */
static const struct arb_line write_arb_addr[NUM_WR_Q-1] = {
/* 1 */	{PXP2_REG_PSWRQ_BW_L1, PXP2_REG_PSWRQ_BW_ADD1,
		PXP2_REG_PSWRQ_BW_UB1},
	{PXP2_REG_PSWRQ_BW_L2, PXP2_REG_PSWRQ_BW_ADD2,
		PXP2_REG_PSWRQ_BW_UB2},
	{PXP2_REG_PSWRQ_BW_L3, PXP2_REG_PSWRQ_BW_ADD3,
		PXP2_REG_PSWRQ_BW_UB3},
	{PXP2_REG_PSWRQ_BW_L6, PXP2_REG_PSWRQ_BW_ADD6,
		PXP2_REG_PSWRQ_BW_UB6},
	{PXP2_REG_PSWRQ_BW_L7, PXP2_REG_PSWRQ_BW_ADD7,
		PXP2_REG_PSWRQ_BW_UB7},
	{PXP2_REG_PSWRQ_BW_L8, PXP2_REG_PSWRQ_BW_ADD8,
		PXP2_REG_PSWRQ_BW_UB8},
	{PXP2_REG_PSWRQ_BW_L9, PXP2_REG_PSWRQ_BW_ADD9,
		PXP2_REG_PSWRQ_BW_UB9},
	{PXP2_REG_PSWRQ_BW_L10, PXP2_REG_PSWRQ_BW_ADD10,
		PXP2_REG_PSWRQ_BW_UB10},
	{PXP2_REG_PSWRQ_BW_L11, PXP2_REG_PSWRQ_BW_ADD11,
		PXP2_REG_PSWRQ_BW_UB11},
/* 10 */{PXP2_REG_PSWRQ_BW_L28, PXP2_REG_PSWRQ_BW_ADD28,
		PXP2_REG_PSWRQ_BW_UB28},
	{PXP2_REG_RQ_BW_WR_L29, PXP2_REG_RQ_BW_WR_ADD29,
		PXP2_REG_RQ_BW_WR_UBOUND29},
	{PXP2_REG_RQ_BW_WR_L30, PXP2_REG_RQ_BW_WR_ADD30,
		PXP2_REG_RQ_BW_WR_UBOUND30}
};

static void bnx2x_init_pxp_arb(struct bnx2x *bp, int r_order,
			       int w_order)
{
	u32 val, i;

	if (r_order > MAX_RD_ORD) {
		DP(NETIF_MSG_HW, "read order of %d  order adjusted to %d\n",
		   r_order, MAX_RD_ORD);
		r_order = MAX_RD_ORD;
	}
	if (w_order > MAX_WR_ORD) {
		DP(NETIF_MSG_HW, "write order of %d  order adjusted to %d\n",
		   w_order, MAX_WR_ORD);
		w_order = MAX_WR_ORD;
	}
	if (CHIP_REV_IS_FPGA(bp)) {
		DP(NETIF_MSG_HW, "write order adjusted to 1 for FPGA\n");
		w_order = 0;
	}
	DP(NETIF_MSG_HW, "read order %d  write order %d\n", r_order, w_order);

	for (i = 0; i < NUM_RD_Q-1; i++) {
		REG_WR(bp, read_arb_addr[i].l, read_arb_data[i][r_order].l);
		REG_WR(bp, read_arb_addr[i].add,
		       read_arb_data[i][r_order].add);
		REG_WR(bp, read_arb_addr[i].ubound,
		       read_arb_data[i][r_order].ubound);
	}

	for (i = 0; i < NUM_WR_Q-1; i++) {
		if ((write_arb_addr[i].l == PXP2_REG_RQ_BW_WR_L29) ||
		    (write_arb_addr[i].l == PXP2_REG_RQ_BW_WR_L30)) {

			REG_WR(bp, write_arb_addr[i].l,
			       write_arb_data[i][w_order].l);

			REG_WR(bp, write_arb_addr[i].add,
			       write_arb_data[i][w_order].add);

			REG_WR(bp, write_arb_addr[i].ubound,
			       write_arb_data[i][w_order].ubound);
		} else {

			val = REG_RD(bp, write_arb_addr[i].l);
			REG_WR(bp, write_arb_addr[i].l,
			       val | (write_arb_data[i][w_order].l << 10));

			val = REG_RD(bp, write_arb_addr[i].add);
			REG_WR(bp, write_arb_addr[i].add,
			       val | (write_arb_data[i][w_order].add << 10));

			val = REG_RD(bp, write_arb_addr[i].ubound);
			REG_WR(bp, write_arb_addr[i].ubound,
			       val | (write_arb_data[i][w_order].ubound << 7));
		}
	}

	val =  write_arb_data[NUM_WR_Q-1][w_order].add;
	val += write_arb_data[NUM_WR_Q-1][w_order].ubound << 10;
	val += write_arb_data[NUM_WR_Q-1][w_order].l << 17;
	REG_WR(bp, PXP2_REG_PSWRQ_BW_RD, val);

	val =  read_arb_data[NUM_RD_Q-1][r_order].add;
	val += read_arb_data[NUM_RD_Q-1][r_order].ubound << 10;
	val += read_arb_data[NUM_RD_Q-1][r_order].l << 17;
	REG_WR(bp, PXP2_REG_PSWRQ_BW_WR, val);

	REG_WR(bp, PXP2_REG_RQ_WR_MBS0, w_order);
	REG_WR(bp, PXP2_REG_RQ_WR_MBS1, w_order);
	REG_WR(bp, PXP2_REG_RQ_RD_MBS0, r_order);
	REG_WR(bp, PXP2_REG_RQ_RD_MBS1, r_order);

	if ((CHIP_IS_E1(bp) || CHIP_IS_E1H(bp)) && (r_order == MAX_RD_ORD))
		REG_WR(bp, PXP2_REG_RQ_PDR_LIMIT, 0xe00);

	if (CHIP_IS_E3(bp))
		REG_WR(bp, PXP2_REG_WR_USDMDP_TH, (0x4 << w_order));
	else if (CHIP_IS_E2(bp))
		REG_WR(bp, PXP2_REG_WR_USDMDP_TH, (0x8 << w_order));
	else
		REG_WR(bp, PXP2_REG_WR_USDMDP_TH, (0x18 << w_order));

	if (!CHIP_IS_E1(bp)) {
		/*    MPS      w_order     optimal TH      presently TH
		 *    128         0             0               2
		 *    256         1             1               3
		 *    >=512       2             2               3
		 */
		/* DMAE is special */
		if (!CHIP_IS_E1H(bp)) {
			/* E2 can use optimal TH */
			val = w_order;
			REG_WR(bp, PXP2_REG_WR_DMAE_MPS, val);
		} else {
			val = ((w_order == 0) ? 2 : 3);
			REG_WR(bp, PXP2_REG_WR_DMAE_MPS, 2);
		}

		REG_WR(bp, PXP2_REG_WR_HC_MPS, val);
		REG_WR(bp, PXP2_REG_WR_USDM_MPS, val);
		REG_WR(bp, PXP2_REG_WR_CSDM_MPS, val);
		REG_WR(bp, PXP2_REG_WR_TSDM_MPS, val);
		REG_WR(bp, PXP2_REG_WR_XSDM_MPS, val);
		REG_WR(bp, PXP2_REG_WR_QM_MPS, val);
		REG_WR(bp, PXP2_REG_WR_TM_MPS, val);
		REG_WR(bp, PXP2_REG_WR_SRC_MPS, val);
		REG_WR(bp, PXP2_REG_WR_DBG_MPS, val);
		REG_WR(bp, PXP2_REG_WR_CDU_MPS, val);
	}

	/* Validate number of tags suppoted by device */
#define PCIE_REG_PCIER_TL_HDR_FC_ST		0x2980
	val = REG_RD(bp, PCIE_REG_PCIER_TL_HDR_FC_ST);
	val &= 0xFF;
	if (val <= 0x20)
		REG_WR(bp, PXP2_REG_PGL_TAGS_LIMIT, 0x20);
}

/****************************************************************************
* ILT management
****************************************************************************/
/*
 * This codes hides the low level HW interaction for ILT management and
 * configuration. The API consists of a shadow ILT table which is set by the
 * driver and a set of routines to use it to configure the HW.
 *
 */

/* ILT HW init operations */

/* ILT memory management operations */
#define ILT_MEMOP_ALLOC		0
#define ILT_MEMOP_FREE		1

/* the phys address is shifted right 12 bits and has an added
 * 1=valid bit added to the 53rd bit
 * then since this is a wide register(TM)
 * we split it into two 32 bit writes
 */
#define ILT_ADDR1(x)		((u32)(((u64)x >> 12) & 0xFFFFFFFF))
#define ILT_ADDR2(x)		((u32)((1 << 20) | ((u64)x >> 44)))
#define ILT_RANGE(f, l)		(((l) << 10) | f)

static int bnx2x_ilt_line_mem_op(struct bnx2x *bp,
				 struct ilt_line *line, u32 size, u8 memop)
{
	if (memop == ILT_MEMOP_FREE) {
		BNX2X_ILT_FREE(line->page, line->page_mapping, line->size);
		return 0;
	}
	BNX2X_ILT_ZALLOC(line->page, &line->page_mapping, size);
	if (!line->page)
		return -1;
	line->size = size;
	return 0;
}


static int bnx2x_ilt_client_mem_op(struct bnx2x *bp, int cli_num,
				   u8 memop)
{
	int i, rc;
	struct bnx2x_ilt *ilt = BP_ILT(bp);
	struct ilt_client_info *ilt_cli = &ilt->clients[cli_num];

	if (!ilt || !ilt->lines)
		return -1;

	if (ilt_cli->flags & (ILT_CLIENT_SKIP_INIT | ILT_CLIENT_SKIP_MEM))
		return 0;

	for (rc = 0, i = ilt_cli->start; i <= ilt_cli->end && !rc; i++) {
		rc = bnx2x_ilt_line_mem_op(bp, &ilt->lines[i],
					   ilt_cli->page_size, memop);
	}
	return rc;
}

static int bnx2x_ilt_mem_op(struct bnx2x *bp, u8 memop)
{
	int rc = bnx2x_ilt_client_mem_op(bp, ILT_CLIENT_CDU, memop);
	if (!rc)
		rc = bnx2x_ilt_client_mem_op(bp, ILT_CLIENT_QM, memop);
	if (!rc)
		rc = bnx2x_ilt_client_mem_op(bp, ILT_CLIENT_SRC, memop);
	if (!rc)
		rc = bnx2x_ilt_client_mem_op(bp, ILT_CLIENT_TM, memop);

	return rc;
}

static void bnx2x_ilt_line_wr(struct bnx2x *bp, int abs_idx,
			      dma_addr_t page_mapping)
{
	u32 reg;

	if (CHIP_IS_E1(bp))
		reg = PXP2_REG_RQ_ONCHIP_AT + abs_idx*8;
	else
		reg = PXP2_REG_RQ_ONCHIP_AT_B0 + abs_idx*8;

	bnx2x_wr_64(bp, reg, ILT_ADDR1(page_mapping), ILT_ADDR2(page_mapping));
}

static void bnx2x_ilt_line_init_op(struct bnx2x *bp,
				   struct bnx2x_ilt *ilt, int idx, u8 initop)
{
	dma_addr_t	null_mapping;
	int abs_idx = ilt->start_line + idx;


	switch (initop) {
	case INITOP_INIT:
		/* set in the init-value array */
	case INITOP_SET:
		bnx2x_ilt_line_wr(bp, abs_idx, ilt->lines[idx].page_mapping);
		break;
	case INITOP_CLEAR:
		null_mapping = 0;
		bnx2x_ilt_line_wr(bp, abs_idx, null_mapping);
		break;
	}
}

static void bnx2x_ilt_boundry_init_op(struct bnx2x *bp,
				      struct ilt_client_info *ilt_cli,
				      u32 ilt_start, u8 initop)
{
	u32 start_reg = 0;
	u32 end_reg = 0;

	/* The boundary is either SET or INIT,
	   CLEAR => SET and for now SET ~~ INIT */

	/* find the appropriate regs */
	if (CHIP_IS_E1(bp)) {
		switch (ilt_cli->client_num) {
		case ILT_CLIENT_CDU:
			start_reg = PXP2_REG_PSWRQ_CDU0_L2P;
			break;
		case ILT_CLIENT_QM:
			start_reg = PXP2_REG_PSWRQ_QM0_L2P;
			break;
		case ILT_CLIENT_SRC:
			start_reg = PXP2_REG_PSWRQ_SRC0_L2P;
			break;
		case ILT_CLIENT_TM:
			start_reg = PXP2_REG_PSWRQ_TM0_L2P;
			break;
		}
		REG_WR(bp, start_reg + BP_FUNC(bp)*4,
		       ILT_RANGE((ilt_start + ilt_cli->start),
				 (ilt_start + ilt_cli->end)));
	} else {
		switch (ilt_cli->client_num) {
		case ILT_CLIENT_CDU:
			start_reg = PXP2_REG_RQ_CDU_FIRST_ILT;
			end_reg = PXP2_REG_RQ_CDU_LAST_ILT;
			break;
		case ILT_CLIENT_QM:
			start_reg = PXP2_REG_RQ_QM_FIRST_ILT;
			end_reg = PXP2_REG_RQ_QM_LAST_ILT;
			break;
		case ILT_CLIENT_SRC:
			start_reg = PXP2_REG_RQ_SRC_FIRST_ILT;
			end_reg = PXP2_REG_RQ_SRC_LAST_ILT;
			break;
		case ILT_CLIENT_TM:
			start_reg = PXP2_REG_RQ_TM_FIRST_ILT;
			end_reg = PXP2_REG_RQ_TM_LAST_ILT;
			break;
		}
		REG_WR(bp, start_reg, (ilt_start + ilt_cli->start));
		REG_WR(bp, end_reg, (ilt_start + ilt_cli->end));
	}
}

static void bnx2x_ilt_client_init_op_ilt(struct bnx2x *bp,
					 struct bnx2x_ilt *ilt,
					 struct ilt_client_info *ilt_cli,
					 u8 initop)
{
	int i;

	if (ilt_cli->flags & ILT_CLIENT_SKIP_INIT)
		return;

	for (i = ilt_cli->start; i <= ilt_cli->end; i++)
		bnx2x_ilt_line_init_op(bp, ilt, i, initop);

	/* init/clear the ILT boundries */
	bnx2x_ilt_boundry_init_op(bp, ilt_cli, ilt->start_line, initop);
}

static void bnx2x_ilt_client_init_op(struct bnx2x *bp,
				     struct ilt_client_info *ilt_cli, u8 initop)
{
	struct bnx2x_ilt *ilt = BP_ILT(bp);

	bnx2x_ilt_client_init_op_ilt(bp, ilt, ilt_cli, initop);
}

static void bnx2x_ilt_client_id_init_op(struct bnx2x *bp,
					int cli_num, u8 initop)
{
	struct bnx2x_ilt *ilt = BP_ILT(bp);
	struct ilt_client_info *ilt_cli = &ilt->clients[cli_num];

	bnx2x_ilt_client_init_op(bp, ilt_cli, initop);
}

static void bnx2x_ilt_init_op(struct bnx2x *bp, u8 initop)
{
	bnx2x_ilt_client_id_init_op(bp, ILT_CLIENT_CDU, initop);
	bnx2x_ilt_client_id_init_op(bp, ILT_CLIENT_QM, initop);
	bnx2x_ilt_client_id_init_op(bp, ILT_CLIENT_SRC, initop);
	bnx2x_ilt_client_id_init_op(bp, ILT_CLIENT_TM, initop);
}

static void bnx2x_ilt_init_client_psz(struct bnx2x *bp, int cli_num,
				      u32 psz_reg, u8 initop)
{
	struct bnx2x_ilt *ilt = BP_ILT(bp);
	struct ilt_client_info *ilt_cli = &ilt->clients[cli_num];

	if (ilt_cli->flags & ILT_CLIENT_SKIP_INIT)
		return;

	switch (initop) {
	case INITOP_INIT:
		/* set in the init-value array */
	case INITOP_SET:
		REG_WR(bp, psz_reg, ILOG2(ilt_cli->page_size >> 12));
		break;
	case INITOP_CLEAR:
		break;
	}
}

/*
 * called during init common stage, ilt clients should be initialized
 * prioir to calling this function
 */
static void bnx2x_ilt_init_page_size(struct bnx2x *bp, u8 initop)
{
	bnx2x_ilt_init_client_psz(bp, ILT_CLIENT_CDU,
				  PXP2_REG_RQ_CDU_P_SIZE, initop);
	bnx2x_ilt_init_client_psz(bp, ILT_CLIENT_QM,
				  PXP2_REG_RQ_QM_P_SIZE, initop);
	bnx2x_ilt_init_client_psz(bp, ILT_CLIENT_SRC,
				  PXP2_REG_RQ_SRC_P_SIZE, initop);
	bnx2x_ilt_init_client_psz(bp, ILT_CLIENT_TM,
				  PXP2_REG_RQ_TM_P_SIZE, initop);
}

/****************************************************************************
* QM initializations
****************************************************************************/
#define QM_QUEUES_PER_FUNC	16 /* E1 has 32, but only 16 are used */
#define QM_INIT_MIN_CID_COUNT	31
#define QM_INIT(cid_cnt)	(cid_cnt > QM_INIT_MIN_CID_COUNT)

/* called during init port stage */
static void bnx2x_qm_init_cid_count(struct bnx2x *bp, int qm_cid_count,
				    u8 initop)
{
	int port = BP_PORT(bp);

	if (QM_INIT(qm_cid_count)) {
		switch (initop) {
		case INITOP_INIT:
			/* set in the init-value array */
		case INITOP_SET:
			REG_WR(bp, QM_REG_CONNNUM_0 + port*4,
			       qm_cid_count/16 - 1);
			break;
		case INITOP_CLEAR:
			break;
		}
	}
}

static void bnx2x_qm_set_ptr_table(struct bnx2x *bp, int qm_cid_count,
				   u32 base_reg, u32 reg)
{
	int i;
	u32 wb_data[2] = {0, 0};
	for (i = 0; i < 4 * QM_QUEUES_PER_FUNC; i++) {
		REG_WR(bp, base_reg + i*4,
		       qm_cid_count * 4 * (i % QM_QUEUES_PER_FUNC));
		bnx2x_init_wr_wb(bp, reg + i*8,	 wb_data, 2);
	}
}

/* called during init common stage */
static void bnx2x_qm_init_ptr_table(struct bnx2x *bp, int qm_cid_count,
				    u8 initop)
{
	if (!QM_INIT(qm_cid_count))
		return;

	switch (initop) {
	case INITOP_INIT:
		/* set in the init-value array */
	case INITOP_SET:
		bnx2x_qm_set_ptr_table(bp, qm_cid_count,
				       QM_REG_BASEADDR, QM_REG_PTRTBL);
		if (CHIP_IS_E1H(bp))
			bnx2x_qm_set_ptr_table(bp, qm_cid_count,
					       QM_REG_BASEADDR_EXT_A,
					       QM_REG_PTRTBL_EXT_A);
		break;
	case INITOP_CLEAR:
		break;
	}
}

/****************************************************************************
* SRC initializations
****************************************************************************/
#ifdef BCM_CNIC
/* called during init func stage */
static void bnx2x_src_init_t2(struct bnx2x *bp, struct src_ent *t2,
			      dma_addr_t t2_mapping, int src_cid_count)
{
	int i;
	int port = BP_PORT(bp);

	/* Initialize T2 */
	for (i = 0; i < src_cid_count-1; i++)
		t2[i].next = (u64)(t2_mapping +
			     (i+1)*sizeof(struct src_ent));

	/* tell the searcher where the T2 table is */
	REG_WR(bp, SRC_REG_COUNTFREE0 + port*4, src_cid_count);

	bnx2x_wr_64(bp, SRC_REG_FIRSTFREE0 + port*16,
		    U64_LO(t2_mapping), U64_HI(t2_mapping));

	bnx2x_wr_64(bp, SRC_REG_LASTFREE0 + port*16,
		    U64_LO((u64)t2_mapping +
			   (src_cid_count-1) * sizeof(struct src_ent)),
		    U64_HI((u64)t2_mapping +
			   (src_cid_count-1) * sizeof(struct src_ent)));
}
#endif
#endif /* BNX2X_INIT_OPS_H */<|MERGE_RESOLUTION|>--- conflicted
+++ resolved
@@ -69,21 +69,12 @@
 {
 	if (bp->dmae_ready)
 		bnx2x_write_dmae_phys_len(bp, GUNZIP_PHYS(bp), addr, len);
-<<<<<<< HEAD
-	else if (wb)
-		/*
-		 * Wide bus registers with no dmae need to be written
-		 * using indirect write.
-		 */
-		bnx2x_init_ind_wr(bp, addr, GUNZIP_BUF(bp), len);
-=======
 
 	/* in E1 chips BIOS initiated ZLR may interrupt widebus writes */
 	else if (wb && CHIP_IS_E1(bp))
 		bnx2x_init_ind_wr(bp, addr, GUNZIP_BUF(bp), len);
 
 	/* in later chips PXP root complex handles BIOS ZLR w/o interrupting */
->>>>>>> acd92ae5
 	else
 		bnx2x_init_str_wr(bp, addr, GUNZIP_BUF(bp), len);
 }
@@ -108,10 +99,6 @@
 {
 	if (bp->dmae_ready)
 		bnx2x_write_dmae_phys_len(bp, GUNZIP_PHYS(bp), addr, len);
-<<<<<<< HEAD
-	else
-		bnx2x_init_ind_wr(bp, addr, GUNZIP_BUF(bp), len);
-=======
 
 	/* in E1 chips BIOS initiated ZLR may interrupt widebus writes */
 	else if (CHIP_IS_E1(bp))
@@ -120,7 +107,6 @@
 	/* in later chips PXP root complex handles BIOS ZLR w/o interrupting */
 	else
 		bnx2x_init_str_wr(bp, addr, GUNZIP_BUF(bp), len);
->>>>>>> acd92ae5
 }
 
 static void bnx2x_init_wr_64(struct bnx2x *bp, u32 addr,
@@ -197,13 +183,9 @@
 {
 	if (bp->dmae_ready)
 		VIRT_WR_DMAE_LEN(bp, data, addr, len, 0);
-<<<<<<< HEAD
-	else
-=======
 
 	/* in E1 chips BIOS initiated ZLR may interrupt widebus writes */
 	else if (CHIP_IS_E1(bp))
->>>>>>> acd92ae5
 		bnx2x_init_ind_wr(bp, addr, data, len);
 
 	/* in later chips PXP root complex handles BIOS ZLR w/o interrupting */
