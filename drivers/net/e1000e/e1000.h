/*******************************************************************************

  Intel PRO/1000 Linux driver
  Copyright(c) 1999 - 2012 Intel Corporation.

  This program is free software; you can redistribute it and/or modify it
  under the terms and conditions of the GNU General Public License,
  version 2, as published by the Free Software Foundation.

  This program is distributed in the hope it will be useful, but WITHOUT
  ANY WARRANTY; without even the implied warranty of MERCHANTABILITY or
  FITNESS FOR A PARTICULAR PURPOSE.  See the GNU General Public License for
  more details.

  You should have received a copy of the GNU General Public License along with
  this program; if not, write to the Free Software Foundation, Inc.,
  51 Franklin St - Fifth Floor, Boston, MA 02110-1301 USA.

  The full GNU General Public License is included in this distribution in
  the file called "COPYING".

  Contact Information:
  Linux NICS <linux.nics@intel.com>
  e1000-devel Mailing List <e1000-devel@lists.sourceforge.net>
  Intel Corporation, 5200 N.E. Elam Young Parkway, Hillsboro, OR 97124-6497

*******************************************************************************/

/* Linux PRO/1000 Ethernet Driver main header file */

#ifndef _E1000_H_
#define _E1000_H_

#include <linux/bitops.h>
#include <linux/types.h>
#include <linux/timer.h>
#include <linux/workqueue.h>
#include <linux/io.h>
#include <linux/netdevice.h>
#include <linux/pci.h>
#include <linux/pci-aspm.h>
#include <linux/crc32.h>
#include <linux/if_vlan.h>

#include "hw.h"

struct e1000_info;

#define e_dbg(format, arg...) \
	netdev_dbg(hw->adapter->netdev, format, ## arg)
#define e_err(format, arg...) \
	netdev_err(adapter->netdev, format, ## arg)
#define e_info(format, arg...) \
	netdev_info(adapter->netdev, format, ## arg)
#define e_warn(format, arg...) \
	netdev_warn(adapter->netdev, format, ## arg)
#define e_notice(format, arg...) \
	netdev_notice(adapter->netdev, format, ## arg)


/* Interrupt modes, as used by the IntMode parameter */
#define E1000E_INT_MODE_LEGACY		0
#define E1000E_INT_MODE_MSI		1
#define E1000E_INT_MODE_MSIX		2

/* Tx/Rx descriptor defines */
#define E1000_DEFAULT_TXD		256
#define E1000_MAX_TXD			4096
#define E1000_MIN_TXD			64

#define E1000_DEFAULT_RXD		256
#define E1000_MAX_RXD			4096
#define E1000_MIN_RXD			64

#define E1000_MIN_ITR_USECS		10 /* 100000 irq/sec */
#define E1000_MAX_ITR_USECS		10000 /* 100    irq/sec */

/* Early Receive defines */
#define E1000_ERT_2048			0x100

#define E1000_FC_PAUSE_TIME		0x0680 /* 858 usec */

/* How many Tx Descriptors do we need to call netif_wake_queue ? */
/* How many Rx Buffers do we bundle into one write to the hardware ? */
#define E1000_RX_BUFFER_WRITE		16 /* Must be power of 2 */

#define AUTO_ALL_MODES			0
#define E1000_EEPROM_APME		0x0400

#define E1000_MNG_VLAN_NONE		(-1)

/* Number of packet split data buffers (not including the header buffer) */
#define PS_PAGE_BUFFERS			(MAX_PS_BUFFERS - 1)

#define DEFAULT_JUMBO			9234

/* BM/HV Specific Registers */
#define BM_PORT_CTRL_PAGE                 769

#define PHY_UPPER_SHIFT                   21
#define BM_PHY_REG(page, reg) \
	(((reg) & MAX_PHY_REG_ADDRESS) |\
	 (((page) & 0xFFFF) << PHY_PAGE_SHIFT) |\
	 (((reg) & ~MAX_PHY_REG_ADDRESS) << (PHY_UPPER_SHIFT - PHY_PAGE_SHIFT)))

/* PHY Wakeup Registers and defines */
#define BM_PORT_GEN_CFG PHY_REG(BM_PORT_CTRL_PAGE, 17)
#define BM_RCTL         PHY_REG(BM_WUC_PAGE, 0)
#define BM_WUC          PHY_REG(BM_WUC_PAGE, 1)
#define BM_WUFC         PHY_REG(BM_WUC_PAGE, 2)
#define BM_WUS          PHY_REG(BM_WUC_PAGE, 3)
#define BM_RAR_L(_i)    (BM_PHY_REG(BM_WUC_PAGE, 16 + ((_i) << 2)))
#define BM_RAR_M(_i)    (BM_PHY_REG(BM_WUC_PAGE, 17 + ((_i) << 2)))
#define BM_RAR_H(_i)    (BM_PHY_REG(BM_WUC_PAGE, 18 + ((_i) << 2)))
#define BM_RAR_CTRL(_i) (BM_PHY_REG(BM_WUC_PAGE, 19 + ((_i) << 2)))
#define BM_MTA(_i)      (BM_PHY_REG(BM_WUC_PAGE, 128 + ((_i) << 1)))

#define BM_RCTL_UPE           0x0001          /* Unicast Promiscuous Mode */
#define BM_RCTL_MPE           0x0002          /* Multicast Promiscuous Mode */
#define BM_RCTL_MO_SHIFT      3               /* Multicast Offset Shift */
#define BM_RCTL_MO_MASK       (3 << 3)        /* Multicast Offset Mask */
#define BM_RCTL_BAM           0x0020          /* Broadcast Accept Mode */
#define BM_RCTL_PMCF          0x0040          /* Pass MAC Control Frames */
#define BM_RCTL_RFCE          0x0080          /* Rx Flow Control Enable */

#define HV_STATS_PAGE	778
#define HV_SCC_UPPER	PHY_REG(HV_STATS_PAGE, 16) /* Single Collision Count */
#define HV_SCC_LOWER	PHY_REG(HV_STATS_PAGE, 17)
#define HV_ECOL_UPPER	PHY_REG(HV_STATS_PAGE, 18) /* Excessive Coll. Count */
#define HV_ECOL_LOWER	PHY_REG(HV_STATS_PAGE, 19)
#define HV_MCC_UPPER	PHY_REG(HV_STATS_PAGE, 20) /* Multiple Coll. Count */
#define HV_MCC_LOWER	PHY_REG(HV_STATS_PAGE, 21)
#define HV_LATECOL_UPPER PHY_REG(HV_STATS_PAGE, 23) /* Late Collision Count */
#define HV_LATECOL_LOWER PHY_REG(HV_STATS_PAGE, 24)
#define HV_COLC_UPPER	PHY_REG(HV_STATS_PAGE, 25) /* Collision Count */
#define HV_COLC_LOWER	PHY_REG(HV_STATS_PAGE, 26)
#define HV_DC_UPPER	PHY_REG(HV_STATS_PAGE, 27) /* Defer Count */
#define HV_DC_LOWER	PHY_REG(HV_STATS_PAGE, 28)
#define HV_TNCRS_UPPER	PHY_REG(HV_STATS_PAGE, 29) /* Transmit with no CRS */
#define HV_TNCRS_LOWER	PHY_REG(HV_STATS_PAGE, 30)

#define E1000_FCRTV_PCH     0x05F40 /* PCH Flow Control Refresh Timer Value */

/* BM PHY Copper Specific Status */
#define BM_CS_STATUS                      17
#define BM_CS_STATUS_LINK_UP              0x0400
#define BM_CS_STATUS_RESOLVED             0x0800
#define BM_CS_STATUS_SPEED_MASK           0xC000
#define BM_CS_STATUS_SPEED_1000           0x8000

/* 82577 Mobile Phy Status Register */
#define HV_M_STATUS                       26
#define HV_M_STATUS_AUTONEG_COMPLETE      0x1000
#define HV_M_STATUS_SPEED_MASK            0x0300
#define HV_M_STATUS_SPEED_1000            0x0200
#define HV_M_STATUS_LINK_UP               0x0040

#define E1000_ICH_FWSM_PCIM2PCI		0x01000000 /* ME PCIm-to-PCI active */
#define E1000_ICH_FWSM_PCIM2PCI_COUNT	2000

/* Time to wait before putting the device into D3 if there's no link (in ms). */
#define LINK_TIMEOUT		100

/*
 * Count for polling __E1000_RESET condition every 10-20msec.
 * Experimentation has shown the reset can take approximately 210msec.
 */
#define E1000_CHECK_RESET_COUNT		25

#define DEFAULT_RDTR			0
#define DEFAULT_RADV			8
#define BURST_RDTR			0x20
#define BURST_RADV			0x20

/*
 * in the case of WTHRESH, it appears at least the 82571/2 hardware
 * writes back 4 descriptors when WTHRESH=5, and 3 descriptors when
 * WTHRESH=4, and since we want 64 bytes at a time written back, set
 * it to 5
 */
#define E1000_TXDCTL_DMA_BURST_ENABLE                          \
	(E1000_TXDCTL_GRAN | /* set descriptor granularity */  \
	 E1000_TXDCTL_COUNT_DESC |                             \
	 (5 << 16) | /* wthresh must be +1 more than desired */\
	 (1 << 8)  | /* hthresh */                             \
	 0x1f)       /* pthresh */

#define E1000_RXDCTL_DMA_BURST_ENABLE                          \
	(0x01000000 | /* set descriptor granularity */         \
	 (4 << 16)  | /* set writeback threshold    */         \
	 (4 << 8)   | /* set prefetch threshold     */         \
	 0x20)        /* set hthresh                */

#define E1000_TIDV_FPD (1 << 31)
#define E1000_RDTR_FPD (1 << 31)

enum e1000_boards {
	board_82571,
	board_82572,
	board_82573,
	board_82574,
	board_82583,
	board_80003es2lan,
	board_ich8lan,
	board_ich9lan,
	board_ich10lan,
	board_pchlan,
	board_pch2lan,
};

struct e1000_ps_page {
	struct page *page;
	u64 dma; /* must be u64 - written to hw */
};

/*
 * wrappers around a pointer to a socket buffer,
 * so a DMA handle can be stored along with the buffer
 */
struct e1000_buffer {
	dma_addr_t dma;
	struct sk_buff *skb;
	union {
		/* Tx */
		struct {
			unsigned long time_stamp;
			u16 length;
			u16 next_to_watch;
			unsigned int segs;
			unsigned int bytecount;
			u16 mapped_as_page;
		};
		/* Rx */
		struct {
			/* arrays of page information for packet split */
			struct e1000_ps_page *ps_pages;
			struct page *page;
		};
	};
};

struct e1000_ring {
	struct e1000_adapter *adapter;	/* back pointer to adapter */
	void *desc;			/* pointer to ring memory  */
	dma_addr_t dma;			/* phys address of ring    */
	unsigned int size;		/* length of ring in bytes */
	unsigned int count;		/* number of desc. in ring */

	u16 next_to_use;
	u16 next_to_clean;

	void __iomem *head;
	void __iomem *tail;

	/* array of buffer information structs */
	struct e1000_buffer *buffer_info;

	char name[IFNAMSIZ + 5];
	u32 ims_val;
	u32 itr_val;
	void __iomem *itr_register;
	int set_itr;

	struct sk_buff *rx_skb_top;
};

/* PHY register snapshot values */
struct e1000_phy_regs {
	u16 bmcr;		/* basic mode control register    */
	u16 bmsr;		/* basic mode status register     */
	u16 advertise;		/* auto-negotiation advertisement */
	u16 lpa;		/* link partner ability register  */
	u16 expansion;		/* auto-negotiation expansion reg */
	u16 ctrl1000;		/* 1000BASE-T control register    */
	u16 stat1000;		/* 1000BASE-T status register     */
	u16 estatus;		/* extended status register       */
};

/* board specific private data structure */
struct e1000_adapter {
	struct timer_list watchdog_timer;
	struct timer_list phy_info_timer;
	struct timer_list blink_timer;

	struct work_struct reset_task;
	struct work_struct watchdog_task;

	const struct e1000_info *ei;

	unsigned long active_vlans[BITS_TO_LONGS(VLAN_N_VID)];
	u32 bd_number;
	u32 rx_buffer_len;
	u16 mng_vlan_id;
	u16 link_speed;
	u16 link_duplex;
	u16 eeprom_vers;

	/* track device up/down/testing state */
	unsigned long state;

	/* Interrupt Throttle Rate */
	u32 itr;
	u32 itr_setting;
	u16 tx_itr;
	u16 rx_itr;

	/*
	 * Tx
	 */
	struct e1000_ring *tx_ring /* One per active queue */
						____cacheline_aligned_in_smp;

	struct napi_struct napi;

	unsigned int restart_queue;
	u32 txd_cmd;

	bool detect_tx_hung;
	bool tx_hang_recheck;
	u8 tx_timeout_factor;

	u32 tx_int_delay;
	u32 tx_abs_int_delay;

	unsigned int total_tx_bytes;
	unsigned int total_tx_packets;
	unsigned int total_rx_bytes;
	unsigned int total_rx_packets;

	/* Tx stats */
	u64 tpt_old;
	u64 colc_old;
	u32 gotc;
	u64 gotc_old;
	u32 tx_timeout_count;
	u32 tx_fifo_head;
	u32 tx_head_addr;
	u32 tx_fifo_size;
	u32 tx_dma_failed;

	/*
	 * Rx
	 */
<<<<<<< HEAD
	bool (*clean_rx) (struct e1000_adapter *adapter,
			  int *work_done, int work_to_do)
						____cacheline_aligned_in_smp;
	void (*alloc_rx_buf) (struct e1000_adapter *adapter,
			      int cleaned_count, gfp_t gfp);
=======
	bool (*clean_rx) (struct e1000_ring *ring, int *work_done,
			  int work_to_do) ____cacheline_aligned_in_smp;
	void (*alloc_rx_buf) (struct e1000_ring *ring, int cleaned_count,
			      gfp_t gfp);
>>>>>>> acd92ae5
	struct e1000_ring *rx_ring;

	u32 rx_int_delay;
	u32 rx_abs_int_delay;

	/* Rx stats */
	u64 hw_csum_err;
	u64 hw_csum_good;
	u64 rx_hdr_split;
	u32 gorc;
	u64 gorc_old;
	u32 alloc_rx_buff_failed;
	u32 rx_dma_failed;

	unsigned int rx_ps_pages;
	u16 rx_ps_bsize0;
	u32 max_frame_size;
	u32 min_frame_size;

	/* OS defined structs */
	struct net_device *netdev;
	struct pci_dev *pdev;

	/* structs defined in e1000_hw.h */
	struct e1000_hw hw;

	spinlock_t stats64_lock;
	struct e1000_hw_stats stats;
	struct e1000_phy_info phy_info;
	struct e1000_phy_stats phy_stats;

	/* Snapshot of PHY registers */
	struct e1000_phy_regs phy_regs;

	struct e1000_ring test_tx_ring;
	struct e1000_ring test_rx_ring;
	u32 test_icr;

	u32 msg_enable;
	unsigned int num_vectors;
	struct msix_entry *msix_entries;
	int int_mode;
	u32 eiac_mask;

	u32 eeprom_wol;
	u32 wol;
	u32 pba;
	u32 max_hw_frame_size;

	bool fc_autoneg;

	unsigned int flags;
	unsigned int flags2;
	struct work_struct downshift_task;
	struct work_struct update_phy_task;
	struct work_struct print_hang_task;

	bool idle_check;
	int phy_hang_count;

	u16 tx_ring_count;
	u16 rx_ring_count;
};

struct e1000_info {
	enum e1000_mac_type	mac;
	unsigned int		flags;
	unsigned int		flags2;
	u32			pba;
	u32			max_hw_frame_size;
	s32			(*get_variants)(struct e1000_adapter *);
	struct e1000_mac_operations *mac_ops;
	struct e1000_phy_operations *phy_ops;
	struct e1000_nvm_operations *nvm_ops;
};

/* hardware capability, feature, and workaround flags */
#define FLAG_HAS_AMT                      (1 << 0)
#define FLAG_HAS_FLASH                    (1 << 1)
#define FLAG_HAS_HW_VLAN_FILTER           (1 << 2)
#define FLAG_HAS_WOL                      (1 << 3)
/* reserved bit4 */
#define FLAG_HAS_CTRLEXT_ON_LOAD          (1 << 5)
#define FLAG_HAS_SWSM_ON_LOAD             (1 << 6)
#define FLAG_HAS_JUMBO_FRAMES             (1 << 7)
#define FLAG_READ_ONLY_NVM                (1 << 8)
#define FLAG_IS_ICH                       (1 << 9)
#define FLAG_HAS_MSIX                     (1 << 10)
#define FLAG_HAS_SMART_POWER_DOWN         (1 << 11)
#define FLAG_IS_QUAD_PORT_A               (1 << 12)
#define FLAG_IS_QUAD_PORT                 (1 << 13)
/* reserved bit14 */
#define FLAG_APME_IN_WUC                  (1 << 15)
#define FLAG_APME_IN_CTRL3                (1 << 16)
#define FLAG_APME_CHECK_PORT_B            (1 << 17)
#define FLAG_DISABLE_FC_PAUSE_TIME        (1 << 18)
#define FLAG_NO_WAKE_UCAST                (1 << 19)
#define FLAG_MNG_PT_ENABLED               (1 << 20)
#define FLAG_RESET_OVERWRITES_LAA         (1 << 21)
#define FLAG_TARC_SPEED_MODE_BIT          (1 << 22)
#define FLAG_TARC_SET_BIT_ZERO            (1 << 23)
#define FLAG_RX_NEEDS_RESTART             (1 << 24)
#define FLAG_LSC_GIG_SPEED_DROP           (1 << 25)
#define FLAG_SMART_POWER_DOWN             (1 << 26)
#define FLAG_MSI_ENABLED                  (1 << 27)
/* reserved (1 << 28) */
#define FLAG_TSO_FORCE                    (1 << 29)
#define FLAG_RX_RESTART_NOW               (1 << 30)
#define FLAG_MSI_TEST_FAILED              (1 << 31)

#define FLAG2_CRC_STRIPPING               (1 << 0)
#define FLAG2_HAS_PHY_WAKEUP              (1 << 1)
#define FLAG2_IS_DISCARDING               (1 << 2)
#define FLAG2_DISABLE_ASPM_L1             (1 << 3)
#define FLAG2_HAS_PHY_STATS               (1 << 4)
#define FLAG2_HAS_EEE                     (1 << 5)
#define FLAG2_DMA_BURST                   (1 << 6)
#define FLAG2_DISABLE_ASPM_L0S            (1 << 7)
#define FLAG2_DISABLE_AIM                 (1 << 8)
#define FLAG2_CHECK_PHY_HANG              (1 << 9)
#define FLAG2_NO_DISABLE_RX               (1 << 10)
#define FLAG2_PCIM2PCI_ARBITER_WA         (1 << 11)

#define E1000_RX_DESC_PS(R, i)	    \
	(&(((union e1000_rx_desc_packet_split *)((R).desc))[i]))
#define E1000_RX_DESC_EXT(R, i)	    \
	(&(((union e1000_rx_desc_extended *)((R).desc))[i]))
#define E1000_GET_DESC(R, i, type)	(&(((struct type *)((R).desc))[i]))
#define E1000_TX_DESC(R, i)		E1000_GET_DESC(R, i, e1000_tx_desc)
#define E1000_CONTEXT_DESC(R, i)	E1000_GET_DESC(R, i, e1000_context_desc)

enum e1000_state_t {
	__E1000_TESTING,
	__E1000_RESETTING,
	__E1000_ACCESS_SHARED_RESOURCE,
	__E1000_DOWN
};

enum latency_range {
	lowest_latency = 0,
	low_latency = 1,
	bulk_latency = 2,
	latency_invalid = 255
};

extern char e1000e_driver_name[];
extern const char e1000e_driver_version[];

extern void e1000e_check_options(struct e1000_adapter *adapter);
extern void e1000e_set_ethtool_ops(struct net_device *netdev);

extern int e1000e_up(struct e1000_adapter *adapter);
extern void e1000e_down(struct e1000_adapter *adapter);
extern void e1000e_reinit_locked(struct e1000_adapter *adapter);
extern void e1000e_reset(struct e1000_adapter *adapter);
extern void e1000e_power_up_phy(struct e1000_adapter *adapter);
extern int e1000e_setup_rx_resources(struct e1000_ring *ring);
extern int e1000e_setup_tx_resources(struct e1000_ring *ring);
extern void e1000e_free_rx_resources(struct e1000_ring *ring);
extern void e1000e_free_tx_resources(struct e1000_ring *ring);
extern struct rtnl_link_stats64 *e1000e_get_stats64(struct net_device *netdev,
                                                    struct rtnl_link_stats64
                                                    *stats);
extern void e1000e_set_interrupt_capability(struct e1000_adapter *adapter);
extern void e1000e_reset_interrupt_capability(struct e1000_adapter *adapter);
extern void e1000e_get_hw_control(struct e1000_adapter *adapter);
extern void e1000e_release_hw_control(struct e1000_adapter *adapter);

extern unsigned int copybreak;

extern char *e1000e_get_hw_dev_name(struct e1000_hw *hw);

extern struct e1000_info e1000_82571_info;
extern struct e1000_info e1000_82572_info;
extern struct e1000_info e1000_82573_info;
extern struct e1000_info e1000_82574_info;
extern struct e1000_info e1000_82583_info;
extern struct e1000_info e1000_ich8_info;
extern struct e1000_info e1000_ich9_info;
extern struct e1000_info e1000_ich10_info;
extern struct e1000_info e1000_pch_info;
extern struct e1000_info e1000_pch2_info;
extern struct e1000_info e1000_es2_info;

extern s32 e1000_read_pba_string_generic(struct e1000_hw *hw, u8 *pba_num,
					 u32 pba_num_size);

extern s32  e1000e_commit_phy(struct e1000_hw *hw);

extern bool e1000e_enable_mng_pass_thru(struct e1000_hw *hw);

extern bool e1000e_get_laa_state_82571(struct e1000_hw *hw);
extern void e1000e_set_laa_state_82571(struct e1000_hw *hw, bool state);

extern void e1000e_write_protect_nvm_ich8lan(struct e1000_hw *hw);
extern void e1000e_set_kmrn_lock_loss_workaround_ich8lan(struct e1000_hw *hw,
						 bool state);
extern void e1000e_igp3_phy_powerdown_workaround_ich8lan(struct e1000_hw *hw);
extern void e1000e_gig_downshift_workaround_ich8lan(struct e1000_hw *hw);
extern void e1000_suspend_workarounds_ich8lan(struct e1000_hw *hw);
extern void e1000_resume_workarounds_pchlan(struct e1000_hw *hw);
extern s32 e1000_configure_k1_ich8lan(struct e1000_hw *hw, bool k1_enable);
extern s32 e1000_lv_jumbo_workaround_ich8lan(struct e1000_hw *hw, bool enable);
extern void e1000_copy_rx_addrs_to_phy_ich8lan(struct e1000_hw *hw);

extern s32 e1000e_check_for_copper_link(struct e1000_hw *hw);
extern s32 e1000e_check_for_fiber_link(struct e1000_hw *hw);
extern s32 e1000e_check_for_serdes_link(struct e1000_hw *hw);
extern s32 e1000e_setup_led_generic(struct e1000_hw *hw);
extern s32 e1000e_cleanup_led_generic(struct e1000_hw *hw);
extern s32 e1000e_led_on_generic(struct e1000_hw *hw);
extern s32 e1000e_led_off_generic(struct e1000_hw *hw);
extern s32 e1000e_get_bus_info_pcie(struct e1000_hw *hw);
extern void e1000_set_lan_id_multi_port_pcie(struct e1000_hw *hw);
extern void e1000_set_lan_id_single_port(struct e1000_hw *hw);
extern s32 e1000e_get_speed_and_duplex_copper(struct e1000_hw *hw, u16 *speed, u16 *duplex);
extern s32 e1000e_get_speed_and_duplex_fiber_serdes(struct e1000_hw *hw, u16 *speed, u16 *duplex);
extern s32 e1000e_disable_pcie_master(struct e1000_hw *hw);
extern s32 e1000e_get_auto_rd_done(struct e1000_hw *hw);
extern s32 e1000e_id_led_init(struct e1000_hw *hw);
extern void e1000e_clear_hw_cntrs_base(struct e1000_hw *hw);
extern s32 e1000e_setup_fiber_serdes_link(struct e1000_hw *hw);
extern s32 e1000e_copper_link_setup_m88(struct e1000_hw *hw);
extern s32 e1000e_copper_link_setup_igp(struct e1000_hw *hw);
extern s32 e1000e_setup_link(struct e1000_hw *hw);
extern void e1000_clear_vfta_generic(struct e1000_hw *hw);
extern void e1000e_init_rx_addrs(struct e1000_hw *hw, u16 rar_count);
extern void e1000e_update_mc_addr_list_generic(struct e1000_hw *hw,
					       u8 *mc_addr_list,
					       u32 mc_addr_count);
extern void e1000e_rar_set(struct e1000_hw *hw, u8 *addr, u32 index);
extern s32 e1000e_set_fc_watermarks(struct e1000_hw *hw);
extern void e1000e_set_pcie_no_snoop(struct e1000_hw *hw, u32 no_snoop);
extern s32 e1000e_get_hw_semaphore(struct e1000_hw *hw);
extern s32 e1000e_valid_led_default(struct e1000_hw *hw, u16 *data);
extern void e1000e_config_collision_dist(struct e1000_hw *hw);
extern s32 e1000e_config_fc_after_link_up(struct e1000_hw *hw);
extern s32 e1000e_force_mac_fc(struct e1000_hw *hw);
extern s32 e1000e_blink_led_generic(struct e1000_hw *hw);
extern void e1000_write_vfta_generic(struct e1000_hw *hw, u32 offset, u32 value);
extern s32 e1000_check_alt_mac_addr_generic(struct e1000_hw *hw);
extern void e1000e_reset_adaptive(struct e1000_hw *hw);
extern void e1000e_update_adaptive(struct e1000_hw *hw);

extern s32 e1000e_setup_copper_link(struct e1000_hw *hw);
extern s32 e1000e_get_phy_id(struct e1000_hw *hw);
extern void e1000e_put_hw_semaphore(struct e1000_hw *hw);
extern s32 e1000e_check_reset_block_generic(struct e1000_hw *hw);
extern s32 e1000e_phy_force_speed_duplex_igp(struct e1000_hw *hw);
extern s32 e1000e_get_cable_length_igp_2(struct e1000_hw *hw);
extern s32 e1000e_get_phy_info_igp(struct e1000_hw *hw);
extern s32 e1000_set_page_igp(struct e1000_hw *hw, u16 page);
extern s32 e1000e_read_phy_reg_igp(struct e1000_hw *hw, u32 offset, u16 *data);
extern s32 e1000e_read_phy_reg_igp_locked(struct e1000_hw *hw, u32 offset,
                                          u16 *data);
extern s32 e1000e_phy_hw_reset_generic(struct e1000_hw *hw);
extern s32 e1000e_set_d3_lplu_state(struct e1000_hw *hw, bool active);
extern s32 e1000e_write_phy_reg_igp(struct e1000_hw *hw, u32 offset, u16 data);
extern s32 e1000e_write_phy_reg_igp_locked(struct e1000_hw *hw, u32 offset,
                                           u16 data);
extern s32 e1000e_phy_sw_reset(struct e1000_hw *hw);
extern s32 e1000e_phy_force_speed_duplex_m88(struct e1000_hw *hw);
extern s32 e1000e_get_cfg_done(struct e1000_hw *hw);
extern s32 e1000e_get_cable_length_m88(struct e1000_hw *hw);
extern s32 e1000e_get_phy_info_m88(struct e1000_hw *hw);
extern s32 e1000e_read_phy_reg_m88(struct e1000_hw *hw, u32 offset, u16 *data);
extern s32 e1000e_write_phy_reg_m88(struct e1000_hw *hw, u32 offset, u16 data);
extern s32 e1000e_phy_init_script_igp3(struct e1000_hw *hw);
extern enum e1000_phy_type e1000e_get_phy_type_from_id(u32 phy_id);
extern s32 e1000e_determine_phy_address(struct e1000_hw *hw);
extern s32 e1000e_write_phy_reg_bm(struct e1000_hw *hw, u32 offset, u16 data);
extern s32 e1000e_read_phy_reg_bm(struct e1000_hw *hw, u32 offset, u16 *data);
extern s32 e1000_enable_phy_wakeup_reg_access_bm(struct e1000_hw *hw,
						 u16 *phy_reg);
extern s32 e1000_disable_phy_wakeup_reg_access_bm(struct e1000_hw *hw,
						  u16 *phy_reg);
extern s32 e1000e_read_phy_reg_bm2(struct e1000_hw *hw, u32 offset, u16 *data);
extern s32 e1000e_write_phy_reg_bm2(struct e1000_hw *hw, u32 offset, u16 data);
extern void e1000e_phy_force_speed_duplex_setup(struct e1000_hw *hw, u16 *phy_ctrl);
extern s32 e1000e_write_kmrn_reg(struct e1000_hw *hw, u32 offset, u16 data);
extern s32 e1000e_write_kmrn_reg_locked(struct e1000_hw *hw, u32 offset,
                                        u16 data);
extern s32 e1000e_read_kmrn_reg(struct e1000_hw *hw, u32 offset, u16 *data);
extern s32 e1000e_read_kmrn_reg_locked(struct e1000_hw *hw, u32 offset,
                                       u16 *data);
extern s32 e1000e_phy_has_link_generic(struct e1000_hw *hw, u32 iterations,
			       u32 usec_interval, bool *success);
extern s32 e1000e_phy_reset_dsp(struct e1000_hw *hw);
extern void e1000_power_up_phy_copper(struct e1000_hw *hw);
extern void e1000_power_down_phy_copper(struct e1000_hw *hw);
extern s32 e1000e_read_phy_reg_mdic(struct e1000_hw *hw, u32 offset, u16 *data);
extern s32 e1000e_write_phy_reg_mdic(struct e1000_hw *hw, u32 offset, u16 data);
extern s32 e1000e_check_downshift(struct e1000_hw *hw);
extern s32 e1000_read_phy_reg_hv(struct e1000_hw *hw, u32 offset, u16 *data);
extern s32 e1000_read_phy_reg_hv_locked(struct e1000_hw *hw, u32 offset,
                                        u16 *data);
extern s32 e1000_read_phy_reg_page_hv(struct e1000_hw *hw, u32 offset,
				      u16 *data);
extern s32 e1000_write_phy_reg_hv(struct e1000_hw *hw, u32 offset, u16 data);
extern s32 e1000_write_phy_reg_hv_locked(struct e1000_hw *hw, u32 offset,
                                         u16 data);
extern s32 e1000_write_phy_reg_page_hv(struct e1000_hw *hw, u32 offset,
				       u16 data);
extern s32 e1000_link_stall_workaround_hv(struct e1000_hw *hw);
extern s32 e1000_copper_link_setup_82577(struct e1000_hw *hw);
extern s32 e1000_check_polarity_82577(struct e1000_hw *hw);
extern s32 e1000_get_phy_info_82577(struct e1000_hw *hw);
extern s32 e1000_phy_force_speed_duplex_82577(struct e1000_hw *hw);
extern s32 e1000_get_cable_length_82577(struct e1000_hw *hw);

extern s32 e1000_check_polarity_m88(struct e1000_hw *hw);
extern s32 e1000_get_phy_info_ife(struct e1000_hw *hw);
extern s32 e1000_check_polarity_ife(struct e1000_hw *hw);
extern s32 e1000_phy_force_speed_duplex_ife(struct e1000_hw *hw);
extern s32 e1000_check_polarity_igp(struct e1000_hw *hw);
extern bool e1000_check_phy_82574(struct e1000_hw *hw);

static inline s32 e1000_phy_hw_reset(struct e1000_hw *hw)
{
	return hw->phy.ops.reset(hw);
}

static inline s32 e1000_check_reset_block(struct e1000_hw *hw)
{
	return hw->phy.ops.check_reset_block(hw);
}

static inline s32 e1e_rphy(struct e1000_hw *hw, u32 offset, u16 *data)
{
	return hw->phy.ops.read_reg(hw, offset, data);
}

static inline s32 e1e_wphy(struct e1000_hw *hw, u32 offset, u16 data)
{
	return hw->phy.ops.write_reg(hw, offset, data);
}

static inline s32 e1000_get_cable_length(struct e1000_hw *hw)
{
	return hw->phy.ops.get_cable_length(hw);
}

extern s32 e1000e_acquire_nvm(struct e1000_hw *hw);
extern s32 e1000e_write_nvm_spi(struct e1000_hw *hw, u16 offset, u16 words, u16 *data);
extern s32 e1000e_update_nvm_checksum_generic(struct e1000_hw *hw);
extern s32 e1000e_poll_eerd_eewr_done(struct e1000_hw *hw, int ee_reg);
extern s32 e1000e_read_nvm_eerd(struct e1000_hw *hw, u16 offset, u16 words, u16 *data);
extern s32 e1000e_validate_nvm_checksum_generic(struct e1000_hw *hw);
extern void e1000e_release_nvm(struct e1000_hw *hw);
extern void e1000e_reload_nvm(struct e1000_hw *hw);
extern s32 e1000_read_mac_addr_generic(struct e1000_hw *hw);

static inline s32 e1000e_read_mac_addr(struct e1000_hw *hw)
{
	if (hw->mac.ops.read_mac_addr)
		return hw->mac.ops.read_mac_addr(hw);

	return e1000_read_mac_addr_generic(hw);
}

static inline s32 e1000_validate_nvm_checksum(struct e1000_hw *hw)
{
	return hw->nvm.ops.validate(hw);
}

static inline s32 e1000e_update_nvm_checksum(struct e1000_hw *hw)
{
	return hw->nvm.ops.update(hw);
}

static inline s32 e1000_read_nvm(struct e1000_hw *hw, u16 offset, u16 words, u16 *data)
{
	return hw->nvm.ops.read(hw, offset, words, data);
}

static inline s32 e1000_write_nvm(struct e1000_hw *hw, u16 offset, u16 words, u16 *data)
{
	return hw->nvm.ops.write(hw, offset, words, data);
}

static inline s32 e1000_get_phy_info(struct e1000_hw *hw)
{
	return hw->phy.ops.get_info(hw);
}

static inline s32 e1000e_check_mng_mode(struct e1000_hw *hw)
{
	return hw->mac.ops.check_mng_mode(hw);
}

extern bool e1000e_check_mng_mode_generic(struct e1000_hw *hw);
extern bool e1000e_enable_tx_pkt_filtering(struct e1000_hw *hw);
extern s32 e1000e_mng_write_dhcp_info(struct e1000_hw *hw, u8 *buffer, u16 length);

static inline u32 __er32(struct e1000_hw *hw, unsigned long reg)
{
	return readl(hw->hw_addr + reg);
}

static inline void __ew32(struct e1000_hw *hw, unsigned long reg, u32 val)
{
	writel(val, hw->hw_addr + reg);
}

#endif /* _E1000_H_ */<|MERGE_RESOLUTION|>--- conflicted
+++ resolved
@@ -341,18 +341,10 @@
 	/*
 	 * Rx
 	 */
-<<<<<<< HEAD
-	bool (*clean_rx) (struct e1000_adapter *adapter,
-			  int *work_done, int work_to_do)
-						____cacheline_aligned_in_smp;
-	void (*alloc_rx_buf) (struct e1000_adapter *adapter,
-			      int cleaned_count, gfp_t gfp);
-=======
 	bool (*clean_rx) (struct e1000_ring *ring, int *work_done,
 			  int work_to_do) ____cacheline_aligned_in_smp;
 	void (*alloc_rx_buf) (struct e1000_ring *ring, int cleaned_count,
 			      gfp_t gfp);
->>>>>>> acd92ae5
 	struct e1000_ring *rx_ring;
 
 	u32 rx_int_delay;
