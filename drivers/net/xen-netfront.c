--- conflicted
+++ resolved
@@ -459,14 +459,7 @@
 		BUG_ON(queue->rx_skbs[id]);
 		queue->rx_skbs[id] = skb;
 
-<<<<<<< HEAD
-		ref = gnttab_claim_grant_reference(&queue->gref_rx_head);
-		WARN_ON_ONCE(IS_ERR_VALUE((unsigned long)(int)ref));
-		queue->grant_rx_ref[id] = ref;
-
-=======
 		ref = NETFRONT_SKB_CB(skb)->ref;
->>>>>>> fb9041f4
 		page = skb_frag_page(&skb_shinfo(skb)->frags[0]);
 
 		if (ref == GRANT_INVALID_REF) {
@@ -637,10 +630,6 @@
 
 	id = get_id_from_freelist(&queue->tx_skb_freelist, queue->tx_skbs);
 	tx = RING_GET_REQUEST(&queue->tx, queue->tx.req_prod_pvt++);
-<<<<<<< HEAD
-	ref = gnttab_claim_grant_reference(&queue->gref_tx_head);
-	WARN_ON_ONCE(IS_ERR_VALUE((unsigned long)(int)ref));
-=======
 	addr = xennet_get_tx_buf(&queue->indir_tx, id, &size);
 	if (!addr || len > size) {
 		ref = gnttab_claim_grant_reference(&queue->gref_tx_head);
@@ -652,7 +641,6 @@
 	} else {
 		memcpy(addr + offset,
 		       pfn_to_kaddr(page_to_pfn(page)) + offset, len);
->>>>>>> fb9041f4
 
 		page = queue->indir_tx.bufs[id].page;
 		ref = queue->indir_tx.bufs[id].ref;
