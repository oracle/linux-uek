--- conflicted
+++ resolved
@@ -2139,13 +2139,9 @@
 		xenbus_switch_state(dev, XenbusStateClosing);
 		wait_event(module_unload_q,
 			   xenbus_read_driver_state(dev->otherend) ==
-<<<<<<< HEAD
-			   XenbusStateClosing);
-=======
 			   XenbusStateClosing ||
 			   xenbus_read_driver_state(dev->otherend) ==
 			   XenbusStateUnknown);
->>>>>>> 661e50bc
 
 		xenbus_switch_state(dev, XenbusStateClosed);
 		wait_event(module_unload_q,
