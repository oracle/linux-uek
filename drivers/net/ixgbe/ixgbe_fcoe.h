--- conflicted
+++ resolved
@@ -73,14 +73,9 @@
 	unsigned char *extra_ddp_buffer;
 	dma_addr_t extra_ddp_buffer_dma;
 	unsigned long mode;
-<<<<<<< HEAD
-#ifdef CONFIG_IXGBE_DCB
-	u8 tc;
-=======
 	u64 __percpu *pcpu_noddp;
 	u64 __percpu *pcpu_noddp_ext_buff;
 #ifdef CONFIG_IXGBE_DCB
->>>>>>> acd92ae5
 	u8 up;
 #endif
 };
