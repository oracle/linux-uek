/* QLogic qede NIC Driver
 * Copyright (c) 2015-2017  QLogic Corporation
 *
 * This software is available to you under a choice of one of two
 * licenses.  You may choose to be licensed under the terms of the GNU
 * General Public License (GPL) Version 2, available from the file
 * COPYING in the main directory of this source tree, or the
 * OpenIB.org BSD license below:
 *
 *     Redistribution and use in source and binary forms, with or
 *     without modification, are permitted provided that the following
 *     conditions are met:
 *
 *      - Redistributions of source code must retain the above
 *        copyright notice, this list of conditions and the following
 *        disclaimer.
 *
 *      - Redistributions in binary form must reproduce the above
 *        copyright notice, this list of conditions and the following
 *        disclaimer in the documentation and /or other materials
 *        provided with the distribution.
 *
 * THE SOFTWARE IS PROVIDED "AS IS", WITHOUT WARRANTY OF ANY KIND,
 * EXPRESS OR IMPLIED, INCLUDING BUT NOT LIMITED TO THE WARRANTIES OF
 * MERCHANTABILITY, FITNESS FOR A PARTICULAR PURPOSE AND
 * NONINFRINGEMENT. IN NO EVENT SHALL THE AUTHORS OR COPYRIGHT HOLDERS
 * BE LIABLE FOR ANY CLAIM, DAMAGES OR OTHER LIABILITY, WHETHER IN AN
 * ACTION OF CONTRACT, TORT OR OTHERWISE, ARISING FROM, OUT OF OR IN
 * CONNECTION WITH THE SOFTWARE OR THE USE OR OTHER DEALINGS IN THE
 * SOFTWARE.
 */
#ifndef _QEDE_H_
#define _QEDE_H_
#include <linux/compiler.h>
#include <linux/version.h>
#include <linux/workqueue.h>
#include <linux/netdevice.h>
#include <linux/interrupt.h>
#include <linux/bitmap.h>
#include <linux/kernel.h>
#include <linux/mutex.h>
#include <linux/bpf.h>
#include <net/xdp.h>
#include <linux/qed/qede_rdma.h>
#include <linux/io.h>
#ifdef CONFIG_RFS_ACCEL
#include <linux/cpu_rmap.h>
#endif
#include <linux/qed/common_hsi.h>
#include <linux/qed/eth_common.h>
#include <linux/qed/qed_if.h>
#include <linux/qed/qed_chain.h>
#include <linux/qed/qed_eth_if.h>

#define QEDE_MAJOR_VERSION		8
#define QEDE_MINOR_VERSION		37
#define QEDE_REVISION_VERSION		0
#define QEDE_ENGINEERING_VERSION	20
#define DRV_MODULE_VERSION __stringify(QEDE_MAJOR_VERSION) "."	\
		__stringify(QEDE_MINOR_VERSION) "."		\
		__stringify(QEDE_REVISION_VERSION) "."		\
		__stringify(QEDE_ENGINEERING_VERSION)

#define DRV_MODULE_SYM		qede

struct qede_stats_common {
	u64 no_buff_discards;
	u64 packet_too_big_discard;
	u64 ttl0_discard;
	u64 rx_ucast_bytes;
	u64 rx_mcast_bytes;
	u64 rx_bcast_bytes;
	u64 rx_ucast_pkts;
	u64 rx_mcast_pkts;
	u64 rx_bcast_pkts;
	u64 mftag_filter_discards;
	u64 mac_filter_discards;
	u64 gft_filter_drop;
	u64 tx_ucast_bytes;
	u64 tx_mcast_bytes;
	u64 tx_bcast_bytes;
	u64 tx_ucast_pkts;
	u64 tx_mcast_pkts;
	u64 tx_bcast_pkts;
	u64 tx_err_drop_pkts;
	u64 coalesced_pkts;
	u64 coalesced_events;
	u64 coalesced_aborts_num;
	u64 non_coalesced_pkts;
	u64 coalesced_bytes;
	u64 link_change_count;

	/* port */
	u64 rx_64_byte_packets;
	u64 rx_65_to_127_byte_packets;
	u64 rx_128_to_255_byte_packets;
	u64 rx_256_to_511_byte_packets;
	u64 rx_512_to_1023_byte_packets;
	u64 rx_1024_to_1518_byte_packets;
	u64 rx_crc_errors;
	u64 rx_mac_crtl_frames;
	u64 rx_pause_frames;
	u64 rx_pfc_frames;
	u64 rx_align_errors;
	u64 rx_carrier_errors;
	u64 rx_oversize_packets;
	u64 rx_jabbers;
	u64 rx_undersize_packets;
	u64 rx_fragments;
	u64 tx_64_byte_packets;
	u64 tx_65_to_127_byte_packets;
	u64 tx_128_to_255_byte_packets;
	u64 tx_256_to_511_byte_packets;
	u64 tx_512_to_1023_byte_packets;
	u64 tx_1024_to_1518_byte_packets;
	u64 tx_pause_frames;
	u64 tx_pfc_frames;
	u64 brb_truncates;
	u64 brb_discards;
	u64 tx_mac_ctrl_frames;
};

struct qede_stats_bb {
	u64 rx_1519_to_1522_byte_packets;
	u64 rx_1519_to_2047_byte_packets;
	u64 rx_2048_to_4095_byte_packets;
	u64 rx_4096_to_9216_byte_packets;
	u64 rx_9217_to_16383_byte_packets;
	u64 tx_1519_to_2047_byte_packets;
	u64 tx_2048_to_4095_byte_packets;
	u64 tx_4096_to_9216_byte_packets;
	u64 tx_9217_to_16383_byte_packets;
	u64 tx_lpi_entry_count;
	u64 tx_total_collisions;
};

struct qede_stats_ah {
	u64 rx_1519_to_max_byte_packets;
	u64 tx_1519_to_max_byte_packets;
};

struct qede_stats {
	struct qede_stats_common common;

	union {
		struct qede_stats_bb bb;
		struct qede_stats_ah ah;
	};
};

struct qede_vlan {
	struct list_head list;
	u16 vid;
	bool configured;
};

struct qede_rdma_dev {
	struct qedr_dev *qedr_dev;
	struct list_head entry;
	struct list_head rdma_event_list;
	struct workqueue_struct *rdma_wq;
<<<<<<< HEAD
	bool exp_recovery;
=======
	struct kref refcnt;
	struct completion event_comp;
>>>>>>> 12cd844a
};

struct qede_ptp;

#define QEDE_RFS_MAX_FLTR	256

enum qede_flags_bit {
	QEDE_FLAGS_IS_VF = 0,
	QEDE_FLAGS_LINK_REQUESTED,
	QEDE_FLAGS_PTP_TX_IN_PRORGESS,
	QEDE_FLAGS_TX_TIMESTAMPING_EN
};

struct qede_dev {
	struct qed_dev			*cdev;
	struct net_device		*ndev;
	struct pci_dev			*pdev;

	u32				dp_module;
	u8				dp_level;

	unsigned long flags;
#define IS_VF(edev)	(test_bit(QEDE_FLAGS_IS_VF, &(edev)->flags))

	const struct qed_eth_ops	*ops;
	struct qede_ptp			*ptp;

	struct qed_dev_eth_info dev_info;
#define QEDE_MAX_RSS_CNT(edev)	((edev)->dev_info.num_queues)
#define QEDE_MAX_TSS_CNT(edev)	((edev)->dev_info.num_queues)
#define QEDE_IS_BB(edev) \
	((edev)->dev_info.common.dev_type == QED_DEV_TYPE_BB)
#define QEDE_IS_AH(edev) \
	((edev)->dev_info.common.dev_type == QED_DEV_TYPE_AH)

	struct qede_fastpath		*fp_array;
	u8				req_num_tx;
	u8				fp_num_tx;
	u8				req_num_rx;
	u8				fp_num_rx;
	u16				req_queues;
	u16				num_queues;
#define QEDE_QUEUE_CNT(edev)	((edev)->num_queues)
#define QEDE_RSS_COUNT(edev)	((edev)->num_queues - (edev)->fp_num_tx)
#define QEDE_RX_QUEUE_IDX(edev, i)	(i)
#define QEDE_TSS_COUNT(edev)	((edev)->num_queues - (edev)->fp_num_rx)

	struct qed_int_info		int_info;

	/* Smaller private varaiant of the RTNL lock */
	struct mutex			qede_lock;
	u32				state; /* Protected by qede_lock */
	u16				rx_buf_size;
	u32				rx_copybreak;

	/* L2 header size + 2*VLANs (8 bytes) + LLC SNAP (8 bytes) */
#define ETH_OVERHEAD			(ETH_HLEN + 8 + 8)
	/* Max supported alignment is 256 (8 shift)
	 * minimal alignment shift 6 is optimal for 57xxx HW performance
	 */
#define QEDE_RX_ALIGN_SHIFT		max(6, min(8, L1_CACHE_SHIFT))
	/* We assume skb_build() uses sizeof(struct skb_shared_info) bytes
	 * at the end of skb->data, to avoid wasting a full cache line.
	 * This reduces memory use (skb->truesize).
	 */
#define QEDE_FW_RX_ALIGN_END					\
	max_t(u64, 1UL << QEDE_RX_ALIGN_SHIFT,			\
	      SKB_DATA_ALIGN(sizeof(struct skb_shared_info)))

	struct qede_stats		stats;
#define QEDE_RSS_INDIR_INITED	BIT(0)
#define QEDE_RSS_KEY_INITED	BIT(1)
#define QEDE_RSS_CAPS_INITED	BIT(2)
	u32 rss_params_inited; /* bit-field to track initialized rss params */
	u16 rss_ind_table[128];
	u32 rss_key[10];
	u8 rss_caps;

	u16			q_num_rx_buffers; /* Must be a power of two */
	u16			q_num_tx_buffers; /* Must be a power of two */

	bool gro_disable;
	struct list_head vlan_list;
	u16 configured_vlans;
	u16 non_configured_vlans;
	bool accept_any_vlan;
	struct delayed_work		sp_task;
	unsigned long			sp_flags;
	u16				vxlan_dst_port;
	u16				geneve_dst_port;

	struct qede_arfs		*arfs;
	bool				wol_enabled;

	struct qede_rdma_dev		rdma_info;

	struct bpf_prog *xdp_prog;
};

enum QEDE_STATE {
	QEDE_STATE_CLOSED,
	QEDE_STATE_OPEN,
	QEDE_STATE_RECOVERY,
};

#define HILO_U64(hi, lo)		((((u64)(hi)) << 32) + (lo))

#define	MAX_NUM_TC	8
#define	MAX_NUM_PRI	8

/* The driver supports the new build_skb() API:
 * RX ring buffer contains pointer to kmalloc() data only,
 * skb are built only after the frame was DMA-ed.
 */
struct sw_rx_data {
	struct page *data;
	dma_addr_t mapping;
	unsigned int page_offset;
};

enum qede_agg_state {
	QEDE_AGG_STATE_NONE  = 0,
	QEDE_AGG_STATE_START = 1,
	QEDE_AGG_STATE_ERROR = 2
};

struct qede_agg_info {
	/* rx_buf is a data buffer that can be placed / consumed from rx bd
	 * chain. It has two purposes: We will preallocate the data buffer
	 * for each aggregation when we open the interface and will place this
	 * buffer on the rx-bd-ring when we receive TPA_START. We don't want
	 * to be in a state where allocation fails, as we can't reuse the
	 * consumer buffer in the rx-chain since FW may still be writing to it
	 * (since header needs to be modified for TPA).
	 * The second purpose is to keep a pointer to the bd buffer during
	 * aggregation.
	 */
	struct sw_rx_data buffer;
	struct sk_buff *skb;

	/* We need some structs from the start cookie until termination */
	u16 vlan_tag;

	bool tpa_start_fail;
	u8 state;
	u8 frag_id;

	u8 tunnel_type;
};

struct qede_rx_queue {
	__le16 *hw_cons_ptr;
	void __iomem *hw_rxq_prod_addr;

	/* Required for the allocation of replacement buffers */
	struct device *dev;

	struct bpf_prog *xdp_prog;

	u16 sw_rx_cons;
	u16 sw_rx_prod;

	u16 filled_buffers;
	u8 data_direction;
	u8 rxq_id;

	/* Used once per each NAPI run */
	u16 num_rx_buffers;

	u16 rx_headroom;

	u32 rx_buf_size;
	u32 rx_buf_seg_size;

	struct sw_rx_data *sw_rx_ring;
	struct qed_chain rx_bd_ring;
	struct qed_chain rx_comp_ring ____cacheline_aligned;

	/* GRO */
	struct qede_agg_info tpa_info[ETH_TPA_MAX_AGGS_NUM];

	/* Used once per each NAPI run */
	u64 rcv_pkts;

	u64 rx_hw_errors;
	u64 rx_alloc_errors;
	u64 rx_ip_frags;

	u64 xdp_no_pass;

	void *handle;
	struct xdp_rxq_info xdp_rxq;
};

union db_prod {
	struct eth_db_data data;
	u32		raw;
};

struct sw_tx_bd {
	struct sk_buff *skb;
	u8 flags;
/* Set on the first BD descriptor when there is a split BD */
#define QEDE_TSO_SPLIT_BD		BIT(0)
};

struct sw_tx_xdp {
	struct page *page;
	dma_addr_t mapping;
};

struct qede_tx_queue {
	u8 is_xdp;
	bool is_legacy;
	u16 sw_tx_cons;
	u16 sw_tx_prod;
	u16 num_tx_buffers; /* Slowpath only */

	u64 xmit_pkts;
	u64 stopped_cnt;
	u64 tx_mem_alloc_err;

	__le16 *hw_cons_ptr;

	/* Needed for the mapping of packets */
	struct device *dev;

	void __iomem *doorbell_addr;
	union db_prod tx_db;
	int index; /* Slowpath only */
#define QEDE_TXQ_XDP_TO_IDX(edev, txq)	((txq)->index - \
					 QEDE_MAX_TSS_CNT(edev))
#define QEDE_TXQ_IDX_TO_XDP(edev, idx)	((idx) + QEDE_MAX_TSS_CNT(edev))
#define QEDE_NDEV_TXQ_ID_TO_FP_ID(edev, idx)	((edev)->fp_num_rx + \
						 ((idx) % QEDE_TSS_COUNT(edev)))
#define QEDE_NDEV_TXQ_ID_TO_TXQ_COS(edev, idx)	((idx) / QEDE_TSS_COUNT(edev))
#define QEDE_TXQ_TO_NDEV_TXQ_ID(edev, txq)	((QEDE_TSS_COUNT(edev) * \
						 (txq)->cos) + (txq)->index)
#define QEDE_NDEV_TXQ_ID_TO_TXQ(edev, idx)	\
	(&((edev)->fp_array[QEDE_NDEV_TXQ_ID_TO_FP_ID(edev, idx)].txq \
	[QEDE_NDEV_TXQ_ID_TO_TXQ_COS(edev, idx)]))
#define QEDE_FP_TC0_TXQ(fp)	(&((fp)->txq[0]))

	/* Regular Tx requires skb + metadata for release purpose,
	 * while XDP requires the pages and the mapped address.
	 */
	union {
		struct sw_tx_bd *skbs;
		struct sw_tx_xdp *xdp;
	} sw_tx_ring;

	struct qed_chain tx_pbl;

	/* Slowpath; Should be kept in end [unless missing padding] */
	void *handle;
	u16 cos;
	u16 ndev_txq_id;
};

#define BD_UNMAP_ADDR(bd)		HILO_U64(le32_to_cpu((bd)->addr.hi), \
						 le32_to_cpu((bd)->addr.lo))
#define BD_SET_UNMAP_ADDR_LEN(bd, maddr, len)				\
	do {								\
		(bd)->addr.hi = cpu_to_le32(upper_32_bits(maddr));	\
		(bd)->addr.lo = cpu_to_le32(lower_32_bits(maddr));	\
		(bd)->nbytes = cpu_to_le16(len);			\
	} while (0)
#define BD_UNMAP_LEN(bd)		(le16_to_cpu((bd)->nbytes))

struct qede_fastpath {
	struct qede_dev	*edev;
#define QEDE_FASTPATH_TX	BIT(0)
#define QEDE_FASTPATH_RX	BIT(1)
#define QEDE_FASTPATH_XDP	BIT(2)
#define QEDE_FASTPATH_COMBINED	(QEDE_FASTPATH_TX | QEDE_FASTPATH_RX)
	u8			type;
	u8			id;
	u8			xdp_xmit;
	struct napi_struct	napi;
	struct qed_sb_info	*sb_info;
	struct qede_rx_queue	*rxq;
	struct qede_tx_queue	*txq;
	struct qede_tx_queue	*xdp_tx;

#define VEC_NAME_SIZE  (FIELD_SIZEOF(struct net_device, name) + 8)
	char	name[VEC_NAME_SIZE];
};

/* Debug print definitions */
#define DP_NAME(edev) ((edev)->ndev->name)

#define XMIT_PLAIN		0
#define XMIT_L4_CSUM		BIT(0)
#define XMIT_LSO		BIT(1)
#define XMIT_ENC		BIT(2)
#define XMIT_ENC_GSO_L4_CSUM	BIT(3)

#define QEDE_CSUM_ERROR			BIT(0)
#define QEDE_CSUM_UNNECESSARY		BIT(1)
#define QEDE_TUNN_CSUM_UNNECESSARY	BIT(2)

#define QEDE_SP_RECOVERY		0
#define QEDE_SP_RX_MODE			1

#ifdef CONFIG_RFS_ACCEL
int qede_rx_flow_steer(struct net_device *dev, const struct sk_buff *skb,
		       u16 rxq_index, u32 flow_id);
#define QEDE_SP_ARFS_CONFIG	4
#define QEDE_SP_TASK_POLL_DELAY	(5 * HZ)
#endif

void qede_process_arfs_filters(struct qede_dev *edev, bool free_fltr);
void qede_poll_for_freeing_arfs_filters(struct qede_dev *edev);
void qede_arfs_filter_op(void *dev, void *filter, u8 fw_rc);
void qede_free_arfs(struct qede_dev *edev);
int qede_alloc_arfs(struct qede_dev *edev);
int qede_add_cls_rule(struct qede_dev *edev, struct ethtool_rxnfc *info);
int qede_del_cls_rule(struct qede_dev *edev, struct ethtool_rxnfc *info);
int qede_get_cls_rule_entry(struct qede_dev *edev, struct ethtool_rxnfc *cmd);
int qede_get_cls_rule_all(struct qede_dev *edev, struct ethtool_rxnfc *info,
			  u32 *rule_locs);
int qede_get_arfs_filter_count(struct qede_dev *edev);

struct qede_reload_args {
	void (*func)(struct qede_dev *edev, struct qede_reload_args *args);
	union {
		netdev_features_t features;
		struct bpf_prog *new_prog;
		u16 mtu;
	} u;
};

/* Datapath functions definition */
netdev_tx_t qede_start_xmit(struct sk_buff *skb, struct net_device *ndev);
u16 qede_select_queue(struct net_device *dev, struct sk_buff *skb,
		      void *accel_priv,
		      select_queue_fallback_t fallback);
netdev_features_t qede_features_check(struct sk_buff *skb,
				      struct net_device *dev,
				      netdev_features_t features);
void qede_tx_log_print(struct qede_dev *edev, struct qede_fastpath *fp);
int qede_alloc_rx_buffer(struct qede_rx_queue *rxq, bool allow_lazy);
int qede_free_tx_pkt(struct qede_dev *edev,
		     struct qede_tx_queue *txq, int *len);
int qede_poll(struct napi_struct *napi, int budget);
irqreturn_t qede_msix_fp_int(int irq, void *fp_cookie);

/* Filtering function definitions */
void qede_force_mac(void *dev, u8 *mac, bool forced);
void qede_udp_ports_update(void *dev, u16 vxlan_port, u16 geneve_port);
int qede_set_mac_addr(struct net_device *ndev, void *p);

int qede_vlan_rx_add_vid(struct net_device *dev, __be16 proto, u16 vid);
int qede_vlan_rx_kill_vid(struct net_device *dev, __be16 proto, u16 vid);
void qede_vlan_mark_nonconfigured(struct qede_dev *edev);
int qede_configure_vlan_filters(struct qede_dev *edev);

netdev_features_t qede_fix_features(struct net_device *dev,
				    netdev_features_t features);
int qede_set_features(struct net_device *dev, netdev_features_t features);
void qede_set_rx_mode(struct net_device *ndev);
void qede_config_rx_mode(struct net_device *ndev);
void qede_fill_rss_params(struct qede_dev *edev,
			  struct qed_update_vport_rss_params *rss, u8 *update);

void qede_udp_tunnel_add(struct net_device *dev, struct udp_tunnel_info *ti);
void qede_udp_tunnel_del(struct net_device *dev, struct udp_tunnel_info *ti);

int qede_xdp(struct net_device *dev, struct netdev_xdp *xdp);

#ifdef CONFIG_DCB
void qede_set_dcbnl_ops(struct net_device *ndev);
#endif

void qede_config_debug(uint debug, u32 *p_dp_module, u8 *p_dp_level);
void qede_set_ethtool_ops(struct net_device *netdev);
void qede_reload(struct qede_dev *edev,
		 struct qede_reload_args *args, bool is_locked);
int qede_change_mtu(struct net_device *dev, int new_mtu);
void qede_fill_by_demand_stats(struct qede_dev *edev);
void __qede_lock(struct qede_dev *edev);
void __qede_unlock(struct qede_dev *edev);
bool qede_has_rx_work(struct qede_rx_queue *rxq);
int qede_txq_has_work(struct qede_tx_queue *txq);
void qede_recycle_rx_bd_ring(struct qede_rx_queue *rxq, u8 count);
void qede_update_rx_prod(struct qede_dev *edev, struct qede_rx_queue *rxq);

#ifdef CONFIG_NET_POLL_CONTROLLER
void qede_poll_controller(struct net_device *dev);
#endif

#define RX_RING_SIZE_POW	13
#define RX_RING_SIZE		((u16)BIT(RX_RING_SIZE_POW))
#define NUM_RX_BDS_MAX		(RX_RING_SIZE - 1)
#define NUM_RX_BDS_MIN		128
#define NUM_RX_BDS_DEF		((u16)BIT(10) - 1)

#define TX_RING_SIZE_POW	13
#define TX_RING_SIZE		((u16)BIT(TX_RING_SIZE_POW))
#define NUM_TX_BDS_MAX		(TX_RING_SIZE - 1)
#define NUM_TX_BDS_MIN		128
#define NUM_TX_BDS_DEF		NUM_TX_BDS_MAX

#define QEDE_MIN_PKT_LEN		64
#define QEDE_RX_HDR_SIZE		256
#define QEDE_MAX_JUMBO_PACKET_SIZE	9600
#define	for_each_queue(i) for (i = 0; i < edev->num_queues; i++)
#define for_each_cos_in_txq(edev, var) \
	for ((var) = 0; (var) < (edev)->dev_info.num_tc; (var)++)

#endif /* _QEDE_H_ */<|MERGE_RESOLUTION|>--- conflicted
+++ resolved
@@ -159,12 +159,9 @@
 	struct list_head entry;
 	struct list_head rdma_event_list;
 	struct workqueue_struct *rdma_wq;
-<<<<<<< HEAD
 	bool exp_recovery;
-=======
 	struct kref refcnt;
 	struct completion event_comp;
->>>>>>> 12cd844a
 };
 
 struct qede_ptp;
