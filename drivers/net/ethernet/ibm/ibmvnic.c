--- conflicted
+++ resolved
@@ -2172,15 +2172,8 @@
 		napi_schedule(&adapter->napi[i]);
 
 	if (adapter->reset_reason == VNIC_RESET_FAILOVER ||
-<<<<<<< HEAD
-	    adapter->reset_reason == VNIC_RESET_MOBILITY) {
-		call_netdevice_notifiers(NETDEV_NOTIFY_PEERS, netdev);
-		call_netdevice_notifiers(NETDEV_RESEND_IGMP, netdev);
-	}
-=======
 	    adapter->reset_reason == VNIC_RESET_MOBILITY)
 		__netdev_notify_peers(netdev);
->>>>>>> 8a8109f3
 
 	rc = 0;
 
@@ -2255,12 +2248,7 @@
 		goto out;
 	}
 
-<<<<<<< HEAD
-	call_netdevice_notifiers(NETDEV_NOTIFY_PEERS, netdev);
-	call_netdevice_notifiers(NETDEV_RESEND_IGMP, netdev);
-=======
 	__netdev_notify_peers(netdev);
->>>>>>> 8a8109f3
 out:
 	/* restore adapter state if reset failed */
 	if (rc)
@@ -2354,12 +2342,7 @@
 				set_current_state(TASK_UNINTERRUPTIBLE);
 				schedule_timeout(60 * HZ);
 			}
-<<<<<<< HEAD
-		} else if (!(rwi->reset_reason == VNIC_RESET_FATAL &&
-				adapter->from_passive_init)) {
-=======
 		} else {
->>>>>>> 8a8109f3
 			rc = do_reset(adapter, rwi, reset_state);
 		}
 		kfree(rwi);
@@ -2998,13 +2981,7 @@
 	int rc;
 
 	if (!scrq) {
-<<<<<<< HEAD
-		netdev_dbg(adapter->netdev,
-			   "Invalid scrq reset. irq (%d) or msgs (%p).\n",
-			   scrq->irq, scrq->msgs);
-=======
 		netdev_dbg(adapter->netdev, "Invalid scrq reset.\n");
->>>>>>> 8a8109f3
 		return -EINVAL;
 	}
 
