--- conflicted
+++ resolved
@@ -398,24 +398,10 @@
 	sq = &c->async_icosq;
 	ktls_resync = sq->ktls_resync;
 
-<<<<<<< HEAD
-	cseg = post_static_params(sq, priv_rx);
-	if (IS_ERR(cseg)) {
-		priv_rx->rq_stats->tls_resync_res_skip++;
-		err = PTR_ERR(cseg);
-		goto unlock;
-	}
-	/* Do not increment priv_rx refcnt, CQE handling is empty */
-	mlx5e_notify_hw(&sq->wq, sq->pc, sq->uar_map, cseg);
-	priv_rx->rq_stats->tls_resync_res_ok++;
-unlock:
-	spin_unlock_bh(&c->async_icosq_lock);
-=======
 	spin_lock_bh(&ktls_resync->lock);
 	list_add_tail(&priv_rx->list, &ktls_resync->list);
 	trigger_poll = !test_and_set_bit(MLX5E_SQ_STATE_PENDING_TLS_RX_RESYNC, &sq->state);
 	spin_unlock_bh(&ktls_resync->lock);
->>>>>>> 11e4b63a
 
 	if (!trigger_poll)
 		return;
