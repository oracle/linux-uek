/*
 * Copyright (c) 2015, Mellanox Technologies. All rights reserved.
 *
 * This software is available to you under a choice of one of two
 * licenses.  You may choose to be licensed under the terms of the GNU
 * General Public License (GPL) Version 2, available from the file
 * COPYING in the main directory of this source tree, or the
 * OpenIB.org BSD license below:
 *
 *     Redistribution and use in source and binary forms, with or
 *     without modification, are permitted provided that the following
 *     conditions are met:
 *
 *      - Redistributions of source code must retain the above
 *        copyright notice, this list of conditions and the following
 *        disclaimer.
 *
 *      - Redistributions in binary form must reproduce the above
 *        copyright notice, this list of conditions and the following
 *        disclaimer in the documentation and/or other materials
 *        provided with the distribution.
 *
 * THE SOFTWARE IS PROVIDED "AS IS", WITHOUT WARRANTY OF ANY KIND,
 * EXPRESS OR IMPLIED, INCLUDING BUT NOT LIMITED TO THE WARRANTIES OF
 * MERCHANTABILITY, FITNESS FOR A PARTICULAR PURPOSE AND
 * NONINFRINGEMENT. IN NO EVENT SHALL THE AUTHORS OR COPYRIGHT HOLDERS
 * BE LIABLE FOR ANY CLAIM, DAMAGES OR OTHER LIABILITY, WHETHER IN AN
 * ACTION OF CONTRACT, TORT OR OTHERWISE, ARISING FROM, OUT OF OR IN
 * CONNECTION WITH THE SOFTWARE OR THE USE OR OTHER DEALINGS IN THE
 * SOFTWARE.
 */

#include <linux/ip.h>
#include <linux/ipv6.h>
#include <linux/tcp.h>
#include <net/ip6_checksum.h>
#include <net/page_pool.h>
#include <net/inet_ecn.h>
#include "en.h"
#include "en/txrx.h"
#include "en_tc.h"
#include "eswitch.h"
#include "en_rep.h"
#include "en/rep/tc.h"
#include "ipoib/ipoib.h"
#include "accel/ipsec.h"
#include "fpga/ipsec.h"
#include "en_accel/ipsec_rxtx.h"
#include "en_accel/tls_rxtx.h"
#include "en/xdp.h"
#include "en/xsk/rx.h"
#include "en/health.h"
#include "en/params.h"
#include "devlink.h"

static struct sk_buff *
mlx5e_skb_from_cqe_mpwrq_linear(struct mlx5e_rq *rq, struct mlx5e_mpw_info *wi,
				u16 cqe_bcnt, u32 head_offset, u32 page_idx);
static struct sk_buff *
mlx5e_skb_from_cqe_mpwrq_nonlinear(struct mlx5e_rq *rq, struct mlx5e_mpw_info *wi,
				   u16 cqe_bcnt, u32 head_offset, u32 page_idx);
static void mlx5e_handle_rx_cqe(struct mlx5e_rq *rq, struct mlx5_cqe64 *cqe);
static void mlx5e_handle_rx_cqe_mpwrq(struct mlx5e_rq *rq, struct mlx5_cqe64 *cqe);

const struct mlx5e_rx_handlers mlx5e_rx_handlers_nic = {
	.handle_rx_cqe       = mlx5e_handle_rx_cqe,
	.handle_rx_cqe_mpwqe = mlx5e_handle_rx_cqe_mpwrq,
};

static inline bool mlx5e_rx_hw_stamp(struct hwtstamp_config *config)
{
	return config->rx_filter == HWTSTAMP_FILTER_ALL;
}

static inline void mlx5e_read_cqe_slot(struct mlx5_cqwq *wq,
				       u32 cqcc, void *data)
{
	u32 ci = mlx5_cqwq_ctr2ix(wq, cqcc);

	memcpy(data, mlx5_cqwq_get_wqe(wq, ci), sizeof(struct mlx5_cqe64));
}

static inline void mlx5e_read_title_slot(struct mlx5e_rq *rq,
					 struct mlx5_cqwq *wq,
					 u32 cqcc)
{
	struct mlx5e_cq_decomp *cqd = &rq->cqd;
	struct mlx5_cqe64 *title = &cqd->title;

	mlx5e_read_cqe_slot(wq, cqcc, title);
	cqd->left        = be32_to_cpu(title->byte_cnt);
	cqd->wqe_counter = be16_to_cpu(title->wqe_counter);
	rq->stats->cqe_compress_blks++;
}

static inline void mlx5e_read_mini_arr_slot(struct mlx5_cqwq *wq,
					    struct mlx5e_cq_decomp *cqd,
					    u32 cqcc)
{
	mlx5e_read_cqe_slot(wq, cqcc, cqd->mini_arr);
	cqd->mini_arr_idx = 0;
}

static inline void mlx5e_cqes_update_owner(struct mlx5_cqwq *wq, int n)
{
	u32 cqcc   = wq->cc;
	u8  op_own = mlx5_cqwq_get_ctr_wrap_cnt(wq, cqcc) & 1;
	u32 ci     = mlx5_cqwq_ctr2ix(wq, cqcc);
	u32 wq_sz  = mlx5_cqwq_get_size(wq);
	u32 ci_top = min_t(u32, wq_sz, ci + n);

	for (; ci < ci_top; ci++, n--) {
		struct mlx5_cqe64 *cqe = mlx5_cqwq_get_wqe(wq, ci);

		cqe->op_own = op_own;
	}

	if (unlikely(ci == wq_sz)) {
		op_own = !op_own;
		for (ci = 0; ci < n; ci++) {
			struct mlx5_cqe64 *cqe = mlx5_cqwq_get_wqe(wq, ci);

			cqe->op_own = op_own;
		}
	}
}

static inline void mlx5e_decompress_cqe(struct mlx5e_rq *rq,
					struct mlx5_cqwq *wq,
					u32 cqcc)
{
	struct mlx5e_cq_decomp *cqd = &rq->cqd;
	struct mlx5_mini_cqe8 *mini_cqe = &cqd->mini_arr[cqd->mini_arr_idx];
	struct mlx5_cqe64 *title = &cqd->title;

	title->byte_cnt     = mini_cqe->byte_cnt;
	title->check_sum    = mini_cqe->checksum;
	title->op_own      &= 0xf0;
	title->op_own      |= 0x01 & (cqcc >> wq->fbc.log_sz);

	/* state bit set implies linked-list striding RQ wq type and
	 * HW stride index capability supported
	 */
	if (test_bit(MLX5E_RQ_STATE_MINI_CQE_HW_STRIDX, &rq->state)) {
		title->wqe_counter = mini_cqe->stridx;
		return;
	}

	/* HW stride index capability not supported */
	title->wqe_counter = cpu_to_be16(cqd->wqe_counter);
	if (rq->wq_type == MLX5_WQ_TYPE_LINKED_LIST_STRIDING_RQ)
		cqd->wqe_counter += mpwrq_get_cqe_consumed_strides(title);
	else
		cqd->wqe_counter =
			mlx5_wq_cyc_ctr2ix(&rq->wqe.wq, cqd->wqe_counter + 1);
}

static inline void mlx5e_decompress_cqe_no_hash(struct mlx5e_rq *rq,
						struct mlx5_cqwq *wq,
						u32 cqcc)
{
	struct mlx5e_cq_decomp *cqd = &rq->cqd;

	mlx5e_decompress_cqe(rq, wq, cqcc);
	cqd->title.rss_hash_type   = 0;
	cqd->title.rss_hash_result = 0;
}

static inline u32 mlx5e_decompress_cqes_cont(struct mlx5e_rq *rq,
					     struct mlx5_cqwq *wq,
					     int update_owner_only,
					     int budget_rem)
{
	struct mlx5e_cq_decomp *cqd = &rq->cqd;
	u32 cqcc = wq->cc + update_owner_only;
	u32 cqe_count;
	u32 i;

	cqe_count = min_t(u32, cqd->left, budget_rem);

	for (i = update_owner_only; i < cqe_count;
	     i++, cqd->mini_arr_idx++, cqcc++) {
		if (cqd->mini_arr_idx == MLX5_MINI_CQE_ARRAY_SIZE)
			mlx5e_read_mini_arr_slot(wq, cqd, cqcc);

		mlx5e_decompress_cqe_no_hash(rq, wq, cqcc);
		INDIRECT_CALL_2(rq->handle_rx_cqe, mlx5e_handle_rx_cqe_mpwrq,
				mlx5e_handle_rx_cqe, rq, &cqd->title);
	}
	mlx5e_cqes_update_owner(wq, cqcc - wq->cc);
	wq->cc = cqcc;
	cqd->left -= cqe_count;
	rq->stats->cqe_compress_pkts += cqe_count;

	return cqe_count;
}

static inline u32 mlx5e_decompress_cqes_start(struct mlx5e_rq *rq,
					      struct mlx5_cqwq *wq,
					      int budget_rem)
{
	struct mlx5e_cq_decomp *cqd = &rq->cqd;
	u32 cc = wq->cc;

	mlx5e_read_title_slot(rq, wq, cc);
	mlx5e_read_mini_arr_slot(wq, cqd, cc + 1);
	mlx5e_decompress_cqe(rq, wq, cc);
	INDIRECT_CALL_2(rq->handle_rx_cqe, mlx5e_handle_rx_cqe_mpwrq,
			mlx5e_handle_rx_cqe, rq, &cqd->title);
	cqd->mini_arr_idx++;

	return mlx5e_decompress_cqes_cont(rq, wq, 1, budget_rem) - 1;
}

static inline bool mlx5e_rx_cache_put(struct mlx5e_rq *rq,
				      struct mlx5e_dma_info *dma_info)
{
	struct mlx5e_page_cache *cache = &rq->page_cache;
	u32 tail_next = (cache->tail + 1) & (MLX5E_CACHE_SIZE - 1);
	struct mlx5e_rq_stats *stats = rq->stats;

	if (tail_next == cache->head) {
		stats->cache_full++;
		return false;
	}

	if (!dev_page_is_reusable(dma_info->page)) {
		stats->cache_waive++;
		return false;
	}

	cache->page_cache[cache->tail] = *dma_info;
	cache->tail = tail_next;
	return true;
}

static inline bool mlx5e_rx_cache_get(struct mlx5e_rq *rq,
				      struct mlx5e_dma_info *dma_info)
{
	struct mlx5e_page_cache *cache = &rq->page_cache;
	struct mlx5e_rq_stats *stats = rq->stats;

	if (unlikely(cache->head == cache->tail)) {
		stats->cache_empty++;
		return false;
	}

	if (page_ref_count(cache->page_cache[cache->head].page) != 1) {
		stats->cache_busy++;
		return false;
	}

	*dma_info = cache->page_cache[cache->head];
	cache->head = (cache->head + 1) & (MLX5E_CACHE_SIZE - 1);
	stats->cache_reuse++;

	dma_sync_single_for_device(rq->pdev, dma_info->addr,
				   PAGE_SIZE,
				   DMA_FROM_DEVICE);
	return true;
}

static inline int mlx5e_page_alloc_pool(struct mlx5e_rq *rq,
					struct mlx5e_dma_info *dma_info)
{
	if (mlx5e_rx_cache_get(rq, dma_info))
		return 0;

	dma_info->page = page_pool_dev_alloc_pages(rq->page_pool);
	if (unlikely(!dma_info->page))
		return -ENOMEM;

	dma_info->addr = dma_map_page(rq->pdev, dma_info->page, 0,
				      PAGE_SIZE, rq->buff.map_dir);
	if (unlikely(dma_mapping_error(rq->pdev, dma_info->addr))) {
		page_pool_recycle_direct(rq->page_pool, dma_info->page);
		dma_info->page = NULL;
		return -ENOMEM;
	}

	return 0;
}

static inline int mlx5e_page_alloc(struct mlx5e_rq *rq,
				   struct mlx5e_dma_info *dma_info)
{
	if (rq->xsk_pool)
		return mlx5e_xsk_page_alloc_pool(rq, dma_info);
	else
		return mlx5e_page_alloc_pool(rq, dma_info);
}

void mlx5e_page_dma_unmap(struct mlx5e_rq *rq, struct mlx5e_dma_info *dma_info)
{
	dma_unmap_page(rq->pdev, dma_info->addr, PAGE_SIZE, rq->buff.map_dir);
}

void mlx5e_page_release_dynamic(struct mlx5e_rq *rq,
				struct mlx5e_dma_info *dma_info,
				bool recycle)
{
	if (likely(recycle)) {
		if (mlx5e_rx_cache_put(rq, dma_info))
			return;

		mlx5e_page_dma_unmap(rq, dma_info);
		page_pool_recycle_direct(rq->page_pool, dma_info->page);
	} else {
		mlx5e_page_dma_unmap(rq, dma_info);
		page_pool_release_page(rq->page_pool, dma_info->page);
		put_page(dma_info->page);
	}
}

static inline void mlx5e_page_release(struct mlx5e_rq *rq,
				      struct mlx5e_dma_info *dma_info,
				      bool recycle)
{
	if (rq->xsk_pool)
		/* The `recycle` parameter is ignored, and the page is always
		 * put into the Reuse Ring, because there is no way to return
		 * the page to the userspace when the interface goes down.
		 */
		xsk_buff_free(dma_info->xsk);
	else
		mlx5e_page_release_dynamic(rq, dma_info, recycle);
}

static inline int mlx5e_get_rx_frag(struct mlx5e_rq *rq,
				    struct mlx5e_wqe_frag_info *frag)
{
	int err = 0;

	if (!frag->offset)
		/* On first frag (offset == 0), replenish page (dma_info actually).
		 * Other frags that point to the same dma_info (with a different
		 * offset) should just use the new one without replenishing again
		 * by themselves.
		 */
		err = mlx5e_page_alloc(rq, frag->di);

	return err;
}

static inline void mlx5e_put_rx_frag(struct mlx5e_rq *rq,
				     struct mlx5e_wqe_frag_info *frag,
				     bool recycle)
{
	if (frag->last_in_page)
		mlx5e_page_release(rq, frag->di, recycle);
}

static inline struct mlx5e_wqe_frag_info *get_frag(struct mlx5e_rq *rq, u16 ix)
{
	return &rq->wqe.frags[ix << rq->wqe.info.log_num_frags];
}

static int mlx5e_alloc_rx_wqe(struct mlx5e_rq *rq, struct mlx5e_rx_wqe_cyc *wqe,
			      u16 ix)
{
	struct mlx5e_wqe_frag_info *frag = get_frag(rq, ix);
	int err;
	int i;

	for (i = 0; i < rq->wqe.info.num_frags; i++, frag++) {
		err = mlx5e_get_rx_frag(rq, frag);
		if (unlikely(err))
			goto free_frags;

		wqe->data[i].addr = cpu_to_be64(frag->di->addr +
						frag->offset + rq->buff.headroom);
	}

	return 0;

free_frags:
	while (--i >= 0)
		mlx5e_put_rx_frag(rq, --frag, true);

	return err;
}

static inline void mlx5e_free_rx_wqe(struct mlx5e_rq *rq,
				     struct mlx5e_wqe_frag_info *wi,
				     bool recycle)
{
	int i;

	for (i = 0; i < rq->wqe.info.num_frags; i++, wi++)
		mlx5e_put_rx_frag(rq, wi, recycle);
}

static void mlx5e_dealloc_rx_wqe(struct mlx5e_rq *rq, u16 ix)
{
	struct mlx5e_wqe_frag_info *wi = get_frag(rq, ix);

	mlx5e_free_rx_wqe(rq, wi, false);
}

static int mlx5e_alloc_rx_wqes(struct mlx5e_rq *rq, u16 ix, u8 wqe_bulk)
{
	struct mlx5_wq_cyc *wq = &rq->wqe.wq;
	int err;
	int i;

	if (rq->xsk_pool) {
		int pages_desired = wqe_bulk << rq->wqe.info.log_num_frags;

		/* Check in advance that we have enough frames, instead of
		 * allocating one-by-one, failing and moving frames to the
		 * Reuse Ring.
		 */
		if (unlikely(!xsk_buff_can_alloc(rq->xsk_pool, pages_desired)))
			return -ENOMEM;
	}

	for (i = 0; i < wqe_bulk; i++) {
		struct mlx5e_rx_wqe_cyc *wqe = mlx5_wq_cyc_get_wqe(wq, ix + i);

		err = mlx5e_alloc_rx_wqe(rq, wqe, ix + i);
		if (unlikely(err))
			goto free_wqes;
	}

	return 0;

free_wqes:
	while (--i >= 0)
		mlx5e_dealloc_rx_wqe(rq, ix + i);

	return err;
}

static inline void
mlx5e_add_skb_frag(struct mlx5e_rq *rq, struct sk_buff *skb,
		   struct mlx5e_dma_info *di, u32 frag_offset, u32 len,
		   unsigned int truesize)
{
	dma_sync_single_for_cpu(rq->pdev,
				di->addr + frag_offset,
				len, DMA_FROM_DEVICE);
	page_ref_inc(di->page);
	skb_add_rx_frag(skb, skb_shinfo(skb)->nr_frags,
			di->page, frag_offset, len, truesize);
}

static inline void
mlx5e_copy_skb_header(struct device *pdev, struct sk_buff *skb,
		      struct mlx5e_dma_info *dma_info,
		      int offset_from, u32 headlen)
{
	const void *from = page_address(dma_info->page) + offset_from;
	/* Aligning len to sizeof(long) optimizes memcpy performance */
	unsigned int len = ALIGN(headlen, sizeof(long));

	dma_sync_single_for_cpu(pdev, dma_info->addr + offset_from, len,
				DMA_FROM_DEVICE);
	skb_copy_to_linear_data(skb, from, len);
}

static void
mlx5e_free_rx_mpwqe(struct mlx5e_rq *rq, struct mlx5e_mpw_info *wi, bool recycle)
{
	bool no_xdp_xmit;
	struct mlx5e_dma_info *dma_info = wi->umr.dma_info;
	int i;

	/* A common case for AF_XDP. */
	if (bitmap_full(wi->xdp_xmit_bitmap, MLX5_MPWRQ_PAGES_PER_WQE))
		return;

	no_xdp_xmit = bitmap_empty(wi->xdp_xmit_bitmap,
				   MLX5_MPWRQ_PAGES_PER_WQE);

	for (i = 0; i < MLX5_MPWRQ_PAGES_PER_WQE; i++)
		if (no_xdp_xmit || !test_bit(i, wi->xdp_xmit_bitmap))
			mlx5e_page_release(rq, &dma_info[i], recycle);
}

static void mlx5e_post_rx_mpwqe(struct mlx5e_rq *rq, u8 n)
{
	struct mlx5_wq_ll *wq = &rq->mpwqe.wq;

	do {
		u16 next_wqe_index = mlx5_wq_ll_get_wqe_next_ix(wq, wq->head);

		mlx5_wq_ll_push(wq, next_wqe_index);
	} while (--n);

	/* ensure wqes are visible to device before updating doorbell record */
	dma_wmb();

	mlx5_wq_ll_update_db_record(wq);
}

static int mlx5e_alloc_rx_mpwqe(struct mlx5e_rq *rq, u16 ix)
{
	struct mlx5e_mpw_info *wi = &rq->mpwqe.info[ix];
	struct mlx5e_dma_info *dma_info = &wi->umr.dma_info[0];
	struct mlx5e_icosq *sq = rq->icosq;
	struct mlx5_wq_cyc *wq = &sq->wq;
	struct mlx5e_umr_wqe *umr_wqe;
	u16 xlt_offset = ix << (MLX5E_LOG_ALIGNED_MPWQE_PPW - 1);
	u16 pi;
	int err;
	int i;

	/* Check in advance that we have enough frames, instead of allocating
	 * one-by-one, failing and moving frames to the Reuse Ring.
	 */
	if (rq->xsk_pool &&
	    unlikely(!xsk_buff_can_alloc(rq->xsk_pool, MLX5_MPWRQ_PAGES_PER_WQE))) {
		err = -ENOMEM;
		goto err;
	}

	pi = mlx5e_icosq_get_next_pi(sq, MLX5E_UMR_WQEBBS);
	umr_wqe = mlx5_wq_cyc_get_wqe(wq, pi);
	memcpy(umr_wqe, &rq->mpwqe.umr_wqe, offsetof(struct mlx5e_umr_wqe, inline_mtts));

	for (i = 0; i < MLX5_MPWRQ_PAGES_PER_WQE; i++, dma_info++) {
		err = mlx5e_page_alloc(rq, dma_info);
		if (unlikely(err))
			goto err_unmap;
		umr_wqe->inline_mtts[i].ptag = cpu_to_be64(dma_info->addr | MLX5_EN_WR);
	}

	bitmap_zero(wi->xdp_xmit_bitmap, MLX5_MPWRQ_PAGES_PER_WQE);
	wi->consumed_strides = 0;

	umr_wqe->ctrl.opmod_idx_opcode =
		cpu_to_be32((sq->pc << MLX5_WQE_CTRL_WQE_INDEX_SHIFT) |
			    MLX5_OPCODE_UMR);
	umr_wqe->uctrl.xlt_offset = cpu_to_be16(xlt_offset);

	sq->db.wqe_info[pi] = (struct mlx5e_icosq_wqe_info) {
		.wqe_type   = MLX5E_ICOSQ_WQE_UMR_RX,
		.num_wqebbs = MLX5E_UMR_WQEBBS,
		.umr.rq     = rq,
	};

	sq->pc += MLX5E_UMR_WQEBBS;

	sq->doorbell_cseg = &umr_wqe->ctrl;

	return 0;

err_unmap:
	while (--i >= 0) {
		dma_info--;
		mlx5e_page_release(rq, dma_info, true);
	}

err:
	rq->stats->buff_alloc_err++;

	return err;
}

static void mlx5e_dealloc_rx_mpwqe(struct mlx5e_rq *rq, u16 ix)
{
	struct mlx5e_mpw_info *wi = &rq->mpwqe.info[ix];
	/* Don't recycle, this function is called on rq/netdev close */
	mlx5e_free_rx_mpwqe(rq, wi, false);
}

INDIRECT_CALLABLE_SCOPE bool mlx5e_post_rx_wqes(struct mlx5e_rq *rq)
{
	struct mlx5_wq_cyc *wq = &rq->wqe.wq;
	u8 wqe_bulk;
	int err;

	if (unlikely(!test_bit(MLX5E_RQ_STATE_ENABLED, &rq->state)))
		return false;

	wqe_bulk = rq->wqe.info.wqe_bulk;

	if (mlx5_wq_cyc_missing(wq) < wqe_bulk)
		return false;

	do {
		u16 head = mlx5_wq_cyc_get_head(wq);

		err = mlx5e_alloc_rx_wqes(rq, head, wqe_bulk);
		if (unlikely(err)) {
			rq->stats->buff_alloc_err++;
			break;
		}

		mlx5_wq_cyc_push_n(wq, wqe_bulk);
	} while (mlx5_wq_cyc_missing(wq) >= wqe_bulk);

	/* ensure wqes are visible to device before updating doorbell record */
	dma_wmb();

	mlx5_wq_cyc_update_db_record(wq);

	return !!err;
}

void mlx5e_free_icosq_descs(struct mlx5e_icosq *sq)
{
	u16 sqcc;

	sqcc = sq->cc;

	while (sqcc != sq->pc) {
		struct mlx5e_icosq_wqe_info *wi;
		u16 ci;

		ci = mlx5_wq_cyc_ctr2ix(&sq->wq, sqcc);
		wi = &sq->db.wqe_info[ci];
		sqcc += wi->num_wqebbs;
#ifdef CONFIG_MLX5_EN_TLS
		switch (wi->wqe_type) {
		case MLX5E_ICOSQ_WQE_SET_PSV_TLS:
			mlx5e_ktls_handle_ctx_completion(wi);
			break;
		case MLX5E_ICOSQ_WQE_GET_PSV_TLS:
			mlx5e_ktls_handle_get_psv_completion(wi, sq);
			break;
		}
#endif
	}
	sq->cc = sqcc;
}

int mlx5e_poll_ico_cq(struct mlx5e_cq *cq)
{
	struct mlx5e_icosq *sq = container_of(cq, struct mlx5e_icosq, cq);
	struct mlx5_cqe64 *cqe;
	u16 sqcc;
	int i;

	if (unlikely(!test_bit(MLX5E_SQ_STATE_ENABLED, &sq->state)))
		return 0;

	cqe = mlx5_cqwq_get_cqe(&cq->wq);
	if (likely(!cqe))
		return 0;

	/* sq->cc must be updated only after mlx5_cqwq_update_db_record(),
	 * otherwise a cq overrun may occur
	 */
	sqcc = sq->cc;

	i = 0;
	do {
		u16 wqe_counter;
		bool last_wqe;

		mlx5_cqwq_pop(&cq->wq);

		wqe_counter = be16_to_cpu(cqe->wqe_counter);

		do {
			struct mlx5e_icosq_wqe_info *wi;
			u16 ci;

			last_wqe = (sqcc == wqe_counter);

			ci = mlx5_wq_cyc_ctr2ix(&sq->wq, sqcc);
			wi = &sq->db.wqe_info[ci];
			sqcc += wi->num_wqebbs;

			if (last_wqe && unlikely(get_cqe_opcode(cqe) != MLX5_CQE_REQ)) {
				netdev_WARN_ONCE(cq->netdev,
						 "Bad OP in ICOSQ CQE: 0x%x\n",
						 get_cqe_opcode(cqe));
				mlx5e_dump_error_cqe(&sq->cq, sq->sqn,
						     (struct mlx5_err_cqe *)cqe);
				if (!test_and_set_bit(MLX5E_SQ_STATE_RECOVERING, &sq->state))
					queue_work(cq->priv->wq, &sq->recover_work);
				break;
			}

			switch (wi->wqe_type) {
			case MLX5E_ICOSQ_WQE_UMR_RX:
				wi->umr.rq->mpwqe.umr_completed++;
				break;
			case MLX5E_ICOSQ_WQE_NOP:
				break;
#ifdef CONFIG_MLX5_EN_TLS
			case MLX5E_ICOSQ_WQE_UMR_TLS:
				break;
			case MLX5E_ICOSQ_WQE_SET_PSV_TLS:
				mlx5e_ktls_handle_ctx_completion(wi);
				break;
			case MLX5E_ICOSQ_WQE_GET_PSV_TLS:
				mlx5e_ktls_handle_get_psv_completion(wi, sq);
				break;
#endif
			default:
				netdev_WARN_ONCE(cq->netdev,
						 "Bad WQE type in ICOSQ WQE info: 0x%x\n",
						 wi->wqe_type);
			}
		} while (!last_wqe);
	} while ((++i < MLX5E_TX_CQ_POLL_BUDGET) && (cqe = mlx5_cqwq_get_cqe(&cq->wq)));

	sq->cc = sqcc;

	mlx5_cqwq_update_db_record(&cq->wq);

	return i;
}

INDIRECT_CALLABLE_SCOPE bool mlx5e_post_rx_mpwqes(struct mlx5e_rq *rq)
{
	struct mlx5_wq_ll *wq = &rq->mpwqe.wq;
	u8  umr_completed = rq->mpwqe.umr_completed;
	struct mlx5e_icosq *sq = rq->icosq;
	int alloc_err = 0;
	u8  missing, i;
	u16 head;

	if (unlikely(!test_bit(MLX5E_RQ_STATE_ENABLED, &rq->state)))
		return false;

	if (umr_completed) {
		mlx5e_post_rx_mpwqe(rq, umr_completed);
		rq->mpwqe.umr_in_progress -= umr_completed;
		rq->mpwqe.umr_completed = 0;
	}

	missing = mlx5_wq_ll_missing(wq) - rq->mpwqe.umr_in_progress;

	if (unlikely(rq->mpwqe.umr_in_progress > rq->mpwqe.umr_last_bulk))
		rq->stats->congst_umr++;

#define UMR_WQE_BULK (2)
	if (likely(missing < UMR_WQE_BULK))
		return false;

	head = rq->mpwqe.actual_wq_head;
	i = missing;
	do {
		alloc_err = mlx5e_alloc_rx_mpwqe(rq, head);

		if (unlikely(alloc_err))
			break;
		head = mlx5_wq_ll_get_wqe_next_ix(wq, head);
	} while (--i);

	rq->mpwqe.umr_last_bulk    = missing - i;
	if (sq->doorbell_cseg) {
		mlx5e_notify_hw(&sq->wq, sq->pc, sq->uar_map, sq->doorbell_cseg);
		sq->doorbell_cseg = NULL;
	}

	rq->mpwqe.umr_in_progress += rq->mpwqe.umr_last_bulk;
	rq->mpwqe.actual_wq_head   = head;

	/* If XSK Fill Ring doesn't have enough frames, report the error, so
	 * that one of the actions can be performed:
	 * 1. If need_wakeup is used, signal that the application has to kick
	 * the driver when it refills the Fill Ring.
	 * 2. Otherwise, busy poll by rescheduling the NAPI poll.
	 */
	if (unlikely(alloc_err == -ENOMEM && rq->xsk_pool))
		return true;

	return false;
}

static void mlx5e_lro_update_tcp_hdr(struct mlx5_cqe64 *cqe, struct tcphdr *tcp)
{
	u8 l4_hdr_type = get_cqe_l4_hdr_type(cqe);
	u8 tcp_ack     = (l4_hdr_type == CQE_L4_HDR_TYPE_TCP_ACK_NO_DATA) ||
			 (l4_hdr_type == CQE_L4_HDR_TYPE_TCP_ACK_AND_DATA);

	tcp->check                      = 0;
	tcp->psh                        = get_cqe_lro_tcppsh(cqe);

	if (tcp_ack) {
		tcp->ack                = 1;
		tcp->ack_seq            = cqe->lro_ack_seq_num;
		tcp->window             = cqe->lro_tcp_win;
	}
}

static void mlx5e_lro_update_hdr(struct sk_buff *skb, struct mlx5_cqe64 *cqe,
				 u32 cqe_bcnt)
{
	struct ethhdr	*eth = (struct ethhdr *)(skb->data);
	struct tcphdr	*tcp;
	int network_depth = 0;
	__wsum check;
	__be16 proto;
	u16 tot_len;
	void *ip_p;

	proto = __vlan_get_protocol(skb, eth->h_proto, &network_depth);

	tot_len = cqe_bcnt - network_depth;
	ip_p = skb->data + network_depth;

	if (proto == htons(ETH_P_IP)) {
		struct iphdr *ipv4 = ip_p;

		tcp = ip_p + sizeof(struct iphdr);
		skb_shinfo(skb)->gso_type = SKB_GSO_TCPV4;

		ipv4->ttl               = cqe->lro_min_ttl;
		ipv4->tot_len           = cpu_to_be16(tot_len);
		ipv4->check             = 0;
		ipv4->check             = ip_fast_csum((unsigned char *)ipv4,
						       ipv4->ihl);

		mlx5e_lro_update_tcp_hdr(cqe, tcp);
		check = csum_partial(tcp, tcp->doff * 4,
				     csum_unfold((__force __sum16)cqe->check_sum));
		/* Almost done, don't forget the pseudo header */
		tcp->check = csum_tcpudp_magic(ipv4->saddr, ipv4->daddr,
					       tot_len - sizeof(struct iphdr),
					       IPPROTO_TCP, check);
	} else {
		u16 payload_len = tot_len - sizeof(struct ipv6hdr);
		struct ipv6hdr *ipv6 = ip_p;

		tcp = ip_p + sizeof(struct ipv6hdr);
		skb_shinfo(skb)->gso_type = SKB_GSO_TCPV6;

		ipv6->hop_limit         = cqe->lro_min_ttl;
		ipv6->payload_len       = cpu_to_be16(payload_len);

		mlx5e_lro_update_tcp_hdr(cqe, tcp);
		check = csum_partial(tcp, tcp->doff * 4,
				     csum_unfold((__force __sum16)cqe->check_sum));
		/* Almost done, don't forget the pseudo header */
		tcp->check = csum_ipv6_magic(&ipv6->saddr, &ipv6->daddr, payload_len,
					     IPPROTO_TCP, check);
	}
}

static inline void mlx5e_skb_set_hash(struct mlx5_cqe64 *cqe,
				      struct sk_buff *skb)
{
	u8 cht = cqe->rss_hash_type;
	int ht = (cht & CQE_RSS_HTYPE_L4) ? PKT_HASH_TYPE_L4 :
		 (cht & CQE_RSS_HTYPE_IP) ? PKT_HASH_TYPE_L3 :
					    PKT_HASH_TYPE_NONE;
	skb_set_hash(skb, be32_to_cpu(cqe->rss_hash_result), ht);
}

static inline bool is_last_ethertype_ip(struct sk_buff *skb, int *network_depth,
					__be16 *proto)
{
	*proto = ((struct ethhdr *)skb->data)->h_proto;
	*proto = __vlan_get_protocol(skb, *proto, network_depth);

	if (*proto == htons(ETH_P_IP))
		return pskb_may_pull(skb, *network_depth + sizeof(struct iphdr));

	if (*proto == htons(ETH_P_IPV6))
		return pskb_may_pull(skb, *network_depth + sizeof(struct ipv6hdr));

	return false;
}

static inline void mlx5e_enable_ecn(struct mlx5e_rq *rq, struct sk_buff *skb)
{
	int network_depth = 0;
	__be16 proto;
	void *ip;
	int rc;

	if (unlikely(!is_last_ethertype_ip(skb, &network_depth, &proto)))
		return;

	ip = skb->data + network_depth;
	rc = ((proto == htons(ETH_P_IP)) ? IP_ECN_set_ce((struct iphdr *)ip) :
					 IP6_ECN_set_ce(skb, (struct ipv6hdr *)ip));

	rq->stats->ecn_mark += !!rc;
}

static u8 get_ip_proto(struct sk_buff *skb, int network_depth, __be16 proto)
{
	void *ip_p = skb->data + network_depth;

	return (proto == htons(ETH_P_IP)) ? ((struct iphdr *)ip_p)->protocol :
					    ((struct ipv6hdr *)ip_p)->nexthdr;
}

#define short_frame(size) ((size) <= ETH_ZLEN + ETH_FCS_LEN)

#define MAX_PADDING 8

static void
tail_padding_csum_slow(struct sk_buff *skb, int offset, int len,
		       struct mlx5e_rq_stats *stats)
{
	stats->csum_complete_tail_slow++;
	skb->csum = csum_block_add(skb->csum,
				   skb_checksum(skb, offset, len, 0),
				   offset);
}

static void
tail_padding_csum(struct sk_buff *skb, int offset,
		  struct mlx5e_rq_stats *stats)
{
	u8 tail_padding[MAX_PADDING];
	int len = skb->len - offset;
	void *tail;

	if (unlikely(len > MAX_PADDING)) {
		tail_padding_csum_slow(skb, offset, len, stats);
		return;
	}

	tail = skb_header_pointer(skb, offset, len, tail_padding);
	if (unlikely(!tail)) {
		tail_padding_csum_slow(skb, offset, len, stats);
		return;
	}

	stats->csum_complete_tail++;
	skb->csum = csum_block_add(skb->csum, csum_partial(tail, len, 0), offset);
}

static void
mlx5e_skb_csum_fixup(struct sk_buff *skb, int network_depth, __be16 proto,
		     struct mlx5e_rq_stats *stats)
{
	struct ipv6hdr *ip6;
	struct iphdr   *ip4;
	int pkt_len;

	/* Fixup vlan headers, if any */
	if (network_depth > ETH_HLEN)
		/* CQE csum is calculated from the IP header and does
		 * not cover VLAN headers (if present). This will add
		 * the checksum manually.
		 */
		skb->csum = csum_partial(skb->data + ETH_HLEN,
					 network_depth - ETH_HLEN,
					 skb->csum);

	/* Fixup tail padding, if any */
	switch (proto) {
	case htons(ETH_P_IP):
		ip4 = (struct iphdr *)(skb->data + network_depth);
		pkt_len = network_depth + ntohs(ip4->tot_len);
		break;
	case htons(ETH_P_IPV6):
		ip6 = (struct ipv6hdr *)(skb->data + network_depth);
		pkt_len = network_depth + sizeof(*ip6) + ntohs(ip6->payload_len);
		break;
	default:
		return;
	}

	if (likely(pkt_len >= skb->len))
		return;

	tail_padding_csum(skb, pkt_len, stats);
}

static inline void mlx5e_handle_csum(struct net_device *netdev,
				     struct mlx5_cqe64 *cqe,
				     struct mlx5e_rq *rq,
				     struct sk_buff *skb,
				     bool   lro)
{
	struct mlx5e_rq_stats *stats = rq->stats;
	int network_depth = 0;
	__be16 proto;

	if (unlikely(!(netdev->features & NETIF_F_RXCSUM)))
		goto csum_none;

	if (lro) {
		skb->ip_summed = CHECKSUM_UNNECESSARY;
		stats->csum_unnecessary++;
		return;
	}

	/* True when explicitly set via priv flag, or XDP prog is loaded */
	if (test_bit(MLX5E_RQ_STATE_NO_CSUM_COMPLETE, &rq->state))
		goto csum_unnecessary;

	/* CQE csum doesn't cover padding octets in short ethernet
	 * frames. And the pad field is appended prior to calculating
	 * and appending the FCS field.
	 *
	 * Detecting these padded frames requires to verify and parse
	 * IP headers, so we simply force all those small frames to be
	 * CHECKSUM_UNNECESSARY even if they are not padded.
	 */
	if (short_frame(skb->len))
		goto csum_unnecessary;

	if (likely(is_last_ethertype_ip(skb, &network_depth, &proto))) {
		u8 ipproto = get_ip_proto(skb, network_depth, proto);

		if (unlikely(ipproto == IPPROTO_SCTP))
			goto csum_unnecessary;

		if (unlikely(mlx5_ipsec_is_rx_flow(cqe)))
			goto csum_none;

		stats->csum_complete++;
		skb->ip_summed = CHECKSUM_COMPLETE;
		skb->csum = csum_unfold((__force __sum16)cqe->check_sum);

		if (test_bit(MLX5E_RQ_STATE_CSUM_FULL, &rq->state))
			return; /* CQE csum covers all received bytes */

		/* csum might need some fixups ...*/
		mlx5e_skb_csum_fixup(skb, network_depth, proto, stats);
		return;
	}

csum_unnecessary:
	if (likely((cqe->hds_ip_ext & CQE_L3_OK) &&
		   (cqe->hds_ip_ext & CQE_L4_OK))) {
		skb->ip_summed = CHECKSUM_UNNECESSARY;
		if (cqe_is_tunneled(cqe)) {
			skb->csum_level = 1;
			skb->encapsulation = 1;
			stats->csum_unnecessary_inner++;
			return;
		}
		stats->csum_unnecessary++;
		return;
	}
csum_none:
	skb->ip_summed = CHECKSUM_NONE;
	stats->csum_none++;
}

#define MLX5E_CE_BIT_MASK 0x80

static inline void mlx5e_build_rx_skb(struct mlx5_cqe64 *cqe,
				      u32 cqe_bcnt,
				      struct mlx5e_rq *rq,
				      struct sk_buff *skb)
{
	u8 lro_num_seg = be32_to_cpu(cqe->srqn) >> 24;
	struct mlx5e_rq_stats *stats = rq->stats;
	struct net_device *netdev = rq->netdev;

	skb->mac_len = ETH_HLEN;

	mlx5e_tls_handle_rx_skb(rq, skb, cqe, &cqe_bcnt);

	if (unlikely(mlx5_ipsec_is_rx_flow(cqe)))
		mlx5e_ipsec_offload_handle_rx_skb(netdev, skb, cqe);

	if (lro_num_seg > 1) {
		mlx5e_lro_update_hdr(skb, cqe, cqe_bcnt);
		skb_shinfo(skb)->gso_size = DIV_ROUND_UP(cqe_bcnt, lro_num_seg);
		/* Subtract one since we already counted this as one
		 * "regular" packet in mlx5e_complete_rx_cqe()
		 */
		stats->packets += lro_num_seg - 1;
		stats->lro_packets++;
		stats->lro_bytes += cqe_bcnt;
	}

	if (unlikely(mlx5e_rx_hw_stamp(rq->tstamp)))
		skb_hwtstamps(skb)->hwtstamp = mlx5e_cqe_ts_to_ns(rq->ptp_cyc2time,
								  rq->clock, get_cqe_ts(cqe));
	skb_record_rx_queue(skb, rq->ix);

	if (likely(netdev->features & NETIF_F_RXHASH))
		mlx5e_skb_set_hash(cqe, skb);

	if (cqe_has_vlan(cqe)) {
		__vlan_hwaccel_put_tag(skb, htons(ETH_P_8021Q),
				       be16_to_cpu(cqe->vlan_info));
		stats->removed_vlan_packets++;
	}

	skb->mark = be32_to_cpu(cqe->sop_drop_qpn) & MLX5E_TC_FLOW_ID_MASK;

	mlx5e_handle_csum(netdev, cqe, rq, skb, !!lro_num_seg);
	/* checking CE bit in cqe - MSB in ml_path field */
	if (unlikely(cqe->ml_path & MLX5E_CE_BIT_MASK))
		mlx5e_enable_ecn(rq, skb);

	skb->protocol = eth_type_trans(skb, netdev);

	if (unlikely(mlx5e_skb_is_multicast(skb)))
		stats->mcast_packets++;
}

static inline void mlx5e_complete_rx_cqe(struct mlx5e_rq *rq,
					 struct mlx5_cqe64 *cqe,
					 u32 cqe_bcnt,
					 struct sk_buff *skb)
{
	struct mlx5e_rq_stats *stats = rq->stats;

	stats->packets++;
	stats->bytes += cqe_bcnt;
	mlx5e_build_rx_skb(cqe, cqe_bcnt, rq, skb);
}

static inline
struct sk_buff *mlx5e_build_linear_skb(struct mlx5e_rq *rq, void *va,
				       u32 frag_size, u16 headroom,
				       u32 cqe_bcnt)
{
	struct sk_buff *skb = build_skb(va, frag_size);

	if (unlikely(!skb)) {
		rq->stats->buff_alloc_err++;
		return NULL;
	}

	skb_reserve(skb, headroom);
	skb_put(skb, cqe_bcnt);

	return skb;
}

static void mlx5e_fill_xdp_buff(struct mlx5e_rq *rq, void *va, u16 headroom,
				u32 len, struct xdp_buff *xdp)
{
	xdp_init_buff(xdp, rq->buff.frame0_sz, &rq->xdp_rxq);
	xdp_prepare_buff(xdp, va, headroom, len, false);
}

static struct sk_buff *
mlx5e_skb_from_cqe_linear(struct mlx5e_rq *rq, struct mlx5_cqe64 *cqe,
			  struct mlx5e_wqe_frag_info *wi, u32 cqe_bcnt)
{
	struct mlx5e_dma_info *di = wi->di;
	u16 rx_headroom = rq->buff.headroom;
	struct xdp_buff xdp;
	struct sk_buff *skb;
	void *va, *data;
	u32 frag_size;

	va             = page_address(di->page) + wi->offset;
	data           = va + rx_headroom;
	frag_size      = MLX5_SKB_FRAG_SZ(rx_headroom + cqe_bcnt);

	dma_sync_single_range_for_cpu(rq->pdev, di->addr, wi->offset,
				      frag_size, DMA_FROM_DEVICE);
	net_prefetchw(va); /* xdp_frame data area */
	net_prefetch(data);

	mlx5e_fill_xdp_buff(rq, va, rx_headroom, cqe_bcnt, &xdp);
	if (mlx5e_xdp_handle(rq, di, &cqe_bcnt, &xdp))
		return NULL; /* page/packet was consumed by XDP */

	rx_headroom = xdp.data - xdp.data_hard_start;
	frag_size = MLX5_SKB_FRAG_SZ(rx_headroom + cqe_bcnt);
	skb = mlx5e_build_linear_skb(rq, va, frag_size, rx_headroom, cqe_bcnt);
	if (unlikely(!skb))
		return NULL;

	/* queue up for recycling/reuse */
	page_ref_inc(di->page);

	return skb;
}

static struct sk_buff *
mlx5e_skb_from_cqe_nonlinear(struct mlx5e_rq *rq, struct mlx5_cqe64 *cqe,
			     struct mlx5e_wqe_frag_info *wi, u32 cqe_bcnt)
{
	struct mlx5e_rq_frag_info *frag_info = &rq->wqe.info.arr[0];
	struct mlx5e_wqe_frag_info *head_wi = wi;
	u16 headlen      = min_t(u32, MLX5E_RX_MAX_HEAD, cqe_bcnt);
	u16 frag_headlen = headlen;
	u16 byte_cnt     = cqe_bcnt - headlen;
	struct sk_buff *skb;

	/* XDP is not supported in this configuration, as incoming packets
	 * might spread among multiple pages.
	 */
	skb = napi_alloc_skb(rq->cq.napi,
			     ALIGN(MLX5E_RX_MAX_HEAD, sizeof(long)));
	if (unlikely(!skb)) {
		rq->stats->buff_alloc_err++;
		return NULL;
	}

	net_prefetchw(skb->data);

	while (byte_cnt) {
		u16 frag_consumed_bytes =
			min_t(u16, frag_info->frag_size - frag_headlen, byte_cnt);

		mlx5e_add_skb_frag(rq, skb, wi->di, wi->offset + frag_headlen,
				   frag_consumed_bytes, frag_info->frag_stride);
		byte_cnt -= frag_consumed_bytes;
		frag_headlen = 0;
		frag_info++;
		wi++;
	}

	/* copy header */
	mlx5e_copy_skb_header(rq->pdev, skb, head_wi->di, head_wi->offset, headlen);
	/* skb linear part was allocated with headlen and aligned to long */
	skb->tail += headlen;
	skb->len  += headlen;

	return skb;
}

static void trigger_report(struct mlx5e_rq *rq, struct mlx5_cqe64 *cqe)
{
	struct mlx5_err_cqe *err_cqe = (struct mlx5_err_cqe *)cqe;
	struct mlx5e_priv *priv = rq->priv;

	if (cqe_syndrome_needs_recover(err_cqe->syndrome) &&
	    !test_and_set_bit(MLX5E_RQ_STATE_RECOVERING, &rq->state)) {
		mlx5e_dump_error_cqe(&rq->cq, rq->rqn, err_cqe);
		queue_work(priv->wq, &rq->recover_work);
	}
}

static void mlx5e_handle_rx_cqe(struct mlx5e_rq *rq, struct mlx5_cqe64 *cqe)
{
	struct mlx5_wq_cyc *wq = &rq->wqe.wq;
	struct mlx5e_wqe_frag_info *wi;
	struct sk_buff *skb;
	u32 cqe_bcnt;
	u16 ci;

	ci       = mlx5_wq_cyc_ctr2ix(wq, be16_to_cpu(cqe->wqe_counter));
	wi       = get_frag(rq, ci);
	cqe_bcnt = be32_to_cpu(cqe->byte_cnt);

	if (unlikely(MLX5E_RX_ERR_CQE(cqe))) {
		trigger_report(rq, cqe);
		rq->stats->wqe_err++;
		goto free_wqe;
	}

	skb = INDIRECT_CALL_2(rq->wqe.skb_from_cqe,
			      mlx5e_skb_from_cqe_linear,
			      mlx5e_skb_from_cqe_nonlinear,
			      rq, cqe, wi, cqe_bcnt);
	if (!skb) {
		/* probably for XDP */
		if (__test_and_clear_bit(MLX5E_RQ_FLAG_XDP_XMIT, rq->flags)) {
			/* do not return page to cache,
			 * it will be returned on XDP_TX completion.
			 */
			goto wq_cyc_pop;
		}
		goto free_wqe;
	}

	mlx5e_complete_rx_cqe(rq, cqe, cqe_bcnt, skb);

	if (mlx5e_cqe_regb_chain(cqe))
		if (!mlx5e_tc_update_skb(cqe, skb)) {
			dev_kfree_skb_any(skb);
			goto free_wqe;
		}

	napi_gro_receive(rq->cq.napi, skb);

free_wqe:
	mlx5e_free_rx_wqe(rq, wi, true);
wq_cyc_pop:
	mlx5_wq_cyc_pop(wq);
}

#ifdef CONFIG_MLX5_ESWITCH
static void mlx5e_handle_rx_cqe_rep(struct mlx5e_rq *rq, struct mlx5_cqe64 *cqe)
{
	struct net_device *netdev = rq->netdev;
	struct mlx5e_priv *priv = netdev_priv(netdev);
	struct mlx5e_rep_priv *rpriv  = priv->ppriv;
	struct mlx5_eswitch_rep *rep = rpriv->rep;
	struct mlx5e_tc_update_priv tc_priv = {};
	struct mlx5_wq_cyc *wq = &rq->wqe.wq;
	struct mlx5e_wqe_frag_info *wi;
	struct sk_buff *skb;
	u32 cqe_bcnt;
	u16 ci;

	ci       = mlx5_wq_cyc_ctr2ix(wq, be16_to_cpu(cqe->wqe_counter));
	wi       = get_frag(rq, ci);
	cqe_bcnt = be32_to_cpu(cqe->byte_cnt);

	if (unlikely(MLX5E_RX_ERR_CQE(cqe))) {
		rq->stats->wqe_err++;
		goto free_wqe;
	}

	skb = INDIRECT_CALL_2(rq->wqe.skb_from_cqe,
			      mlx5e_skb_from_cqe_linear,
			      mlx5e_skb_from_cqe_nonlinear,
			      rq, cqe, wi, cqe_bcnt);
	if (!skb) {
		/* probably for XDP */
		if (__test_and_clear_bit(MLX5E_RQ_FLAG_XDP_XMIT, rq->flags)) {
			/* do not return page to cache,
			 * it will be returned on XDP_TX completion.
			 */
			goto wq_cyc_pop;
		}
		goto free_wqe;
	}

	mlx5e_complete_rx_cqe(rq, cqe, cqe_bcnt, skb);

	if (rep->vlan && skb_vlan_tag_present(skb))
		skb_vlan_pop(skb);

	if (!mlx5e_rep_tc_update_skb(cqe, skb, &tc_priv)) {
		dev_kfree_skb_any(skb);
		goto free_wqe;
	}

	napi_gro_receive(rq->cq.napi, skb);

	mlx5_rep_tc_post_napi_receive(&tc_priv);

free_wqe:
	mlx5e_free_rx_wqe(rq, wi, true);
wq_cyc_pop:
	mlx5_wq_cyc_pop(wq);
}

static void mlx5e_handle_rx_cqe_mpwrq_rep(struct mlx5e_rq *rq, struct mlx5_cqe64 *cqe)
{
	u16 cstrides       = mpwrq_get_cqe_consumed_strides(cqe);
	u16 wqe_id         = be16_to_cpu(cqe->wqe_id);
	struct mlx5e_mpw_info *wi = &rq->mpwqe.info[wqe_id];
	u16 stride_ix      = mpwrq_get_cqe_stride_index(cqe);
	u32 wqe_offset     = stride_ix << rq->mpwqe.log_stride_sz;
	u32 head_offset    = wqe_offset & (PAGE_SIZE - 1);
	u32 page_idx       = wqe_offset >> PAGE_SHIFT;
	struct mlx5e_tc_update_priv tc_priv = {};
	struct mlx5e_rx_wqe_ll *wqe;
	struct mlx5_wq_ll *wq;
	struct sk_buff *skb;
	u16 cqe_bcnt;

	wi->consumed_strides += cstrides;

	if (unlikely(MLX5E_RX_ERR_CQE(cqe))) {
		trigger_report(rq, cqe);
		rq->stats->wqe_err++;
		goto mpwrq_cqe_out;
	}

	if (unlikely(mpwrq_is_filler_cqe(cqe))) {
		struct mlx5e_rq_stats *stats = rq->stats;

		stats->mpwqe_filler_cqes++;
		stats->mpwqe_filler_strides += cstrides;
		goto mpwrq_cqe_out;
	}

	cqe_bcnt = mpwrq_get_cqe_byte_cnt(cqe);

	skb = INDIRECT_CALL_2(rq->mpwqe.skb_from_cqe_mpwrq,
			      mlx5e_skb_from_cqe_mpwrq_linear,
			      mlx5e_skb_from_cqe_mpwrq_nonlinear,
			      rq, wi, cqe_bcnt, head_offset, page_idx);
	if (!skb)
		goto mpwrq_cqe_out;

	mlx5e_complete_rx_cqe(rq, cqe, cqe_bcnt, skb);

	if (!mlx5e_rep_tc_update_skb(cqe, skb, &tc_priv)) {
		dev_kfree_skb_any(skb);
		goto mpwrq_cqe_out;
	}

	napi_gro_receive(rq->cq.napi, skb);

	mlx5_rep_tc_post_napi_receive(&tc_priv);

mpwrq_cqe_out:
	if (likely(wi->consumed_strides < rq->mpwqe.num_strides))
		return;

	wq  = &rq->mpwqe.wq;
	wqe = mlx5_wq_ll_get_wqe(wq, wqe_id);
	mlx5e_free_rx_mpwqe(rq, wi, true);
	mlx5_wq_ll_pop(wq, cqe->wqe_id, &wqe->next.next_wqe_index);
}

const struct mlx5e_rx_handlers mlx5e_rx_handlers_rep = {
	.handle_rx_cqe       = mlx5e_handle_rx_cqe_rep,
	.handle_rx_cqe_mpwqe = mlx5e_handle_rx_cqe_mpwrq_rep,
};
#endif

static struct sk_buff *
mlx5e_skb_from_cqe_mpwrq_nonlinear(struct mlx5e_rq *rq, struct mlx5e_mpw_info *wi,
				   u16 cqe_bcnt, u32 head_offset, u32 page_idx)
{
	u16 headlen = min_t(u16, MLX5E_RX_MAX_HEAD, cqe_bcnt);
	struct mlx5e_dma_info *di = &wi->umr.dma_info[page_idx];
	u32 frag_offset    = head_offset + headlen;
	u32 byte_cnt       = cqe_bcnt - headlen;
	struct mlx5e_dma_info *head_di = di;
	struct sk_buff *skb;

	skb = napi_alloc_skb(rq->cq.napi,
			     ALIGN(MLX5E_RX_MAX_HEAD, sizeof(long)));
	if (unlikely(!skb)) {
		rq->stats->buff_alloc_err++;
		return NULL;
	}

	net_prefetchw(skb->data);

	if (unlikely(frag_offset >= PAGE_SIZE)) {
		di++;
		frag_offset -= PAGE_SIZE;
	}

	while (byte_cnt) {
		u32 pg_consumed_bytes =
			min_t(u32, PAGE_SIZE - frag_offset, byte_cnt);
		unsigned int truesize =
			ALIGN(pg_consumed_bytes, BIT(rq->mpwqe.log_stride_sz));

		mlx5e_add_skb_frag(rq, skb, di, frag_offset,
				   pg_consumed_bytes, truesize);
		byte_cnt -= pg_consumed_bytes;
		frag_offset = 0;
		di++;
	}
	/* copy header */
	mlx5e_copy_skb_header(rq->pdev, skb, head_di, head_offset, headlen);
	/* skb linear part was allocated with headlen and aligned to long */
	skb->tail += headlen;
	skb->len  += headlen;

	return skb;
}

static struct sk_buff *
mlx5e_skb_from_cqe_mpwrq_linear(struct mlx5e_rq *rq, struct mlx5e_mpw_info *wi,
				u16 cqe_bcnt, u32 head_offset, u32 page_idx)
{
	struct mlx5e_dma_info *di = &wi->umr.dma_info[page_idx];
	u16 rx_headroom = rq->buff.headroom;
	u32 cqe_bcnt32 = cqe_bcnt;
	struct xdp_buff xdp;
	struct sk_buff *skb;
	void *va, *data;
	u32 frag_size;

	/* Check packet size. Note LRO doesn't use linear SKB */
	if (unlikely(cqe_bcnt > rq->hw_mtu)) {
		rq->stats->oversize_pkts_sw_drop++;
		return NULL;
	}

	va             = page_address(di->page) + head_offset;
	data           = va + rx_headroom;
	frag_size      = MLX5_SKB_FRAG_SZ(rx_headroom + cqe_bcnt32);

	dma_sync_single_range_for_cpu(rq->pdev, di->addr, head_offset,
				      frag_size, DMA_FROM_DEVICE);
	net_prefetchw(va); /* xdp_frame data area */
	net_prefetch(data);

	mlx5e_fill_xdp_buff(rq, va, rx_headroom, cqe_bcnt32, &xdp);
	if (mlx5e_xdp_handle(rq, di, &cqe_bcnt32, &xdp)) {
		if (__test_and_clear_bit(MLX5E_RQ_FLAG_XDP_XMIT, rq->flags))
			__set_bit(page_idx, wi->xdp_xmit_bitmap); /* non-atomic */
		return NULL; /* page/packet was consumed by XDP */
	}

	rx_headroom = xdp.data - xdp.data_hard_start;
	frag_size = MLX5_SKB_FRAG_SZ(rx_headroom + cqe_bcnt32);
	skb = mlx5e_build_linear_skb(rq, va, frag_size, rx_headroom, cqe_bcnt32);
	if (unlikely(!skb))
		return NULL;

	/* queue up for recycling/reuse */
	page_ref_inc(di->page);

	return skb;
}

static void mlx5e_handle_rx_cqe_mpwrq(struct mlx5e_rq *rq, struct mlx5_cqe64 *cqe)
{
	u16 cstrides       = mpwrq_get_cqe_consumed_strides(cqe);
	u16 wqe_id         = be16_to_cpu(cqe->wqe_id);
	struct mlx5e_mpw_info *wi = &rq->mpwqe.info[wqe_id];
	u16 stride_ix      = mpwrq_get_cqe_stride_index(cqe);
	u32 wqe_offset     = stride_ix << rq->mpwqe.log_stride_sz;
	u32 head_offset    = wqe_offset & (PAGE_SIZE - 1);
	u32 page_idx       = wqe_offset >> PAGE_SHIFT;
	struct mlx5e_rx_wqe_ll *wqe;
	struct mlx5_wq_ll *wq;
	struct sk_buff *skb;
	u16 cqe_bcnt;

	wi->consumed_strides += cstrides;

	if (unlikely(MLX5E_RX_ERR_CQE(cqe))) {
		trigger_report(rq, cqe);
		rq->stats->wqe_err++;
		goto mpwrq_cqe_out;
	}

	if (unlikely(mpwrq_is_filler_cqe(cqe))) {
		struct mlx5e_rq_stats *stats = rq->stats;

		stats->mpwqe_filler_cqes++;
		stats->mpwqe_filler_strides += cstrides;
		goto mpwrq_cqe_out;
	}

	cqe_bcnt = mpwrq_get_cqe_byte_cnt(cqe);

	skb = INDIRECT_CALL_2(rq->mpwqe.skb_from_cqe_mpwrq,
			      mlx5e_skb_from_cqe_mpwrq_linear,
			      mlx5e_skb_from_cqe_mpwrq_nonlinear,
			      rq, wi, cqe_bcnt, head_offset, page_idx);
	if (!skb)
		goto mpwrq_cqe_out;

	mlx5e_complete_rx_cqe(rq, cqe, cqe_bcnt, skb);

	if (mlx5e_cqe_regb_chain(cqe))
		if (!mlx5e_tc_update_skb(cqe, skb)) {
			dev_kfree_skb_any(skb);
			goto mpwrq_cqe_out;
		}

	napi_gro_receive(rq->cq.napi, skb);

mpwrq_cqe_out:
	if (likely(wi->consumed_strides < rq->mpwqe.num_strides))
		return;

	wq  = &rq->mpwqe.wq;
	wqe = mlx5_wq_ll_get_wqe(wq, wqe_id);
	mlx5e_free_rx_mpwqe(rq, wi, true);
	mlx5_wq_ll_pop(wq, cqe->wqe_id, &wqe->next.next_wqe_index);
}

int mlx5e_poll_rx_cq(struct mlx5e_cq *cq, int budget)
{
	struct mlx5e_rq *rq = container_of(cq, struct mlx5e_rq, cq);
	struct mlx5_cqwq *cqwq = &cq->wq;
	struct mlx5_cqe64 *cqe;
	int work_done = 0;

	if (unlikely(!test_bit(MLX5E_RQ_STATE_ENABLED, &rq->state)))
		return 0;

	if (rq->page_pool)
		page_pool_nid_changed(rq->page_pool, numa_mem_id());

	if (rq->cqd.left) {
		work_done += mlx5e_decompress_cqes_cont(rq, cqwq, 0, budget);
		if (rq->cqd.left || work_done >= budget)
			goto out;
	}

	cqe = mlx5_cqwq_get_cqe(cqwq);
	if (!cqe) {
		if (unlikely(work_done))
			goto out;
		return 0;
	}

	do {
		if (mlx5_get_cqe_format(cqe) == MLX5_COMPRESSED) {
			work_done +=
				mlx5e_decompress_cqes_start(rq, cqwq,
							    budget - work_done);
			continue;
		}

		mlx5_cqwq_pop(cqwq);

		INDIRECT_CALL_2(rq->handle_rx_cqe, mlx5e_handle_rx_cqe_mpwrq,
				mlx5e_handle_rx_cqe, rq, cqe);
	} while ((++work_done < budget) && (cqe = mlx5_cqwq_get_cqe(cqwq)));

out:
	if (rcu_access_pointer(rq->xdp_prog))
		mlx5e_xdp_rx_poll_complete(rq);

	mlx5_cqwq_update_db_record(cqwq);

	/* ensure cq space is freed before enabling more cqes */
	wmb();

	return work_done;
}

#ifdef CONFIG_MLX5_CORE_IPOIB

#define MLX5_IB_GRH_SGID_OFFSET 8
#define MLX5_IB_GRH_DGID_OFFSET 24
#define MLX5_GID_SIZE           16

static inline void mlx5i_complete_rx_cqe(struct mlx5e_rq *rq,
					 struct mlx5_cqe64 *cqe,
					 u32 cqe_bcnt,
					 struct sk_buff *skb)
{
	struct hwtstamp_config *tstamp;
	struct mlx5e_rq_stats *stats;
	struct net_device *netdev;
	struct mlx5e_priv *priv;
	char *pseudo_header;
	u32 flags_rqpn;
	u32 qpn;
	u8 *dgid;
	u8 g;

	qpn = be32_to_cpu(cqe->sop_drop_qpn) & 0xffffff;
	netdev = mlx5i_pkey_get_netdev(rq->netdev, qpn);

	/* No mapping present, cannot process SKB. This might happen if a child
	 * interface is going down while having unprocessed CQEs on parent RQ
	 */
	if (unlikely(!netdev)) {
		/* TODO: add drop counters support */
		skb->dev = NULL;
		pr_warn_once("Unable to map QPN %u to dev - dropping skb\n", qpn);
		return;
	}

	priv = mlx5i_epriv(netdev);
	tstamp = &priv->tstamp;
	stats = &priv->channel_stats[rq->ix].rq;

	flags_rqpn = be32_to_cpu(cqe->flags_rqpn);
	g = (flags_rqpn >> 28) & 3;
	dgid = skb->data + MLX5_IB_GRH_DGID_OFFSET;
	if ((!g) || dgid[0] != 0xff)
		skb->pkt_type = PACKET_HOST;
	else if (memcmp(dgid, netdev->broadcast + 4, MLX5_GID_SIZE) == 0)
		skb->pkt_type = PACKET_BROADCAST;
	else
		skb->pkt_type = PACKET_MULTICAST;

	/* Drop packets that this interface sent, ie multicast packets
	 * that the HCA has replicated.
	 */
	if (g && (qpn == (flags_rqpn & 0xffffff)) &&
	    (memcmp(netdev->dev_addr + 4, skb->data + MLX5_IB_GRH_SGID_OFFSET,
		    MLX5_GID_SIZE) == 0)) {
		skb->dev = NULL;
		return;
	}

	skb_pull(skb, MLX5_IB_GRH_BYTES);

	skb->protocol = *((__be16 *)(skb->data));

	if (netdev->features & NETIF_F_RXCSUM) {
		skb->ip_summed = CHECKSUM_COMPLETE;
		skb->csum = csum_unfold((__force __sum16)cqe->check_sum);
		stats->csum_complete++;
	} else {
		skb->ip_summed = CHECKSUM_NONE;
		stats->csum_none++;
	}

	if (unlikely(mlx5e_rx_hw_stamp(tstamp)))
		skb_hwtstamps(skb)->hwtstamp = mlx5e_cqe_ts_to_ns(rq->ptp_cyc2time,
								  rq->clock, get_cqe_ts(cqe));
	skb_record_rx_queue(skb, rq->ix);

	if (likely(netdev->features & NETIF_F_RXHASH))
		mlx5e_skb_set_hash(cqe, skb);

	/* 20 bytes of ipoib header and 4 for encap existing */
	pseudo_header = skb_push(skb, MLX5_IPOIB_PSEUDO_LEN);
	memset(pseudo_header, 0, MLX5_IPOIB_PSEUDO_LEN);
	skb_reset_mac_header(skb);
	skb_pull(skb, MLX5_IPOIB_HARD_LEN);

	skb->dev = netdev;

	stats->packets++;
	stats->bytes += cqe_bcnt;
}

static void mlx5i_handle_rx_cqe(struct mlx5e_rq *rq, struct mlx5_cqe64 *cqe)
{
	struct mlx5_wq_cyc *wq = &rq->wqe.wq;
	struct mlx5e_wqe_frag_info *wi;
	struct sk_buff *skb;
	u32 cqe_bcnt;
	u16 ci;

	ci       = mlx5_wq_cyc_ctr2ix(wq, be16_to_cpu(cqe->wqe_counter));
	wi       = get_frag(rq, ci);
	cqe_bcnt = be32_to_cpu(cqe->byte_cnt);

	if (unlikely(MLX5E_RX_ERR_CQE(cqe))) {
		rq->stats->wqe_err++;
		goto wq_free_wqe;
	}

	skb = INDIRECT_CALL_2(rq->wqe.skb_from_cqe,
			      mlx5e_skb_from_cqe_linear,
			      mlx5e_skb_from_cqe_nonlinear,
			      rq, cqe, wi, cqe_bcnt);
	if (!skb)
		goto wq_free_wqe;

	mlx5i_complete_rx_cqe(rq, cqe, cqe_bcnt, skb);
	if (unlikely(!skb->dev)) {
		dev_kfree_skb_any(skb);
		goto wq_free_wqe;
	}
	napi_gro_receive(rq->cq.napi, skb);

wq_free_wqe:
	mlx5e_free_rx_wqe(rq, wi, true);
	mlx5_wq_cyc_pop(wq);
}

const struct mlx5e_rx_handlers mlx5i_rx_handlers = {
	.handle_rx_cqe       = mlx5i_handle_rx_cqe,
	.handle_rx_cqe_mpwqe = NULL, /* Not supported */
};
#endif /* CONFIG_MLX5_CORE_IPOIB */

#ifdef CONFIG_MLX5_EN_IPSEC

static void mlx5e_ipsec_handle_rx_cqe(struct mlx5e_rq *rq, struct mlx5_cqe64 *cqe)
{
	struct mlx5_wq_cyc *wq = &rq->wqe.wq;
	struct mlx5e_wqe_frag_info *wi;
	struct sk_buff *skb;
	u32 cqe_bcnt;
	u16 ci;

	ci       = mlx5_wq_cyc_ctr2ix(wq, be16_to_cpu(cqe->wqe_counter));
	wi       = get_frag(rq, ci);
	cqe_bcnt = be32_to_cpu(cqe->byte_cnt);

	if (unlikely(MLX5E_RX_ERR_CQE(cqe))) {
		rq->stats->wqe_err++;
		goto wq_free_wqe;
	}

	skb = INDIRECT_CALL_2(rq->wqe.skb_from_cqe,
			      mlx5e_skb_from_cqe_linear,
			      mlx5e_skb_from_cqe_nonlinear,
			      rq, cqe, wi, cqe_bcnt);
	if (unlikely(!skb)) /* a DROP, save the page-reuse checks */
		goto wq_free_wqe;

	skb = mlx5e_ipsec_handle_rx_skb(rq->netdev, skb, &cqe_bcnt);
	if (unlikely(!skb))
		goto wq_free_wqe;

	mlx5e_complete_rx_cqe(rq, cqe, cqe_bcnt, skb);
	napi_gro_receive(rq->cq.napi, skb);

wq_free_wqe:
	mlx5e_free_rx_wqe(rq, wi, true);
	mlx5_wq_cyc_pop(wq);
}

#endif /* CONFIG_MLX5_EN_IPSEC */

int mlx5e_rq_set_handlers(struct mlx5e_rq *rq, struct mlx5e_params *params, bool xsk)
{
	struct net_device *netdev = rq->netdev;
	struct mlx5_core_dev *mdev = rq->mdev;
	struct mlx5e_priv *priv = rq->priv;

	switch (rq->wq_type) {
	case MLX5_WQ_TYPE_LINKED_LIST_STRIDING_RQ:
		rq->mpwqe.skb_from_cqe_mpwrq = xsk ?
			mlx5e_xsk_skb_from_cqe_mpwrq_linear :
			mlx5e_rx_mpwqe_is_linear_skb(mdev, params, NULL) ?
				mlx5e_skb_from_cqe_mpwrq_linear :
				mlx5e_skb_from_cqe_mpwrq_nonlinear;
		rq->post_wqes = mlx5e_post_rx_mpwqes;
		rq->dealloc_wqe = mlx5e_dealloc_rx_mpwqe;

		rq->handle_rx_cqe = priv->profile->rx_handlers->handle_rx_cqe_mpwqe;
<<<<<<< HEAD
		if (MLX5_IPSEC_DEV(mdev)) {
			netdev_err(netdev, "MPWQE RQ with IPSec offload not supported\n");
=======
#ifdef CONFIG_MLX5_EN_IPSEC
		if (mlx5_fpga_is_ipsec_device(mdev)) {
			netdev_err(netdev, "MPWQE RQ with Innova IPSec offload not supported\n");
>>>>>>> 3af409ca
			return -EINVAL;
		}
		if (!rq->handle_rx_cqe) {
			netdev_err(netdev, "RX handler of MPWQE RQ is not set\n");
			return -EINVAL;
		}
		break;
	default: /* MLX5_WQ_TYPE_CYCLIC */
		rq->wqe.skb_from_cqe = xsk ?
			mlx5e_xsk_skb_from_cqe_linear :
			mlx5e_rx_is_linear_skb(params, NULL) ?
				mlx5e_skb_from_cqe_linear :
				mlx5e_skb_from_cqe_nonlinear;
		rq->post_wqes = mlx5e_post_rx_wqes;
		rq->dealloc_wqe = mlx5e_dealloc_rx_wqe;

#ifdef CONFIG_MLX5_EN_IPSEC
		if ((mlx5_fpga_ipsec_device_caps(mdev) & MLX5_ACCEL_IPSEC_CAP_DEVICE) &&
		    priv->ipsec)
			rq->handle_rx_cqe = mlx5e_ipsec_handle_rx_cqe;
		else
#endif
			rq->handle_rx_cqe = priv->profile->rx_handlers->handle_rx_cqe;
		if (!rq->handle_rx_cqe) {
			netdev_err(netdev, "RX handler of RQ is not set\n");
			return -EINVAL;
		}
	}

	return 0;
}

static void mlx5e_trap_handle_rx_cqe(struct mlx5e_rq *rq, struct mlx5_cqe64 *cqe)
{
	struct mlx5e_priv *priv = netdev_priv(rq->netdev);
	struct mlx5_wq_cyc *wq = &rq->wqe.wq;
	struct mlx5e_wqe_frag_info *wi;
	struct sk_buff *skb;
	u32 cqe_bcnt;
	u16 trap_id;
	u16 ci;

	trap_id  = get_cqe_flow_tag(cqe);
	ci       = mlx5_wq_cyc_ctr2ix(wq, be16_to_cpu(cqe->wqe_counter));
	wi       = get_frag(rq, ci);
	cqe_bcnt = be32_to_cpu(cqe->byte_cnt);

	if (unlikely(MLX5E_RX_ERR_CQE(cqe))) {
		rq->stats->wqe_err++;
		goto free_wqe;
	}

	skb = mlx5e_skb_from_cqe_nonlinear(rq, cqe, wi, cqe_bcnt);
	if (!skb)
		goto free_wqe;

	mlx5e_complete_rx_cqe(rq, cqe, cqe_bcnt, skb);
	skb_push(skb, ETH_HLEN);

	mlx5_devlink_trap_report(rq->mdev, trap_id, skb, &priv->dl_port);
	dev_kfree_skb_any(skb);

free_wqe:
	mlx5e_free_rx_wqe(rq, wi, false);
	mlx5_wq_cyc_pop(wq);
}

void mlx5e_rq_set_trap_handlers(struct mlx5e_rq *rq, struct mlx5e_params *params)
{
	rq->wqe.skb_from_cqe = mlx5e_rx_is_linear_skb(params, NULL) ?
			       mlx5e_skb_from_cqe_linear :
			       mlx5e_skb_from_cqe_nonlinear;
	rq->post_wqes = mlx5e_post_rx_wqes;
	rq->dealloc_wqe = mlx5e_dealloc_rx_wqe;
	rq->handle_rx_cqe = mlx5e_trap_handle_rx_cqe;
}<|MERGE_RESOLUTION|>--- conflicted
+++ resolved
@@ -1783,14 +1783,8 @@
 		rq->dealloc_wqe = mlx5e_dealloc_rx_mpwqe;
 
 		rq->handle_rx_cqe = priv->profile->rx_handlers->handle_rx_cqe_mpwqe;
-<<<<<<< HEAD
-		if (MLX5_IPSEC_DEV(mdev)) {
-			netdev_err(netdev, "MPWQE RQ with IPSec offload not supported\n");
-=======
-#ifdef CONFIG_MLX5_EN_IPSEC
 		if (mlx5_fpga_is_ipsec_device(mdev)) {
 			netdev_err(netdev, "MPWQE RQ with Innova IPSec offload not supported\n");
->>>>>>> 3af409ca
 			return -EINVAL;
 		}
 		if (!rq->handle_rx_cqe) {
