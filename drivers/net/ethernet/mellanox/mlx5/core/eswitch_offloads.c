--- conflicted
+++ resolved
@@ -2523,10 +2523,7 @@
 	struct mlx5_eswitch *esw = master->priv.eswitch;
 	struct mlx5_flow_table_attr ft_attr = {
 		.max_fte = 1, .prio = 0, .level = 0,
-<<<<<<< HEAD
-=======
 		.flags = MLX5_FLOW_TABLE_OTHER_VPORT,
->>>>>>> df0cc57e
 	};
 	struct mlx5_flow_namespace *egress_ns;
 	struct mlx5_flow_table *acl;
