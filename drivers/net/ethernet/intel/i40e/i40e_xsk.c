--- conflicted
+++ resolved
@@ -9,29 +9,9 @@
 #include "i40e_txrx_common.h"
 #include "i40e_xsk.h"
 
-<<<<<<< HEAD
-int i40e_alloc_rx_bi_zc(struct i40e_ring *rx_ring)
-{
-	unsigned long sz = sizeof(*rx_ring->rx_bi_zc) * rx_ring->count;
-
-	rx_ring->rx_bi_zc = kzalloc(sz, GFP_KERNEL);
-	return rx_ring->rx_bi_zc ? 0 : -ENOMEM;
-}
-
-void i40e_clear_rx_bi_zc(struct i40e_ring *rx_ring)
-{
-	memset(rx_ring->rx_bi_zc, 0,
-	       sizeof(*rx_ring->rx_bi_zc) * rx_ring->count);
-}
-
-static struct i40e_rx_buffer_zc *i40e_rx_bi(struct i40e_ring *rx_ring, u32 idx)
-{
-	return &rx_ring->rx_bi_zc[idx];
-=======
 static struct i40e_rx_buffer *i40e_rx_bi(struct i40e_ring *rx_ring, u32 idx)
 {
 	return &rx_ring->rx_bi[idx];
->>>>>>> dfce803c
 }
 
 /**
@@ -268,7 +248,7 @@
  * Returns true for a successful allocation, false otherwise
  **/
 static bool i40e_alloc_buffer_zc(struct i40e_ring *rx_ring,
-				 struct i40e_rx_buffer_zc *bi)
+				 struct i40e_rx_buffer *bi)
 {
 	struct xdp_umem *umem = rx_ring->xsk_umem;
 	void *addr = bi->addr;
@@ -309,7 +289,7 @@
  * Returns true for a successful allocation, false otherwise
  **/
 static bool i40e_alloc_buffer_slow_zc(struct i40e_ring *rx_ring,
-				      struct i40e_rx_buffer_zc *bi)
+				      struct i40e_rx_buffer *bi)
 {
 	struct xdp_umem *umem = rx_ring->xsk_umem;
 	u64 handle, hr;
@@ -338,11 +318,11 @@
 static __always_inline bool
 __i40e_alloc_rx_buffers_zc(struct i40e_ring *rx_ring, u16 count,
 			   bool alloc(struct i40e_ring *rx_ring,
-				      struct i40e_rx_buffer_zc *bi))
+				      struct i40e_rx_buffer *bi))
 {
 	u16 ntu = rx_ring->next_to_use;
 	union i40e_rx_desc *rx_desc;
-	struct i40e_rx_buffer_zc *bi;
+	struct i40e_rx_buffer *bi;
 	bool ok = true;
 
 	rx_desc = I40E_RX_DESC(rx_ring, ntu);
@@ -422,11 +402,11 @@
  *
  * Returns the received Rx buffer
  **/
-static struct i40e_rx_buffer_zc *i40e_get_rx_buffer_zc(
+static struct i40e_rx_buffer *i40e_get_rx_buffer_zc(
 	struct i40e_ring *rx_ring,
 	const unsigned int size)
 {
-	struct i40e_rx_buffer_zc *bi;
+	struct i40e_rx_buffer *bi;
 
 	bi = i40e_rx_bi(rx_ring, rx_ring->next_to_clean);
 
@@ -448,15 +428,10 @@
  * recycle queue (next_to_alloc).
  **/
 static void i40e_reuse_rx_buffer_zc(struct i40e_ring *rx_ring,
-				    struct i40e_rx_buffer_zc *old_bi)
-{
-<<<<<<< HEAD
-	struct i40e_rx_buffer_zc *new_bi = i40e_rx_bi(rx_ring,
-						      rx_ring->next_to_alloc);
-=======
+				    struct i40e_rx_buffer *old_bi)
+{
 	struct i40e_rx_buffer *new_bi = i40e_rx_bi(rx_ring,
 						   rx_ring->next_to_alloc);
->>>>>>> dfce803c
 	u16 nta = rx_ring->next_to_alloc;
 
 	/* update, and store next to alloc */
@@ -478,7 +453,7 @@
  **/
 void i40e_zca_free(struct zero_copy_allocator *alloc, unsigned long handle)
 {
-	struct i40e_rx_buffer_zc *bi;
+	struct i40e_rx_buffer *bi;
 	struct i40e_ring *rx_ring;
 	u64 hr, mask;
 	u16 nta;
@@ -516,7 +491,7 @@
  * Returns the skb, or NULL on failure.
  **/
 static struct sk_buff *i40e_construct_skb_zc(struct i40e_ring *rx_ring,
-					     struct i40e_rx_buffer_zc *bi,
+					     struct i40e_rx_buffer *bi,
 					     struct xdp_buff *xdp)
 {
 	unsigned int metasize = xdp->data - xdp->data_meta;
@@ -558,7 +533,7 @@
 	xdp.rxq = &rx_ring->xdp_rxq;
 
 	while (likely(total_rx_packets < (unsigned int)budget)) {
-		struct i40e_rx_buffer_zc *bi;
+		struct i40e_rx_buffer *bi;
 		union i40e_rx_desc *rx_desc;
 		unsigned int size;
 		u64 qword;
@@ -840,11 +815,7 @@
 	u16 i;
 
 	for (i = 0; i < rx_ring->count; i++) {
-<<<<<<< HEAD
-		struct i40e_rx_buffer_zc *rx_bi = i40e_rx_bi(rx_ring, i);
-=======
 		struct i40e_rx_buffer *rx_bi = i40e_rx_bi(rx_ring, i);
->>>>>>> dfce803c
 
 		if (!rx_bi->addr)
 			continue;
