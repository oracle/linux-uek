/* cnic.c: QLogic CNIC core network driver.
 *
 * Copyright (c) 2006-2014 Broadcom Corporation
 * Copyright (c) 2014-2015 QLogic Corporation
 *
 * This program is free software; you can redistribute it and/or modify
 * it under the terms of the GNU General Public License as published by
 * the Free Software Foundation.
 *
 * Original skeleton written by: John(Zongxi) Chen (zongxi@broadcom.com)
 * Previously modified and maintained by: Michael Chan <mchan@broadcom.com>
 * Maintained By: Dept-HSGLinuxNICDev@qlogic.com
 */

#define pr_fmt(fmt) KBUILD_MODNAME ": " fmt

#include <linux/module.h>

#include <linux/kernel.h>
#include <linux/errno.h>
#include <linux/list.h>
#include <linux/slab.h>
#include <linux/pci.h>
#include <linux/init.h>
#include <linux/netdevice.h>
#include <linux/uio_driver.h>
#include <linux/in.h>
#include <linux/dma-mapping.h>
#include <linux/delay.h>
#include <linux/ethtool.h>
#include <linux/if_vlan.h>
#include <linux/prefetch.h>
#include <linux/random.h>
#if IS_ENABLED(CONFIG_VLAN_8021Q)
#define BCM_VLAN 1
#endif
#include <net/ip.h>
#include <net/tcp.h>
#include <net/route.h>
#include <net/ipv6.h>
#include <net/ip6_route.h>
#include <net/ip6_checksum.h>
#include <scsi/iscsi_if.h>

#define BCM_CNIC	1
#include "cnic_if.h"
#include "bnx2.h"
#include "bnx2x/bnx2x.h"
#include "bnx2x/bnx2x_reg.h"
#include "bnx2x/bnx2x_fw_defs.h"
#include "bnx2x/bnx2x_hsi.h"
#include "../../../scsi/bnx2i/57xx_iscsi_constants.h"
#include "../../../scsi/bnx2i/57xx_iscsi_hsi.h"
#include "../../../scsi/bnx2fc/bnx2fc_constants.h"
#include "cnic.h"
#include "cnic_defs.h"

#define CNIC_MODULE_NAME	"cnic"

static char version[] =
	"QLogic " CNIC_MODULE_NAME "Driver v" CNIC_MODULE_VERSION " (" CNIC_MODULE_RELDATE ")\n";

MODULE_AUTHOR("Michael Chan <mchan@broadcom.com> and John(Zongxi) "
	      "Chen (zongxi@broadcom.com");
MODULE_DESCRIPTION("QLogic cnic Driver");
MODULE_LICENSE("GPL");
MODULE_VERSION(CNIC_MODULE_VERSION);

/* cnic_dev_list modifications are protected by both rtnl and cnic_dev_lock */
static LIST_HEAD(cnic_dev_list);
static LIST_HEAD(cnic_udev_list);
static DEFINE_RWLOCK(cnic_dev_lock);
static DEFINE_MUTEX(cnic_lock);

static struct cnic_ulp_ops __rcu *cnic_ulp_tbl[MAX_CNIC_ULP_TYPE];

/* helper function, assuming cnic_lock is held */
static inline struct cnic_ulp_ops *cnic_ulp_tbl_prot(int type)
{
	return rcu_dereference_protected(cnic_ulp_tbl[type],
					 lockdep_is_held(&cnic_lock));
}

static int cnic_service_bnx2(void *, void *);
static int cnic_service_bnx2x(void *, void *);
static int cnic_ctl(void *, struct cnic_ctl_info *);

static struct cnic_ops cnic_bnx2_ops = {
	.cnic_owner	= THIS_MODULE,
	.cnic_handler	= cnic_service_bnx2,
	.cnic_ctl	= cnic_ctl,
};

static struct cnic_ops cnic_bnx2x_ops = {
	.cnic_owner	= THIS_MODULE,
	.cnic_handler	= cnic_service_bnx2x,
	.cnic_ctl	= cnic_ctl,
};

static struct workqueue_struct *cnic_wq;

static void cnic_shutdown_rings(struct cnic_dev *);
static void cnic_init_rings(struct cnic_dev *);
static int cnic_cm_set_pg(struct cnic_sock *);

static int cnic_uio_open(struct uio_info *uinfo, struct inode *inode)
{
	struct cnic_uio_dev *udev = uinfo->priv;
	struct cnic_dev *dev;

	if (!capable(CAP_NET_ADMIN))
		return -EPERM;

	if (udev->uio_dev != -1)
		return -EBUSY;

	rtnl_lock();
	dev = udev->dev;

	if (!dev || !test_bit(CNIC_F_CNIC_UP, &dev->flags)) {
		rtnl_unlock();
		return -ENODEV;
	}

	udev->uio_dev = iminor(inode);

	cnic_shutdown_rings(dev);
	cnic_init_rings(dev);
	rtnl_unlock();

	return 0;
}

static int cnic_uio_close(struct uio_info *uinfo, struct inode *inode)
{
	struct cnic_uio_dev *udev = uinfo->priv;

	udev->uio_dev = -1;
	return 0;
}

static inline void cnic_hold(struct cnic_dev *dev)
{
	atomic_inc(&dev->ref_count);
}

static inline void cnic_put(struct cnic_dev *dev)
{
	atomic_dec(&dev->ref_count);
}

static inline void csk_hold(struct cnic_sock *csk)
{
	atomic_inc(&csk->ref_count);
}

static inline void csk_put(struct cnic_sock *csk)
{
	atomic_dec(&csk->ref_count);
}

static struct cnic_dev *cnic_from_netdev(struct net_device *netdev)
{
	struct cnic_dev *cdev;

	read_lock(&cnic_dev_lock);
	list_for_each_entry(cdev, &cnic_dev_list, list) {
		if (netdev == cdev->netdev) {
			cnic_hold(cdev);
			read_unlock(&cnic_dev_lock);
			return cdev;
		}
	}
	read_unlock(&cnic_dev_lock);
	return NULL;
}

static inline void ulp_get(struct cnic_ulp_ops *ulp_ops)
{
	atomic_inc(&ulp_ops->ref_count);
}

static inline void ulp_put(struct cnic_ulp_ops *ulp_ops)
{
	atomic_dec(&ulp_ops->ref_count);
}

static void cnic_ctx_wr(struct cnic_dev *dev, u32 cid_addr, u32 off, u32 val)
{
	struct cnic_local *cp = dev->cnic_priv;
	struct cnic_eth_dev *ethdev = cp->ethdev;
	struct drv_ctl_info info;
	struct drv_ctl_io *io = &info.data.io;

	memset(&info, 0, sizeof(struct drv_ctl_info));
	info.cmd = DRV_CTL_CTX_WR_CMD;
	io->cid_addr = cid_addr;
	io->offset = off;
	io->data = val;
	ethdev->drv_ctl(dev->netdev, &info);
}

static void cnic_ctx_tbl_wr(struct cnic_dev *dev, u32 off, dma_addr_t addr)
{
	struct cnic_local *cp = dev->cnic_priv;
	struct cnic_eth_dev *ethdev = cp->ethdev;
	struct drv_ctl_info info;
	struct drv_ctl_io *io = &info.data.io;

	memset(&info, 0, sizeof(struct drv_ctl_info));
	info.cmd = DRV_CTL_CTXTBL_WR_CMD;
	io->offset = off;
	io->dma_addr = addr;
	ethdev->drv_ctl(dev->netdev, &info);
}

static void cnic_ring_ctl(struct cnic_dev *dev, u32 cid, u32 cl_id, int start)
{
	struct cnic_local *cp = dev->cnic_priv;
	struct cnic_eth_dev *ethdev = cp->ethdev;
	struct drv_ctl_info info;
	struct drv_ctl_l2_ring *ring = &info.data.ring;

	memset(&info, 0, sizeof(struct drv_ctl_info));
	if (start)
		info.cmd = DRV_CTL_START_L2_CMD;
	else
		info.cmd = DRV_CTL_STOP_L2_CMD;

	ring->cid = cid;
	ring->client_id = cl_id;
	ethdev->drv_ctl(dev->netdev, &info);
}

static void cnic_reg_wr_ind(struct cnic_dev *dev, u32 off, u32 val)
{
	struct cnic_local *cp = dev->cnic_priv;
	struct cnic_eth_dev *ethdev = cp->ethdev;
	struct drv_ctl_info info;
	struct drv_ctl_io *io = &info.data.io;

	memset(&info, 0, sizeof(struct drv_ctl_info));
	info.cmd = DRV_CTL_IO_WR_CMD;
	io->offset = off;
	io->data = val;
	ethdev->drv_ctl(dev->netdev, &info);
}

static u32 cnic_reg_rd_ind(struct cnic_dev *dev, u32 off)
{
	struct cnic_local *cp = dev->cnic_priv;
	struct cnic_eth_dev *ethdev = cp->ethdev;
	struct drv_ctl_info info;
	struct drv_ctl_io *io = &info.data.io;

	memset(&info, 0, sizeof(struct drv_ctl_info));
	info.cmd = DRV_CTL_IO_RD_CMD;
	io->offset = off;
	ethdev->drv_ctl(dev->netdev, &info);
	return io->data;
}

static void cnic_ulp_ctl(struct cnic_dev *dev, int ulp_type, bool reg, int state)
{
	struct cnic_local *cp = dev->cnic_priv;
	struct cnic_eth_dev *ethdev = cp->ethdev;
	struct drv_ctl_info info;
	struct fcoe_capabilities *fcoe_cap =
		&info.data.register_data.fcoe_features;

	memset(&info, 0, sizeof(struct drv_ctl_info));
	if (reg) {
		info.cmd = DRV_CTL_ULP_REGISTER_CMD;
		if (ulp_type == CNIC_ULP_FCOE && dev->fcoe_cap)
			memcpy(fcoe_cap, dev->fcoe_cap, sizeof(*fcoe_cap));
	} else {
		info.cmd = DRV_CTL_ULP_UNREGISTER_CMD;
	}

	info.data.ulp_type = ulp_type;
	info.drv_state = state;
	ethdev->drv_ctl(dev->netdev, &info);
}

static int cnic_in_use(struct cnic_sock *csk)
{
	return test_bit(SK_F_INUSE, &csk->flags);
}

static void cnic_spq_completion(struct cnic_dev *dev, int cmd, u32 count)
{
	struct cnic_local *cp = dev->cnic_priv;
	struct cnic_eth_dev *ethdev = cp->ethdev;
	struct drv_ctl_info info;

	memset(&info, 0, sizeof(struct drv_ctl_info));
	info.cmd = cmd;
	info.data.credit.credit_count = count;
	ethdev->drv_ctl(dev->netdev, &info);
}

static int cnic_get_l5_cid(struct cnic_local *cp, u32 cid, u32 *l5_cid)
{
	u32 i;

	if (!cp->ctx_tbl)
		return -EINVAL;

	for (i = 0; i < cp->max_cid_space; i++) {
		if (cp->ctx_tbl[i].cid == cid) {
			*l5_cid = i;
			return 0;
		}
	}
	return -EINVAL;
}

static int cnic_send_nlmsg(struct cnic_local *cp, u32 type,
			   struct cnic_sock *csk)
{
	struct iscsi_path path_req;
	char *buf = NULL;
	u16 len = 0;
	u32 msg_type = ISCSI_KEVENT_IF_DOWN;
	struct cnic_ulp_ops *ulp_ops;
	struct cnic_uio_dev *udev = cp->udev;
	int rc = 0, retry = 0;

	if (!udev || udev->uio_dev == -1)
		return -ENODEV;

	if (csk) {
		len = sizeof(path_req);
		buf = (char *) &path_req;
		memset(&path_req, 0, len);

		msg_type = ISCSI_KEVENT_PATH_REQ;
		path_req.handle = (u64) csk->l5_cid;
		if (test_bit(SK_F_IPV6, &csk->flags)) {
			memcpy(&path_req.dst.v6_addr, &csk->dst_ip[0],
			       sizeof(struct in6_addr));
			path_req.ip_addr_len = 16;
		} else {
			memcpy(&path_req.dst.v4_addr, &csk->dst_ip[0],
			       sizeof(struct in_addr));
			path_req.ip_addr_len = 4;
		}
		path_req.vlan_id = csk->vlan_id;
		path_req.pmtu = csk->mtu;
	}

	while (retry < 3) {
		rc = 0;
		rcu_read_lock();
		ulp_ops = rcu_dereference(cp->ulp_ops[CNIC_ULP_ISCSI]);
		if (ulp_ops)
			rc = ulp_ops->iscsi_nl_send_msg(
				cp->ulp_handle[CNIC_ULP_ISCSI],
				msg_type, buf, len);
		rcu_read_unlock();
		if (rc == 0 || msg_type != ISCSI_KEVENT_PATH_REQ)
			break;

		msleep(100);
		retry++;
	}
	return rc;
}

static void cnic_cm_upcall(struct cnic_local *, struct cnic_sock *, u8);

static int cnic_iscsi_nl_msg_recv(struct cnic_dev *dev, u32 msg_type,
				  char *buf, u16 len)
{
	int rc = -EINVAL;

	switch (msg_type) {
	case ISCSI_UEVENT_PATH_UPDATE: {
		struct cnic_local *cp;
		u32 l5_cid;
		struct cnic_sock *csk;
		struct iscsi_path *path_resp;

		if (len < sizeof(*path_resp))
			break;

		path_resp = (struct iscsi_path *) buf;
		cp = dev->cnic_priv;
		l5_cid = (u32) path_resp->handle;
		if (l5_cid >= MAX_CM_SK_TBL_SZ)
			break;

		if (!rcu_access_pointer(cp->ulp_ops[CNIC_ULP_L4])) {
			rc = -ENODEV;
			break;
		}
		csk = &cp->csk_tbl[l5_cid];
		csk_hold(csk);
		if (cnic_in_use(csk) &&
		    test_bit(SK_F_CONNECT_START, &csk->flags)) {

			csk->vlan_id = path_resp->vlan_id;

			memcpy(csk->ha, path_resp->mac_addr, ETH_ALEN);
			if (test_bit(SK_F_IPV6, &csk->flags))
				memcpy(&csk->src_ip[0], &path_resp->src.v6_addr,
				       sizeof(struct in6_addr));
			else
				memcpy(&csk->src_ip[0], &path_resp->src.v4_addr,
				       sizeof(struct in_addr));

			if (is_valid_ether_addr(csk->ha)) {
				cnic_cm_set_pg(csk);
			} else if (!test_bit(SK_F_OFFLD_SCHED, &csk->flags) &&
				!test_bit(SK_F_OFFLD_COMPLETE, &csk->flags)) {

				cnic_cm_upcall(cp, csk,
					L4_KCQE_OPCODE_VALUE_CONNECT_COMPLETE);
				clear_bit(SK_F_CONNECT_START, &csk->flags);
			}
		}
		csk_put(csk);
		rc = 0;
	}
	}

	return rc;
}

static int cnic_offld_prep(struct cnic_sock *csk)
{
	if (test_and_set_bit(SK_F_OFFLD_SCHED, &csk->flags))
		return 0;

	if (!test_bit(SK_F_CONNECT_START, &csk->flags)) {
		clear_bit(SK_F_OFFLD_SCHED, &csk->flags);
		return 0;
	}

	return 1;
}

static int cnic_close_prep(struct cnic_sock *csk)
{
	clear_bit(SK_F_CONNECT_START, &csk->flags);
	smp_mb__after_atomic();

	if (test_and_clear_bit(SK_F_OFFLD_COMPLETE, &csk->flags)) {
		while (test_and_set_bit(SK_F_OFFLD_SCHED, &csk->flags))
			msleep(1);

		return 1;
	}
	return 0;
}

static int cnic_abort_prep(struct cnic_sock *csk)
{
	clear_bit(SK_F_CONNECT_START, &csk->flags);
	smp_mb__after_atomic();

	while (test_and_set_bit(SK_F_OFFLD_SCHED, &csk->flags))
		msleep(1);

	if (test_and_clear_bit(SK_F_OFFLD_COMPLETE, &csk->flags)) {
		csk->state = L4_KCQE_OPCODE_VALUE_RESET_COMP;
		return 1;
	}

	return 0;
}

int cnic_register_driver(int ulp_type, struct cnic_ulp_ops *ulp_ops)
{
	struct cnic_dev *dev;

	if (ulp_type < 0 || ulp_type >= MAX_CNIC_ULP_TYPE) {
		pr_err("%s: Bad type %d\n", __func__, ulp_type);
		return -EINVAL;
	}
	mutex_lock(&cnic_lock);
	if (cnic_ulp_tbl_prot(ulp_type)) {
		pr_err("%s: Type %d has already been registered\n",
		       __func__, ulp_type);
		mutex_unlock(&cnic_lock);
		return -EBUSY;
	}

	read_lock(&cnic_dev_lock);
	list_for_each_entry(dev, &cnic_dev_list, list) {
		struct cnic_local *cp = dev->cnic_priv;

		clear_bit(ULP_F_INIT, &cp->ulp_flags[ulp_type]);
	}
	read_unlock(&cnic_dev_lock);

	atomic_set(&ulp_ops->ref_count, 0);
	rcu_assign_pointer(cnic_ulp_tbl[ulp_type], ulp_ops);
	mutex_unlock(&cnic_lock);

	/* Prevent race conditions with netdev_event */
	rtnl_lock();
	list_for_each_entry(dev, &cnic_dev_list, list) {
		struct cnic_local *cp = dev->cnic_priv;

		if (!test_and_set_bit(ULP_F_INIT, &cp->ulp_flags[ulp_type]))
			ulp_ops->cnic_init(dev);
	}
	rtnl_unlock();

	return 0;
}

int cnic_unregister_driver(int ulp_type)
{
	struct cnic_dev *dev;
	struct cnic_ulp_ops *ulp_ops;
	int i = 0;

	if (ulp_type < 0 || ulp_type >= MAX_CNIC_ULP_TYPE) {
		pr_err("%s: Bad type %d\n", __func__, ulp_type);
		return -EINVAL;
	}
	mutex_lock(&cnic_lock);
	ulp_ops = cnic_ulp_tbl_prot(ulp_type);
	if (!ulp_ops) {
		pr_err("%s: Type %d has not been registered\n",
		       __func__, ulp_type);
		goto out_unlock;
	}
	read_lock(&cnic_dev_lock);
	list_for_each_entry(dev, &cnic_dev_list, list) {
		struct cnic_local *cp = dev->cnic_priv;

		if (rcu_access_pointer(cp->ulp_ops[ulp_type])) {
			pr_err("%s: Type %d still has devices registered\n",
			       __func__, ulp_type);
			read_unlock(&cnic_dev_lock);
			goto out_unlock;
		}
	}
	read_unlock(&cnic_dev_lock);

	RCU_INIT_POINTER(cnic_ulp_tbl[ulp_type], NULL);

	mutex_unlock(&cnic_lock);
	synchronize_rcu();
	while ((atomic_read(&ulp_ops->ref_count) != 0) && (i < 20)) {
		msleep(100);
		i++;
	}

	if (atomic_read(&ulp_ops->ref_count) != 0)
		pr_warn("%s: Failed waiting for ref count to go to zero\n",
			__func__);
	return 0;

out_unlock:
	mutex_unlock(&cnic_lock);
	return -EINVAL;
}

static int cnic_start_hw(struct cnic_dev *);
static void cnic_stop_hw(struct cnic_dev *);

static int cnic_register_device(struct cnic_dev *dev, int ulp_type,
				void *ulp_ctx)
{
	struct cnic_local *cp = dev->cnic_priv;
	struct cnic_ulp_ops *ulp_ops;

	if (ulp_type < 0 || ulp_type >= MAX_CNIC_ULP_TYPE) {
		pr_err("%s: Bad type %d\n", __func__, ulp_type);
		return -EINVAL;
	}
	mutex_lock(&cnic_lock);
	if (cnic_ulp_tbl_prot(ulp_type) == NULL) {
		pr_err("%s: Driver with type %d has not been registered\n",
		       __func__, ulp_type);
		mutex_unlock(&cnic_lock);
		return -EAGAIN;
	}
	if (rcu_access_pointer(cp->ulp_ops[ulp_type])) {
		pr_err("%s: Type %d has already been registered to this device\n",
		       __func__, ulp_type);
		mutex_unlock(&cnic_lock);
		return -EBUSY;
	}

	clear_bit(ULP_F_START, &cp->ulp_flags[ulp_type]);
	cp->ulp_handle[ulp_type] = ulp_ctx;
	ulp_ops = cnic_ulp_tbl_prot(ulp_type);
	rcu_assign_pointer(cp->ulp_ops[ulp_type], ulp_ops);
	cnic_hold(dev);

	if (test_bit(CNIC_F_CNIC_UP, &dev->flags))
		if (!test_and_set_bit(ULP_F_START, &cp->ulp_flags[ulp_type]))
			ulp_ops->cnic_start(cp->ulp_handle[ulp_type]);

	mutex_unlock(&cnic_lock);

	cnic_ulp_ctl(dev, ulp_type, true, DRV_ACTIVE);

	return 0;

}
EXPORT_SYMBOL(cnic_register_driver);

static int cnic_unregister_device(struct cnic_dev *dev, int ulp_type)
{
	struct cnic_local *cp = dev->cnic_priv;
	int i = 0;

	if (ulp_type < 0 || ulp_type >= MAX_CNIC_ULP_TYPE) {
		pr_err("%s: Bad type %d\n", __func__, ulp_type);
		return -EINVAL;
	}

	if (ulp_type == CNIC_ULP_ISCSI)
		cnic_send_nlmsg(cp, ISCSI_KEVENT_IF_DOWN, NULL);

	mutex_lock(&cnic_lock);
	if (rcu_access_pointer(cp->ulp_ops[ulp_type])) {
		RCU_INIT_POINTER(cp->ulp_ops[ulp_type], NULL);
		cnic_put(dev);
	} else {
		pr_err("%s: device not registered to this ulp type %d\n",
		       __func__, ulp_type);
		mutex_unlock(&cnic_lock);
		return -EINVAL;
	}
	mutex_unlock(&cnic_lock);

	if (ulp_type == CNIC_ULP_FCOE)
		dev->fcoe_cap = NULL;

	synchronize_rcu();

	while (test_bit(ULP_F_CALL_PENDING, &cp->ulp_flags[ulp_type]) &&
	       i < 20) {
		msleep(100);
		i++;
	}
	if (test_bit(ULP_F_CALL_PENDING, &cp->ulp_flags[ulp_type]))
		netdev_warn(dev->netdev, "Failed waiting for ULP up call to complete\n");

	if (test_bit(ULP_F_INIT, &cp->ulp_flags[ulp_type]))
		cnic_ulp_ctl(dev, ulp_type, false, DRV_UNLOADED);
	else
		cnic_ulp_ctl(dev, ulp_type, false, DRV_INACTIVE);

	return 0;
}
EXPORT_SYMBOL(cnic_unregister_driver);

static int cnic_init_id_tbl(struct cnic_id_tbl *id_tbl, u32 size, u32 start_id,
			    u32 next)
{
	id_tbl->start = start_id;
	id_tbl->max = size;
	id_tbl->next = next;
	spin_lock_init(&id_tbl->lock);
	id_tbl->table = kzalloc(DIV_ROUND_UP(size, 32) * 4, GFP_KERNEL);
	if (!id_tbl->table)
		return -ENOMEM;

	return 0;
}

static void cnic_free_id_tbl(struct cnic_id_tbl *id_tbl)
{
	kfree(id_tbl->table);
	id_tbl->table = NULL;
}

static int cnic_alloc_id(struct cnic_id_tbl *id_tbl, u32 id)
{
	int ret = -1;

	id -= id_tbl->start;
	if (id >= id_tbl->max)
		return ret;

	spin_lock(&id_tbl->lock);
	if (!test_bit(id, id_tbl->table)) {
		set_bit(id, id_tbl->table);
		ret = 0;
	}
	spin_unlock(&id_tbl->lock);
	return ret;
}

/* Returns -1 if not successful */
static u32 cnic_alloc_new_id(struct cnic_id_tbl *id_tbl)
{
	u32 id;

	spin_lock(&id_tbl->lock);
	id = find_next_zero_bit(id_tbl->table, id_tbl->max, id_tbl->next);
	if (id >= id_tbl->max) {
		id = -1;
		if (id_tbl->next != 0) {
			id = find_first_zero_bit(id_tbl->table, id_tbl->next);
			if (id >= id_tbl->next)
				id = -1;
		}
	}

	if (id < id_tbl->max) {
		set_bit(id, id_tbl->table);
		id_tbl->next = (id + 1) & (id_tbl->max - 1);
		id += id_tbl->start;
	}

	spin_unlock(&id_tbl->lock);

	return id;
}

static void cnic_free_id(struct cnic_id_tbl *id_tbl, u32 id)
{
	if (id == -1)
		return;

	id -= id_tbl->start;
	if (id >= id_tbl->max)
		return;

	clear_bit(id, id_tbl->table);
}

static void cnic_free_dma(struct cnic_dev *dev, struct cnic_dma *dma)
{
	int i;

	if (!dma->pg_arr)
		return;

	for (i = 0; i < dma->num_pages; i++) {
		if (dma->pg_arr[i]) {
			dma_free_coherent(&dev->pcidev->dev, CNIC_PAGE_SIZE,
					  dma->pg_arr[i], dma->pg_map_arr[i]);
			dma->pg_arr[i] = NULL;
		}
	}
	if (dma->pgtbl) {
		dma_free_coherent(&dev->pcidev->dev, dma->pgtbl_size,
				  dma->pgtbl, dma->pgtbl_map);
		dma->pgtbl = NULL;
	}
	kfree(dma->pg_arr);
	dma->pg_arr = NULL;
	dma->num_pages = 0;
}

static void cnic_setup_page_tbl(struct cnic_dev *dev, struct cnic_dma *dma)
{
	int i;
	__le32 *page_table = (__le32 *) dma->pgtbl;

	for (i = 0; i < dma->num_pages; i++) {
		/* Each entry needs to be in big endian format. */
		*page_table = cpu_to_le32((u64) dma->pg_map_arr[i] >> 32);
		page_table++;
		*page_table = cpu_to_le32(dma->pg_map_arr[i] & 0xffffffff);
		page_table++;
	}
}

static void cnic_setup_page_tbl_le(struct cnic_dev *dev, struct cnic_dma *dma)
{
	int i;
	__le32 *page_table = (__le32 *) dma->pgtbl;

	for (i = 0; i < dma->num_pages; i++) {
		/* Each entry needs to be in little endian format. */
		*page_table = cpu_to_le32(dma->pg_map_arr[i] & 0xffffffff);
		page_table++;
		*page_table = cpu_to_le32((u64) dma->pg_map_arr[i] >> 32);
		page_table++;
	}
}

static int cnic_alloc_dma(struct cnic_dev *dev, struct cnic_dma *dma,
			  int pages, int use_pg_tbl)
{
	int i, size;
	struct cnic_local *cp = dev->cnic_priv;

	size = pages * (sizeof(void *) + sizeof(dma_addr_t));
	dma->pg_arr = kzalloc(size, GFP_ATOMIC);
	if (dma->pg_arr == NULL)
		return -ENOMEM;

	dma->pg_map_arr = (dma_addr_t *) (dma->pg_arr + pages);
	dma->num_pages = pages;

	for (i = 0; i < pages; i++) {
		dma->pg_arr[i] = dma_alloc_coherent(&dev->pcidev->dev,
						    CNIC_PAGE_SIZE,
						    &dma->pg_map_arr[i],
						    GFP_ATOMIC);
		if (dma->pg_arr[i] == NULL)
			goto error;
	}
	if (!use_pg_tbl)
		return 0;

	dma->pgtbl_size = ((pages * 8) + CNIC_PAGE_SIZE - 1) &
			  ~(CNIC_PAGE_SIZE - 1);
	dma->pgtbl = dma_alloc_coherent(&dev->pcidev->dev, dma->pgtbl_size,
					&dma->pgtbl_map, GFP_ATOMIC);
	if (dma->pgtbl == NULL)
		goto error;

	cp->setup_pgtbl(dev, dma);

	return 0;

error:
	cnic_free_dma(dev, dma);
	return -ENOMEM;
}

static void cnic_free_context(struct cnic_dev *dev)
{
	struct cnic_local *cp = dev->cnic_priv;
	int i;

	for (i = 0; i < cp->ctx_blks; i++) {
		if (cp->ctx_arr[i].ctx) {
			dma_free_coherent(&dev->pcidev->dev, cp->ctx_blk_size,
					  cp->ctx_arr[i].ctx,
					  cp->ctx_arr[i].mapping);
			cp->ctx_arr[i].ctx = NULL;
		}
	}
}

static void __cnic_free_uio_rings(struct cnic_uio_dev *udev)
{
	if (udev->l2_buf) {
		dma_free_coherent(&udev->pdev->dev, udev->l2_buf_size,
				  udev->l2_buf, udev->l2_buf_map);
		udev->l2_buf = NULL;
	}

	if (udev->l2_ring) {
		dma_free_coherent(&udev->pdev->dev, udev->l2_ring_size,
				  udev->l2_ring, udev->l2_ring_map);
		udev->l2_ring = NULL;
	}

}

static void __cnic_free_uio(struct cnic_uio_dev *udev)
{
	uio_unregister_device(&udev->cnic_uinfo);

	__cnic_free_uio_rings(udev);

	pci_dev_put(udev->pdev);
	kfree(udev);
}

static void cnic_free_uio(struct cnic_uio_dev *udev)
{
	if (!udev)
		return;

	write_lock(&cnic_dev_lock);
	list_del_init(&udev->list);
	write_unlock(&cnic_dev_lock);
	__cnic_free_uio(udev);
}

static void cnic_free_resc(struct cnic_dev *dev)
{
	struct cnic_local *cp = dev->cnic_priv;
	struct cnic_uio_dev *udev = cp->udev;

	if (udev) {
		udev->dev = NULL;
		cp->udev = NULL;
		if (udev->uio_dev == -1)
			__cnic_free_uio_rings(udev);
	}

	cnic_free_context(dev);
	kfree(cp->ctx_arr);
	cp->ctx_arr = NULL;
	cp->ctx_blks = 0;

	cnic_free_dma(dev, &cp->gbl_buf_info);
	cnic_free_dma(dev, &cp->kwq_info);
	cnic_free_dma(dev, &cp->kwq_16_data_info);
	cnic_free_dma(dev, &cp->kcq2.dma);
	cnic_free_dma(dev, &cp->kcq1.dma);
	kfree(cp->iscsi_tbl);
	cp->iscsi_tbl = NULL;
	kfree(cp->ctx_tbl);
	cp->ctx_tbl = NULL;

	cnic_free_id_tbl(&cp->fcoe_cid_tbl);
	cnic_free_id_tbl(&cp->cid_tbl);
}

static int cnic_alloc_context(struct cnic_dev *dev)
{
	struct cnic_local *cp = dev->cnic_priv;

	if (BNX2_CHIP(cp) == BNX2_CHIP_5709) {
		int i, k, arr_size;

		cp->ctx_blk_size = CNIC_PAGE_SIZE;
		cp->cids_per_blk = CNIC_PAGE_SIZE / 128;
		arr_size = BNX2_MAX_CID / cp->cids_per_blk *
			   sizeof(struct cnic_ctx);
		cp->ctx_arr = kzalloc(arr_size, GFP_KERNEL);
		if (cp->ctx_arr == NULL)
			return -ENOMEM;

		k = 0;
		for (i = 0; i < 2; i++) {
			u32 j, reg, off, lo, hi;

			if (i == 0)
				off = BNX2_PG_CTX_MAP;
			else
				off = BNX2_ISCSI_CTX_MAP;

			reg = cnic_reg_rd_ind(dev, off);
			lo = reg >> 16;
			hi = reg & 0xffff;
			for (j = lo; j < hi; j += cp->cids_per_blk, k++)
				cp->ctx_arr[k].cid = j;
		}

		cp->ctx_blks = k;
		if (cp->ctx_blks >= (BNX2_MAX_CID / cp->cids_per_blk)) {
			cp->ctx_blks = 0;
			return -ENOMEM;
		}

		for (i = 0; i < cp->ctx_blks; i++) {
			cp->ctx_arr[i].ctx =
				dma_alloc_coherent(&dev->pcidev->dev,
						   CNIC_PAGE_SIZE,
						   &cp->ctx_arr[i].mapping,
						   GFP_KERNEL);
			if (cp->ctx_arr[i].ctx == NULL)
				return -ENOMEM;
		}
	}
	return 0;
}

static u16 cnic_bnx2_next_idx(u16 idx)
{
	return idx + 1;
}

static u16 cnic_bnx2_hw_idx(u16 idx)
{
	return idx;
}

static u16 cnic_bnx2x_next_idx(u16 idx)
{
	idx++;
	if ((idx & MAX_KCQE_CNT) == MAX_KCQE_CNT)
		idx++;

	return idx;
}

static u16 cnic_bnx2x_hw_idx(u16 idx)
{
	if ((idx & MAX_KCQE_CNT) == MAX_KCQE_CNT)
		idx++;
	return idx;
}

static int cnic_alloc_kcq(struct cnic_dev *dev, struct kcq_info *info,
			  bool use_pg_tbl)
{
	int err, i, use_page_tbl = 0;
	struct kcqe **kcq;

	if (use_pg_tbl)
		use_page_tbl = 1;

	err = cnic_alloc_dma(dev, &info->dma, KCQ_PAGE_CNT, use_page_tbl);
	if (err)
		return err;

	kcq = (struct kcqe **) info->dma.pg_arr;
	info->kcq = kcq;

	info->next_idx = cnic_bnx2_next_idx;
	info->hw_idx = cnic_bnx2_hw_idx;
	if (use_pg_tbl)
		return 0;

	info->next_idx = cnic_bnx2x_next_idx;
	info->hw_idx = cnic_bnx2x_hw_idx;

	for (i = 0; i < KCQ_PAGE_CNT; i++) {
		struct bnx2x_bd_chain_next *next =
			(struct bnx2x_bd_chain_next *) &kcq[i][MAX_KCQE_CNT];
		int j = i + 1;

		if (j >= KCQ_PAGE_CNT)
			j = 0;
		next->addr_hi = (u64) info->dma.pg_map_arr[j] >> 32;
		next->addr_lo = info->dma.pg_map_arr[j] & 0xffffffff;
	}
	return 0;
}

static int __cnic_alloc_uio_rings(struct cnic_uio_dev *udev, int pages)
{
	struct cnic_local *cp = udev->dev->cnic_priv;

	if (udev->l2_ring)
		return 0;

	udev->l2_ring_size = pages * CNIC_PAGE_SIZE;
	udev->l2_ring = dma_alloc_coherent(&udev->pdev->dev, udev->l2_ring_size,
					   &udev->l2_ring_map,
					   GFP_KERNEL | __GFP_COMP);
	if (!udev->l2_ring)
		return -ENOMEM;

	udev->l2_buf_size = (cp->l2_rx_ring_size + 1) * cp->l2_single_buf_size;
	udev->l2_buf_size = CNIC_PAGE_ALIGN(udev->l2_buf_size);
	udev->l2_buf = dma_alloc_coherent(&udev->pdev->dev, udev->l2_buf_size,
					  &udev->l2_buf_map,
					  GFP_KERNEL | __GFP_COMP);
	if (!udev->l2_buf) {
		__cnic_free_uio_rings(udev);
		return -ENOMEM;
	}

	return 0;

}

static int cnic_alloc_uio_rings(struct cnic_dev *dev, int pages)
{
	struct cnic_local *cp = dev->cnic_priv;
	struct cnic_uio_dev *udev;

	list_for_each_entry(udev, &cnic_udev_list, list) {
		if (udev->pdev == dev->pcidev) {
			udev->dev = dev;
			if (__cnic_alloc_uio_rings(udev, pages)) {
				udev->dev = NULL;
				return -ENOMEM;
			}
			cp->udev = udev;
			return 0;
		}
	}

	udev = kzalloc(sizeof(struct cnic_uio_dev), GFP_ATOMIC);
	if (!udev)
		return -ENOMEM;

	udev->uio_dev = -1;

	udev->dev = dev;
	udev->pdev = dev->pcidev;

	if (__cnic_alloc_uio_rings(udev, pages))
		goto err_udev;

	list_add(&udev->list, &cnic_udev_list);

	pci_dev_get(udev->pdev);

	cp->udev = udev;

	return 0;

 err_udev:
	kfree(udev);
	return -ENOMEM;
}

static int cnic_init_uio(struct cnic_dev *dev)
{
	struct cnic_local *cp = dev->cnic_priv;
	struct cnic_uio_dev *udev = cp->udev;
	struct uio_info *uinfo;
	int ret = 0;

	if (!udev)
		return -ENOMEM;

	uinfo = &udev->cnic_uinfo;

	uinfo->mem[0].addr = pci_resource_start(dev->pcidev, 0);
	uinfo->mem[0].internal_addr = dev->regview;
	uinfo->mem[0].memtype = UIO_MEM_PHYS;

	if (test_bit(CNIC_F_BNX2_CLASS, &dev->flags)) {
		uinfo->mem[0].size = MB_GET_CID_ADDR(TX_TSS_CID +
						     TX_MAX_TSS_RINGS + 1);
		uinfo->mem[1].addr = (unsigned long) cp->status_blk.gen &
					CNIC_PAGE_MASK;
		if (cp->ethdev->drv_state & CNIC_DRV_STATE_USING_MSIX)
			uinfo->mem[1].size = BNX2_SBLK_MSIX_ALIGN_SIZE * 9;
		else
			uinfo->mem[1].size = BNX2_SBLK_MSIX_ALIGN_SIZE;

		uinfo->name = "bnx2_cnic";
	} else if (test_bit(CNIC_F_BNX2X_CLASS, &dev->flags)) {
		uinfo->mem[0].size = pci_resource_len(dev->pcidev, 0);

		uinfo->mem[1].addr = (unsigned long) cp->bnx2x_def_status_blk &
			CNIC_PAGE_MASK;
		uinfo->mem[1].size = sizeof(*cp->bnx2x_def_status_blk);

		uinfo->name = "bnx2x_cnic";
	}

	uinfo->mem[1].memtype = UIO_MEM_LOGICAL;

	uinfo->mem[2].addr = (unsigned long) udev->l2_ring;
	uinfo->mem[2].size = udev->l2_ring_size;
	uinfo->mem[2].memtype = UIO_MEM_LOGICAL;

	uinfo->mem[3].addr = (unsigned long) udev->l2_buf;
	uinfo->mem[3].size = udev->l2_buf_size;
	uinfo->mem[3].memtype = UIO_MEM_LOGICAL;

	uinfo->version = CNIC_MODULE_VERSION;
	uinfo->irq = UIO_IRQ_CUSTOM;

	uinfo->open = cnic_uio_open;
	uinfo->release = cnic_uio_close;

	if (udev->uio_dev == -1) {
		if (!uinfo->priv) {
			uinfo->priv = udev;

			ret = uio_register_device(&udev->pdev->dev, uinfo);
		}
	} else {
		cnic_init_rings(dev);
	}

	return ret;
}

static int cnic_alloc_bnx2_resc(struct cnic_dev *dev)
{
	struct cnic_local *cp = dev->cnic_priv;
	int ret;

	ret = cnic_alloc_dma(dev, &cp->kwq_info, KWQ_PAGE_CNT, 1);
	if (ret)
		goto error;
	cp->kwq = (struct kwqe **) cp->kwq_info.pg_arr;

	ret = cnic_alloc_kcq(dev, &cp->kcq1, true);
	if (ret)
		goto error;

	ret = cnic_alloc_context(dev);
	if (ret)
		goto error;

	ret = cnic_alloc_uio_rings(dev, 2);
	if (ret)
		goto error;

	ret = cnic_init_uio(dev);
	if (ret)
		goto error;

	return 0;

error:
	cnic_free_resc(dev);
	return ret;
}

static int cnic_alloc_bnx2x_context(struct cnic_dev *dev)
{
	struct cnic_local *cp = dev->cnic_priv;
	struct bnx2x *bp = netdev_priv(dev->netdev);
	int ctx_blk_size = cp->ethdev->ctx_blk_size;
	int total_mem, blks, i;

	total_mem = BNX2X_CONTEXT_MEM_SIZE * cp->max_cid_space;
	blks = total_mem / ctx_blk_size;
	if (total_mem % ctx_blk_size)
		blks++;

	if (blks > cp->ethdev->ctx_tbl_len)
		return -ENOMEM;

	cp->ctx_arr = kcalloc(blks, sizeof(struct cnic_ctx), GFP_KERNEL);
	if (cp->ctx_arr == NULL)
		return -ENOMEM;

	cp->ctx_blks = blks;
	cp->ctx_blk_size = ctx_blk_size;
	if (!CHIP_IS_E1(bp))
		cp->ctx_align = 0;
	else
		cp->ctx_align = ctx_blk_size;

	cp->cids_per_blk = ctx_blk_size / BNX2X_CONTEXT_MEM_SIZE;

	for (i = 0; i < blks; i++) {
		cp->ctx_arr[i].ctx =
			dma_alloc_coherent(&dev->pcidev->dev, cp->ctx_blk_size,
					   &cp->ctx_arr[i].mapping,
					   GFP_KERNEL);
		if (cp->ctx_arr[i].ctx == NULL)
			return -ENOMEM;

		if (cp->ctx_align && cp->ctx_blk_size == ctx_blk_size) {
			if (cp->ctx_arr[i].mapping & (cp->ctx_align - 1)) {
				cnic_free_context(dev);
				cp->ctx_blk_size += cp->ctx_align;
				i = -1;
				continue;
			}
		}
	}
	return 0;
}

static int cnic_alloc_bnx2x_resc(struct cnic_dev *dev)
{
	struct cnic_local *cp = dev->cnic_priv;
	struct bnx2x *bp = netdev_priv(dev->netdev);
	struct cnic_eth_dev *ethdev = cp->ethdev;
	u32 start_cid = ethdev->starting_cid;
	int i, j, n, ret, pages;
	struct cnic_dma *kwq_16_dma = &cp->kwq_16_data_info;

	cp->max_cid_space = MAX_ISCSI_TBL_SZ;
	cp->iscsi_start_cid = start_cid;
	cp->fcoe_start_cid = start_cid + MAX_ISCSI_TBL_SZ;

	if (BNX2X_CHIP_IS_E2_PLUS(bp)) {
		cp->max_cid_space += dev->max_fcoe_conn;
		cp->fcoe_init_cid = ethdev->fcoe_init_cid;
		if (!cp->fcoe_init_cid)
			cp->fcoe_init_cid = 0x10;
	}

	cp->iscsi_tbl = kzalloc(sizeof(struct cnic_iscsi) * MAX_ISCSI_TBL_SZ,
				GFP_KERNEL);
	if (!cp->iscsi_tbl)
		goto error;

	cp->ctx_tbl = kzalloc(sizeof(struct cnic_context) *
				cp->max_cid_space, GFP_KERNEL);
	if (!cp->ctx_tbl)
		goto error;

	for (i = 0; i < MAX_ISCSI_TBL_SZ; i++) {
		cp->ctx_tbl[i].proto.iscsi = &cp->iscsi_tbl[i];
		cp->ctx_tbl[i].ulp_proto_id = CNIC_ULP_ISCSI;
	}

	for (i = MAX_ISCSI_TBL_SZ; i < cp->max_cid_space; i++)
		cp->ctx_tbl[i].ulp_proto_id = CNIC_ULP_FCOE;

	pages = CNIC_PAGE_ALIGN(cp->max_cid_space * CNIC_KWQ16_DATA_SIZE) /
		CNIC_PAGE_SIZE;

	ret = cnic_alloc_dma(dev, kwq_16_dma, pages, 0);
	if (ret)
		return -ENOMEM;

	n = CNIC_PAGE_SIZE / CNIC_KWQ16_DATA_SIZE;
	for (i = 0, j = 0; i < cp->max_cid_space; i++) {
		long off = CNIC_KWQ16_DATA_SIZE * (i % n);

		cp->ctx_tbl[i].kwqe_data = kwq_16_dma->pg_arr[j] + off;
		cp->ctx_tbl[i].kwqe_data_mapping = kwq_16_dma->pg_map_arr[j] +
						   off;

		if ((i % n) == (n - 1))
			j++;
	}

	ret = cnic_alloc_kcq(dev, &cp->kcq1, false);
	if (ret)
		goto error;

	if (CNIC_SUPPORTS_FCOE(bp)) {
		ret = cnic_alloc_kcq(dev, &cp->kcq2, true);
		if (ret)
			goto error;
	}

	pages = CNIC_PAGE_ALIGN(BNX2X_ISCSI_GLB_BUF_SIZE) / CNIC_PAGE_SIZE;
	ret = cnic_alloc_dma(dev, &cp->gbl_buf_info, pages, 0);
	if (ret)
		goto error;

	ret = cnic_alloc_bnx2x_context(dev);
	if (ret)
		goto error;

	if (cp->ethdev->drv_state & CNIC_DRV_STATE_NO_ISCSI)
		return 0;

	cp->bnx2x_def_status_blk = cp->ethdev->irq_arr[1].status_blk;

	cp->l2_rx_ring_size = 15;

	ret = cnic_alloc_uio_rings(dev, 4);
	if (ret)
		goto error;

	ret = cnic_init_uio(dev);
	if (ret)
		goto error;

	return 0;

error:
	cnic_free_resc(dev);
	return -ENOMEM;
}

static inline u32 cnic_kwq_avail(struct cnic_local *cp)
{
	return cp->max_kwq_idx -
		((cp->kwq_prod_idx - cp->kwq_con_idx) & cp->max_kwq_idx);
}

static int cnic_submit_bnx2_kwqes(struct cnic_dev *dev, struct kwqe *wqes[],
				  u32 num_wqes)
{
	struct cnic_local *cp = dev->cnic_priv;
	struct kwqe *prod_qe;
	u16 prod, sw_prod, i;

	if (!test_bit(CNIC_F_CNIC_UP, &dev->flags))
		return -EAGAIN;		/* bnx2 is down */

	spin_lock_bh(&cp->cnic_ulp_lock);
	if (num_wqes > cnic_kwq_avail(cp) &&
	    !test_bit(CNIC_LCL_FL_KWQ_INIT, &cp->cnic_local_flags)) {
		spin_unlock_bh(&cp->cnic_ulp_lock);
		return -EAGAIN;
	}

	clear_bit(CNIC_LCL_FL_KWQ_INIT, &cp->cnic_local_flags);

	prod = cp->kwq_prod_idx;
	sw_prod = prod & MAX_KWQ_IDX;
	for (i = 0; i < num_wqes; i++) {
		prod_qe = &cp->kwq[KWQ_PG(sw_prod)][KWQ_IDX(sw_prod)];
		memcpy(prod_qe, wqes[i], sizeof(struct kwqe));
		prod++;
		sw_prod = prod & MAX_KWQ_IDX;
	}
	cp->kwq_prod_idx = prod;

	CNIC_WR16(dev, cp->kwq_io_addr, cp->kwq_prod_idx);

	spin_unlock_bh(&cp->cnic_ulp_lock);
	return 0;
}

static void *cnic_get_kwqe_16_data(struct cnic_local *cp, u32 l5_cid,
				   union l5cm_specific_data *l5_data)
{
	struct cnic_context *ctx = &cp->ctx_tbl[l5_cid];
	dma_addr_t map;

	map = ctx->kwqe_data_mapping;
	l5_data->phy_address.lo = (u64) map & 0xffffffff;
	l5_data->phy_address.hi = (u64) map >> 32;
	return ctx->kwqe_data;
}

static int cnic_submit_kwqe_16(struct cnic_dev *dev, u32 cmd, u32 cid,
				u32 type, union l5cm_specific_data *l5_data)
{
	struct cnic_local *cp = dev->cnic_priv;
	struct bnx2x *bp = netdev_priv(dev->netdev);
	struct l5cm_spe kwqe;
	struct kwqe_16 *kwq[1];
	u16 type_16;
	int ret;

	kwqe.hdr.conn_and_cmd_data =
		cpu_to_le32(((cmd << SPE_HDR_CMD_ID_SHIFT) |
			     BNX2X_HW_CID(bp, cid)));

	type_16 = (type << SPE_HDR_CONN_TYPE_SHIFT) & SPE_HDR_CONN_TYPE;
	type_16 |= (bp->pfid << SPE_HDR_FUNCTION_ID_SHIFT) &
		   SPE_HDR_FUNCTION_ID;

	kwqe.hdr.type = cpu_to_le16(type_16);
	kwqe.hdr.reserved1 = 0;
	kwqe.data.phy_address.lo = cpu_to_le32(l5_data->phy_address.lo);
	kwqe.data.phy_address.hi = cpu_to_le32(l5_data->phy_address.hi);

	kwq[0] = (struct kwqe_16 *) &kwqe;

	spin_lock_bh(&cp->cnic_ulp_lock);
	ret = cp->ethdev->drv_submit_kwqes_16(dev->netdev, kwq, 1);
	spin_unlock_bh(&cp->cnic_ulp_lock);

	if (ret == 1)
		return 0;

	return ret;
}

static void cnic_reply_bnx2x_kcqes(struct cnic_dev *dev, int ulp_type,
				   struct kcqe *cqes[], u32 num_cqes)
{
	struct cnic_local *cp = dev->cnic_priv;
	struct cnic_ulp_ops *ulp_ops;

	rcu_read_lock();
	ulp_ops = rcu_dereference(cp->ulp_ops[ulp_type]);
	if (likely(ulp_ops)) {
		ulp_ops->indicate_kcqes(cp->ulp_handle[ulp_type],
					  cqes, num_cqes);
	}
	rcu_read_unlock();
}

static void cnic_bnx2x_set_tcp_options(struct cnic_dev *dev, int time_stamps,
				       int en_tcp_dack)
{
	struct bnx2x *bp = netdev_priv(dev->netdev);
	u8 xstorm_flags = XSTORM_L5CM_TCP_FLAGS_WND_SCL_EN;
	u16 tstorm_flags = 0;

	if (time_stamps) {
		xstorm_flags |= XSTORM_L5CM_TCP_FLAGS_TS_ENABLED;
		tstorm_flags |= TSTORM_L5CM_TCP_FLAGS_TS_ENABLED;
	}
	if (en_tcp_dack)
		tstorm_flags |= TSTORM_L5CM_TCP_FLAGS_DELAYED_ACK_EN;

	CNIC_WR8(dev, BAR_XSTRORM_INTMEM +
		 XSTORM_ISCSI_TCP_VARS_FLAGS_OFFSET(bp->pfid), xstorm_flags);

	CNIC_WR16(dev, BAR_TSTRORM_INTMEM +
		  TSTORM_ISCSI_TCP_VARS_FLAGS_OFFSET(bp->pfid), tstorm_flags);
}

static int cnic_bnx2x_iscsi_init1(struct cnic_dev *dev, struct kwqe *kwqe)
{
	struct cnic_local *cp = dev->cnic_priv;
	struct bnx2x *bp = netdev_priv(dev->netdev);
	struct iscsi_kwqe_init1 *req1 = (struct iscsi_kwqe_init1 *) kwqe;
	int hq_bds, pages;
	u32 pfid = bp->pfid;

	cp->num_iscsi_tasks = req1->num_tasks_per_conn;
	cp->num_ccells = req1->num_ccells_per_conn;
	cp->task_array_size = BNX2X_ISCSI_TASK_CONTEXT_SIZE *
			      cp->num_iscsi_tasks;
	cp->r2tq_size = cp->num_iscsi_tasks * BNX2X_ISCSI_MAX_PENDING_R2TS *
			BNX2X_ISCSI_R2TQE_SIZE;
	cp->hq_size = cp->num_ccells * BNX2X_ISCSI_HQ_BD_SIZE;
	pages = CNIC_PAGE_ALIGN(cp->hq_size) / CNIC_PAGE_SIZE;
	hq_bds = pages * (CNIC_PAGE_SIZE / BNX2X_ISCSI_HQ_BD_SIZE);
	cp->num_cqs = req1->num_cqs;

	if (!dev->max_iscsi_conn)
		return 0;

	/* init Tstorm RAM */
	CNIC_WR16(dev, BAR_TSTRORM_INTMEM + TSTORM_ISCSI_RQ_SIZE_OFFSET(pfid),
		  req1->rq_num_wqes);
	CNIC_WR16(dev, BAR_TSTRORM_INTMEM + TSTORM_ISCSI_PAGE_SIZE_OFFSET(pfid),
		  CNIC_PAGE_SIZE);
	CNIC_WR8(dev, BAR_TSTRORM_INTMEM +
		 TSTORM_ISCSI_PAGE_SIZE_LOG_OFFSET(pfid), CNIC_PAGE_BITS);
	CNIC_WR16(dev, BAR_TSTRORM_INTMEM +
		  TSTORM_ISCSI_NUM_OF_TASKS_OFFSET(pfid),
		  req1->num_tasks_per_conn);

	/* init Ustorm RAM */
	CNIC_WR16(dev, BAR_USTRORM_INTMEM +
		  USTORM_ISCSI_RQ_BUFFER_SIZE_OFFSET(pfid),
		  req1->rq_buffer_size);
	CNIC_WR16(dev, BAR_USTRORM_INTMEM + USTORM_ISCSI_PAGE_SIZE_OFFSET(pfid),
		  CNIC_PAGE_SIZE);
	CNIC_WR8(dev, BAR_USTRORM_INTMEM +
		 USTORM_ISCSI_PAGE_SIZE_LOG_OFFSET(pfid), CNIC_PAGE_BITS);
	CNIC_WR16(dev, BAR_USTRORM_INTMEM +
		  USTORM_ISCSI_NUM_OF_TASKS_OFFSET(pfid),
		  req1->num_tasks_per_conn);
	CNIC_WR16(dev, BAR_USTRORM_INTMEM + USTORM_ISCSI_RQ_SIZE_OFFSET(pfid),
		  req1->rq_num_wqes);
	CNIC_WR16(dev, BAR_USTRORM_INTMEM + USTORM_ISCSI_CQ_SIZE_OFFSET(pfid),
		  req1->cq_num_wqes);
	CNIC_WR16(dev, BAR_USTRORM_INTMEM + USTORM_ISCSI_R2TQ_SIZE_OFFSET(pfid),
		  cp->num_iscsi_tasks * BNX2X_ISCSI_MAX_PENDING_R2TS);

	/* init Xstorm RAM */
	CNIC_WR16(dev, BAR_XSTRORM_INTMEM + XSTORM_ISCSI_PAGE_SIZE_OFFSET(pfid),
		  CNIC_PAGE_SIZE);
	CNIC_WR8(dev, BAR_XSTRORM_INTMEM +
		 XSTORM_ISCSI_PAGE_SIZE_LOG_OFFSET(pfid), CNIC_PAGE_BITS);
	CNIC_WR16(dev, BAR_XSTRORM_INTMEM +
		  XSTORM_ISCSI_NUM_OF_TASKS_OFFSET(pfid),
		  req1->num_tasks_per_conn);
	CNIC_WR16(dev, BAR_XSTRORM_INTMEM + XSTORM_ISCSI_HQ_SIZE_OFFSET(pfid),
		  hq_bds);
	CNIC_WR16(dev, BAR_XSTRORM_INTMEM + XSTORM_ISCSI_SQ_SIZE_OFFSET(pfid),
		  req1->num_tasks_per_conn);
	CNIC_WR16(dev, BAR_XSTRORM_INTMEM + XSTORM_ISCSI_R2TQ_SIZE_OFFSET(pfid),
		  cp->num_iscsi_tasks * BNX2X_ISCSI_MAX_PENDING_R2TS);

	/* init Cstorm RAM */
	CNIC_WR16(dev, BAR_CSTRORM_INTMEM + CSTORM_ISCSI_PAGE_SIZE_OFFSET(pfid),
		  CNIC_PAGE_SIZE);
	CNIC_WR8(dev, BAR_CSTRORM_INTMEM +
		 CSTORM_ISCSI_PAGE_SIZE_LOG_OFFSET(pfid), CNIC_PAGE_BITS);
	CNIC_WR16(dev, BAR_CSTRORM_INTMEM +
		  CSTORM_ISCSI_NUM_OF_TASKS_OFFSET(pfid),
		  req1->num_tasks_per_conn);
	CNIC_WR16(dev, BAR_CSTRORM_INTMEM + CSTORM_ISCSI_CQ_SIZE_OFFSET(pfid),
		  req1->cq_num_wqes);
	CNIC_WR16(dev, BAR_CSTRORM_INTMEM + CSTORM_ISCSI_HQ_SIZE_OFFSET(pfid),
		  hq_bds);

	cnic_bnx2x_set_tcp_options(dev,
			req1->flags & ISCSI_KWQE_INIT1_TIME_STAMPS_ENABLE,
			req1->flags & ISCSI_KWQE_INIT1_DELAYED_ACK_ENABLE);

	return 0;
}

static int cnic_bnx2x_iscsi_init2(struct cnic_dev *dev, struct kwqe *kwqe)
{
	struct iscsi_kwqe_init2 *req2 = (struct iscsi_kwqe_init2 *) kwqe;
	struct bnx2x *bp = netdev_priv(dev->netdev);
	u32 pfid = bp->pfid;
	struct iscsi_kcqe kcqe;
	struct kcqe *cqes[1];

	memset(&kcqe, 0, sizeof(kcqe));
	if (!dev->max_iscsi_conn) {
		kcqe.completion_status =
			ISCSI_KCQE_COMPLETION_STATUS_ISCSI_NOT_SUPPORTED;
		goto done;
	}

	CNIC_WR(dev, BAR_TSTRORM_INTMEM +
		TSTORM_ISCSI_ERROR_BITMAP_OFFSET(pfid), req2->error_bit_map[0]);
	CNIC_WR(dev, BAR_TSTRORM_INTMEM +
		TSTORM_ISCSI_ERROR_BITMAP_OFFSET(pfid) + 4,
		req2->error_bit_map[1]);

	CNIC_WR16(dev, BAR_USTRORM_INTMEM +
		  USTORM_ISCSI_CQ_SQN_SIZE_OFFSET(pfid), req2->max_cq_sqn);
	CNIC_WR(dev, BAR_USTRORM_INTMEM +
		USTORM_ISCSI_ERROR_BITMAP_OFFSET(pfid), req2->error_bit_map[0]);
	CNIC_WR(dev, BAR_USTRORM_INTMEM +
		USTORM_ISCSI_ERROR_BITMAP_OFFSET(pfid) + 4,
		req2->error_bit_map[1]);

	CNIC_WR16(dev, BAR_CSTRORM_INTMEM +
		  CSTORM_ISCSI_CQ_SQN_SIZE_OFFSET(pfid), req2->max_cq_sqn);

	kcqe.completion_status = ISCSI_KCQE_COMPLETION_STATUS_SUCCESS;

done:
	kcqe.op_code = ISCSI_KCQE_OPCODE_INIT;
	cqes[0] = (struct kcqe *) &kcqe;
	cnic_reply_bnx2x_kcqes(dev, CNIC_ULP_ISCSI, cqes, 1);

	return 0;
}

static void cnic_free_bnx2x_conn_resc(struct cnic_dev *dev, u32 l5_cid)
{
	struct cnic_local *cp = dev->cnic_priv;
	struct cnic_context *ctx = &cp->ctx_tbl[l5_cid];

	if (ctx->ulp_proto_id == CNIC_ULP_ISCSI) {
		struct cnic_iscsi *iscsi = ctx->proto.iscsi;

		cnic_free_dma(dev, &iscsi->hq_info);
		cnic_free_dma(dev, &iscsi->r2tq_info);
		cnic_free_dma(dev, &iscsi->task_array_info);
		cnic_free_id(&cp->cid_tbl, ctx->cid);
	} else {
		cnic_free_id(&cp->fcoe_cid_tbl, ctx->cid);
	}

	ctx->cid = 0;
}

static int cnic_alloc_bnx2x_conn_resc(struct cnic_dev *dev, u32 l5_cid)
{
	u32 cid;
	int ret, pages;
	struct cnic_local *cp = dev->cnic_priv;
	struct cnic_context *ctx = &cp->ctx_tbl[l5_cid];
	struct cnic_iscsi *iscsi = ctx->proto.iscsi;

	if (ctx->ulp_proto_id == CNIC_ULP_FCOE) {
		cid = cnic_alloc_new_id(&cp->fcoe_cid_tbl);
		if (cid == -1) {
			ret = -ENOMEM;
			goto error;
		}
		ctx->cid = cid;
		return 0;
	}

	cid = cnic_alloc_new_id(&cp->cid_tbl);
	if (cid == -1) {
		ret = -ENOMEM;
		goto error;
	}

	ctx->cid = cid;
	pages = CNIC_PAGE_ALIGN(cp->task_array_size) / CNIC_PAGE_SIZE;

	ret = cnic_alloc_dma(dev, &iscsi->task_array_info, pages, 1);
	if (ret)
		goto error;

	pages = CNIC_PAGE_ALIGN(cp->r2tq_size) / CNIC_PAGE_SIZE;
	ret = cnic_alloc_dma(dev, &iscsi->r2tq_info, pages, 1);
	if (ret)
		goto error;

	pages = CNIC_PAGE_ALIGN(cp->hq_size) / CNIC_PAGE_SIZE;
	ret = cnic_alloc_dma(dev, &iscsi->hq_info, pages, 1);
	if (ret)
		goto error;

	return 0;

error:
	cnic_free_bnx2x_conn_resc(dev, l5_cid);
	return ret;
}

static void *cnic_get_bnx2x_ctx(struct cnic_dev *dev, u32 cid, int init,
				struct regpair *ctx_addr)
{
	struct cnic_local *cp = dev->cnic_priv;
	struct cnic_eth_dev *ethdev = cp->ethdev;
	int blk = (cid - ethdev->starting_cid) / cp->cids_per_blk;
	int off = (cid - ethdev->starting_cid) % cp->cids_per_blk;
	unsigned long align_off = 0;
	dma_addr_t ctx_map;
	void *ctx;

	if (cp->ctx_align) {
		unsigned long mask = cp->ctx_align - 1;

		if (cp->ctx_arr[blk].mapping & mask)
			align_off = cp->ctx_align -
				    (cp->ctx_arr[blk].mapping & mask);
	}
	ctx_map = cp->ctx_arr[blk].mapping + align_off +
		(off * BNX2X_CONTEXT_MEM_SIZE);
	ctx = cp->ctx_arr[blk].ctx + align_off +
	      (off * BNX2X_CONTEXT_MEM_SIZE);
	if (init)
		memset(ctx, 0, BNX2X_CONTEXT_MEM_SIZE);

	ctx_addr->lo = ctx_map & 0xffffffff;
	ctx_addr->hi = (u64) ctx_map >> 32;
	return ctx;
}

static int cnic_setup_bnx2x_ctx(struct cnic_dev *dev, struct kwqe *wqes[],
				u32 num)
{
	struct cnic_local *cp = dev->cnic_priv;
	struct bnx2x *bp = netdev_priv(dev->netdev);
	struct iscsi_kwqe_conn_offload1 *req1 =
			(struct iscsi_kwqe_conn_offload1 *) wqes[0];
	struct iscsi_kwqe_conn_offload2 *req2 =
			(struct iscsi_kwqe_conn_offload2 *) wqes[1];
	struct iscsi_kwqe_conn_offload3 *req3;
	struct cnic_context *ctx = &cp->ctx_tbl[req1->iscsi_conn_id];
	struct cnic_iscsi *iscsi = ctx->proto.iscsi;
	u32 cid = ctx->cid;
	u32 hw_cid = BNX2X_HW_CID(bp, cid);
	struct iscsi_context *ictx;
	struct regpair context_addr;
	int i, j, n = 2, n_max;
	u8 port = BP_PORT(bp);

	ctx->ctx_flags = 0;
	if (!req2->num_additional_wqes)
		return -EINVAL;

	n_max = req2->num_additional_wqes + 2;

	ictx = cnic_get_bnx2x_ctx(dev, cid, 1, &context_addr);
	if (ictx == NULL)
		return -ENOMEM;

	req3 = (struct iscsi_kwqe_conn_offload3 *) wqes[n++];

	ictx->xstorm_ag_context.hq_prod = 1;

	ictx->xstorm_st_context.iscsi.first_burst_length =
		ISCSI_DEF_FIRST_BURST_LEN;
	ictx->xstorm_st_context.iscsi.max_send_pdu_length =
		ISCSI_DEF_MAX_RECV_SEG_LEN;
	ictx->xstorm_st_context.iscsi.sq_pbl_base.lo =
		req1->sq_page_table_addr_lo;
	ictx->xstorm_st_context.iscsi.sq_pbl_base.hi =
		req1->sq_page_table_addr_hi;
	ictx->xstorm_st_context.iscsi.sq_curr_pbe.lo = req2->sq_first_pte.hi;
	ictx->xstorm_st_context.iscsi.sq_curr_pbe.hi = req2->sq_first_pte.lo;
	ictx->xstorm_st_context.iscsi.hq_pbl_base.lo =
		iscsi->hq_info.pgtbl_map & 0xffffffff;
	ictx->xstorm_st_context.iscsi.hq_pbl_base.hi =
		(u64) iscsi->hq_info.pgtbl_map >> 32;
	ictx->xstorm_st_context.iscsi.hq_curr_pbe_base.lo =
		iscsi->hq_info.pgtbl[0];
	ictx->xstorm_st_context.iscsi.hq_curr_pbe_base.hi =
		iscsi->hq_info.pgtbl[1];
	ictx->xstorm_st_context.iscsi.r2tq_pbl_base.lo =
		iscsi->r2tq_info.pgtbl_map & 0xffffffff;
	ictx->xstorm_st_context.iscsi.r2tq_pbl_base.hi =
		(u64) iscsi->r2tq_info.pgtbl_map >> 32;
	ictx->xstorm_st_context.iscsi.r2tq_curr_pbe_base.lo =
		iscsi->r2tq_info.pgtbl[0];
	ictx->xstorm_st_context.iscsi.r2tq_curr_pbe_base.hi =
		iscsi->r2tq_info.pgtbl[1];
	ictx->xstorm_st_context.iscsi.task_pbl_base.lo =
		iscsi->task_array_info.pgtbl_map & 0xffffffff;
	ictx->xstorm_st_context.iscsi.task_pbl_base.hi =
		(u64) iscsi->task_array_info.pgtbl_map >> 32;
	ictx->xstorm_st_context.iscsi.task_pbl_cache_idx =
		BNX2X_ISCSI_PBL_NOT_CACHED;
	ictx->xstorm_st_context.iscsi.flags.flags |=
		XSTORM_ISCSI_CONTEXT_FLAGS_B_IMMEDIATE_DATA;
	ictx->xstorm_st_context.iscsi.flags.flags |=
		XSTORM_ISCSI_CONTEXT_FLAGS_B_INITIAL_R2T;
	ictx->xstorm_st_context.common.ethernet.reserved_vlan_type =
		ETH_P_8021Q;
	if (BNX2X_CHIP_IS_E2_PLUS(bp) &&
	    bp->common.chip_port_mode == CHIP_2_PORT_MODE) {

		port = 0;
	}
	ictx->xstorm_st_context.common.flags =
		1 << XSTORM_COMMON_CONTEXT_SECTION_PHYSQ_INITIALIZED_SHIFT;
	ictx->xstorm_st_context.common.flags =
		port << XSTORM_COMMON_CONTEXT_SECTION_PBF_PORT_SHIFT;

	ictx->tstorm_st_context.iscsi.hdr_bytes_2_fetch = ISCSI_HEADER_SIZE;
	/* TSTORM requires the base address of RQ DB & not PTE */
	ictx->tstorm_st_context.iscsi.rq_db_phy_addr.lo =
		req2->rq_page_table_addr_lo & CNIC_PAGE_MASK;
	ictx->tstorm_st_context.iscsi.rq_db_phy_addr.hi =
		req2->rq_page_table_addr_hi;
	ictx->tstorm_st_context.iscsi.iscsi_conn_id = req1->iscsi_conn_id;
	ictx->tstorm_st_context.tcp.cwnd = 0x5A8;
	ictx->tstorm_st_context.tcp.flags2 |=
		TSTORM_TCP_ST_CONTEXT_SECTION_DA_EN;
	ictx->tstorm_st_context.tcp.ooo_support_mode =
		TCP_TSTORM_OOO_DROP_AND_PROC_ACK;

	ictx->timers_context.flags |= TIMERS_BLOCK_CONTEXT_CONN_VALID_FLG;

	ictx->ustorm_st_context.ring.rq.pbl_base.lo =
		req2->rq_page_table_addr_lo;
	ictx->ustorm_st_context.ring.rq.pbl_base.hi =
		req2->rq_page_table_addr_hi;
	ictx->ustorm_st_context.ring.rq.curr_pbe.lo = req3->qp_first_pte[0].hi;
	ictx->ustorm_st_context.ring.rq.curr_pbe.hi = req3->qp_first_pte[0].lo;
	ictx->ustorm_st_context.ring.r2tq.pbl_base.lo =
		iscsi->r2tq_info.pgtbl_map & 0xffffffff;
	ictx->ustorm_st_context.ring.r2tq.pbl_base.hi =
		(u64) iscsi->r2tq_info.pgtbl_map >> 32;
	ictx->ustorm_st_context.ring.r2tq.curr_pbe.lo =
		iscsi->r2tq_info.pgtbl[0];
	ictx->ustorm_st_context.ring.r2tq.curr_pbe.hi =
		iscsi->r2tq_info.pgtbl[1];
	ictx->ustorm_st_context.ring.cq_pbl_base.lo =
		req1->cq_page_table_addr_lo;
	ictx->ustorm_st_context.ring.cq_pbl_base.hi =
		req1->cq_page_table_addr_hi;
	ictx->ustorm_st_context.ring.cq[0].cq_sn = ISCSI_INITIAL_SN;
	ictx->ustorm_st_context.ring.cq[0].curr_pbe.lo = req2->cq_first_pte.hi;
	ictx->ustorm_st_context.ring.cq[0].curr_pbe.hi = req2->cq_first_pte.lo;
	ictx->ustorm_st_context.task_pbe_cache_index =
		BNX2X_ISCSI_PBL_NOT_CACHED;
	ictx->ustorm_st_context.task_pdu_cache_index =
		BNX2X_ISCSI_PDU_HEADER_NOT_CACHED;

	for (i = 1, j = 1; i < cp->num_cqs; i++, j++) {
		if (j == 3) {
			if (n >= n_max)
				break;
			req3 = (struct iscsi_kwqe_conn_offload3 *) wqes[n++];
			j = 0;
		}
		ictx->ustorm_st_context.ring.cq[i].cq_sn = ISCSI_INITIAL_SN;
		ictx->ustorm_st_context.ring.cq[i].curr_pbe.lo =
			req3->qp_first_pte[j].hi;
		ictx->ustorm_st_context.ring.cq[i].curr_pbe.hi =
			req3->qp_first_pte[j].lo;
	}

	ictx->ustorm_st_context.task_pbl_base.lo =
		iscsi->task_array_info.pgtbl_map & 0xffffffff;
	ictx->ustorm_st_context.task_pbl_base.hi =
		(u64) iscsi->task_array_info.pgtbl_map >> 32;
	ictx->ustorm_st_context.tce_phy_addr.lo =
		iscsi->task_array_info.pgtbl[0];
	ictx->ustorm_st_context.tce_phy_addr.hi =
		iscsi->task_array_info.pgtbl[1];
	ictx->ustorm_st_context.iscsi_conn_id = req1->iscsi_conn_id;
	ictx->ustorm_st_context.num_cqs = cp->num_cqs;
	ictx->ustorm_st_context.negotiated_rx |= ISCSI_DEF_MAX_RECV_SEG_LEN;
	ictx->ustorm_st_context.negotiated_rx_and_flags |=
		ISCSI_DEF_MAX_BURST_LEN;
	ictx->ustorm_st_context.negotiated_rx |=
		ISCSI_DEFAULT_MAX_OUTSTANDING_R2T <<
		USTORM_ISCSI_ST_CONTEXT_MAX_OUTSTANDING_R2TS_SHIFT;

	ictx->cstorm_st_context.hq_pbl_base.lo =
		iscsi->hq_info.pgtbl_map & 0xffffffff;
	ictx->cstorm_st_context.hq_pbl_base.hi =
		(u64) iscsi->hq_info.pgtbl_map >> 32;
	ictx->cstorm_st_context.hq_curr_pbe.lo = iscsi->hq_info.pgtbl[0];
	ictx->cstorm_st_context.hq_curr_pbe.hi = iscsi->hq_info.pgtbl[1];
	ictx->cstorm_st_context.task_pbl_base.lo =
		iscsi->task_array_info.pgtbl_map & 0xffffffff;
	ictx->cstorm_st_context.task_pbl_base.hi =
		(u64) iscsi->task_array_info.pgtbl_map >> 32;
	/* CSTORM and USTORM initialization is different, CSTORM requires
	 * CQ DB base & not PTE addr */
	ictx->cstorm_st_context.cq_db_base.lo =
		req1->cq_page_table_addr_lo & CNIC_PAGE_MASK;
	ictx->cstorm_st_context.cq_db_base.hi = req1->cq_page_table_addr_hi;
	ictx->cstorm_st_context.iscsi_conn_id = req1->iscsi_conn_id;
	ictx->cstorm_st_context.cq_proc_en_bit_map = (1 << cp->num_cqs) - 1;
	for (i = 0; i < cp->num_cqs; i++) {
		ictx->cstorm_st_context.cq_c_prod_sqn_arr.sqn[i] =
			ISCSI_INITIAL_SN;
		ictx->cstorm_st_context.cq_c_sqn_2_notify_arr.sqn[i] =
			ISCSI_INITIAL_SN;
	}

	ictx->xstorm_ag_context.cdu_reserved =
		CDU_RSRVD_VALUE_TYPE_A(hw_cid, CDU_REGION_NUMBER_XCM_AG,
				       ISCSI_CONNECTION_TYPE);
	ictx->ustorm_ag_context.cdu_usage =
		CDU_RSRVD_VALUE_TYPE_A(hw_cid, CDU_REGION_NUMBER_UCM_AG,
				       ISCSI_CONNECTION_TYPE);
	return 0;

}

static int cnic_bnx2x_iscsi_ofld1(struct cnic_dev *dev, struct kwqe *wqes[],
				   u32 num, int *work)
{
	struct iscsi_kwqe_conn_offload1 *req1;
	struct iscsi_kwqe_conn_offload2 *req2;
	struct cnic_local *cp = dev->cnic_priv;
	struct bnx2x *bp = netdev_priv(dev->netdev);
	struct cnic_context *ctx;
	struct iscsi_kcqe kcqe;
	struct kcqe *cqes[1];
	u32 l5_cid;
	int ret = 0;

	if (num < 2) {
		*work = num;
		return -EINVAL;
	}

	req1 = (struct iscsi_kwqe_conn_offload1 *) wqes[0];
	req2 = (struct iscsi_kwqe_conn_offload2 *) wqes[1];
	if ((num - 2) < req2->num_additional_wqes) {
		*work = num;
		return -EINVAL;
	}
	*work = 2 + req2->num_additional_wqes;

	l5_cid = req1->iscsi_conn_id;
	if (l5_cid >= MAX_ISCSI_TBL_SZ)
		return -EINVAL;

	memset(&kcqe, 0, sizeof(kcqe));
	kcqe.op_code = ISCSI_KCQE_OPCODE_OFFLOAD_CONN;
	kcqe.iscsi_conn_id = l5_cid;
	kcqe.completion_status = ISCSI_KCQE_COMPLETION_STATUS_CTX_ALLOC_FAILURE;

	ctx = &cp->ctx_tbl[l5_cid];
	if (test_bit(CTX_FL_OFFLD_START, &ctx->ctx_flags)) {
		kcqe.completion_status =
			ISCSI_KCQE_COMPLETION_STATUS_CID_BUSY;
		goto done;
	}

	if (atomic_inc_return(&cp->iscsi_conn) > dev->max_iscsi_conn) {
		atomic_dec(&cp->iscsi_conn);
		goto done;
	}
	ret = cnic_alloc_bnx2x_conn_resc(dev, l5_cid);
	if (ret) {
		atomic_dec(&cp->iscsi_conn);
		ret = 0;
		goto done;
	}
	ret = cnic_setup_bnx2x_ctx(dev, wqes, num);
	if (ret < 0) {
		cnic_free_bnx2x_conn_resc(dev, l5_cid);
		atomic_dec(&cp->iscsi_conn);
		goto done;
	}

	kcqe.completion_status = ISCSI_KCQE_COMPLETION_STATUS_SUCCESS;
	kcqe.iscsi_conn_context_id = BNX2X_HW_CID(bp, cp->ctx_tbl[l5_cid].cid);

done:
	cqes[0] = (struct kcqe *) &kcqe;
	cnic_reply_bnx2x_kcqes(dev, CNIC_ULP_ISCSI, cqes, 1);
	return 0;
}


static int cnic_bnx2x_iscsi_update(struct cnic_dev *dev, struct kwqe *kwqe)
{
	struct cnic_local *cp = dev->cnic_priv;
	struct iscsi_kwqe_conn_update *req =
		(struct iscsi_kwqe_conn_update *) kwqe;
	void *data;
	union l5cm_specific_data l5_data;
	u32 l5_cid, cid = BNX2X_SW_CID(req->context_id);
	int ret;

	if (cnic_get_l5_cid(cp, cid, &l5_cid) != 0)
		return -EINVAL;

	data = cnic_get_kwqe_16_data(cp, l5_cid, &l5_data);
	if (!data)
		return -ENOMEM;

	memcpy(data, kwqe, sizeof(struct kwqe));

	ret = cnic_submit_kwqe_16(dev, ISCSI_RAMROD_CMD_ID_UPDATE_CONN,
			req->context_id, ISCSI_CONNECTION_TYPE, &l5_data);
	return ret;
}

static int cnic_bnx2x_destroy_ramrod(struct cnic_dev *dev, u32 l5_cid)
{
	struct cnic_local *cp = dev->cnic_priv;
	struct bnx2x *bp = netdev_priv(dev->netdev);
	struct cnic_context *ctx = &cp->ctx_tbl[l5_cid];
	union l5cm_specific_data l5_data;
	int ret;
	u32 hw_cid;

	init_waitqueue_head(&ctx->waitq);
	ctx->wait_cond = 0;
	memset(&l5_data, 0, sizeof(l5_data));
	hw_cid = BNX2X_HW_CID(bp, ctx->cid);

	ret = cnic_submit_kwqe_16(dev, RAMROD_CMD_ID_COMMON_CFC_DEL,
				  hw_cid, NONE_CONNECTION_TYPE, &l5_data);

	if (ret == 0) {
		wait_event_timeout(ctx->waitq, ctx->wait_cond, CNIC_RAMROD_TMO);
		if (unlikely(test_bit(CTX_FL_CID_ERROR, &ctx->ctx_flags)))
			return -EBUSY;
	}

	return 0;
}

static int cnic_bnx2x_iscsi_destroy(struct cnic_dev *dev, struct kwqe *kwqe)
{
	struct cnic_local *cp = dev->cnic_priv;
	struct iscsi_kwqe_conn_destroy *req =
		(struct iscsi_kwqe_conn_destroy *) kwqe;
	u32 l5_cid = req->reserved0;
	struct cnic_context *ctx = &cp->ctx_tbl[l5_cid];
	int ret = 0;
	struct iscsi_kcqe kcqe;
	struct kcqe *cqes[1];

	if (!test_bit(CTX_FL_OFFLD_START, &ctx->ctx_flags))
		goto skip_cfc_delete;

	if (!time_after(jiffies, ctx->timestamp + (2 * HZ))) {
		unsigned long delta = ctx->timestamp + (2 * HZ) - jiffies;

		if (delta > (2 * HZ))
			delta = 0;

		set_bit(CTX_FL_DELETE_WAIT, &ctx->ctx_flags);
		queue_delayed_work(cnic_wq, &cp->delete_task, delta);
		goto destroy_reply;
	}

	ret = cnic_bnx2x_destroy_ramrod(dev, l5_cid);

skip_cfc_delete:
	cnic_free_bnx2x_conn_resc(dev, l5_cid);

	if (!ret) {
		atomic_dec(&cp->iscsi_conn);
		clear_bit(CTX_FL_OFFLD_START, &ctx->ctx_flags);
	}

destroy_reply:
	memset(&kcqe, 0, sizeof(kcqe));
	kcqe.op_code = ISCSI_KCQE_OPCODE_DESTROY_CONN;
	kcqe.iscsi_conn_id = l5_cid;
	kcqe.completion_status = ISCSI_KCQE_COMPLETION_STATUS_SUCCESS;
	kcqe.iscsi_conn_context_id = req->context_id;

	cqes[0] = (struct kcqe *) &kcqe;
	cnic_reply_bnx2x_kcqes(dev, CNIC_ULP_ISCSI, cqes, 1);

	return 0;
}

static void cnic_init_storm_conn_bufs(struct cnic_dev *dev,
				      struct l4_kwq_connect_req1 *kwqe1,
				      struct l4_kwq_connect_req3 *kwqe3,
				      struct l5cm_active_conn_buffer *conn_buf)
{
	struct l5cm_conn_addr_params *conn_addr = &conn_buf->conn_addr_buf;
	struct l5cm_xstorm_conn_buffer *xstorm_buf =
		&conn_buf->xstorm_conn_buffer;
	struct l5cm_tstorm_conn_buffer *tstorm_buf =
		&conn_buf->tstorm_conn_buffer;
	struct regpair context_addr;
	u32 cid = BNX2X_SW_CID(kwqe1->cid);
	struct in6_addr src_ip, dst_ip;
	int i;
	u32 *addrp;

	addrp = (u32 *) &conn_addr->local_ip_addr;
	for (i = 0; i < 4; i++, addrp++)
		src_ip.in6_u.u6_addr32[i] = cpu_to_be32(*addrp);

	addrp = (u32 *) &conn_addr->remote_ip_addr;
	for (i = 0; i < 4; i++, addrp++)
		dst_ip.in6_u.u6_addr32[i] = cpu_to_be32(*addrp);

	cnic_get_bnx2x_ctx(dev, cid, 0, &context_addr);

	xstorm_buf->context_addr.hi = context_addr.hi;
	xstorm_buf->context_addr.lo = context_addr.lo;
	xstorm_buf->mss = 0xffff;
	xstorm_buf->rcv_buf = kwqe3->rcv_buf;
	if (kwqe1->tcp_flags & L4_KWQ_CONNECT_REQ1_NAGLE_ENABLE)
		xstorm_buf->params |= L5CM_XSTORM_CONN_BUFFER_NAGLE_ENABLE;
	xstorm_buf->pseudo_header_checksum =
		swab16(~csum_ipv6_magic(&src_ip, &dst_ip, 0, IPPROTO_TCP, 0));

	if (kwqe3->ka_timeout) {
		tstorm_buf->ka_enable = 1;
		tstorm_buf->ka_timeout = kwqe3->ka_timeout;
		tstorm_buf->ka_interval = kwqe3->ka_interval;
		tstorm_buf->ka_max_probe_count = kwqe3->ka_max_probe_count;
	}
	tstorm_buf->max_rt_time = 0xffffffff;
}

static void cnic_init_bnx2x_mac(struct cnic_dev *dev)
{
	struct bnx2x *bp = netdev_priv(dev->netdev);
	u32 pfid = bp->pfid;
	u8 *mac = dev->mac_addr;

	CNIC_WR8(dev, BAR_XSTRORM_INTMEM +
		 XSTORM_ISCSI_LOCAL_MAC_ADDR0_OFFSET(pfid), mac[0]);
	CNIC_WR8(dev, BAR_XSTRORM_INTMEM +
		 XSTORM_ISCSI_LOCAL_MAC_ADDR1_OFFSET(pfid), mac[1]);
	CNIC_WR8(dev, BAR_XSTRORM_INTMEM +
		 XSTORM_ISCSI_LOCAL_MAC_ADDR2_OFFSET(pfid), mac[2]);
	CNIC_WR8(dev, BAR_XSTRORM_INTMEM +
		 XSTORM_ISCSI_LOCAL_MAC_ADDR3_OFFSET(pfid), mac[3]);
	CNIC_WR8(dev, BAR_XSTRORM_INTMEM +
		 XSTORM_ISCSI_LOCAL_MAC_ADDR4_OFFSET(pfid), mac[4]);
	CNIC_WR8(dev, BAR_XSTRORM_INTMEM +
		 XSTORM_ISCSI_LOCAL_MAC_ADDR5_OFFSET(pfid), mac[5]);

	CNIC_WR8(dev, BAR_TSTRORM_INTMEM +
		 TSTORM_ISCSI_TCP_VARS_LSB_LOCAL_MAC_ADDR_OFFSET(pfid), mac[5]);
	CNIC_WR8(dev, BAR_TSTRORM_INTMEM +
		 TSTORM_ISCSI_TCP_VARS_LSB_LOCAL_MAC_ADDR_OFFSET(pfid) + 1,
		 mac[4]);
	CNIC_WR8(dev, BAR_TSTRORM_INTMEM +
		 TSTORM_ISCSI_TCP_VARS_MID_LOCAL_MAC_ADDR_OFFSET(pfid), mac[3]);
	CNIC_WR8(dev, BAR_TSTRORM_INTMEM +
		 TSTORM_ISCSI_TCP_VARS_MID_LOCAL_MAC_ADDR_OFFSET(pfid) + 1,
		 mac[2]);
	CNIC_WR8(dev, BAR_TSTRORM_INTMEM +
		 TSTORM_ISCSI_TCP_VARS_MSB_LOCAL_MAC_ADDR_OFFSET(pfid), mac[1]);
	CNIC_WR8(dev, BAR_TSTRORM_INTMEM +
		 TSTORM_ISCSI_TCP_VARS_MSB_LOCAL_MAC_ADDR_OFFSET(pfid) + 1,
		 mac[0]);
}

static int cnic_bnx2x_connect(struct cnic_dev *dev, struct kwqe *wqes[],
			      u32 num, int *work)
{
	struct cnic_local *cp = dev->cnic_priv;
	struct bnx2x *bp = netdev_priv(dev->netdev);
	struct l4_kwq_connect_req1 *kwqe1 =
		(struct l4_kwq_connect_req1 *) wqes[0];
	struct l4_kwq_connect_req3 *kwqe3;
	struct l5cm_active_conn_buffer *conn_buf;
	struct l5cm_conn_addr_params *conn_addr;
	union l5cm_specific_data l5_data;
	u32 l5_cid = kwqe1->pg_cid;
	struct cnic_sock *csk = &cp->csk_tbl[l5_cid];
	struct cnic_context *ctx = &cp->ctx_tbl[l5_cid];
	int ret;

	if (num < 2) {
		*work = num;
		return -EINVAL;
	}

	if (kwqe1->conn_flags & L4_KWQ_CONNECT_REQ1_IP_V6)
		*work = 3;
	else
		*work = 2;

	if (num < *work) {
		*work = num;
		return -EINVAL;
	}

	if (sizeof(*conn_buf) > CNIC_KWQ16_DATA_SIZE) {
		netdev_err(dev->netdev, "conn_buf size too big\n");
		return -ENOMEM;
	}
	conn_buf = cnic_get_kwqe_16_data(cp, l5_cid, &l5_data);
	if (!conn_buf)
		return -ENOMEM;

	memset(conn_buf, 0, sizeof(*conn_buf));

	conn_addr = &conn_buf->conn_addr_buf;
	conn_addr->remote_addr_0 = csk->ha[0];
	conn_addr->remote_addr_1 = csk->ha[1];
	conn_addr->remote_addr_2 = csk->ha[2];
	conn_addr->remote_addr_3 = csk->ha[3];
	conn_addr->remote_addr_4 = csk->ha[4];
	conn_addr->remote_addr_5 = csk->ha[5];

	if (kwqe1->conn_flags & L4_KWQ_CONNECT_REQ1_IP_V6) {
		struct l4_kwq_connect_req2 *kwqe2 =
			(struct l4_kwq_connect_req2 *) wqes[1];

		conn_addr->local_ip_addr.ip_addr_hi_hi = kwqe2->src_ip_v6_4;
		conn_addr->local_ip_addr.ip_addr_hi_lo = kwqe2->src_ip_v6_3;
		conn_addr->local_ip_addr.ip_addr_lo_hi = kwqe2->src_ip_v6_2;

		conn_addr->remote_ip_addr.ip_addr_hi_hi = kwqe2->dst_ip_v6_4;
		conn_addr->remote_ip_addr.ip_addr_hi_lo = kwqe2->dst_ip_v6_3;
		conn_addr->remote_ip_addr.ip_addr_lo_hi = kwqe2->dst_ip_v6_2;
		conn_addr->params |= L5CM_CONN_ADDR_PARAMS_IP_VERSION;
	}
	kwqe3 = (struct l4_kwq_connect_req3 *) wqes[*work - 1];

	conn_addr->local_ip_addr.ip_addr_lo_lo = kwqe1->src_ip;
	conn_addr->remote_ip_addr.ip_addr_lo_lo = kwqe1->dst_ip;
	conn_addr->local_tcp_port = kwqe1->src_port;
	conn_addr->remote_tcp_port = kwqe1->dst_port;

	conn_addr->pmtu = kwqe3->pmtu;
	cnic_init_storm_conn_bufs(dev, kwqe1, kwqe3, conn_buf);

	CNIC_WR16(dev, BAR_XSTRORM_INTMEM +
		  XSTORM_ISCSI_LOCAL_VLAN_OFFSET(bp->pfid), csk->vlan_id);

	ret = cnic_submit_kwqe_16(dev, L5CM_RAMROD_CMD_ID_TCP_CONNECT,
			kwqe1->cid, ISCSI_CONNECTION_TYPE, &l5_data);
	if (!ret)
		set_bit(CTX_FL_OFFLD_START, &ctx->ctx_flags);

	return ret;
}

static int cnic_bnx2x_close(struct cnic_dev *dev, struct kwqe *kwqe)
{
	struct l4_kwq_close_req *req = (struct l4_kwq_close_req *) kwqe;
	union l5cm_specific_data l5_data;
	int ret;

	memset(&l5_data, 0, sizeof(l5_data));
	ret = cnic_submit_kwqe_16(dev, L5CM_RAMROD_CMD_ID_CLOSE,
			req->cid, ISCSI_CONNECTION_TYPE, &l5_data);
	return ret;
}

static int cnic_bnx2x_reset(struct cnic_dev *dev, struct kwqe *kwqe)
{
	struct l4_kwq_reset_req *req = (struct l4_kwq_reset_req *) kwqe;
	union l5cm_specific_data l5_data;
	int ret;

	memset(&l5_data, 0, sizeof(l5_data));
	ret = cnic_submit_kwqe_16(dev, L5CM_RAMROD_CMD_ID_ABORT,
			req->cid, ISCSI_CONNECTION_TYPE, &l5_data);
	return ret;
}
static int cnic_bnx2x_offload_pg(struct cnic_dev *dev, struct kwqe *kwqe)
{
	struct l4_kwq_offload_pg *req = (struct l4_kwq_offload_pg *) kwqe;
	struct l4_kcq kcqe;
	struct kcqe *cqes[1];

	memset(&kcqe, 0, sizeof(kcqe));
	kcqe.pg_host_opaque = req->host_opaque;
	kcqe.pg_cid = req->host_opaque;
	kcqe.op_code = L4_KCQE_OPCODE_VALUE_OFFLOAD_PG;
	cqes[0] = (struct kcqe *) &kcqe;
	cnic_reply_bnx2x_kcqes(dev, CNIC_ULP_L4, cqes, 1);
	return 0;
}

static int cnic_bnx2x_update_pg(struct cnic_dev *dev, struct kwqe *kwqe)
{
	struct l4_kwq_update_pg *req = (struct l4_kwq_update_pg *) kwqe;
	struct l4_kcq kcqe;
	struct kcqe *cqes[1];

	memset(&kcqe, 0, sizeof(kcqe));
	kcqe.pg_host_opaque = req->pg_host_opaque;
	kcqe.pg_cid = req->pg_cid;
	kcqe.op_code = L4_KCQE_OPCODE_VALUE_UPDATE_PG;
	cqes[0] = (struct kcqe *) &kcqe;
	cnic_reply_bnx2x_kcqes(dev, CNIC_ULP_L4, cqes, 1);
	return 0;
}

static int cnic_bnx2x_fcoe_stat(struct cnic_dev *dev, struct kwqe *kwqe)
{
	struct fcoe_kwqe_stat *req;
	struct fcoe_stat_ramrod_params *fcoe_stat;
	union l5cm_specific_data l5_data;
	struct cnic_local *cp = dev->cnic_priv;
	struct bnx2x *bp = netdev_priv(dev->netdev);
	int ret;
	u32 cid;

	req = (struct fcoe_kwqe_stat *) kwqe;
	cid = BNX2X_HW_CID(bp, cp->fcoe_init_cid);

	fcoe_stat = cnic_get_kwqe_16_data(cp, BNX2X_FCOE_L5_CID_BASE, &l5_data);
	if (!fcoe_stat)
		return -ENOMEM;

	memset(fcoe_stat, 0, sizeof(*fcoe_stat));
	memcpy(&fcoe_stat->stat_kwqe, req, sizeof(*req));

	ret = cnic_submit_kwqe_16(dev, FCOE_RAMROD_CMD_ID_STAT_FUNC, cid,
				  FCOE_CONNECTION_TYPE, &l5_data);
	return ret;
}

static int cnic_bnx2x_fcoe_init1(struct cnic_dev *dev, struct kwqe *wqes[],
				 u32 num, int *work)
{
	int ret;
	struct cnic_local *cp = dev->cnic_priv;
	struct bnx2x *bp = netdev_priv(dev->netdev);
	u32 cid;
	struct fcoe_init_ramrod_params *fcoe_init;
	struct fcoe_kwqe_init1 *req1;
	struct fcoe_kwqe_init2 *req2;
	struct fcoe_kwqe_init3 *req3;
	union l5cm_specific_data l5_data;

	if (num < 3) {
		*work = num;
		return -EINVAL;
	}
	req1 = (struct fcoe_kwqe_init1 *) wqes[0];
	req2 = (struct fcoe_kwqe_init2 *) wqes[1];
	req3 = (struct fcoe_kwqe_init3 *) wqes[2];
	if (req2->hdr.op_code != FCOE_KWQE_OPCODE_INIT2) {
		*work = 1;
		return -EINVAL;
	}
	if (req3->hdr.op_code != FCOE_KWQE_OPCODE_INIT3) {
		*work = 2;
		return -EINVAL;
	}

	if (sizeof(*fcoe_init) > CNIC_KWQ16_DATA_SIZE) {
		netdev_err(dev->netdev, "fcoe_init size too big\n");
		return -ENOMEM;
	}
	fcoe_init = cnic_get_kwqe_16_data(cp, BNX2X_FCOE_L5_CID_BASE, &l5_data);
	if (!fcoe_init)
		return -ENOMEM;

	memset(fcoe_init, 0, sizeof(*fcoe_init));
	memcpy(&fcoe_init->init_kwqe1, req1, sizeof(*req1));
	memcpy(&fcoe_init->init_kwqe2, req2, sizeof(*req2));
	memcpy(&fcoe_init->init_kwqe3, req3, sizeof(*req3));
	fcoe_init->eq_pbl_base.lo = cp->kcq2.dma.pgtbl_map & 0xffffffff;
	fcoe_init->eq_pbl_base.hi = (u64) cp->kcq2.dma.pgtbl_map >> 32;
	fcoe_init->eq_pbl_size = cp->kcq2.dma.num_pages;

	fcoe_init->sb_num = cp->status_blk_num;
	fcoe_init->eq_prod = MAX_KCQ_IDX;
	fcoe_init->sb_id = HC_INDEX_FCOE_EQ_CONS;
	cp->kcq2.sw_prod_idx = 0;

	cid = BNX2X_HW_CID(bp, cp->fcoe_init_cid);
	ret = cnic_submit_kwqe_16(dev, FCOE_RAMROD_CMD_ID_INIT_FUNC, cid,
				  FCOE_CONNECTION_TYPE, &l5_data);
	*work = 3;
	return ret;
}

static int cnic_bnx2x_fcoe_ofld1(struct cnic_dev *dev, struct kwqe *wqes[],
				 u32 num, int *work)
{
	int ret = 0;
	u32 cid = -1, l5_cid;
	struct cnic_local *cp = dev->cnic_priv;
	struct bnx2x *bp = netdev_priv(dev->netdev);
	struct fcoe_kwqe_conn_offload1 *req1;
	struct fcoe_kwqe_conn_offload2 *req2;
	struct fcoe_kwqe_conn_offload3 *req3;
	struct fcoe_kwqe_conn_offload4 *req4;
	struct fcoe_conn_offload_ramrod_params *fcoe_offload;
	struct cnic_context *ctx;
	struct fcoe_context *fctx;
	struct regpair ctx_addr;
	union l5cm_specific_data l5_data;
	struct fcoe_kcqe kcqe;
	struct kcqe *cqes[1];

	if (num < 4) {
		*work = num;
		return -EINVAL;
	}
	req1 = (struct fcoe_kwqe_conn_offload1 *) wqes[0];
	req2 = (struct fcoe_kwqe_conn_offload2 *) wqes[1];
	req3 = (struct fcoe_kwqe_conn_offload3 *) wqes[2];
	req4 = (struct fcoe_kwqe_conn_offload4 *) wqes[3];

	*work = 4;

	l5_cid = req1->fcoe_conn_id;
	if (l5_cid >= dev->max_fcoe_conn)
		goto err_reply;

	l5_cid += BNX2X_FCOE_L5_CID_BASE;

	ctx = &cp->ctx_tbl[l5_cid];
	if (test_bit(CTX_FL_OFFLD_START, &ctx->ctx_flags))
		goto err_reply;

	ret = cnic_alloc_bnx2x_conn_resc(dev, l5_cid);
	if (ret) {
		ret = 0;
		goto err_reply;
	}
	cid = ctx->cid;

	fctx = cnic_get_bnx2x_ctx(dev, cid, 1, &ctx_addr);
	if (fctx) {
		u32 hw_cid = BNX2X_HW_CID(bp, cid);
		u32 val;

		val = CDU_RSRVD_VALUE_TYPE_A(hw_cid, CDU_REGION_NUMBER_XCM_AG,
					     FCOE_CONNECTION_TYPE);
		fctx->xstorm_ag_context.cdu_reserved = val;
		val = CDU_RSRVD_VALUE_TYPE_A(hw_cid, CDU_REGION_NUMBER_UCM_AG,
					     FCOE_CONNECTION_TYPE);
		fctx->ustorm_ag_context.cdu_usage = val;
	}
	if (sizeof(*fcoe_offload) > CNIC_KWQ16_DATA_SIZE) {
		netdev_err(dev->netdev, "fcoe_offload size too big\n");
		goto err_reply;
	}
	fcoe_offload = cnic_get_kwqe_16_data(cp, l5_cid, &l5_data);
	if (!fcoe_offload)
		goto err_reply;

	memset(fcoe_offload, 0, sizeof(*fcoe_offload));
	memcpy(&fcoe_offload->offload_kwqe1, req1, sizeof(*req1));
	memcpy(&fcoe_offload->offload_kwqe2, req2, sizeof(*req2));
	memcpy(&fcoe_offload->offload_kwqe3, req3, sizeof(*req3));
	memcpy(&fcoe_offload->offload_kwqe4, req4, sizeof(*req4));

	cid = BNX2X_HW_CID(bp, cid);
	ret = cnic_submit_kwqe_16(dev, FCOE_RAMROD_CMD_ID_OFFLOAD_CONN, cid,
				  FCOE_CONNECTION_TYPE, &l5_data);
	if (!ret)
		set_bit(CTX_FL_OFFLD_START, &ctx->ctx_flags);

	return ret;

err_reply:
	if (cid != -1)
		cnic_free_bnx2x_conn_resc(dev, l5_cid);

	memset(&kcqe, 0, sizeof(kcqe));
	kcqe.op_code = FCOE_KCQE_OPCODE_OFFLOAD_CONN;
	kcqe.fcoe_conn_id = req1->fcoe_conn_id;
	kcqe.completion_status = FCOE_KCQE_COMPLETION_STATUS_CTX_ALLOC_FAILURE;

	cqes[0] = (struct kcqe *) &kcqe;
	cnic_reply_bnx2x_kcqes(dev, CNIC_ULP_FCOE, cqes, 1);
	return ret;
}

static int cnic_bnx2x_fcoe_enable(struct cnic_dev *dev, struct kwqe *kwqe)
{
	struct fcoe_kwqe_conn_enable_disable *req;
	struct fcoe_conn_enable_disable_ramrod_params *fcoe_enable;
	union l5cm_specific_data l5_data;
	int ret;
	u32 cid, l5_cid;
	struct cnic_local *cp = dev->cnic_priv;

	req = (struct fcoe_kwqe_conn_enable_disable *) kwqe;
	cid = req->context_id;
	l5_cid = req->conn_id + BNX2X_FCOE_L5_CID_BASE;

	if (sizeof(*fcoe_enable) > CNIC_KWQ16_DATA_SIZE) {
		netdev_err(dev->netdev, "fcoe_enable size too big\n");
		return -ENOMEM;
	}
	fcoe_enable = cnic_get_kwqe_16_data(cp, l5_cid, &l5_data);
	if (!fcoe_enable)
		return -ENOMEM;

	memset(fcoe_enable, 0, sizeof(*fcoe_enable));
	memcpy(&fcoe_enable->enable_disable_kwqe, req, sizeof(*req));
	ret = cnic_submit_kwqe_16(dev, FCOE_RAMROD_CMD_ID_ENABLE_CONN, cid,
				  FCOE_CONNECTION_TYPE, &l5_data);
	return ret;
}

static int cnic_bnx2x_fcoe_disable(struct cnic_dev *dev, struct kwqe *kwqe)
{
	struct fcoe_kwqe_conn_enable_disable *req;
	struct fcoe_conn_enable_disable_ramrod_params *fcoe_disable;
	union l5cm_specific_data l5_data;
	int ret;
	u32 cid, l5_cid;
	struct cnic_local *cp = dev->cnic_priv;

	req = (struct fcoe_kwqe_conn_enable_disable *) kwqe;
	cid = req->context_id;
	l5_cid = req->conn_id;
	if (l5_cid >= dev->max_fcoe_conn)
		return -EINVAL;

	l5_cid += BNX2X_FCOE_L5_CID_BASE;

	if (sizeof(*fcoe_disable) > CNIC_KWQ16_DATA_SIZE) {
		netdev_err(dev->netdev, "fcoe_disable size too big\n");
		return -ENOMEM;
	}
	fcoe_disable = cnic_get_kwqe_16_data(cp, l5_cid, &l5_data);
	if (!fcoe_disable)
		return -ENOMEM;

	memset(fcoe_disable, 0, sizeof(*fcoe_disable));
	memcpy(&fcoe_disable->enable_disable_kwqe, req, sizeof(*req));
	ret = cnic_submit_kwqe_16(dev, FCOE_RAMROD_CMD_ID_DISABLE_CONN, cid,
				  FCOE_CONNECTION_TYPE, &l5_data);
	return ret;
}

static int cnic_bnx2x_fcoe_destroy(struct cnic_dev *dev, struct kwqe *kwqe)
{
	struct fcoe_kwqe_conn_destroy *req;
	union l5cm_specific_data l5_data;
	int ret;
	u32 cid, l5_cid;
	struct cnic_local *cp = dev->cnic_priv;
	struct cnic_context *ctx;
	struct fcoe_kcqe kcqe;
	struct kcqe *cqes[1];

	req = (struct fcoe_kwqe_conn_destroy *) kwqe;
	cid = req->context_id;
	l5_cid = req->conn_id;
	if (l5_cid >= dev->max_fcoe_conn)
		return -EINVAL;

	l5_cid += BNX2X_FCOE_L5_CID_BASE;

	ctx = &cp->ctx_tbl[l5_cid];

	init_waitqueue_head(&ctx->waitq);
	ctx->wait_cond = 0;

	memset(&kcqe, 0, sizeof(kcqe));
	kcqe.completion_status = FCOE_KCQE_COMPLETION_STATUS_ERROR;
	memset(&l5_data, 0, sizeof(l5_data));
	ret = cnic_submit_kwqe_16(dev, FCOE_RAMROD_CMD_ID_TERMINATE_CONN, cid,
				  FCOE_CONNECTION_TYPE, &l5_data);
	if (ret == 0) {
		wait_event_timeout(ctx->waitq, ctx->wait_cond, CNIC_RAMROD_TMO);
		if (ctx->wait_cond)
			kcqe.completion_status = 0;
	}

	set_bit(CTX_FL_DELETE_WAIT, &ctx->ctx_flags);
	queue_delayed_work(cnic_wq, &cp->delete_task, msecs_to_jiffies(2000));

	kcqe.op_code = FCOE_KCQE_OPCODE_DESTROY_CONN;
	kcqe.fcoe_conn_id = req->conn_id;
	kcqe.fcoe_conn_context_id = cid;

	cqes[0] = (struct kcqe *) &kcqe;
	cnic_reply_bnx2x_kcqes(dev, CNIC_ULP_FCOE, cqes, 1);
	return ret;
}

static void cnic_bnx2x_delete_wait(struct cnic_dev *dev, u32 start_cid)
{
	struct cnic_local *cp = dev->cnic_priv;
	u32 i;

	for (i = start_cid; i < cp->max_cid_space; i++) {
		struct cnic_context *ctx = &cp->ctx_tbl[i];
		int j;

		while (test_bit(CTX_FL_DELETE_WAIT, &ctx->ctx_flags))
			msleep(10);

		for (j = 0; j < 5; j++) {
			if (!test_bit(CTX_FL_OFFLD_START, &ctx->ctx_flags))
				break;
			msleep(20);
		}

		if (test_bit(CTX_FL_OFFLD_START, &ctx->ctx_flags))
			netdev_warn(dev->netdev, "CID %x not deleted\n",
				   ctx->cid);
	}
}

static int cnic_bnx2x_fcoe_fw_destroy(struct cnic_dev *dev, struct kwqe *kwqe)
{
	struct fcoe_kwqe_destroy *req;
	union l5cm_specific_data l5_data;
	struct cnic_local *cp = dev->cnic_priv;
	struct bnx2x *bp = netdev_priv(dev->netdev);
	int ret;
	u32 cid;

	cnic_bnx2x_delete_wait(dev, MAX_ISCSI_TBL_SZ);

	req = (struct fcoe_kwqe_destroy *) kwqe;
	cid = BNX2X_HW_CID(bp, cp->fcoe_init_cid);

	memset(&l5_data, 0, sizeof(l5_data));
	ret = cnic_submit_kwqe_16(dev, FCOE_RAMROD_CMD_ID_DESTROY_FUNC, cid,
				  FCOE_CONNECTION_TYPE, &l5_data);
	return ret;
}

static void cnic_bnx2x_kwqe_err(struct cnic_dev *dev, struct kwqe *kwqe)
{
	struct cnic_local *cp = dev->cnic_priv;
	struct kcqe kcqe;
	struct kcqe *cqes[1];
	u32 cid;
	u32 opcode = KWQE_OPCODE(kwqe->kwqe_op_flag);
	u32 layer_code = kwqe->kwqe_op_flag & KWQE_LAYER_MASK;
	u32 kcqe_op;
	int ulp_type;

	cid = kwqe->kwqe_info0;
	memset(&kcqe, 0, sizeof(kcqe));

	if (layer_code == KWQE_FLAGS_LAYER_MASK_L5_FCOE) {
		u32 l5_cid = 0;

		ulp_type = CNIC_ULP_FCOE;
		if (opcode == FCOE_KWQE_OPCODE_DISABLE_CONN) {
			struct fcoe_kwqe_conn_enable_disable *req;

			req = (struct fcoe_kwqe_conn_enable_disable *) kwqe;
			kcqe_op = FCOE_KCQE_OPCODE_DISABLE_CONN;
			cid = req->context_id;
			l5_cid = req->conn_id;
		} else if (opcode == FCOE_KWQE_OPCODE_DESTROY) {
			kcqe_op = FCOE_KCQE_OPCODE_DESTROY_FUNC;
		} else {
			return;
		}
		kcqe.kcqe_op_flag = kcqe_op << KCQE_FLAGS_OPCODE_SHIFT;
		kcqe.kcqe_op_flag |= KCQE_FLAGS_LAYER_MASK_L5_FCOE;
		kcqe.kcqe_info1 = FCOE_KCQE_COMPLETION_STATUS_PARITY_ERROR;
		kcqe.kcqe_info2 = cid;
		kcqe.kcqe_info0 = l5_cid;

	} else if (layer_code == KWQE_FLAGS_LAYER_MASK_L5_ISCSI) {
		ulp_type = CNIC_ULP_ISCSI;
		if (opcode == ISCSI_KWQE_OPCODE_UPDATE_CONN)
			cid = kwqe->kwqe_info1;

		kcqe.kcqe_op_flag = (opcode + 0x10) << KCQE_FLAGS_OPCODE_SHIFT;
		kcqe.kcqe_op_flag |= KCQE_FLAGS_LAYER_MASK_L5_ISCSI;
		kcqe.kcqe_info1 = ISCSI_KCQE_COMPLETION_STATUS_PARITY_ERR;
		kcqe.kcqe_info2 = cid;
		cnic_get_l5_cid(cp, BNX2X_SW_CID(cid), &kcqe.kcqe_info0);

	} else if (layer_code == KWQE_FLAGS_LAYER_MASK_L4) {
		struct l4_kcq *l4kcqe = (struct l4_kcq *) &kcqe;

		ulp_type = CNIC_ULP_L4;
		if (opcode == L4_KWQE_OPCODE_VALUE_CONNECT1)
			kcqe_op = L4_KCQE_OPCODE_VALUE_CONNECT_COMPLETE;
		else if (opcode == L4_KWQE_OPCODE_VALUE_RESET)
			kcqe_op = L4_KCQE_OPCODE_VALUE_RESET_COMP;
		else if (opcode == L4_KWQE_OPCODE_VALUE_CLOSE)
			kcqe_op = L4_KCQE_OPCODE_VALUE_CLOSE_COMP;
		else
			return;

		kcqe.kcqe_op_flag = (kcqe_op << KCQE_FLAGS_OPCODE_SHIFT) |
				    KCQE_FLAGS_LAYER_MASK_L4;
		l4kcqe->status = L4_KCQE_COMPLETION_STATUS_PARITY_ERROR;
		l4kcqe->cid = cid;
		cnic_get_l5_cid(cp, BNX2X_SW_CID(cid), &l4kcqe->conn_id);
	} else {
		return;
	}

	cqes[0] = &kcqe;
	cnic_reply_bnx2x_kcqes(dev, ulp_type, cqes, 1);
}

static int cnic_submit_bnx2x_iscsi_kwqes(struct cnic_dev *dev,
					 struct kwqe *wqes[], u32 num_wqes)
{
	int i, work, ret;
	u32 opcode;
	struct kwqe *kwqe;

	if (!test_bit(CNIC_F_CNIC_UP, &dev->flags))
		return -EAGAIN;		/* bnx2 is down */

	for (i = 0; i < num_wqes; ) {
		kwqe = wqes[i];
		opcode = KWQE_OPCODE(kwqe->kwqe_op_flag);
		work = 1;

		switch (opcode) {
		case ISCSI_KWQE_OPCODE_INIT1:
			ret = cnic_bnx2x_iscsi_init1(dev, kwqe);
			break;
		case ISCSI_KWQE_OPCODE_INIT2:
			ret = cnic_bnx2x_iscsi_init2(dev, kwqe);
			break;
		case ISCSI_KWQE_OPCODE_OFFLOAD_CONN1:
			ret = cnic_bnx2x_iscsi_ofld1(dev, &wqes[i],
						     num_wqes - i, &work);
			break;
		case ISCSI_KWQE_OPCODE_UPDATE_CONN:
			ret = cnic_bnx2x_iscsi_update(dev, kwqe);
			break;
		case ISCSI_KWQE_OPCODE_DESTROY_CONN:
			ret = cnic_bnx2x_iscsi_destroy(dev, kwqe);
			break;
		case L4_KWQE_OPCODE_VALUE_CONNECT1:
			ret = cnic_bnx2x_connect(dev, &wqes[i], num_wqes - i,
						 &work);
			break;
		case L4_KWQE_OPCODE_VALUE_CLOSE:
			ret = cnic_bnx2x_close(dev, kwqe);
			break;
		case L4_KWQE_OPCODE_VALUE_RESET:
			ret = cnic_bnx2x_reset(dev, kwqe);
			break;
		case L4_KWQE_OPCODE_VALUE_OFFLOAD_PG:
			ret = cnic_bnx2x_offload_pg(dev, kwqe);
			break;
		case L4_KWQE_OPCODE_VALUE_UPDATE_PG:
			ret = cnic_bnx2x_update_pg(dev, kwqe);
			break;
		case L4_KWQE_OPCODE_VALUE_UPLOAD_PG:
			ret = 0;
			break;
		default:
			ret = 0;
			netdev_err(dev->netdev, "Unknown type of KWQE(0x%x)\n",
				   opcode);
			break;
		}
		if (ret < 0) {
			netdev_err(dev->netdev, "KWQE(0x%x) failed\n",
				   opcode);

			/* Possibly bnx2x parity error, send completion
			 * to ulp drivers with error code to speed up
			 * cleanup and reset recovery.
			 */
			if (ret == -EIO || ret == -EAGAIN)
				cnic_bnx2x_kwqe_err(dev, kwqe);
		}
		i += work;
	}
	return 0;
}

static int cnic_submit_bnx2x_fcoe_kwqes(struct cnic_dev *dev,
					struct kwqe *wqes[], u32 num_wqes)
{
	struct bnx2x *bp = netdev_priv(dev->netdev);
	int i, work, ret;
	u32 opcode;
	struct kwqe *kwqe;

	if (!test_bit(CNIC_F_CNIC_UP, &dev->flags))
		return -EAGAIN;		/* bnx2 is down */

	if (!BNX2X_CHIP_IS_E2_PLUS(bp))
		return -EINVAL;

	for (i = 0; i < num_wqes; ) {
		kwqe = wqes[i];
		opcode = KWQE_OPCODE(kwqe->kwqe_op_flag);
		work = 1;

		switch (opcode) {
		case FCOE_KWQE_OPCODE_INIT1:
			ret = cnic_bnx2x_fcoe_init1(dev, &wqes[i],
						    num_wqes - i, &work);
			break;
		case FCOE_KWQE_OPCODE_OFFLOAD_CONN1:
			ret = cnic_bnx2x_fcoe_ofld1(dev, &wqes[i],
						    num_wqes - i, &work);
			break;
		case FCOE_KWQE_OPCODE_ENABLE_CONN:
			ret = cnic_bnx2x_fcoe_enable(dev, kwqe);
			break;
		case FCOE_KWQE_OPCODE_DISABLE_CONN:
			ret = cnic_bnx2x_fcoe_disable(dev, kwqe);
			break;
		case FCOE_KWQE_OPCODE_DESTROY_CONN:
			ret = cnic_bnx2x_fcoe_destroy(dev, kwqe);
			break;
		case FCOE_KWQE_OPCODE_DESTROY:
			ret = cnic_bnx2x_fcoe_fw_destroy(dev, kwqe);
			break;
		case FCOE_KWQE_OPCODE_STAT:
			ret = cnic_bnx2x_fcoe_stat(dev, kwqe);
			break;
		default:
			ret = 0;
			netdev_err(dev->netdev, "Unknown type of KWQE(0x%x)\n",
				   opcode);
			break;
		}
		if (ret < 0) {
			netdev_err(dev->netdev, "KWQE(0x%x) failed\n",
				   opcode);

			/* Possibly bnx2x parity error, send completion
			 * to ulp drivers with error code to speed up
			 * cleanup and reset recovery.
			 */
			if (ret == -EIO || ret == -EAGAIN)
				cnic_bnx2x_kwqe_err(dev, kwqe);
		}
		i += work;
	}
	return 0;
}

static int cnic_submit_bnx2x_kwqes(struct cnic_dev *dev, struct kwqe *wqes[],
				   u32 num_wqes)
{
	int ret = -EINVAL;
	u32 layer_code;

	if (!test_bit(CNIC_F_CNIC_UP, &dev->flags))
		return -EAGAIN;		/* bnx2x is down */

	if (!num_wqes)
		return 0;

	layer_code = wqes[0]->kwqe_op_flag & KWQE_LAYER_MASK;
	switch (layer_code) {
	case KWQE_FLAGS_LAYER_MASK_L5_ISCSI:
	case KWQE_FLAGS_LAYER_MASK_L4:
	case KWQE_FLAGS_LAYER_MASK_L2:
		ret = cnic_submit_bnx2x_iscsi_kwqes(dev, wqes, num_wqes);
		break;

	case KWQE_FLAGS_LAYER_MASK_L5_FCOE:
		ret = cnic_submit_bnx2x_fcoe_kwqes(dev, wqes, num_wqes);
		break;
	}
	return ret;
}

static inline u32 cnic_get_kcqe_layer_mask(u32 opflag)
{
	if (unlikely(KCQE_OPCODE(opflag) == FCOE_RAMROD_CMD_ID_TERMINATE_CONN))
		return KCQE_FLAGS_LAYER_MASK_L4;

	return opflag & KCQE_FLAGS_LAYER_MASK;
}

static void service_kcqes(struct cnic_dev *dev, int num_cqes)
{
	struct cnic_local *cp = dev->cnic_priv;
	int i, j, comp = 0;

	i = 0;
	j = 1;
	while (num_cqes) {
		struct cnic_ulp_ops *ulp_ops;
		int ulp_type;
		u32 kcqe_op_flag = cp->completed_kcq[i]->kcqe_op_flag;
		u32 kcqe_layer = cnic_get_kcqe_layer_mask(kcqe_op_flag);

		if (unlikely(kcqe_op_flag & KCQE_RAMROD_COMPLETION))
			comp++;

		while (j < num_cqes) {
			u32 next_op = cp->completed_kcq[i + j]->kcqe_op_flag;

			if (cnic_get_kcqe_layer_mask(next_op) != kcqe_layer)
				break;

			if (unlikely(next_op & KCQE_RAMROD_COMPLETION))
				comp++;
			j++;
		}

		if (kcqe_layer == KCQE_FLAGS_LAYER_MASK_L5_RDMA)
			ulp_type = CNIC_ULP_RDMA;
		else if (kcqe_layer == KCQE_FLAGS_LAYER_MASK_L5_ISCSI)
			ulp_type = CNIC_ULP_ISCSI;
		else if (kcqe_layer == KCQE_FLAGS_LAYER_MASK_L5_FCOE)
			ulp_type = CNIC_ULP_FCOE;
		else if (kcqe_layer == KCQE_FLAGS_LAYER_MASK_L4)
			ulp_type = CNIC_ULP_L4;
		else if (kcqe_layer == KCQE_FLAGS_LAYER_MASK_L2)
			goto end;
		else {
			netdev_err(dev->netdev, "Unknown type of KCQE(0x%x)\n",
				   kcqe_op_flag);
			goto end;
		}

		rcu_read_lock();
		ulp_ops = rcu_dereference(cp->ulp_ops[ulp_type]);
		if (likely(ulp_ops)) {
			ulp_ops->indicate_kcqes(cp->ulp_handle[ulp_type],
						  cp->completed_kcq + i, j);
		}
		rcu_read_unlock();
end:
		num_cqes -= j;
		i += j;
		j = 1;
	}
	if (unlikely(comp))
		cnic_spq_completion(dev, DRV_CTL_RET_L5_SPQ_CREDIT_CMD, comp);
}

static int cnic_get_kcqes(struct cnic_dev *dev, struct kcq_info *info)
{
	struct cnic_local *cp = dev->cnic_priv;
	u16 i, ri, hw_prod, last;
	struct kcqe *kcqe;
	int kcqe_cnt = 0, last_cnt = 0;

	i = ri = last = info->sw_prod_idx;
	ri &= MAX_KCQ_IDX;
	hw_prod = *info->hw_prod_idx_ptr;
	hw_prod = info->hw_idx(hw_prod);

	while ((i != hw_prod) && (kcqe_cnt < MAX_COMPLETED_KCQE)) {
		kcqe = &info->kcq[KCQ_PG(ri)][KCQ_IDX(ri)];
		cp->completed_kcq[kcqe_cnt++] = kcqe;
		i = info->next_idx(i);
		ri = i & MAX_KCQ_IDX;
		if (likely(!(kcqe->kcqe_op_flag & KCQE_FLAGS_NEXT))) {
			last_cnt = kcqe_cnt;
			last = i;
		}
	}

	info->sw_prod_idx = last;
	return last_cnt;
}

static int cnic_l2_completion(struct cnic_local *cp)
{
	u16 hw_cons, sw_cons;
	struct cnic_uio_dev *udev = cp->udev;
	union eth_rx_cqe *cqe, *cqe_ring = (union eth_rx_cqe *)
					(udev->l2_ring + (2 * CNIC_PAGE_SIZE));
	u32 cmd;
	int comp = 0;

	if (!test_bit(CNIC_F_BNX2X_CLASS, &cp->dev->flags))
		return 0;

	hw_cons = *cp->rx_cons_ptr;
	if ((hw_cons & BNX2X_MAX_RCQ_DESC_CNT) == BNX2X_MAX_RCQ_DESC_CNT)
		hw_cons++;

	sw_cons = cp->rx_cons;
	while (sw_cons != hw_cons) {
		u8 cqe_fp_flags;

		cqe = &cqe_ring[sw_cons & BNX2X_MAX_RCQ_DESC_CNT];
		cqe_fp_flags = cqe->fast_path_cqe.type_error_flags;
		if (cqe_fp_flags & ETH_FAST_PATH_RX_CQE_TYPE) {
			cmd = le32_to_cpu(cqe->ramrod_cqe.conn_and_cmd_data);
			cmd >>= COMMON_RAMROD_ETH_RX_CQE_CMD_ID_SHIFT;
			if (cmd == RAMROD_CMD_ID_ETH_CLIENT_SETUP ||
			    cmd == RAMROD_CMD_ID_ETH_HALT)
				comp++;
		}
		sw_cons = BNX2X_NEXT_RCQE(sw_cons);
	}
	return comp;
}

static void cnic_chk_pkt_rings(struct cnic_local *cp)
{
	u16 rx_cons, tx_cons;
	int comp = 0;

	if (!test_bit(CNIC_LCL_FL_RINGS_INITED, &cp->cnic_local_flags))
		return;

	rx_cons = *cp->rx_cons_ptr;
	tx_cons = *cp->tx_cons_ptr;
	if (cp->tx_cons != tx_cons || cp->rx_cons != rx_cons) {
		if (test_bit(CNIC_LCL_FL_L2_WAIT, &cp->cnic_local_flags))
			comp = cnic_l2_completion(cp);

		cp->tx_cons = tx_cons;
		cp->rx_cons = rx_cons;

		if (cp->udev)
			uio_event_notify(&cp->udev->cnic_uinfo);
	}
	if (comp)
		clear_bit(CNIC_LCL_FL_L2_WAIT, &cp->cnic_local_flags);
}

static u32 cnic_service_bnx2_queues(struct cnic_dev *dev)
{
	struct cnic_local *cp = dev->cnic_priv;
	u32 status_idx = (u16) *cp->kcq1.status_idx_ptr;
	int kcqe_cnt;

	/* status block index must be read before reading other fields */
	rmb();
	cp->kwq_con_idx = *cp->kwq_con_idx_ptr;

	while ((kcqe_cnt = cnic_get_kcqes(dev, &cp->kcq1))) {

		service_kcqes(dev, kcqe_cnt);

		/* Tell compiler that status_blk fields can change. */
		barrier();
		status_idx = (u16) *cp->kcq1.status_idx_ptr;
		/* status block index must be read first */
		rmb();
		cp->kwq_con_idx = *cp->kwq_con_idx_ptr;
	}

	CNIC_WR16(dev, cp->kcq1.io_addr, cp->kcq1.sw_prod_idx);

	cnic_chk_pkt_rings(cp);

	return status_idx;
}

static int cnic_service_bnx2(void *data, void *status_blk)
{
	struct cnic_dev *dev = data;

	if (unlikely(!test_bit(CNIC_F_CNIC_UP, &dev->flags))) {
		struct status_block *sblk = status_blk;

		return sblk->status_idx;
	}

	return cnic_service_bnx2_queues(dev);
}

static void cnic_service_bnx2_msix(unsigned long data)
{
	struct cnic_dev *dev = (struct cnic_dev *) data;
	struct cnic_local *cp = dev->cnic_priv;

	cp->last_status_idx = cnic_service_bnx2_queues(dev);

	CNIC_WR(dev, BNX2_PCICFG_INT_ACK_CMD, cp->int_num |
		BNX2_PCICFG_INT_ACK_CMD_INDEX_VALID | cp->last_status_idx);
}

static void cnic_doirq(struct cnic_dev *dev)
{
	struct cnic_local *cp = dev->cnic_priv;

	if (likely(test_bit(CNIC_F_CNIC_UP, &dev->flags))) {
		u16 prod = cp->kcq1.sw_prod_idx & MAX_KCQ_IDX;

		prefetch(cp->status_blk.gen);
		prefetch(&cp->kcq1.kcq[KCQ_PG(prod)][KCQ_IDX(prod)]);

		tasklet_schedule(&cp->cnic_irq_task);
	}
}

static irqreturn_t cnic_irq(int irq, void *dev_instance)
{
	struct cnic_dev *dev = dev_instance;
	struct cnic_local *cp = dev->cnic_priv;

	if (cp->ack_int)
		cp->ack_int(dev);

	cnic_doirq(dev);

	return IRQ_HANDLED;
}

static inline void cnic_ack_bnx2x_int(struct cnic_dev *dev, u8 id, u8 storm,
				      u16 index, u8 op, u8 update)
{
	struct bnx2x *bp = netdev_priv(dev->netdev);
	u32 hc_addr = (HC_REG_COMMAND_REG + BP_PORT(bp) * 32 +
		       COMMAND_REG_INT_ACK);
	struct igu_ack_register igu_ack;

	igu_ack.status_block_index = index;
	igu_ack.sb_id_and_flags =
			((id << IGU_ACK_REGISTER_STATUS_BLOCK_ID_SHIFT) |
			 (storm << IGU_ACK_REGISTER_STORM_ID_SHIFT) |
			 (update << IGU_ACK_REGISTER_UPDATE_INDEX_SHIFT) |
			 (op << IGU_ACK_REGISTER_INTERRUPT_MODE_SHIFT));

	CNIC_WR(dev, hc_addr, (*(u32 *)&igu_ack));
}

static void cnic_ack_igu_sb(struct cnic_dev *dev, u8 igu_sb_id, u8 segment,
			    u16 index, u8 op, u8 update)
{
	struct igu_regular cmd_data;
	u32 igu_addr = BAR_IGU_INTMEM + (IGU_CMD_INT_ACK_BASE + igu_sb_id) * 8;

	cmd_data.sb_id_and_flags =
		(index << IGU_REGULAR_SB_INDEX_SHIFT) |
		(segment << IGU_REGULAR_SEGMENT_ACCESS_SHIFT) |
		(update << IGU_REGULAR_BUPDATE_SHIFT) |
		(op << IGU_REGULAR_ENABLE_INT_SHIFT);


	CNIC_WR(dev, igu_addr, cmd_data.sb_id_and_flags);
}

static void cnic_ack_bnx2x_msix(struct cnic_dev *dev)
{
	struct cnic_local *cp = dev->cnic_priv;

	cnic_ack_bnx2x_int(dev, cp->bnx2x_igu_sb_id, CSTORM_ID, 0,
			   IGU_INT_DISABLE, 0);
}

static void cnic_ack_bnx2x_e2_msix(struct cnic_dev *dev)
{
	struct cnic_local *cp = dev->cnic_priv;

	cnic_ack_igu_sb(dev, cp->bnx2x_igu_sb_id, IGU_SEG_ACCESS_DEF, 0,
			IGU_INT_DISABLE, 0);
}

static void cnic_arm_bnx2x_msix(struct cnic_dev *dev, u32 idx)
{
	struct cnic_local *cp = dev->cnic_priv;

	cnic_ack_bnx2x_int(dev, cp->bnx2x_igu_sb_id, CSTORM_ID, idx,
			   IGU_INT_ENABLE, 1);
}

static void cnic_arm_bnx2x_e2_msix(struct cnic_dev *dev, u32 idx)
{
	struct cnic_local *cp = dev->cnic_priv;

	cnic_ack_igu_sb(dev, cp->bnx2x_igu_sb_id, IGU_SEG_ACCESS_DEF, idx,
			IGU_INT_ENABLE, 1);
}

static u32 cnic_service_bnx2x_kcq(struct cnic_dev *dev, struct kcq_info *info)
{
	u32 last_status = *info->status_idx_ptr;
	int kcqe_cnt;

	/* status block index must be read before reading the KCQ */
	rmb();
	while ((kcqe_cnt = cnic_get_kcqes(dev, info))) {

		service_kcqes(dev, kcqe_cnt);

		/* Tell compiler that sblk fields can change. */
		barrier();

		last_status = *info->status_idx_ptr;
		/* status block index must be read before reading the KCQ */
		rmb();
	}
	return last_status;
}

static void cnic_service_bnx2x_bh(unsigned long data)
{
	struct cnic_dev *dev = (struct cnic_dev *) data;
	struct cnic_local *cp = dev->cnic_priv;
	struct bnx2x *bp = netdev_priv(dev->netdev);
	u32 status_idx, new_status_idx;

	if (unlikely(!test_bit(CNIC_F_CNIC_UP, &dev->flags)))
		return;

	while (1) {
		status_idx = cnic_service_bnx2x_kcq(dev, &cp->kcq1);

		CNIC_WR16(dev, cp->kcq1.io_addr,
			  cp->kcq1.sw_prod_idx + MAX_KCQ_IDX);

		if (!CNIC_SUPPORTS_FCOE(bp)) {
			cp->arm_int(dev, status_idx);
			break;
		}

		new_status_idx = cnic_service_bnx2x_kcq(dev, &cp->kcq2);

		if (new_status_idx != status_idx)
			continue;

		CNIC_WR16(dev, cp->kcq2.io_addr, cp->kcq2.sw_prod_idx +
			  MAX_KCQ_IDX);

		cnic_ack_igu_sb(dev, cp->bnx2x_igu_sb_id, IGU_SEG_ACCESS_DEF,
				status_idx, IGU_INT_ENABLE, 1);

		break;
	}
}

static int cnic_service_bnx2x(void *data, void *status_blk)
{
	struct cnic_dev *dev = data;
	struct cnic_local *cp = dev->cnic_priv;

	if (!(cp->ethdev->drv_state & CNIC_DRV_STATE_USING_MSIX))
		cnic_doirq(dev);

	cnic_chk_pkt_rings(cp);

	return 0;
}

static void cnic_ulp_stop_one(struct cnic_local *cp, int if_type)
{
	struct cnic_ulp_ops *ulp_ops;

	if (if_type == CNIC_ULP_ISCSI)
		cnic_send_nlmsg(cp, ISCSI_KEVENT_IF_DOWN, NULL);

	mutex_lock(&cnic_lock);
	ulp_ops = rcu_dereference_protected(cp->ulp_ops[if_type],
					    lockdep_is_held(&cnic_lock));
	if (!ulp_ops) {
		mutex_unlock(&cnic_lock);
		return;
	}
	set_bit(ULP_F_CALL_PENDING, &cp->ulp_flags[if_type]);
	mutex_unlock(&cnic_lock);

	if (test_and_clear_bit(ULP_F_START, &cp->ulp_flags[if_type]))
		ulp_ops->cnic_stop(cp->ulp_handle[if_type]);

	clear_bit(ULP_F_CALL_PENDING, &cp->ulp_flags[if_type]);
}

static void cnic_ulp_stop(struct cnic_dev *dev)
{
	struct cnic_local *cp = dev->cnic_priv;
	int if_type;

	for (if_type = 0; if_type < MAX_CNIC_ULP_TYPE; if_type++)
		cnic_ulp_stop_one(cp, if_type);
}

static void cnic_ulp_start(struct cnic_dev *dev)
{
	struct cnic_local *cp = dev->cnic_priv;
	int if_type;

	for (if_type = 0; if_type < MAX_CNIC_ULP_TYPE; if_type++) {
		struct cnic_ulp_ops *ulp_ops;

		mutex_lock(&cnic_lock);
		ulp_ops = rcu_dereference_protected(cp->ulp_ops[if_type],
						    lockdep_is_held(&cnic_lock));
		if (!ulp_ops || !ulp_ops->cnic_start) {
			mutex_unlock(&cnic_lock);
			continue;
		}
		set_bit(ULP_F_CALL_PENDING, &cp->ulp_flags[if_type]);
		mutex_unlock(&cnic_lock);

		if (!test_and_set_bit(ULP_F_START, &cp->ulp_flags[if_type]))
			ulp_ops->cnic_start(cp->ulp_handle[if_type]);

		clear_bit(ULP_F_CALL_PENDING, &cp->ulp_flags[if_type]);
	}
}

static int cnic_copy_ulp_stats(struct cnic_dev *dev, int ulp_type)
{
	struct cnic_local *cp = dev->cnic_priv;
	struct cnic_ulp_ops *ulp_ops;
	int rc;

	mutex_lock(&cnic_lock);
	ulp_ops = rcu_dereference_protected(cp->ulp_ops[ulp_type],
					    lockdep_is_held(&cnic_lock));
	if (ulp_ops && ulp_ops->cnic_get_stats)
		rc = ulp_ops->cnic_get_stats(cp->ulp_handle[ulp_type]);
	else
		rc = -ENODEV;
	mutex_unlock(&cnic_lock);
	return rc;
}

static int cnic_ctl(void *data, struct cnic_ctl_info *info)
{
	struct cnic_dev *dev = data;
	int ulp_type = CNIC_ULP_ISCSI;

	switch (info->cmd) {
	case CNIC_CTL_STOP_CMD:
		cnic_hold(dev);

		cnic_ulp_stop(dev);
		cnic_stop_hw(dev);

		cnic_put(dev);
		break;
	case CNIC_CTL_START_CMD:
		cnic_hold(dev);

		if (!cnic_start_hw(dev))
			cnic_ulp_start(dev);

		cnic_put(dev);
		break;
	case CNIC_CTL_STOP_ISCSI_CMD: {
		struct cnic_local *cp = dev->cnic_priv;
		set_bit(CNIC_LCL_FL_STOP_ISCSI, &cp->cnic_local_flags);
		queue_delayed_work(cnic_wq, &cp->delete_task, 0);
		break;
	}
	case CNIC_CTL_COMPLETION_CMD: {
		struct cnic_ctl_completion *comp = &info->data.comp;
		u32 cid = BNX2X_SW_CID(comp->cid);
		u32 l5_cid;
		struct cnic_local *cp = dev->cnic_priv;

		if (!test_bit(CNIC_F_CNIC_UP, &dev->flags))
			break;

		if (cnic_get_l5_cid(cp, cid, &l5_cid) == 0) {
			struct cnic_context *ctx = &cp->ctx_tbl[l5_cid];

			if (unlikely(comp->error)) {
				set_bit(CTX_FL_CID_ERROR, &ctx->ctx_flags);
				netdev_err(dev->netdev,
					   "CID %x CFC delete comp error %x\n",
					   cid, comp->error);
			}

			ctx->wait_cond = 1;
			wake_up(&ctx->waitq);
		}
		break;
	}
	case CNIC_CTL_FCOE_STATS_GET_CMD:
		ulp_type = CNIC_ULP_FCOE;
		/* fall through */
	case CNIC_CTL_ISCSI_STATS_GET_CMD:
		cnic_hold(dev);
		cnic_copy_ulp_stats(dev, ulp_type);
		cnic_put(dev);
		break;

	default:
		return -EINVAL;
	}
	return 0;
}

static void cnic_ulp_init(struct cnic_dev *dev)
{
	int i;
	struct cnic_local *cp = dev->cnic_priv;

	for (i = 0; i < MAX_CNIC_ULP_TYPE_EXT; i++) {
		struct cnic_ulp_ops *ulp_ops;

		mutex_lock(&cnic_lock);
		ulp_ops = cnic_ulp_tbl_prot(i);
		if (!ulp_ops || !ulp_ops->cnic_init) {
			mutex_unlock(&cnic_lock);
			continue;
		}
		ulp_get(ulp_ops);
		mutex_unlock(&cnic_lock);

		if (!test_and_set_bit(ULP_F_INIT, &cp->ulp_flags[i]))
			ulp_ops->cnic_init(dev);

		ulp_put(ulp_ops);
	}
}

static void cnic_ulp_exit(struct cnic_dev *dev)
{
	int i;
	struct cnic_local *cp = dev->cnic_priv;

	for (i = 0; i < MAX_CNIC_ULP_TYPE_EXT; i++) {
		struct cnic_ulp_ops *ulp_ops;

		mutex_lock(&cnic_lock);
		ulp_ops = cnic_ulp_tbl_prot(i);
		if (!ulp_ops || !ulp_ops->cnic_exit) {
			mutex_unlock(&cnic_lock);
			continue;
		}
		ulp_get(ulp_ops);
		mutex_unlock(&cnic_lock);

		if (test_and_clear_bit(ULP_F_INIT, &cp->ulp_flags[i]))
			ulp_ops->cnic_exit(dev);

		ulp_put(ulp_ops);
	}
}

static int cnic_cm_offload_pg(struct cnic_sock *csk)
{
	struct cnic_dev *dev = csk->dev;
	struct l4_kwq_offload_pg *l4kwqe;
	struct kwqe *wqes[1];

	l4kwqe = (struct l4_kwq_offload_pg *) &csk->kwqe1;
	memset(l4kwqe, 0, sizeof(*l4kwqe));
	wqes[0] = (struct kwqe *) l4kwqe;

	l4kwqe->op_code = L4_KWQE_OPCODE_VALUE_OFFLOAD_PG;
	l4kwqe->flags =
		L4_LAYER_CODE << L4_KWQ_OFFLOAD_PG_LAYER_CODE_SHIFT;
	l4kwqe->l2hdr_nbytes = ETH_HLEN;

	l4kwqe->da0 = csk->ha[0];
	l4kwqe->da1 = csk->ha[1];
	l4kwqe->da2 = csk->ha[2];
	l4kwqe->da3 = csk->ha[3];
	l4kwqe->da4 = csk->ha[4];
	l4kwqe->da5 = csk->ha[5];

	l4kwqe->sa0 = dev->mac_addr[0];
	l4kwqe->sa1 = dev->mac_addr[1];
	l4kwqe->sa2 = dev->mac_addr[2];
	l4kwqe->sa3 = dev->mac_addr[3];
	l4kwqe->sa4 = dev->mac_addr[4];
	l4kwqe->sa5 = dev->mac_addr[5];

	l4kwqe->etype = ETH_P_IP;
	l4kwqe->ipid_start = DEF_IPID_START;
	l4kwqe->host_opaque = csk->l5_cid;

	if (csk->vlan_id) {
		l4kwqe->pg_flags |= L4_KWQ_OFFLOAD_PG_VLAN_TAGGING;
		l4kwqe->vlan_tag = csk->vlan_id;
		l4kwqe->l2hdr_nbytes += 4;
	}

	return dev->submit_kwqes(dev, wqes, 1);
}

static int cnic_cm_update_pg(struct cnic_sock *csk)
{
	struct cnic_dev *dev = csk->dev;
	struct l4_kwq_update_pg *l4kwqe;
	struct kwqe *wqes[1];

	l4kwqe = (struct l4_kwq_update_pg *) &csk->kwqe1;
	memset(l4kwqe, 0, sizeof(*l4kwqe));
	wqes[0] = (struct kwqe *) l4kwqe;

	l4kwqe->opcode = L4_KWQE_OPCODE_VALUE_UPDATE_PG;
	l4kwqe->flags =
		L4_LAYER_CODE << L4_KWQ_UPDATE_PG_LAYER_CODE_SHIFT;
	l4kwqe->pg_cid = csk->pg_cid;

	l4kwqe->da0 = csk->ha[0];
	l4kwqe->da1 = csk->ha[1];
	l4kwqe->da2 = csk->ha[2];
	l4kwqe->da3 = csk->ha[3];
	l4kwqe->da4 = csk->ha[4];
	l4kwqe->da5 = csk->ha[5];

	l4kwqe->pg_host_opaque = csk->l5_cid;
	l4kwqe->pg_valids = L4_KWQ_UPDATE_PG_VALIDS_DA;

	return dev->submit_kwqes(dev, wqes, 1);
}

static int cnic_cm_upload_pg(struct cnic_sock *csk)
{
	struct cnic_dev *dev = csk->dev;
	struct l4_kwq_upload *l4kwqe;
	struct kwqe *wqes[1];

	l4kwqe = (struct l4_kwq_upload *) &csk->kwqe1;
	memset(l4kwqe, 0, sizeof(*l4kwqe));
	wqes[0] = (struct kwqe *) l4kwqe;

	l4kwqe->opcode = L4_KWQE_OPCODE_VALUE_UPLOAD_PG;
	l4kwqe->flags =
		L4_LAYER_CODE << L4_KWQ_UPLOAD_LAYER_CODE_SHIFT;
	l4kwqe->cid = csk->pg_cid;

	return dev->submit_kwqes(dev, wqes, 1);
}

static int cnic_cm_conn_req(struct cnic_sock *csk)
{
	struct cnic_dev *dev = csk->dev;
	struct l4_kwq_connect_req1 *l4kwqe1;
	struct l4_kwq_connect_req2 *l4kwqe2;
	struct l4_kwq_connect_req3 *l4kwqe3;
	struct kwqe *wqes[3];
	u8 tcp_flags = 0;
	int num_wqes = 2;

	l4kwqe1 = (struct l4_kwq_connect_req1 *) &csk->kwqe1;
	l4kwqe2 = (struct l4_kwq_connect_req2 *) &csk->kwqe2;
	l4kwqe3 = (struct l4_kwq_connect_req3 *) &csk->kwqe3;
	memset(l4kwqe1, 0, sizeof(*l4kwqe1));
	memset(l4kwqe2, 0, sizeof(*l4kwqe2));
	memset(l4kwqe3, 0, sizeof(*l4kwqe3));

	l4kwqe3->op_code = L4_KWQE_OPCODE_VALUE_CONNECT3;
	l4kwqe3->flags =
		L4_LAYER_CODE << L4_KWQ_CONNECT_REQ3_LAYER_CODE_SHIFT;
	l4kwqe3->ka_timeout = csk->ka_timeout;
	l4kwqe3->ka_interval = csk->ka_interval;
	l4kwqe3->ka_max_probe_count = csk->ka_max_probe_count;
	l4kwqe3->tos = csk->tos;
	l4kwqe3->ttl = csk->ttl;
	l4kwqe3->snd_seq_scale = csk->snd_seq_scale;
	l4kwqe3->pmtu = csk->mtu;
	l4kwqe3->rcv_buf = csk->rcv_buf;
	l4kwqe3->snd_buf = csk->snd_buf;
	l4kwqe3->seed = csk->seed;

	wqes[0] = (struct kwqe *) l4kwqe1;
	if (test_bit(SK_F_IPV6, &csk->flags)) {
		wqes[1] = (struct kwqe *) l4kwqe2;
		wqes[2] = (struct kwqe *) l4kwqe3;
		num_wqes = 3;

		l4kwqe1->conn_flags = L4_KWQ_CONNECT_REQ1_IP_V6;
		l4kwqe2->op_code = L4_KWQE_OPCODE_VALUE_CONNECT2;
		l4kwqe2->flags =
			L4_KWQ_CONNECT_REQ2_LINKED_WITH_NEXT |
			L4_LAYER_CODE << L4_KWQ_CONNECT_REQ2_LAYER_CODE_SHIFT;
		l4kwqe2->src_ip_v6_2 = be32_to_cpu(csk->src_ip[1]);
		l4kwqe2->src_ip_v6_3 = be32_to_cpu(csk->src_ip[2]);
		l4kwqe2->src_ip_v6_4 = be32_to_cpu(csk->src_ip[3]);
		l4kwqe2->dst_ip_v6_2 = be32_to_cpu(csk->dst_ip[1]);
		l4kwqe2->dst_ip_v6_3 = be32_to_cpu(csk->dst_ip[2]);
		l4kwqe2->dst_ip_v6_4 = be32_to_cpu(csk->dst_ip[3]);
		l4kwqe3->mss = l4kwqe3->pmtu - sizeof(struct ipv6hdr) -
			       sizeof(struct tcphdr);
	} else {
		wqes[1] = (struct kwqe *) l4kwqe3;
		l4kwqe3->mss = l4kwqe3->pmtu - sizeof(struct iphdr) -
			       sizeof(struct tcphdr);
	}

	l4kwqe1->op_code = L4_KWQE_OPCODE_VALUE_CONNECT1;
	l4kwqe1->flags =
		(L4_LAYER_CODE << L4_KWQ_CONNECT_REQ1_LAYER_CODE_SHIFT) |
		 L4_KWQ_CONNECT_REQ3_LINKED_WITH_NEXT;
	l4kwqe1->cid = csk->cid;
	l4kwqe1->pg_cid = csk->pg_cid;
	l4kwqe1->src_ip = be32_to_cpu(csk->src_ip[0]);
	l4kwqe1->dst_ip = be32_to_cpu(csk->dst_ip[0]);
	l4kwqe1->src_port = be16_to_cpu(csk->src_port);
	l4kwqe1->dst_port = be16_to_cpu(csk->dst_port);
	if (csk->tcp_flags & SK_TCP_NO_DELAY_ACK)
		tcp_flags |= L4_KWQ_CONNECT_REQ1_NO_DELAY_ACK;
	if (csk->tcp_flags & SK_TCP_KEEP_ALIVE)
		tcp_flags |= L4_KWQ_CONNECT_REQ1_KEEP_ALIVE;
	if (csk->tcp_flags & SK_TCP_NAGLE)
		tcp_flags |= L4_KWQ_CONNECT_REQ1_NAGLE_ENABLE;
	if (csk->tcp_flags & SK_TCP_TIMESTAMP)
		tcp_flags |= L4_KWQ_CONNECT_REQ1_TIME_STAMP;
	if (csk->tcp_flags & SK_TCP_SACK)
		tcp_flags |= L4_KWQ_CONNECT_REQ1_SACK;
	if (csk->tcp_flags & SK_TCP_SEG_SCALING)
		tcp_flags |= L4_KWQ_CONNECT_REQ1_SEG_SCALING;

	l4kwqe1->tcp_flags = tcp_flags;

	return dev->submit_kwqes(dev, wqes, num_wqes);
}

static int cnic_cm_close_req(struct cnic_sock *csk)
{
	struct cnic_dev *dev = csk->dev;
	struct l4_kwq_close_req *l4kwqe;
	struct kwqe *wqes[1];

	l4kwqe = (struct l4_kwq_close_req *) &csk->kwqe2;
	memset(l4kwqe, 0, sizeof(*l4kwqe));
	wqes[0] = (struct kwqe *) l4kwqe;

	l4kwqe->op_code = L4_KWQE_OPCODE_VALUE_CLOSE;
	l4kwqe->flags = L4_LAYER_CODE << L4_KWQ_CLOSE_REQ_LAYER_CODE_SHIFT;
	l4kwqe->cid = csk->cid;

	return dev->submit_kwqes(dev, wqes, 1);
}

static int cnic_cm_abort_req(struct cnic_sock *csk)
{
	struct cnic_dev *dev = csk->dev;
	struct l4_kwq_reset_req *l4kwqe;
	struct kwqe *wqes[1];

	l4kwqe = (struct l4_kwq_reset_req *) &csk->kwqe2;
	memset(l4kwqe, 0, sizeof(*l4kwqe));
	wqes[0] = (struct kwqe *) l4kwqe;

	l4kwqe->op_code = L4_KWQE_OPCODE_VALUE_RESET;
	l4kwqe->flags = L4_LAYER_CODE << L4_KWQ_RESET_REQ_LAYER_CODE_SHIFT;
	l4kwqe->cid = csk->cid;

	return dev->submit_kwqes(dev, wqes, 1);
}

static int cnic_cm_create(struct cnic_dev *dev, int ulp_type, u32 cid,
			  u32 l5_cid, struct cnic_sock **csk, void *context)
{
	struct cnic_local *cp = dev->cnic_priv;
	struct cnic_sock *csk1;

	if (l5_cid >= MAX_CM_SK_TBL_SZ)
		return -EINVAL;

	if (cp->ctx_tbl) {
		struct cnic_context *ctx = &cp->ctx_tbl[l5_cid];

		if (test_bit(CTX_FL_OFFLD_START, &ctx->ctx_flags))
			return -EAGAIN;
	}

	csk1 = &cp->csk_tbl[l5_cid];
	if (atomic_read(&csk1->ref_count))
		return -EAGAIN;

	if (test_and_set_bit(SK_F_INUSE, &csk1->flags))
		return -EBUSY;

	csk1->dev = dev;
	csk1->cid = cid;
	csk1->l5_cid = l5_cid;
	csk1->ulp_type = ulp_type;
	csk1->context = context;

	csk1->ka_timeout = DEF_KA_TIMEOUT;
	csk1->ka_interval = DEF_KA_INTERVAL;
	csk1->ka_max_probe_count = DEF_KA_MAX_PROBE_COUNT;
	csk1->tos = DEF_TOS;
	csk1->ttl = DEF_TTL;
	csk1->snd_seq_scale = DEF_SND_SEQ_SCALE;
	csk1->rcv_buf = DEF_RCV_BUF;
	csk1->snd_buf = DEF_SND_BUF;
	csk1->seed = DEF_SEED;
	csk1->tcp_flags = 0;

	*csk = csk1;
	return 0;
}

static void cnic_cm_cleanup(struct cnic_sock *csk)
{
	if (csk->src_port) {
		struct cnic_dev *dev = csk->dev;
		struct cnic_local *cp = dev->cnic_priv;

		cnic_free_id(&cp->csk_port_tbl, be16_to_cpu(csk->src_port));
		csk->src_port = 0;
	}
}

static void cnic_close_conn(struct cnic_sock *csk)
{
	if (test_bit(SK_F_PG_OFFLD_COMPLETE, &csk->flags)) {
		cnic_cm_upload_pg(csk);
		clear_bit(SK_F_PG_OFFLD_COMPLETE, &csk->flags);
	}
	cnic_cm_cleanup(csk);
}

static int cnic_cm_destroy(struct cnic_sock *csk)
{
	if (!cnic_in_use(csk))
		return -EINVAL;

	csk_hold(csk);
	clear_bit(SK_F_INUSE, &csk->flags);
	smp_mb__after_atomic();
	while (atomic_read(&csk->ref_count) != 1)
		msleep(1);
	cnic_cm_cleanup(csk);

	csk->flags = 0;
	csk_put(csk);
	return 0;
}

static inline u16 cnic_get_vlan(struct net_device *dev,
				struct net_device **vlan_dev)
{
	if (dev->priv_flags & IFF_802_1Q_VLAN) {
		*vlan_dev = vlan_dev_real_dev(dev);
		return vlan_dev_vlan_id(dev);
	}
	*vlan_dev = dev;
	return 0;
}

static int cnic_get_v4_route(struct sockaddr_in *dst_addr,
			     struct dst_entry **dst)
{
#if defined(CONFIG_INET)
	struct rtable *rt;

	rt = ip_route_output(&init_net, dst_addr->sin_addr.s_addr, 0, 0, 0);
	if (!IS_ERR(rt)) {
		*dst = &rt->dst;
		return 0;
	}
	return PTR_ERR(rt);
#else
	return -ENETUNREACH;
#endif
}

static int cnic_get_v6_route(struct sockaddr_in6 *dst_addr,
			     struct dst_entry **dst)
{
#if IS_ENABLED(CONFIG_IPV6)
	struct flowi6 fl6;

	memset(&fl6, 0, sizeof(fl6));
	fl6.daddr = dst_addr->sin6_addr;
	if (ipv6_addr_type(&fl6.daddr) & IPV6_ADDR_LINKLOCAL)
		fl6.flowi6_oif = dst_addr->sin6_scope_id;

	*dst = ip6_route_output(&init_net, NULL, &fl6);
	if ((*dst)->error) {
		dst_release(*dst);
		*dst = NULL;
		return -ENETUNREACH;
	} else
		return 0;
#endif

	return -ENETUNREACH;
}

static struct cnic_dev *cnic_cm_select_dev(struct sockaddr_in *dst_addr,
					   int ulp_type)
{
	struct cnic_dev *dev = NULL;
	struct dst_entry *dst;
	struct net_device *netdev = NULL;
	int err = -ENETUNREACH;

	if (dst_addr->sin_family == AF_INET)
		err = cnic_get_v4_route(dst_addr, &dst);
	else if (dst_addr->sin_family == AF_INET6) {
		struct sockaddr_in6 *dst_addr6 =
			(struct sockaddr_in6 *) dst_addr;

		err = cnic_get_v6_route(dst_addr6, &dst);
	} else
		return NULL;

	if (err)
		return NULL;

	if (!dst->dev)
		goto done;

	cnic_get_vlan(dst->dev, &netdev);

	dev = cnic_from_netdev(netdev);

done:
	dst_release(dst);
	if (dev)
		cnic_put(dev);
	return dev;
}

static int cnic_resolve_addr(struct cnic_sock *csk, struct cnic_sockaddr *saddr)
{
	struct cnic_dev *dev = csk->dev;
	struct cnic_local *cp = dev->cnic_priv;

	return cnic_send_nlmsg(cp, ISCSI_KEVENT_PATH_REQ, csk);
}

static int cnic_get_route(struct cnic_sock *csk, struct cnic_sockaddr *saddr)
{
	struct cnic_dev *dev = csk->dev;
	struct cnic_local *cp = dev->cnic_priv;
	int is_v6, rc = 0;
	struct dst_entry *dst = NULL;
	struct net_device *realdev;
	__be16 local_port;
	u32 port_id;

	if (saddr->local.v6.sin6_family == AF_INET6 &&
	    saddr->remote.v6.sin6_family == AF_INET6)
		is_v6 = 1;
	else if (saddr->local.v4.sin_family == AF_INET &&
		 saddr->remote.v4.sin_family == AF_INET)
		is_v6 = 0;
	else
		return -EINVAL;

	clear_bit(SK_F_IPV6, &csk->flags);

	if (is_v6) {
		set_bit(SK_F_IPV6, &csk->flags);
		cnic_get_v6_route(&saddr->remote.v6, &dst);

		memcpy(&csk->dst_ip[0], &saddr->remote.v6.sin6_addr,
		       sizeof(struct in6_addr));
		csk->dst_port = saddr->remote.v6.sin6_port;
		local_port = saddr->local.v6.sin6_port;

	} else {
		cnic_get_v4_route(&saddr->remote.v4, &dst);

		csk->dst_ip[0] = saddr->remote.v4.sin_addr.s_addr;
		csk->dst_port = saddr->remote.v4.sin_port;
		local_port = saddr->local.v4.sin_port;
	}

	csk->vlan_id = 0;
	csk->mtu = dev->netdev->mtu;
	if (dst && dst->dev) {
		u16 vlan = cnic_get_vlan(dst->dev, &realdev);
		if (realdev == dev->netdev) {
			csk->vlan_id = vlan;
			csk->mtu = dst_mtu(dst);
		}
	}

	port_id = be16_to_cpu(local_port);
	if (port_id >= CNIC_LOCAL_PORT_MIN &&
	    port_id < CNIC_LOCAL_PORT_MAX) {
		if (cnic_alloc_id(&cp->csk_port_tbl, port_id))
			port_id = 0;
	} else
		port_id = 0;

	if (!port_id) {
		port_id = cnic_alloc_new_id(&cp->csk_port_tbl);
		if (port_id == -1) {
			rc = -ENOMEM;
			goto err_out;
		}
		local_port = cpu_to_be16(port_id);
	}
	csk->src_port = local_port;

err_out:
	dst_release(dst);
	return rc;
}

static void cnic_init_csk_state(struct cnic_sock *csk)
{
	csk->state = 0;
	clear_bit(SK_F_OFFLD_SCHED, &csk->flags);
	clear_bit(SK_F_CLOSING, &csk->flags);
}

static int cnic_cm_connect(struct cnic_sock *csk, struct cnic_sockaddr *saddr)
{
	struct cnic_local *cp = csk->dev->cnic_priv;
	int err = 0;

	if (cp->ethdev->drv_state & CNIC_DRV_STATE_NO_ISCSI)
		return -EOPNOTSUPP;

	if (!cnic_in_use(csk))
		return -EINVAL;

	if (test_and_set_bit(SK_F_CONNECT_START, &csk->flags))
		return -EINVAL;

	cnic_init_csk_state(csk);

	err = cnic_get_route(csk, saddr);
	if (err)
		goto err_out;

	err = cnic_resolve_addr(csk, saddr);
	if (!err)
		return 0;

err_out:
	clear_bit(SK_F_CONNECT_START, &csk->flags);
	return err;
}

static int cnic_cm_abort(struct cnic_sock *csk)
{
	struct cnic_local *cp = csk->dev->cnic_priv;
	u32 opcode = L4_KCQE_OPCODE_VALUE_RESET_COMP;

	if (!cnic_in_use(csk))
		return -EINVAL;

	if (cnic_abort_prep(csk))
		return cnic_cm_abort_req(csk);

	/* Getting here means that we haven't started connect, or
	 * connect was not successful, or it has been reset by the target.
	 */

	cp->close_conn(csk, opcode);
	if (csk->state != opcode) {
		/* Wait for remote reset sequence to complete */
		while (test_bit(SK_F_PG_OFFLD_COMPLETE, &csk->flags))
			msleep(1);

		return -EALREADY;
	}

	return 0;
}

static int cnic_cm_close(struct cnic_sock *csk)
{
	if (!cnic_in_use(csk))
		return -EINVAL;

	if (cnic_close_prep(csk)) {
		csk->state = L4_KCQE_OPCODE_VALUE_CLOSE_COMP;
		return cnic_cm_close_req(csk);
	} else {
		/* Wait for remote reset sequence to complete */
		while (test_bit(SK_F_PG_OFFLD_COMPLETE, &csk->flags))
			msleep(1);

		return -EALREADY;
	}
	return 0;
}

static void cnic_cm_upcall(struct cnic_local *cp, struct cnic_sock *csk,
			   u8 opcode)
{
	struct cnic_ulp_ops *ulp_ops;
	int ulp_type = csk->ulp_type;

	rcu_read_lock();
	ulp_ops = rcu_dereference(cp->ulp_ops[ulp_type]);
	if (ulp_ops) {
		if (opcode == L4_KCQE_OPCODE_VALUE_CONNECT_COMPLETE)
			ulp_ops->cm_connect_complete(csk);
		else if (opcode == L4_KCQE_OPCODE_VALUE_CLOSE_COMP)
			ulp_ops->cm_close_complete(csk);
		else if (opcode == L4_KCQE_OPCODE_VALUE_RESET_RECEIVED)
			ulp_ops->cm_remote_abort(csk);
		else if (opcode == L4_KCQE_OPCODE_VALUE_RESET_COMP)
			ulp_ops->cm_abort_complete(csk);
		else if (opcode == L4_KCQE_OPCODE_VALUE_CLOSE_RECEIVED)
			ulp_ops->cm_remote_close(csk);
	}
	rcu_read_unlock();
}

static int cnic_cm_set_pg(struct cnic_sock *csk)
{
	if (cnic_offld_prep(csk)) {
		if (test_bit(SK_F_PG_OFFLD_COMPLETE, &csk->flags))
			cnic_cm_update_pg(csk);
		else
			cnic_cm_offload_pg(csk);
	}
	return 0;
}

static void cnic_cm_process_offld_pg(struct cnic_dev *dev, struct l4_kcq *kcqe)
{
	struct cnic_local *cp = dev->cnic_priv;
	u32 l5_cid = kcqe->pg_host_opaque;
	u8 opcode = kcqe->op_code;
	struct cnic_sock *csk = &cp->csk_tbl[l5_cid];

	csk_hold(csk);
	if (!cnic_in_use(csk))
		goto done;

	if (opcode == L4_KCQE_OPCODE_VALUE_UPDATE_PG) {
		clear_bit(SK_F_OFFLD_SCHED, &csk->flags);
		goto done;
	}
	/* Possible PG kcqe status:  SUCCESS, OFFLOADED_PG, or CTX_ALLOC_FAIL */
	if (kcqe->status == L4_KCQE_COMPLETION_STATUS_CTX_ALLOC_FAIL) {
		clear_bit(SK_F_OFFLD_SCHED, &csk->flags);
		cnic_cm_upcall(cp, csk,
			       L4_KCQE_OPCODE_VALUE_CONNECT_COMPLETE);
		goto done;
	}

	csk->pg_cid = kcqe->pg_cid;
	set_bit(SK_F_PG_OFFLD_COMPLETE, &csk->flags);
	cnic_cm_conn_req(csk);

done:
	csk_put(csk);
}

static void cnic_process_fcoe_term_conn(struct cnic_dev *dev, struct kcqe *kcqe)
{
	struct cnic_local *cp = dev->cnic_priv;
	struct fcoe_kcqe *fc_kcqe = (struct fcoe_kcqe *) kcqe;
	u32 l5_cid = fc_kcqe->fcoe_conn_id + BNX2X_FCOE_L5_CID_BASE;
	struct cnic_context *ctx = &cp->ctx_tbl[l5_cid];

	ctx->timestamp = jiffies;
	ctx->wait_cond = 1;
	wake_up(&ctx->waitq);
}

static void cnic_cm_process_kcqe(struct cnic_dev *dev, struct kcqe *kcqe)
{
	struct cnic_local *cp = dev->cnic_priv;
	struct l4_kcq *l4kcqe = (struct l4_kcq *) kcqe;
	u8 opcode = l4kcqe->op_code;
	u32 l5_cid;
	struct cnic_sock *csk;

	if (opcode == FCOE_RAMROD_CMD_ID_TERMINATE_CONN) {
		cnic_process_fcoe_term_conn(dev, kcqe);
		return;
	}
	if (opcode == L4_KCQE_OPCODE_VALUE_OFFLOAD_PG ||
	    opcode == L4_KCQE_OPCODE_VALUE_UPDATE_PG) {
		cnic_cm_process_offld_pg(dev, l4kcqe);
		return;
	}

	l5_cid = l4kcqe->conn_id;
	if (opcode & 0x80)
		l5_cid = l4kcqe->cid;
	if (l5_cid >= MAX_CM_SK_TBL_SZ)
		return;

	csk = &cp->csk_tbl[l5_cid];
	csk_hold(csk);

	if (!cnic_in_use(csk)) {
		csk_put(csk);
		return;
	}

	switch (opcode) {
	case L5CM_RAMROD_CMD_ID_TCP_CONNECT:
		if (l4kcqe->status != 0) {
			clear_bit(SK_F_OFFLD_SCHED, &csk->flags);
			cnic_cm_upcall(cp, csk,
				       L4_KCQE_OPCODE_VALUE_CONNECT_COMPLETE);
		}
		break;
	case L4_KCQE_OPCODE_VALUE_CONNECT_COMPLETE:
		if (l4kcqe->status == 0)
			set_bit(SK_F_OFFLD_COMPLETE, &csk->flags);
		else if (l4kcqe->status ==
			 L4_KCQE_COMPLETION_STATUS_PARITY_ERROR)
			set_bit(SK_F_HW_ERR, &csk->flags);

		smp_mb__before_atomic();
		clear_bit(SK_F_OFFLD_SCHED, &csk->flags);
		cnic_cm_upcall(cp, csk, opcode);
		break;

	case L5CM_RAMROD_CMD_ID_CLOSE: {
		struct iscsi_kcqe *l5kcqe = (struct iscsi_kcqe *) kcqe;

		if (l4kcqe->status != 0 || l5kcqe->completion_status != 0) {
			netdev_warn(dev->netdev, "RAMROD CLOSE compl with status 0x%x completion status 0x%x\n",
				    l4kcqe->status, l5kcqe->completion_status);
			opcode = L4_KCQE_OPCODE_VALUE_CLOSE_COMP;
			/* Fall through */
		} else {
			break;
		}
	}
	case L4_KCQE_OPCODE_VALUE_RESET_RECEIVED:
	case L4_KCQE_OPCODE_VALUE_CLOSE_COMP:
	case L4_KCQE_OPCODE_VALUE_RESET_COMP:
	case L5CM_RAMROD_CMD_ID_SEARCHER_DELETE:
	case L5CM_RAMROD_CMD_ID_TERMINATE_OFFLOAD:
		if (l4kcqe->status == L4_KCQE_COMPLETION_STATUS_PARITY_ERROR)
			set_bit(SK_F_HW_ERR, &csk->flags);

		cp->close_conn(csk, opcode);
		break;

	case L4_KCQE_OPCODE_VALUE_CLOSE_RECEIVED:
		/* after we already sent CLOSE_REQ */
		if (test_bit(CNIC_F_BNX2X_CLASS, &dev->flags) &&
		    !test_bit(SK_F_OFFLD_COMPLETE, &csk->flags) &&
		    csk->state == L4_KCQE_OPCODE_VALUE_CLOSE_COMP)
			cp->close_conn(csk, L4_KCQE_OPCODE_VALUE_RESET_COMP);
		else
			cnic_cm_upcall(cp, csk, opcode);
		break;
	}
	csk_put(csk);
}

static void cnic_cm_indicate_kcqe(void *data, struct kcqe *kcqe[], u32 num)
{
	struct cnic_dev *dev = data;
	int i;

	for (i = 0; i < num; i++)
		cnic_cm_process_kcqe(dev, kcqe[i]);
}

static struct cnic_ulp_ops cm_ulp_ops = {
	.indicate_kcqes		= cnic_cm_indicate_kcqe,
};

static void cnic_cm_free_mem(struct cnic_dev *dev)
{
	struct cnic_local *cp = dev->cnic_priv;

	kfree(cp->csk_tbl);
	cp->csk_tbl = NULL;
	cnic_free_id_tbl(&cp->csk_port_tbl);
}

static int cnic_cm_alloc_mem(struct cnic_dev *dev)
{
	struct cnic_local *cp = dev->cnic_priv;
	u32 port_id;

	cp->csk_tbl = kzalloc(sizeof(struct cnic_sock) * MAX_CM_SK_TBL_SZ,
			      GFP_KERNEL);
	if (!cp->csk_tbl)
		return -ENOMEM;

	port_id = prandom_u32();
	port_id %= CNIC_LOCAL_PORT_RANGE;
	if (cnic_init_id_tbl(&cp->csk_port_tbl, CNIC_LOCAL_PORT_RANGE,
			     CNIC_LOCAL_PORT_MIN, port_id)) {
		cnic_cm_free_mem(dev);
		return -ENOMEM;
	}
	return 0;
}

static int cnic_ready_to_close(struct cnic_sock *csk, u32 opcode)
{
	if (test_and_clear_bit(SK_F_OFFLD_COMPLETE, &csk->flags)) {
		/* Unsolicited RESET_COMP or RESET_RECEIVED */
		opcode = L4_KCQE_OPCODE_VALUE_RESET_RECEIVED;
		csk->state = opcode;
	}

	/* 1. If event opcode matches the expected event in csk->state
	 * 2. If the expected event is CLOSE_COMP or RESET_COMP, we accept any
	 *    event
	 * 3. If the expected event is 0, meaning the connection was never
	 *    never established, we accept the opcode from cm_abort.
	 */
	if (opcode == csk->state || csk->state == 0 ||
	    csk->state == L4_KCQE_OPCODE_VALUE_CLOSE_COMP ||
	    csk->state == L4_KCQE_OPCODE_VALUE_RESET_COMP) {
		if (!test_and_set_bit(SK_F_CLOSING, &csk->flags)) {
			if (csk->state == 0)
				csk->state = opcode;
			return 1;
		}
	}
	return 0;
}

static void cnic_close_bnx2_conn(struct cnic_sock *csk, u32 opcode)
{
	struct cnic_dev *dev = csk->dev;
	struct cnic_local *cp = dev->cnic_priv;

	if (opcode == L4_KCQE_OPCODE_VALUE_RESET_RECEIVED) {
		cnic_cm_upcall(cp, csk, opcode);
		return;
	}

	clear_bit(SK_F_CONNECT_START, &csk->flags);
	cnic_close_conn(csk);
	csk->state = opcode;
	cnic_cm_upcall(cp, csk, opcode);
}

static void cnic_cm_stop_bnx2_hw(struct cnic_dev *dev)
{
}

static int cnic_cm_init_bnx2_hw(struct cnic_dev *dev)
{
	u32 seed;

	seed = prandom_u32();
	cnic_ctx_wr(dev, 45, 0, seed);
	return 0;
}

static void cnic_close_bnx2x_conn(struct cnic_sock *csk, u32 opcode)
{
	struct cnic_dev *dev = csk->dev;
	struct cnic_local *cp = dev->cnic_priv;
	struct cnic_context *ctx = &cp->ctx_tbl[csk->l5_cid];
	union l5cm_specific_data l5_data;
	u32 cmd = 0;
	int close_complete = 0;

	switch (opcode) {
	case L4_KCQE_OPCODE_VALUE_RESET_RECEIVED:
	case L4_KCQE_OPCODE_VALUE_CLOSE_COMP:
	case L4_KCQE_OPCODE_VALUE_RESET_COMP:
		if (cnic_ready_to_close(csk, opcode)) {
			if (test_bit(SK_F_HW_ERR, &csk->flags))
				close_complete = 1;
			else if (test_bit(SK_F_PG_OFFLD_COMPLETE, &csk->flags))
				cmd = L5CM_RAMROD_CMD_ID_SEARCHER_DELETE;
			else
				close_complete = 1;
		}
		break;
	case L5CM_RAMROD_CMD_ID_SEARCHER_DELETE:
		cmd = L5CM_RAMROD_CMD_ID_TERMINATE_OFFLOAD;
		break;
	case L5CM_RAMROD_CMD_ID_TERMINATE_OFFLOAD:
		close_complete = 1;
		break;
	}
	if (cmd) {
		memset(&l5_data, 0, sizeof(l5_data));

		cnic_submit_kwqe_16(dev, cmd, csk->cid, ISCSI_CONNECTION_TYPE,
				    &l5_data);
	} else if (close_complete) {
		ctx->timestamp = jiffies;
		cnic_close_conn(csk);
		cnic_cm_upcall(cp, csk, csk->state);
	}
}

static void cnic_cm_stop_bnx2x_hw(struct cnic_dev *dev)
{
	struct cnic_local *cp = dev->cnic_priv;

	if (!cp->ctx_tbl)
		return;

	if (!netif_running(dev->netdev))
		return;

	cnic_bnx2x_delete_wait(dev, 0);

	cancel_delayed_work(&cp->delete_task);
	flush_workqueue(cnic_wq);

	if (atomic_read(&cp->iscsi_conn) != 0)
		netdev_warn(dev->netdev, "%d iSCSI connections not destroyed\n",
			    atomic_read(&cp->iscsi_conn));
}

static int cnic_cm_init_bnx2x_hw(struct cnic_dev *dev)
{
	struct bnx2x *bp = netdev_priv(dev->netdev);
	u32 pfid = bp->pfid;
	u32 port = BP_PORT(bp);

	cnic_init_bnx2x_mac(dev);
	cnic_bnx2x_set_tcp_options(dev, 0, 1);

	CNIC_WR16(dev, BAR_XSTRORM_INTMEM +
		  XSTORM_ISCSI_LOCAL_VLAN_OFFSET(pfid), 0);

	CNIC_WR(dev, BAR_XSTRORM_INTMEM +
		XSTORM_TCP_GLOBAL_DEL_ACK_COUNTER_ENABLED_OFFSET(port), 1);
	CNIC_WR(dev, BAR_XSTRORM_INTMEM +
		XSTORM_TCP_GLOBAL_DEL_ACK_COUNTER_MAX_COUNT_OFFSET(port),
		DEF_MAX_DA_COUNT);

	CNIC_WR8(dev, BAR_XSTRORM_INTMEM +
		 XSTORM_ISCSI_TCP_VARS_TTL_OFFSET(pfid), DEF_TTL);
	CNIC_WR8(dev, BAR_XSTRORM_INTMEM +
		 XSTORM_ISCSI_TCP_VARS_TOS_OFFSET(pfid), DEF_TOS);
	CNIC_WR8(dev, BAR_XSTRORM_INTMEM +
		 XSTORM_ISCSI_TCP_VARS_ADV_WND_SCL_OFFSET(pfid), 2);
	CNIC_WR(dev, BAR_XSTRORM_INTMEM +
		XSTORM_TCP_TX_SWS_TIMER_VAL_OFFSET(pfid), DEF_SWS_TIMER);

	CNIC_WR(dev, BAR_TSTRORM_INTMEM + TSTORM_TCP_MAX_CWND_OFFSET(pfid),
		DEF_MAX_CWND);
	return 0;
}

static void cnic_delete_task(struct work_struct *work)
{
	struct cnic_local *cp;
	struct cnic_dev *dev;
	u32 i;
	int need_resched = 0;

	cp = container_of(work, struct cnic_local, delete_task.work);
	dev = cp->dev;

	if (test_and_clear_bit(CNIC_LCL_FL_STOP_ISCSI, &cp->cnic_local_flags)) {
		struct drv_ctl_info info;

		cnic_ulp_stop_one(cp, CNIC_ULP_ISCSI);

		memset(&info, 0, sizeof(struct drv_ctl_info));
		info.cmd = DRV_CTL_ISCSI_STOPPED_CMD;
		cp->ethdev->drv_ctl(dev->netdev, &info);
	}

	for (i = 0; i < cp->max_cid_space; i++) {
		struct cnic_context *ctx = &cp->ctx_tbl[i];
		int err;

		if (!test_bit(CTX_FL_OFFLD_START, &ctx->ctx_flags) ||
		    !test_bit(CTX_FL_DELETE_WAIT, &ctx->ctx_flags))
			continue;

		if (!time_after(jiffies, ctx->timestamp + (2 * HZ))) {
			need_resched = 1;
			continue;
		}

		if (!test_and_clear_bit(CTX_FL_DELETE_WAIT, &ctx->ctx_flags))
			continue;

		err = cnic_bnx2x_destroy_ramrod(dev, i);

		cnic_free_bnx2x_conn_resc(dev, i);
		if (!err) {
			if (ctx->ulp_proto_id == CNIC_ULP_ISCSI)
				atomic_dec(&cp->iscsi_conn);

			clear_bit(CTX_FL_OFFLD_START, &ctx->ctx_flags);
		}
	}

	if (need_resched)
		queue_delayed_work(cnic_wq, &cp->delete_task,
				   msecs_to_jiffies(10));

}

static int cnic_cm_open(struct cnic_dev *dev)
{
	struct cnic_local *cp = dev->cnic_priv;
	int err;

	err = cnic_cm_alloc_mem(dev);
	if (err)
		return err;

	err = cp->start_cm(dev);

	if (err)
		goto err_out;

	INIT_DELAYED_WORK(&cp->delete_task, cnic_delete_task);

	dev->cm_create = cnic_cm_create;
	dev->cm_destroy = cnic_cm_destroy;
	dev->cm_connect = cnic_cm_connect;
	dev->cm_abort = cnic_cm_abort;
	dev->cm_close = cnic_cm_close;
	dev->cm_select_dev = cnic_cm_select_dev;

	cp->ulp_handle[CNIC_ULP_L4] = dev;
	rcu_assign_pointer(cp->ulp_ops[CNIC_ULP_L4], &cm_ulp_ops);
	return 0;

err_out:
	cnic_cm_free_mem(dev);
	return err;
}

static int cnic_cm_shutdown(struct cnic_dev *dev)
{
	struct cnic_local *cp = dev->cnic_priv;
	int i;

	if (!cp->csk_tbl)
		return 0;

	for (i = 0; i < MAX_CM_SK_TBL_SZ; i++) {
		struct cnic_sock *csk = &cp->csk_tbl[i];

		clear_bit(SK_F_INUSE, &csk->flags);
		cnic_cm_cleanup(csk);
	}
	cnic_cm_free_mem(dev);

	return 0;
}

static void cnic_init_context(struct cnic_dev *dev, u32 cid)
{
	u32 cid_addr;
	int i;

	cid_addr = GET_CID_ADDR(cid);

	for (i = 0; i < CTX_SIZE; i += 4)
		cnic_ctx_wr(dev, cid_addr, i, 0);
}

static int cnic_setup_5709_context(struct cnic_dev *dev, int valid)
{
	struct cnic_local *cp = dev->cnic_priv;
	int ret = 0, i;
	u32 valid_bit = valid ? BNX2_CTX_HOST_PAGE_TBL_DATA0_VALID : 0;

	if (BNX2_CHIP(cp) != BNX2_CHIP_5709)
		return 0;

	for (i = 0; i < cp->ctx_blks; i++) {
		int j;
		u32 idx = cp->ctx_arr[i].cid / cp->cids_per_blk;
		u32 val;

		memset(cp->ctx_arr[i].ctx, 0, CNIC_PAGE_SIZE);

		CNIC_WR(dev, BNX2_CTX_HOST_PAGE_TBL_DATA0,
			(cp->ctx_arr[i].mapping & 0xffffffff) | valid_bit);
		CNIC_WR(dev, BNX2_CTX_HOST_PAGE_TBL_DATA1,
			(u64) cp->ctx_arr[i].mapping >> 32);
		CNIC_WR(dev, BNX2_CTX_HOST_PAGE_TBL_CTRL, idx |
			BNX2_CTX_HOST_PAGE_TBL_CTRL_WRITE_REQ);
		for (j = 0; j < 10; j++) {

			val = CNIC_RD(dev, BNX2_CTX_HOST_PAGE_TBL_CTRL);
			if (!(val & BNX2_CTX_HOST_PAGE_TBL_CTRL_WRITE_REQ))
				break;
			udelay(5);
		}
		if (val & BNX2_CTX_HOST_PAGE_TBL_CTRL_WRITE_REQ) {
			ret = -EBUSY;
			break;
		}
	}
	return ret;
}

static void cnic_free_irq(struct cnic_dev *dev)
{
	struct cnic_local *cp = dev->cnic_priv;
	struct cnic_eth_dev *ethdev = cp->ethdev;

	if (ethdev->drv_state & CNIC_DRV_STATE_USING_MSIX) {
		cp->disable_int_sync(dev);
		tasklet_kill(&cp->cnic_irq_task);
		free_irq(ethdev->irq_arr[0].vector, dev);
	}
}

static int cnic_request_irq(struct cnic_dev *dev)
{
	struct cnic_local *cp = dev->cnic_priv;
	struct cnic_eth_dev *ethdev = cp->ethdev;
	int err;

	err = request_irq(ethdev->irq_arr[0].vector, cnic_irq, 0, "cnic", dev);
	if (err)
		tasklet_disable(&cp->cnic_irq_task);

	return err;
}

static int cnic_init_bnx2_irq(struct cnic_dev *dev)
{
	struct cnic_local *cp = dev->cnic_priv;
	struct cnic_eth_dev *ethdev = cp->ethdev;

	if (ethdev->drv_state & CNIC_DRV_STATE_USING_MSIX) {
		int err, i = 0;
		int sblk_num = cp->status_blk_num;
		u32 base = ((sblk_num - 1) * BNX2_HC_SB_CONFIG_SIZE) +
			   BNX2_HC_SB_CONFIG_1;

		CNIC_WR(dev, base, BNX2_HC_SB_CONFIG_1_ONE_SHOT);

		CNIC_WR(dev, base + BNX2_HC_COMP_PROD_TRIP_OFF, (2 << 16) | 8);
		CNIC_WR(dev, base + BNX2_HC_COM_TICKS_OFF, (64 << 16) | 220);
		CNIC_WR(dev, base + BNX2_HC_CMD_TICKS_OFF, (64 << 16) | 220);

		cp->last_status_idx = cp->status_blk.bnx2->status_idx;
		tasklet_init(&cp->cnic_irq_task, cnic_service_bnx2_msix,
			     (unsigned long) dev);
		err = cnic_request_irq(dev);
		if (err)
			return err;

		while (cp->status_blk.bnx2->status_completion_producer_index &&
		       i < 10) {
			CNIC_WR(dev, BNX2_HC_COALESCE_NOW,
				1 << (11 + sblk_num));
			udelay(10);
			i++;
			barrier();
		}
		if (cp->status_blk.bnx2->status_completion_producer_index) {
			cnic_free_irq(dev);
			goto failed;
		}

	} else {
		struct status_block *sblk = cp->status_blk.gen;
		u32 hc_cmd = CNIC_RD(dev, BNX2_HC_COMMAND);
		int i = 0;

		while (sblk->status_completion_producer_index && i < 10) {
			CNIC_WR(dev, BNX2_HC_COMMAND,
				hc_cmd | BNX2_HC_COMMAND_COAL_NOW_WO_INT);
			udelay(10);
			i++;
			barrier();
		}
		if (sblk->status_completion_producer_index)
			goto failed;

	}
	return 0;

failed:
	netdev_err(dev->netdev, "KCQ index not resetting to 0\n");
	return -EBUSY;
}

static void cnic_enable_bnx2_int(struct cnic_dev *dev)
{
	struct cnic_local *cp = dev->cnic_priv;
	struct cnic_eth_dev *ethdev = cp->ethdev;

	if (!(ethdev->drv_state & CNIC_DRV_STATE_USING_MSIX))
		return;

	CNIC_WR(dev, BNX2_PCICFG_INT_ACK_CMD, cp->int_num |
		BNX2_PCICFG_INT_ACK_CMD_INDEX_VALID | cp->last_status_idx);
}

static void cnic_disable_bnx2_int_sync(struct cnic_dev *dev)
{
	struct cnic_local *cp = dev->cnic_priv;
	struct cnic_eth_dev *ethdev = cp->ethdev;

	if (!(ethdev->drv_state & CNIC_DRV_STATE_USING_MSIX))
		return;

	CNIC_WR(dev, BNX2_PCICFG_INT_ACK_CMD, cp->int_num |
		BNX2_PCICFG_INT_ACK_CMD_MASK_INT);
	CNIC_RD(dev, BNX2_PCICFG_INT_ACK_CMD);
	synchronize_irq(ethdev->irq_arr[0].vector);
}

static void cnic_init_bnx2_tx_ring(struct cnic_dev *dev)
{
	struct cnic_local *cp = dev->cnic_priv;
	struct cnic_eth_dev *ethdev = cp->ethdev;
	struct cnic_uio_dev *udev = cp->udev;
	u32 cid_addr, tx_cid, sb_id;
	u32 val, offset0, offset1, offset2, offset3;
	int i;
	struct bnx2_tx_bd *txbd;
	dma_addr_t buf_map, ring_map = udev->l2_ring_map;
	struct status_block *s_blk = cp->status_blk.gen;

	sb_id = cp->status_blk_num;
	tx_cid = 20;
	cp->tx_cons_ptr = &s_blk->status_tx_quick_consumer_index2;
	if (ethdev->drv_state & CNIC_DRV_STATE_USING_MSIX) {
		struct status_block_msix *sblk = cp->status_blk.bnx2;

		tx_cid = TX_TSS_CID + sb_id - 1;
		CNIC_WR(dev, BNX2_TSCH_TSS_CFG, (sb_id << 24) |
			(TX_TSS_CID << 7));
		cp->tx_cons_ptr = &sblk->status_tx_quick_consumer_index;
	}
	cp->tx_cons = *cp->tx_cons_ptr;

	cid_addr = GET_CID_ADDR(tx_cid);
	if (BNX2_CHIP(cp) == BNX2_CHIP_5709) {
		u32 cid_addr2 = GET_CID_ADDR(tx_cid + 4) + 0x40;

		for (i = 0; i < PHY_CTX_SIZE; i += 4)
			cnic_ctx_wr(dev, cid_addr2, i, 0);

		offset0 = BNX2_L2CTX_TYPE_XI;
		offset1 = BNX2_L2CTX_CMD_TYPE_XI;
		offset2 = BNX2_L2CTX_TBDR_BHADDR_HI_XI;
		offset3 = BNX2_L2CTX_TBDR_BHADDR_LO_XI;
	} else {
		cnic_init_context(dev, tx_cid);
		cnic_init_context(dev, tx_cid + 1);

		offset0 = BNX2_L2CTX_TYPE;
		offset1 = BNX2_L2CTX_CMD_TYPE;
		offset2 = BNX2_L2CTX_TBDR_BHADDR_HI;
		offset3 = BNX2_L2CTX_TBDR_BHADDR_LO;
	}
	val = BNX2_L2CTX_TYPE_TYPE_L2 | BNX2_L2CTX_TYPE_SIZE_L2;
	cnic_ctx_wr(dev, cid_addr, offset0, val);

	val = BNX2_L2CTX_CMD_TYPE_TYPE_L2 | (8 << 16);
	cnic_ctx_wr(dev, cid_addr, offset1, val);

	txbd = udev->l2_ring;

	buf_map = udev->l2_buf_map;
	for (i = 0; i < BNX2_MAX_TX_DESC_CNT; i++, txbd++) {
		txbd->tx_bd_haddr_hi = (u64) buf_map >> 32;
		txbd->tx_bd_haddr_lo = (u64) buf_map & 0xffffffff;
	}
	val = (u64) ring_map >> 32;
	cnic_ctx_wr(dev, cid_addr, offset2, val);
	txbd->tx_bd_haddr_hi = val;

	val = (u64) ring_map & 0xffffffff;
	cnic_ctx_wr(dev, cid_addr, offset3, val);
	txbd->tx_bd_haddr_lo = val;
}

static void cnic_init_bnx2_rx_ring(struct cnic_dev *dev)
{
	struct cnic_local *cp = dev->cnic_priv;
	struct cnic_eth_dev *ethdev = cp->ethdev;
	struct cnic_uio_dev *udev = cp->udev;
	u32 cid_addr, sb_id, val, coal_reg, coal_val;
	int i;
	struct bnx2_rx_bd *rxbd;
	struct status_block *s_blk = cp->status_blk.gen;
	dma_addr_t ring_map = udev->l2_ring_map;

	sb_id = cp->status_blk_num;
	cnic_init_context(dev, 2);
	cp->rx_cons_ptr = &s_blk->status_rx_quick_consumer_index2;
	coal_reg = BNX2_HC_COMMAND;
	coal_val = CNIC_RD(dev, coal_reg);
	if (ethdev->drv_state & CNIC_DRV_STATE_USING_MSIX) {
		struct status_block_msix *sblk = cp->status_blk.bnx2;

		cp->rx_cons_ptr = &sblk->status_rx_quick_consumer_index;
		coal_reg = BNX2_HC_COALESCE_NOW;
		coal_val = 1 << (11 + sb_id);
	}
	i = 0;
	while (!(*cp->rx_cons_ptr != 0) && i < 10) {
		CNIC_WR(dev, coal_reg, coal_val);
		udelay(10);
		i++;
		barrier();
	}
	cp->rx_cons = *cp->rx_cons_ptr;

	cid_addr = GET_CID_ADDR(2);
	val = BNX2_L2CTX_CTX_TYPE_CTX_BD_CHN_TYPE_VALUE |
	      BNX2_L2CTX_CTX_TYPE_SIZE_L2 | (0x02 << 8);
	cnic_ctx_wr(dev, cid_addr, BNX2_L2CTX_CTX_TYPE, val);

	if (sb_id == 0)
		val = 2 << BNX2_L2CTX_L2_STATUSB_NUM_SHIFT;
	else
		val = BNX2_L2CTX_L2_STATUSB_NUM(sb_id);
	cnic_ctx_wr(dev, cid_addr, BNX2_L2CTX_HOST_BDIDX, val);

	rxbd = udev->l2_ring + CNIC_PAGE_SIZE;
	for (i = 0; i < BNX2_MAX_RX_DESC_CNT; i++, rxbd++) {
		dma_addr_t buf_map;
		int n = (i % cp->l2_rx_ring_size) + 1;

		buf_map = udev->l2_buf_map + (n * cp->l2_single_buf_size);
		rxbd->rx_bd_len = cp->l2_single_buf_size;
		rxbd->rx_bd_flags = RX_BD_FLAGS_START | RX_BD_FLAGS_END;
		rxbd->rx_bd_haddr_hi = (u64) buf_map >> 32;
		rxbd->rx_bd_haddr_lo = (u64) buf_map & 0xffffffff;
	}
	val = (u64) (ring_map + CNIC_PAGE_SIZE) >> 32;
	cnic_ctx_wr(dev, cid_addr, BNX2_L2CTX_NX_BDHADDR_HI, val);
	rxbd->rx_bd_haddr_hi = val;

	val = (u64) (ring_map + CNIC_PAGE_SIZE) & 0xffffffff;
	cnic_ctx_wr(dev, cid_addr, BNX2_L2CTX_NX_BDHADDR_LO, val);
	rxbd->rx_bd_haddr_lo = val;

	val = cnic_reg_rd_ind(dev, BNX2_RXP_SCRATCH_RXP_FLOOD);
	cnic_reg_wr_ind(dev, BNX2_RXP_SCRATCH_RXP_FLOOD, val | (1 << 2));
}

static void cnic_shutdown_bnx2_rx_ring(struct cnic_dev *dev)
{
	struct kwqe *wqes[1], l2kwqe;

	memset(&l2kwqe, 0, sizeof(l2kwqe));
	wqes[0] = &l2kwqe;
	l2kwqe.kwqe_op_flag = (L2_LAYER_CODE << KWQE_LAYER_SHIFT) |
			      (L2_KWQE_OPCODE_VALUE_FLUSH <<
			       KWQE_OPCODE_SHIFT) | 2;
	dev->submit_kwqes(dev, wqes, 1);
}

static void cnic_set_bnx2_mac(struct cnic_dev *dev)
{
	struct cnic_local *cp = dev->cnic_priv;
	u32 val;

	val = cp->func << 2;

	cp->shmem_base = cnic_reg_rd_ind(dev, BNX2_SHM_HDR_ADDR_0 + val);

	val = cnic_reg_rd_ind(dev, cp->shmem_base +
			      BNX2_PORT_HW_CFG_ISCSI_MAC_UPPER);
	dev->mac_addr[0] = (u8) (val >> 8);
	dev->mac_addr[1] = (u8) val;

	CNIC_WR(dev, BNX2_EMAC_MAC_MATCH4, val);

	val = cnic_reg_rd_ind(dev, cp->shmem_base +
			      BNX2_PORT_HW_CFG_ISCSI_MAC_LOWER);
	dev->mac_addr[2] = (u8) (val >> 24);
	dev->mac_addr[3] = (u8) (val >> 16);
	dev->mac_addr[4] = (u8) (val >> 8);
	dev->mac_addr[5] = (u8) val;

	CNIC_WR(dev, BNX2_EMAC_MAC_MATCH5, val);

	val = 4 | BNX2_RPM_SORT_USER2_BC_EN;
	if (BNX2_CHIP(cp) != BNX2_CHIP_5709)
		val |= BNX2_RPM_SORT_USER2_PROM_VLAN;

	CNIC_WR(dev, BNX2_RPM_SORT_USER2, 0x0);
	CNIC_WR(dev, BNX2_RPM_SORT_USER2, val);
	CNIC_WR(dev, BNX2_RPM_SORT_USER2, val | BNX2_RPM_SORT_USER2_ENA);
}

static int cnic_start_bnx2_hw(struct cnic_dev *dev)
{
	struct cnic_local *cp = dev->cnic_priv;
	struct cnic_eth_dev *ethdev = cp->ethdev;
	struct status_block *sblk = cp->status_blk.gen;
	u32 val, kcq_cid_addr, kwq_cid_addr;
	int err;

	cnic_set_bnx2_mac(dev);

	val = CNIC_RD(dev, BNX2_MQ_CONFIG);
	val &= ~BNX2_MQ_CONFIG_KNL_BYP_BLK_SIZE;
	if (CNIC_PAGE_BITS > 12)
		val |= (12 - 8)  << 4;
	else
		val |= (CNIC_PAGE_BITS - 8)  << 4;

	CNIC_WR(dev, BNX2_MQ_CONFIG, val);

	CNIC_WR(dev, BNX2_HC_COMP_PROD_TRIP, (2 << 16) | 8);
	CNIC_WR(dev, BNX2_HC_COM_TICKS, (64 << 16) | 220);
	CNIC_WR(dev, BNX2_HC_CMD_TICKS, (64 << 16) | 220);

	err = cnic_setup_5709_context(dev, 1);
	if (err)
		return err;

	cnic_init_context(dev, KWQ_CID);
	cnic_init_context(dev, KCQ_CID);

	kwq_cid_addr = GET_CID_ADDR(KWQ_CID);
	cp->kwq_io_addr = MB_GET_CID_ADDR(KWQ_CID) + L5_KRNLQ_HOST_QIDX;

	cp->max_kwq_idx = MAX_KWQ_IDX;
	cp->kwq_prod_idx = 0;
	cp->kwq_con_idx = 0;
	set_bit(CNIC_LCL_FL_KWQ_INIT, &cp->cnic_local_flags);

	if (BNX2_CHIP(cp) == BNX2_CHIP_5706 || BNX2_CHIP(cp) == BNX2_CHIP_5708)
		cp->kwq_con_idx_ptr = &sblk->status_rx_quick_consumer_index15;
	else
		cp->kwq_con_idx_ptr = &sblk->status_cmd_consumer_index;

	/* Initialize the kernel work queue context. */
	val = KRNLQ_TYPE_TYPE_KRNLQ | KRNLQ_SIZE_TYPE_SIZE |
	      (CNIC_PAGE_BITS - 8) | KRNLQ_FLAGS_QE_SELF_SEQ;
	cnic_ctx_wr(dev, kwq_cid_addr, L5_KRNLQ_TYPE, val);

	val = (CNIC_PAGE_SIZE / sizeof(struct kwqe) - 1) << 16;
	cnic_ctx_wr(dev, kwq_cid_addr, L5_KRNLQ_QE_SELF_SEQ_MAX, val);

	val = ((CNIC_PAGE_SIZE / sizeof(struct kwqe)) << 16) | KWQ_PAGE_CNT;
	cnic_ctx_wr(dev, kwq_cid_addr, L5_KRNLQ_PGTBL_NPAGES, val);

	val = (u32) ((u64) cp->kwq_info.pgtbl_map >> 32);
	cnic_ctx_wr(dev, kwq_cid_addr, L5_KRNLQ_PGTBL_HADDR_HI, val);

	val = (u32) cp->kwq_info.pgtbl_map;
	cnic_ctx_wr(dev, kwq_cid_addr, L5_KRNLQ_PGTBL_HADDR_LO, val);

	kcq_cid_addr = GET_CID_ADDR(KCQ_CID);
	cp->kcq1.io_addr = MB_GET_CID_ADDR(KCQ_CID) + L5_KRNLQ_HOST_QIDX;

	cp->kcq1.sw_prod_idx = 0;
	cp->kcq1.hw_prod_idx_ptr =
		&sblk->status_completion_producer_index;

	cp->kcq1.status_idx_ptr = &sblk->status_idx;

	/* Initialize the kernel complete queue context. */
	val = KRNLQ_TYPE_TYPE_KRNLQ | KRNLQ_SIZE_TYPE_SIZE |
	      (CNIC_PAGE_BITS - 8) | KRNLQ_FLAGS_QE_SELF_SEQ;
	cnic_ctx_wr(dev, kcq_cid_addr, L5_KRNLQ_TYPE, val);

	val = (CNIC_PAGE_SIZE / sizeof(struct kcqe) - 1) << 16;
	cnic_ctx_wr(dev, kcq_cid_addr, L5_KRNLQ_QE_SELF_SEQ_MAX, val);

	val = ((CNIC_PAGE_SIZE / sizeof(struct kcqe)) << 16) | KCQ_PAGE_CNT;
	cnic_ctx_wr(dev, kcq_cid_addr, L5_KRNLQ_PGTBL_NPAGES, val);

	val = (u32) ((u64) cp->kcq1.dma.pgtbl_map >> 32);
	cnic_ctx_wr(dev, kcq_cid_addr, L5_KRNLQ_PGTBL_HADDR_HI, val);

	val = (u32) cp->kcq1.dma.pgtbl_map;
	cnic_ctx_wr(dev, kcq_cid_addr, L5_KRNLQ_PGTBL_HADDR_LO, val);

	cp->int_num = 0;
	if (ethdev->drv_state & CNIC_DRV_STATE_USING_MSIX) {
		struct status_block_msix *msblk = cp->status_blk.bnx2;
		u32 sb_id = cp->status_blk_num;
		u32 sb = BNX2_L2CTX_L5_STATUSB_NUM(sb_id);

		cp->kcq1.hw_prod_idx_ptr =
			&msblk->status_completion_producer_index;
		cp->kcq1.status_idx_ptr = &msblk->status_idx;
		cp->kwq_con_idx_ptr = &msblk->status_cmd_consumer_index;
		cp->int_num = sb_id << BNX2_PCICFG_INT_ACK_CMD_INT_NUM_SHIFT;
		cnic_ctx_wr(dev, kwq_cid_addr, L5_KRNLQ_HOST_QIDX, sb);
		cnic_ctx_wr(dev, kcq_cid_addr, L5_KRNLQ_HOST_QIDX, sb);
	}

	/* Enable Commnad Scheduler notification when we write to the
	 * host producer index of the kernel contexts. */
	CNIC_WR(dev, BNX2_MQ_KNL_CMD_MASK1, 2);

	/* Enable Command Scheduler notification when we write to either
	 * the Send Queue or Receive Queue producer indexes of the kernel
	 * bypass contexts. */
	CNIC_WR(dev, BNX2_MQ_KNL_BYP_CMD_MASK1, 7);
	CNIC_WR(dev, BNX2_MQ_KNL_BYP_WRITE_MASK1, 7);

	/* Notify COM when the driver post an application buffer. */
	CNIC_WR(dev, BNX2_MQ_KNL_RX_V2P_MASK2, 0x2000);

	/* Set the CP and COM doorbells.  These two processors polls the
	 * doorbell for a non zero value before running.  This must be done
	 * after setting up the kernel queue contexts. */
	cnic_reg_wr_ind(dev, BNX2_CP_SCRATCH + 0x20, 1);
	cnic_reg_wr_ind(dev, BNX2_COM_SCRATCH + 0x20, 1);

	cnic_init_bnx2_tx_ring(dev);
	cnic_init_bnx2_rx_ring(dev);

	err = cnic_init_bnx2_irq(dev);
	if (err) {
		netdev_err(dev->netdev, "cnic_init_irq failed\n");
		cnic_reg_wr_ind(dev, BNX2_CP_SCRATCH + 0x20, 0);
		cnic_reg_wr_ind(dev, BNX2_COM_SCRATCH + 0x20, 0);
		return err;
	}

	ethdev->drv_state |= CNIC_DRV_STATE_HANDLES_IRQ;

	return 0;
}

static void cnic_setup_bnx2x_context(struct cnic_dev *dev)
{
	struct cnic_local *cp = dev->cnic_priv;
	struct cnic_eth_dev *ethdev = cp->ethdev;
	u32 start_offset = ethdev->ctx_tbl_offset;
	int i;

	for (i = 0; i < cp->ctx_blks; i++) {
		struct cnic_ctx *ctx = &cp->ctx_arr[i];
		dma_addr_t map = ctx->mapping;

		if (cp->ctx_align) {
			unsigned long mask = cp->ctx_align - 1;

			map = (map + mask) & ~mask;
		}

		cnic_ctx_tbl_wr(dev, start_offset + i, map);
	}
}

static int cnic_init_bnx2x_irq(struct cnic_dev *dev)
{
	struct cnic_local *cp = dev->cnic_priv;
	struct cnic_eth_dev *ethdev = cp->ethdev;
	int err = 0;

	tasklet_init(&cp->cnic_irq_task, cnic_service_bnx2x_bh,
		     (unsigned long) dev);
	if (ethdev->drv_state & CNIC_DRV_STATE_USING_MSIX)
		err = cnic_request_irq(dev);

	return err;
}

static inline void cnic_storm_memset_hc_disable(struct cnic_dev *dev,
						u16 sb_id, u8 sb_index,
						u8 disable)
{
	struct bnx2x *bp = netdev_priv(dev->netdev);

	u32 addr = BAR_CSTRORM_INTMEM +
			CSTORM_STATUS_BLOCK_DATA_OFFSET(sb_id) +
			offsetof(struct hc_status_block_data_e1x, index_data) +
			sizeof(struct hc_index_data)*sb_index +
			offsetof(struct hc_index_data, flags);
	u16 flags = CNIC_RD16(dev, addr);
	/* clear and set */
	flags &= ~HC_INDEX_DATA_HC_ENABLED;
	flags |= (((~disable) << HC_INDEX_DATA_HC_ENABLED_SHIFT) &
		  HC_INDEX_DATA_HC_ENABLED);
	CNIC_WR16(dev, addr, flags);
}

static void cnic_enable_bnx2x_int(struct cnic_dev *dev)
{
	struct cnic_local *cp = dev->cnic_priv;
	struct bnx2x *bp = netdev_priv(dev->netdev);
	u8 sb_id = cp->status_blk_num;

	CNIC_WR8(dev, BAR_CSTRORM_INTMEM +
			CSTORM_STATUS_BLOCK_DATA_OFFSET(sb_id) +
			offsetof(struct hc_status_block_data_e1x, index_data) +
			sizeof(struct hc_index_data)*HC_INDEX_ISCSI_EQ_CONS +
			offsetof(struct hc_index_data, timeout), 64 / 4);
	cnic_storm_memset_hc_disable(dev, sb_id, HC_INDEX_ISCSI_EQ_CONS, 0);
}

static void cnic_disable_bnx2x_int_sync(struct cnic_dev *dev)
{
}

static void cnic_init_bnx2x_tx_ring(struct cnic_dev *dev,
				    struct client_init_ramrod_data *data)
{
	struct cnic_local *cp = dev->cnic_priv;
	struct bnx2x *bp = netdev_priv(dev->netdev);
	struct cnic_uio_dev *udev = cp->udev;
	union eth_tx_bd_types *txbd = (union eth_tx_bd_types *) udev->l2_ring;
	dma_addr_t buf_map, ring_map = udev->l2_ring_map;
	struct host_sp_status_block *sb = cp->bnx2x_def_status_blk;
	int i;
	u32 cli = cp->ethdev->iscsi_l2_client_id;
	u32 val;

	memset(txbd, 0, CNIC_PAGE_SIZE);

	buf_map = udev->l2_buf_map;
	for (i = 0; i < BNX2_MAX_TX_DESC_CNT; i += 3, txbd += 3) {
		struct eth_tx_start_bd *start_bd = &txbd->start_bd;
		struct eth_tx_parse_bd_e1x *pbd_e1x =
			&((txbd + 1)->parse_bd_e1x);
		struct eth_tx_parse_bd_e2 *pbd_e2 = &((txbd + 1)->parse_bd_e2);
		struct eth_tx_bd *reg_bd = &((txbd + 2)->reg_bd);

		start_bd->addr_hi = cpu_to_le32((u64) buf_map >> 32);
		start_bd->addr_lo = cpu_to_le32(buf_map & 0xffffffff);
		reg_bd->addr_hi = start_bd->addr_hi;
		reg_bd->addr_lo = start_bd->addr_lo + 0x10;
		start_bd->nbytes = cpu_to_le16(0x10);
		start_bd->nbd = cpu_to_le16(3);
		start_bd->bd_flags.as_bitfield = ETH_TX_BD_FLAGS_START_BD;
		start_bd->general_data &= ~ETH_TX_START_BD_PARSE_NBDS;
		start_bd->general_data |= (1 << ETH_TX_START_BD_HDR_NBDS_SHIFT);

		if (BNX2X_CHIP_IS_E2_PLUS(bp))
			pbd_e2->parsing_data = (UNICAST_ADDRESS <<
				ETH_TX_PARSE_BD_E2_ETH_ADDR_TYPE_SHIFT);
		else
			pbd_e1x->global_data = (UNICAST_ADDRESS <<
				ETH_TX_PARSE_BD_E1X_ETH_ADDR_TYPE_SHIFT);
	}

	val = (u64) ring_map >> 32;
	txbd->next_bd.addr_hi = cpu_to_le32(val);

	data->tx.tx_bd_page_base.hi = cpu_to_le32(val);

	val = (u64) ring_map & 0xffffffff;
	txbd->next_bd.addr_lo = cpu_to_le32(val);

	data->tx.tx_bd_page_base.lo = cpu_to_le32(val);

	/* Other ramrod params */
	data->tx.tx_sb_index_number = HC_SP_INDEX_ETH_ISCSI_CQ_CONS;
	data->tx.tx_status_block_id = BNX2X_DEF_SB_ID;

	/* reset xstorm per client statistics */
	if (cli < MAX_STAT_COUNTER_ID) {
		data->general.statistics_zero_flg = 1;
		data->general.statistics_en_flg = 1;
		data->general.statistics_counter_id = cli;
	}

	cp->tx_cons_ptr =
		&sb->sp_sb.index_values[HC_SP_INDEX_ETH_ISCSI_CQ_CONS];
}

static void cnic_init_bnx2x_rx_ring(struct cnic_dev *dev,
				    struct client_init_ramrod_data *data)
{
	struct cnic_local *cp = dev->cnic_priv;
	struct bnx2x *bp = netdev_priv(dev->netdev);
	struct cnic_uio_dev *udev = cp->udev;
	struct eth_rx_bd *rxbd = (struct eth_rx_bd *) (udev->l2_ring +
				CNIC_PAGE_SIZE);
	struct eth_rx_cqe_next_page *rxcqe = (struct eth_rx_cqe_next_page *)
				(udev->l2_ring + (2 * CNIC_PAGE_SIZE));
	struct host_sp_status_block *sb = cp->bnx2x_def_status_blk;
	int i;
	u32 cli = cp->ethdev->iscsi_l2_client_id;
	int cl_qzone_id = BNX2X_CL_QZONE_ID(bp, cli);
	u32 val;
	dma_addr_t ring_map = udev->l2_ring_map;

	/* General data */
	data->general.client_id = cli;
	data->general.activate_flg = 1;
	data->general.sp_client_id = cli;
	data->general.mtu = cpu_to_le16(cp->l2_single_buf_size - 14);
	data->general.func_id = bp->pfid;

	for (i = 0; i < BNX2X_MAX_RX_DESC_CNT; i++, rxbd++) {
		dma_addr_t buf_map;
		int n = (i % cp->l2_rx_ring_size) + 1;

		buf_map = udev->l2_buf_map + (n * cp->l2_single_buf_size);
		rxbd->addr_hi = cpu_to_le32((u64) buf_map >> 32);
		rxbd->addr_lo = cpu_to_le32(buf_map & 0xffffffff);
	}

	val = (u64) (ring_map + CNIC_PAGE_SIZE) >> 32;
	rxbd->addr_hi = cpu_to_le32(val);
	data->rx.bd_page_base.hi = cpu_to_le32(val);

	val = (u64) (ring_map + CNIC_PAGE_SIZE) & 0xffffffff;
	rxbd->addr_lo = cpu_to_le32(val);
	data->rx.bd_page_base.lo = cpu_to_le32(val);

	rxcqe += BNX2X_MAX_RCQ_DESC_CNT;
	val = (u64) (ring_map + (2 * CNIC_PAGE_SIZE)) >> 32;
	rxcqe->addr_hi = cpu_to_le32(val);
	data->rx.cqe_page_base.hi = cpu_to_le32(val);

	val = (u64) (ring_map + (2 * CNIC_PAGE_SIZE)) & 0xffffffff;
	rxcqe->addr_lo = cpu_to_le32(val);
	data->rx.cqe_page_base.lo = cpu_to_le32(val);

	/* Other ramrod params */
	data->rx.client_qzone_id = cl_qzone_id;
	data->rx.rx_sb_index_number = HC_SP_INDEX_ETH_ISCSI_RX_CQ_CONS;
	data->rx.status_block_id = BNX2X_DEF_SB_ID;

	data->rx.cache_line_alignment_log_size = L1_CACHE_SHIFT;

	data->rx.max_bytes_on_bd = cpu_to_le16(cp->l2_single_buf_size);
	data->rx.outer_vlan_removal_enable_flg = 1;
	data->rx.silent_vlan_removal_flg = 1;
	data->rx.silent_vlan_value = 0;
	data->rx.silent_vlan_mask = 0xffff;

	cp->rx_cons_ptr =
		&sb->sp_sb.index_values[HC_SP_INDEX_ETH_ISCSI_RX_CQ_CONS];
	cp->rx_cons = *cp->rx_cons_ptr;
}

static void cnic_init_bnx2x_kcq(struct cnic_dev *dev)
{
	struct cnic_local *cp = dev->cnic_priv;
	struct bnx2x *bp = netdev_priv(dev->netdev);
	u32 pfid = bp->pfid;

	cp->kcq1.io_addr = BAR_CSTRORM_INTMEM +
			   CSTORM_ISCSI_EQ_PROD_OFFSET(pfid, 0);
	cp->kcq1.sw_prod_idx = 0;

	if (BNX2X_CHIP_IS_E2_PLUS(bp)) {
		struct host_hc_status_block_e2 *sb = cp->status_blk.gen;

		cp->kcq1.hw_prod_idx_ptr =
			&sb->sb.index_values[HC_INDEX_ISCSI_EQ_CONS];
		cp->kcq1.status_idx_ptr =
			&sb->sb.running_index[SM_RX_ID];
	} else {
		struct host_hc_status_block_e1x *sb = cp->status_blk.gen;

		cp->kcq1.hw_prod_idx_ptr =
			&sb->sb.index_values[HC_INDEX_ISCSI_EQ_CONS];
		cp->kcq1.status_idx_ptr =
			&sb->sb.running_index[SM_RX_ID];
	}

	if (BNX2X_CHIP_IS_E2_PLUS(bp)) {
		struct host_hc_status_block_e2 *sb = cp->status_blk.gen;

		cp->kcq2.io_addr = BAR_USTRORM_INTMEM +
					USTORM_FCOE_EQ_PROD_OFFSET(pfid);
		cp->kcq2.sw_prod_idx = 0;
		cp->kcq2.hw_prod_idx_ptr =
			&sb->sb.index_values[HC_INDEX_FCOE_EQ_CONS];
		cp->kcq2.status_idx_ptr =
			&sb->sb.running_index[SM_RX_ID];
	}
}

static int cnic_start_bnx2x_hw(struct cnic_dev *dev)
{
	struct cnic_local *cp = dev->cnic_priv;
	struct bnx2x *bp = netdev_priv(dev->netdev);
	struct cnic_eth_dev *ethdev = cp->ethdev;
	int func, ret;
	u32 pfid;

	dev->stats_addr = ethdev->addr_drv_info_to_mcp;
	cp->func = bp->pf_num;

	func = CNIC_FUNC(cp);
	pfid = bp->pfid;

	ret = cnic_init_id_tbl(&cp->cid_tbl, MAX_ISCSI_TBL_SZ,
			       cp->iscsi_start_cid, 0);

	if (ret)
		return -ENOMEM;

	if (BNX2X_CHIP_IS_E2_PLUS(bp)) {
		ret = cnic_init_id_tbl(&cp->fcoe_cid_tbl, dev->max_fcoe_conn,
					cp->fcoe_start_cid, 0);

		if (ret)
			return -ENOMEM;
	}

	cp->bnx2x_igu_sb_id = ethdev->irq_arr[0].status_blk_num2;

	cnic_init_bnx2x_kcq(dev);

	/* Only 1 EQ */
	CNIC_WR16(dev, cp->kcq1.io_addr, MAX_KCQ_IDX);
	CNIC_WR(dev, BAR_CSTRORM_INTMEM +
		CSTORM_ISCSI_EQ_CONS_OFFSET(pfid, 0), 0);
	CNIC_WR(dev, BAR_CSTRORM_INTMEM +
		CSTORM_ISCSI_EQ_NEXT_PAGE_ADDR_OFFSET(pfid, 0),
		cp->kcq1.dma.pg_map_arr[1] & 0xffffffff);
	CNIC_WR(dev, BAR_CSTRORM_INTMEM +
		CSTORM_ISCSI_EQ_NEXT_PAGE_ADDR_OFFSET(pfid, 0) + 4,
		(u64) cp->kcq1.dma.pg_map_arr[1] >> 32);
	CNIC_WR(dev, BAR_CSTRORM_INTMEM +
		CSTORM_ISCSI_EQ_NEXT_EQE_ADDR_OFFSET(pfid, 0),
		cp->kcq1.dma.pg_map_arr[0] & 0xffffffff);
	CNIC_WR(dev, BAR_CSTRORM_INTMEM +
		CSTORM_ISCSI_EQ_NEXT_EQE_ADDR_OFFSET(pfid, 0) + 4,
		(u64) cp->kcq1.dma.pg_map_arr[0] >> 32);
	CNIC_WR8(dev, BAR_CSTRORM_INTMEM +
		CSTORM_ISCSI_EQ_NEXT_PAGE_ADDR_VALID_OFFSET(pfid, 0), 1);
	CNIC_WR16(dev, BAR_CSTRORM_INTMEM +
		CSTORM_ISCSI_EQ_SB_NUM_OFFSET(pfid, 0), cp->status_blk_num);
	CNIC_WR8(dev, BAR_CSTRORM_INTMEM +
		CSTORM_ISCSI_EQ_SB_INDEX_OFFSET(pfid, 0),
		HC_INDEX_ISCSI_EQ_CONS);

	CNIC_WR(dev, BAR_USTRORM_INTMEM +
		USTORM_ISCSI_GLOBAL_BUF_PHYS_ADDR_OFFSET(pfid),
		cp->gbl_buf_info.pg_map_arr[0] & 0xffffffff);
	CNIC_WR(dev, BAR_USTRORM_INTMEM +
		USTORM_ISCSI_GLOBAL_BUF_PHYS_ADDR_OFFSET(pfid) + 4,
		(u64) cp->gbl_buf_info.pg_map_arr[0] >> 32);

	CNIC_WR(dev, BAR_TSTRORM_INTMEM +
		TSTORM_ISCSI_TCP_LOCAL_ADV_WND_OFFSET(pfid), DEF_RCV_BUF);

	cnic_setup_bnx2x_context(dev);

	ret = cnic_init_bnx2x_irq(dev);
	if (ret)
		return ret;

	ethdev->drv_state |= CNIC_DRV_STATE_HANDLES_IRQ;
	return 0;
}

static void cnic_init_rings(struct cnic_dev *dev)
{
	struct cnic_local *cp = dev->cnic_priv;
	struct bnx2x *bp = netdev_priv(dev->netdev);
	struct cnic_uio_dev *udev = cp->udev;

	if (test_bit(CNIC_LCL_FL_RINGS_INITED, &cp->cnic_local_flags))
		return;

	if (test_bit(CNIC_F_BNX2_CLASS, &dev->flags)) {
		cnic_init_bnx2_tx_ring(dev);
		cnic_init_bnx2_rx_ring(dev);
		set_bit(CNIC_LCL_FL_RINGS_INITED, &cp->cnic_local_flags);
	} else if (test_bit(CNIC_F_BNX2X_CLASS, &dev->flags)) {
		u32 cli = cp->ethdev->iscsi_l2_client_id;
		u32 cid = cp->ethdev->iscsi_l2_cid;
		u32 cl_qzone_id;
		struct client_init_ramrod_data *data;
		union l5cm_specific_data l5_data;
		struct ustorm_eth_rx_producers rx_prods = {0};
		u32 off, i, *cid_ptr;

		rx_prods.bd_prod = 0;
		rx_prods.cqe_prod = BNX2X_MAX_RCQ_DESC_CNT;
		barrier();

		cl_qzone_id = BNX2X_CL_QZONE_ID(bp, cli);

		off = BAR_USTRORM_INTMEM +
			(BNX2X_CHIP_IS_E2_PLUS(bp) ?
			 USTORM_RX_PRODS_E2_OFFSET(cl_qzone_id) :
			 USTORM_RX_PRODS_E1X_OFFSET(BP_PORT(bp), cli));

		for (i = 0; i < sizeof(struct ustorm_eth_rx_producers) / 4; i++)
			CNIC_WR(dev, off + i * 4, ((u32 *) &rx_prods)[i]);

		set_bit(CNIC_LCL_FL_L2_WAIT, &cp->cnic_local_flags);

		data = udev->l2_buf;
		cid_ptr = udev->l2_buf + 12;

		memset(data, 0, sizeof(*data));

		cnic_init_bnx2x_tx_ring(dev, data);
		cnic_init_bnx2x_rx_ring(dev, data);

		l5_data.phy_address.lo = udev->l2_buf_map & 0xffffffff;
		l5_data.phy_address.hi = (u64) udev->l2_buf_map >> 32;

		set_bit(CNIC_LCL_FL_RINGS_INITED, &cp->cnic_local_flags);

		cnic_submit_kwqe_16(dev, RAMROD_CMD_ID_ETH_CLIENT_SETUP,
			cid, ETH_CONNECTION_TYPE, &l5_data);

		i = 0;
		while (test_bit(CNIC_LCL_FL_L2_WAIT, &cp->cnic_local_flags) &&
		       ++i < 10)
			msleep(1);

		if (test_bit(CNIC_LCL_FL_L2_WAIT, &cp->cnic_local_flags))
			netdev_err(dev->netdev,
				"iSCSI CLIENT_SETUP did not complete\n");
		cnic_spq_completion(dev, DRV_CTL_RET_L2_SPQ_CREDIT_CMD, 1);
		cnic_ring_ctl(dev, cid, cli, 1);
		*cid_ptr = cid >> 4;
		*(cid_ptr + 1) = cid * bp->db_size;
		*(cid_ptr + 2) = UIO_USE_TX_DOORBELL;
	}
}

static void cnic_shutdown_rings(struct cnic_dev *dev)
{
	struct cnic_local *cp = dev->cnic_priv;
	struct cnic_uio_dev *udev = cp->udev;
	void *rx_ring;

	if (!test_bit(CNIC_LCL_FL_RINGS_INITED, &cp->cnic_local_flags))
		return;

	if (test_bit(CNIC_F_BNX2_CLASS, &dev->flags)) {
		cnic_shutdown_bnx2_rx_ring(dev);
	} else if (test_bit(CNIC_F_BNX2X_CLASS, &dev->flags)) {
		u32 cli = cp->ethdev->iscsi_l2_client_id;
		u32 cid = cp->ethdev->iscsi_l2_cid;
		union l5cm_specific_data l5_data;
		int i;

		cnic_ring_ctl(dev, cid, cli, 0);

		set_bit(CNIC_LCL_FL_L2_WAIT, &cp->cnic_local_flags);

		l5_data.phy_address.lo = cli;
		l5_data.phy_address.hi = 0;
		cnic_submit_kwqe_16(dev, RAMROD_CMD_ID_ETH_HALT,
			cid, ETH_CONNECTION_TYPE, &l5_data);
		i = 0;
		while (test_bit(CNIC_LCL_FL_L2_WAIT, &cp->cnic_local_flags) &&
		       ++i < 10)
			msleep(1);

		if (test_bit(CNIC_LCL_FL_L2_WAIT, &cp->cnic_local_flags))
			netdev_err(dev->netdev,
				"iSCSI CLIENT_HALT did not complete\n");
		cnic_spq_completion(dev, DRV_CTL_RET_L2_SPQ_CREDIT_CMD, 1);

		memset(&l5_data, 0, sizeof(l5_data));
		cnic_submit_kwqe_16(dev, RAMROD_CMD_ID_COMMON_CFC_DEL,
			cid, NONE_CONNECTION_TYPE, &l5_data);
		msleep(10);
	}
	clear_bit(CNIC_LCL_FL_RINGS_INITED, &cp->cnic_local_flags);
	rx_ring = udev->l2_ring + CNIC_PAGE_SIZE;
	memset(rx_ring, 0, CNIC_PAGE_SIZE);
}

static int cnic_register_netdev(struct cnic_dev *dev)
{
	struct cnic_local *cp = dev->cnic_priv;
	struct cnic_eth_dev *ethdev = cp->ethdev;
	int err;

	if (!ethdev)
		return -ENODEV;

	if (ethdev->drv_state & CNIC_DRV_STATE_REGD)
		return 0;

	err = ethdev->drv_register_cnic(dev->netdev, cp->cnic_ops, dev);
	if (err)
		netdev_err(dev->netdev, "register_cnic failed\n");

	/* Read iSCSI config again.  On some bnx2x device, iSCSI config
	 * can change after firmware is downloaded.
	 */
	dev->max_iscsi_conn = ethdev->max_iscsi_conn;
	if (ethdev->drv_state & CNIC_DRV_STATE_NO_ISCSI)
		dev->max_iscsi_conn = 0;

	return err;
}

static void cnic_unregister_netdev(struct cnic_dev *dev)
{
	struct cnic_local *cp = dev->cnic_priv;
	struct cnic_eth_dev *ethdev = cp->ethdev;

	if (!ethdev)
		return;

	ethdev->drv_unregister_cnic(dev->netdev);
}

static int cnic_start_hw(struct cnic_dev *dev)
{
	struct cnic_local *cp = dev->cnic_priv;
	struct cnic_eth_dev *ethdev = cp->ethdev;
	int err;

	if (test_bit(CNIC_F_CNIC_UP, &dev->flags))
		return -EALREADY;

	dev->regview = ethdev->io_base;
	pci_dev_get(dev->pcidev);
	cp->func = PCI_FUNC(dev->pcidev->devfn);
	cp->status_blk.gen = ethdev->irq_arr[0].status_blk;
	cp->status_blk_num = ethdev->irq_arr[0].status_blk_num;

	err = cp->alloc_resc(dev);
	if (err) {
		netdev_err(dev->netdev, "allocate resource failure\n");
		goto err1;
	}

	err = cp->start_hw(dev);
	if (err)
		goto err1;

	err = cnic_cm_open(dev);
	if (err)
		goto err1;

	set_bit(CNIC_F_CNIC_UP, &dev->flags);

	cp->enable_int(dev);

	return 0;

err1:
	cp->free_resc(dev);
	pci_dev_put(dev->pcidev);
	return err;
}

static void cnic_stop_bnx2_hw(struct cnic_dev *dev)
{
	cnic_disable_bnx2_int_sync(dev);

	cnic_reg_wr_ind(dev, BNX2_CP_SCRATCH + 0x20, 0);
	cnic_reg_wr_ind(dev, BNX2_COM_SCRATCH + 0x20, 0);

	cnic_init_context(dev, KWQ_CID);
	cnic_init_context(dev, KCQ_CID);

	cnic_setup_5709_context(dev, 0);
	cnic_free_irq(dev);

	cnic_free_resc(dev);
}


static void cnic_stop_bnx2x_hw(struct cnic_dev *dev)
{
	struct cnic_local *cp = dev->cnic_priv;
	struct bnx2x *bp = netdev_priv(dev->netdev);
	u32 hc_index = HC_INDEX_ISCSI_EQ_CONS;
	u32 sb_id = cp->status_blk_num;
	u32 idx_off, syn_off;

	cnic_free_irq(dev);

	if (BNX2X_CHIP_IS_E2_PLUS(bp)) {
		idx_off = offsetof(struct hc_status_block_e2, index_values) +
			  (hc_index * sizeof(u16));

		syn_off = CSTORM_HC_SYNC_LINE_INDEX_E2_OFFSET(hc_index, sb_id);
	} else {
		idx_off = offsetof(struct hc_status_block_e1x, index_values) +
			  (hc_index * sizeof(u16));

		syn_off = CSTORM_HC_SYNC_LINE_INDEX_E1X_OFFSET(hc_index, sb_id);
	}
	CNIC_WR16(dev, BAR_CSTRORM_INTMEM + syn_off, 0);
	CNIC_WR16(dev, BAR_CSTRORM_INTMEM + CSTORM_STATUS_BLOCK_OFFSET(sb_id) +
		  idx_off, 0);

	*cp->kcq1.hw_prod_idx_ptr = 0;
	CNIC_WR(dev, BAR_CSTRORM_INTMEM +
		CSTORM_ISCSI_EQ_CONS_OFFSET(bp->pfid, 0), 0);
	CNIC_WR16(dev, cp->kcq1.io_addr, 0);
	cnic_free_resc(dev);
}

static void cnic_stop_hw(struct cnic_dev *dev)
{
	if (test_bit(CNIC_F_CNIC_UP, &dev->flags)) {
		struct cnic_local *cp = dev->cnic_priv;
		int i = 0;

		/* Need to wait for the ring shutdown event to complete
		 * before clearing the CNIC_UP flag.
		 */
		while (cp->udev && cp->udev->uio_dev != -1 && i < 15) {
			msleep(100);
			i++;
		}
		cnic_shutdown_rings(dev);
		cp->stop_cm(dev);
		cp->ethdev->drv_state &= ~CNIC_DRV_STATE_HANDLES_IRQ;
		clear_bit(CNIC_F_CNIC_UP, &dev->flags);
		RCU_INIT_POINTER(cp->ulp_ops[CNIC_ULP_L4], NULL);
		synchronize_rcu();
		cnic_cm_shutdown(dev);
		cp->stop_hw(dev);
		pci_dev_put(dev->pcidev);
	}
}

static void cnic_free_dev(struct cnic_dev *dev)
{
	int i = 0;

	while ((atomic_read(&dev->ref_count) != 0) && i < 10) {
		msleep(100);
		i++;
	}
	if (atomic_read(&dev->ref_count) != 0)
		netdev_err(dev->netdev, "Failed waiting for ref count to go to zero\n");

	netdev_info(dev->netdev, "Removed CNIC device\n");
	dev_put(dev->netdev);
	kfree(dev);
}

static int cnic_get_fc_npiv_tbl(struct cnic_dev *dev,
<<<<<<< HEAD
				struct cnic_fc_npiv_tbl *npiv_tbl)
=======
    				struct cnic_fc_npiv_tbl *npiv_tbl)
>>>>>>> 2aa37c7e
{
	struct cnic_local *cp = dev->cnic_priv;
	struct bnx2x *bp = netdev_priv(dev->netdev);
	int ret;
<<<<<<< HEAD

=======
				 	
>>>>>>> 2aa37c7e
	if (!test_bit(CNIC_F_CNIC_UP, &dev->flags))
		return -EAGAIN;     /* bnx2x is down */

	if (!BNX2X_CHIP_IS_E2_PLUS(bp))
		return -EINVAL;

	ret = cp->ethdev->drv_get_fc_npiv_tbl(dev->netdev, npiv_tbl);
	return ret;
}

static struct cnic_dev *cnic_alloc_dev(struct net_device *dev,
				       struct pci_dev *pdev)
{
	struct cnic_dev *cdev;
	struct cnic_local *cp;
	int alloc_size;

	alloc_size = sizeof(struct cnic_dev) + sizeof(struct cnic_local);

	cdev = kzalloc(alloc_size, GFP_KERNEL);
	if (cdev == NULL)
		return NULL;

	cdev->netdev = dev;
	cdev->cnic_priv = (char *)cdev + sizeof(struct cnic_dev);
	cdev->register_device = cnic_register_device;
	cdev->unregister_device = cnic_unregister_device;
	cdev->iscsi_nl_msg_recv = cnic_iscsi_nl_msg_recv;
	cdev->get_fc_npiv_tbl = cnic_get_fc_npiv_tbl;

	cp = cdev->cnic_priv;
	cp->dev = cdev;
	cp->l2_single_buf_size = 0x400;
	cp->l2_rx_ring_size = 3;

	spin_lock_init(&cp->cnic_ulp_lock);

	netdev_info(dev, "Added CNIC device\n");

	return cdev;
}

static struct cnic_dev *init_bnx2_cnic(struct net_device *dev)
{
	struct pci_dev *pdev;
	struct cnic_dev *cdev;
	struct cnic_local *cp;
	struct bnx2 *bp = netdev_priv(dev);
	struct cnic_eth_dev *ethdev = NULL;

	if (bp->cnic_probe)
		ethdev = (bp->cnic_probe)(dev);

	if (!ethdev)
		return NULL;

	pdev = ethdev->pdev;
	if (!pdev)
		return NULL;

	dev_hold(dev);
	pci_dev_get(pdev);
	if ((pdev->device == PCI_DEVICE_ID_NX2_5709 ||
	     pdev->device == PCI_DEVICE_ID_NX2_5709S) &&
	    (pdev->revision < 0x10)) {
		pci_dev_put(pdev);
		goto cnic_err;
	}
	pci_dev_put(pdev);

	cdev = cnic_alloc_dev(dev, pdev);
	if (cdev == NULL)
		goto cnic_err;

	set_bit(CNIC_F_BNX2_CLASS, &cdev->flags);
	cdev->submit_kwqes = cnic_submit_bnx2_kwqes;

	cp = cdev->cnic_priv;
	cp->ethdev = ethdev;
	cdev->pcidev = pdev;
	cp->chip_id = ethdev->chip_id;

	cdev->max_iscsi_conn = ethdev->max_iscsi_conn;

	cp->cnic_ops = &cnic_bnx2_ops;
	cp->start_hw = cnic_start_bnx2_hw;
	cp->stop_hw = cnic_stop_bnx2_hw;
	cp->setup_pgtbl = cnic_setup_page_tbl;
	cp->alloc_resc = cnic_alloc_bnx2_resc;
	cp->free_resc = cnic_free_resc;
	cp->start_cm = cnic_cm_init_bnx2_hw;
	cp->stop_cm = cnic_cm_stop_bnx2_hw;
	cp->enable_int = cnic_enable_bnx2_int;
	cp->disable_int_sync = cnic_disable_bnx2_int_sync;
	cp->close_conn = cnic_close_bnx2_conn;
	return cdev;

cnic_err:
	dev_put(dev);
	return NULL;
}

static struct cnic_dev *init_bnx2x_cnic(struct net_device *dev)
{
	struct pci_dev *pdev;
	struct cnic_dev *cdev;
	struct cnic_local *cp;
	struct bnx2x *bp = netdev_priv(dev);
	struct cnic_eth_dev *ethdev = NULL;

	if (bp->cnic_probe)
		ethdev = bp->cnic_probe(dev);

	if (!ethdev)
		return NULL;

	pdev = ethdev->pdev;
	if (!pdev)
		return NULL;

	dev_hold(dev);
	cdev = cnic_alloc_dev(dev, pdev);
	if (cdev == NULL) {
		dev_put(dev);
		return NULL;
	}

	set_bit(CNIC_F_BNX2X_CLASS, &cdev->flags);
	cdev->submit_kwqes = cnic_submit_bnx2x_kwqes;

	cp = cdev->cnic_priv;
	cp->ethdev = ethdev;
	cdev->pcidev = pdev;
	cp->chip_id = ethdev->chip_id;

	cdev->stats_addr = ethdev->addr_drv_info_to_mcp;

	if (!(ethdev->drv_state & CNIC_DRV_STATE_NO_ISCSI))
		cdev->max_iscsi_conn = ethdev->max_iscsi_conn;
	if (CNIC_SUPPORTS_FCOE(bp)) {
		cdev->max_fcoe_conn = ethdev->max_fcoe_conn;
		cdev->max_fcoe_exchanges = ethdev->max_fcoe_exchanges;
	}

	if (cdev->max_fcoe_conn > BNX2X_FCOE_NUM_CONNECTIONS)
		cdev->max_fcoe_conn = BNX2X_FCOE_NUM_CONNECTIONS;

	memcpy(cdev->mac_addr, ethdev->iscsi_mac, ETH_ALEN);

	cp->cnic_ops = &cnic_bnx2x_ops;
	cp->start_hw = cnic_start_bnx2x_hw;
	cp->stop_hw = cnic_stop_bnx2x_hw;
	cp->setup_pgtbl = cnic_setup_page_tbl_le;
	cp->alloc_resc = cnic_alloc_bnx2x_resc;
	cp->free_resc = cnic_free_resc;
	cp->start_cm = cnic_cm_init_bnx2x_hw;
	cp->stop_cm = cnic_cm_stop_bnx2x_hw;
	cp->enable_int = cnic_enable_bnx2x_int;
	cp->disable_int_sync = cnic_disable_bnx2x_int_sync;
	if (BNX2X_CHIP_IS_E2_PLUS(bp)) {
		cp->ack_int = cnic_ack_bnx2x_e2_msix;
		cp->arm_int = cnic_arm_bnx2x_e2_msix;
	} else {
		cp->ack_int = cnic_ack_bnx2x_msix;
		cp->arm_int = cnic_arm_bnx2x_msix;
	}
	cp->close_conn = cnic_close_bnx2x_conn;
	return cdev;
}

static struct cnic_dev *is_cnic_dev(struct net_device *dev)
{
	struct ethtool_drvinfo drvinfo;
	struct cnic_dev *cdev = NULL;

	if (dev->ethtool_ops && dev->ethtool_ops->get_drvinfo) {
		memset(&drvinfo, 0, sizeof(drvinfo));
		dev->ethtool_ops->get_drvinfo(dev, &drvinfo);

		if (!strcmp(drvinfo.driver, "bnx2"))
			cdev = init_bnx2_cnic(dev);
		if (!strcmp(drvinfo.driver, "bnx2x"))
			cdev = init_bnx2x_cnic(dev);
		if (cdev) {
			write_lock(&cnic_dev_lock);
			list_add(&cdev->list, &cnic_dev_list);
			write_unlock(&cnic_dev_lock);
		}
	}
	return cdev;
}

static void cnic_rcv_netevent(struct cnic_local *cp, unsigned long event,
			      u16 vlan_id)
{
	int if_type;

	for (if_type = 0; if_type < MAX_CNIC_ULP_TYPE; if_type++) {
		struct cnic_ulp_ops *ulp_ops;
		void *ctx;

		mutex_lock(&cnic_lock);
		ulp_ops = rcu_dereference_protected(cp->ulp_ops[if_type],
						lockdep_is_held(&cnic_lock));
		if (!ulp_ops || !ulp_ops->indicate_netevent) {
			mutex_unlock(&cnic_lock);
			continue;
		}

		ctx = cp->ulp_handle[if_type];

		set_bit(ULP_F_CALL_PENDING, &cp->ulp_flags[if_type]);
		mutex_unlock(&cnic_lock);

		ulp_ops->indicate_netevent(ctx, event, vlan_id);

		clear_bit(ULP_F_CALL_PENDING, &cp->ulp_flags[if_type]);
	}
}

/* netdev event handler */
static int cnic_netdev_event(struct notifier_block *this, unsigned long event,
							 void *ptr)
{
	struct net_device *netdev = netdev_notifier_info_to_dev(ptr);
	struct cnic_dev *dev;
	int new_dev = 0;

	dev = cnic_from_netdev(netdev);

	if (!dev && event == NETDEV_REGISTER) {
		/* Check for the hot-plug device */
		dev = is_cnic_dev(netdev);
		if (dev) {
			new_dev = 1;
			cnic_hold(dev);
		}
	}
	if (dev) {
		struct cnic_local *cp = dev->cnic_priv;

		if (new_dev)
			cnic_ulp_init(dev);
		else if (event == NETDEV_UNREGISTER)
			cnic_ulp_exit(dev);

		if (event == NETDEV_UP) {
			if (cnic_register_netdev(dev) != 0) {
				cnic_put(dev);
				goto done;
			}
			if (!cnic_start_hw(dev))
				cnic_ulp_start(dev);
		}

		cnic_rcv_netevent(cp, event, 0);

		if (event == NETDEV_GOING_DOWN) {
			cnic_ulp_stop(dev);
			cnic_stop_hw(dev);
			cnic_unregister_netdev(dev);
		} else if (event == NETDEV_UNREGISTER) {
			write_lock(&cnic_dev_lock);
			list_del_init(&dev->list);
			write_unlock(&cnic_dev_lock);

			cnic_put(dev);
			cnic_free_dev(dev);
			goto done;
		}
		cnic_put(dev);
	} else {
		struct net_device *realdev;
		u16 vid;

		vid = cnic_get_vlan(netdev, &realdev);
		if (realdev) {
			dev = cnic_from_netdev(realdev);
			if (dev) {
				vid |= VLAN_TAG_PRESENT;
				cnic_rcv_netevent(dev->cnic_priv, event, vid);
				cnic_put(dev);
			}
		}
	}
done:
	return NOTIFY_DONE;
}

static struct notifier_block cnic_netdev_notifier = {
	.notifier_call = cnic_netdev_event
};

static void cnic_release(void)
{
	struct cnic_uio_dev *udev;

	while (!list_empty(&cnic_udev_list)) {
		udev = list_entry(cnic_udev_list.next, struct cnic_uio_dev,
				  list);
		cnic_free_uio(udev);
	}
}

static int __init cnic_init(void)
{
	int rc = 0;

	pr_info("%s", version);

	rc = register_netdevice_notifier(&cnic_netdev_notifier);
	if (rc) {
		cnic_release();
		return rc;
	}

	cnic_wq = create_singlethread_workqueue("cnic_wq");
	if (!cnic_wq) {
		cnic_release();
		unregister_netdevice_notifier(&cnic_netdev_notifier);
		return -ENOMEM;
	}

	return 0;
}

static void __exit cnic_exit(void)
{
	unregister_netdevice_notifier(&cnic_netdev_notifier);
	cnic_release();
	destroy_workqueue(cnic_wq);
}

module_init(cnic_init);
module_exit(cnic_exit);<|MERGE_RESOLUTION|>--- conflicted
+++ resolved
@@ -5446,20 +5446,12 @@
 }
 
 static int cnic_get_fc_npiv_tbl(struct cnic_dev *dev,
-<<<<<<< HEAD
-				struct cnic_fc_npiv_tbl *npiv_tbl)
-=======
     				struct cnic_fc_npiv_tbl *npiv_tbl)
->>>>>>> 2aa37c7e
 {
 	struct cnic_local *cp = dev->cnic_priv;
 	struct bnx2x *bp = netdev_priv(dev->netdev);
 	int ret;
-<<<<<<< HEAD
-
-=======
-				 	
->>>>>>> 2aa37c7e
+
 	if (!test_bit(CNIC_F_CNIC_UP, &dev->flags))
 		return -EAGAIN;     /* bnx2x is down */
 
