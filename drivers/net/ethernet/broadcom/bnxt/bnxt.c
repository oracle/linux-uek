--- conflicted
+++ resolved
@@ -736,14 +736,11 @@
 	return NETDEV_TX_OK;
 
 tx_dma_error:
-<<<<<<< HEAD
-=======
 	if (BNXT_TX_PTP_IS_SET(lflags)) {
 		atomic64_inc(&bp->ptp_cfg->stats.ts_err);
 		atomic_inc(&bp->ptp_cfg->tx_avail);
 	}
 
->>>>>>> 8bb30798
 	last_frag = i;
 
 	/* start back at beginning and unmap skb */
