/* Broadcom NetXtreme-C/E network driver.
 *
 * Copyright (c) 2014-2016 Broadcom Corporation
 * Copyright (c) 2016-2019 Broadcom Limited
 *
 * This program is free software; you can redistribute it and/or modify
 * it under the terms of the GNU General Public License as published by
 * the Free Software Foundation.
 */

#include <linux/module.h>

#include <linux/stringify.h>
#include <linux/kernel.h>
#include <linux/timer.h>
#include <linux/errno.h>
#include <linux/ioport.h>
#include <linux/slab.h>
#include <linux/vmalloc.h>
#include <linux/interrupt.h>
#include <linux/pci.h>
#include <linux/netdevice.h>
#include <linux/etherdevice.h>
#include <linux/skbuff.h>
#include <linux/dma-mapping.h>
#include <linux/bitops.h>
#include <linux/io.h>
#include <linux/irq.h>
#include <linux/delay.h>
#include <asm/byteorder.h>
#include <asm/page.h>
#include <linux/time.h>
#include <linux/mii.h>
#include <linux/mdio.h>
#include <linux/if.h>
#include <linux/if_vlan.h>
#include <linux/if_bridge.h>
#include <linux/rtc.h>
#include <linux/bpf.h>
#include <net/ip.h>
#include <net/tcp.h>
#include <net/udp.h>
#include <net/checksum.h>
#include <net/ip6_checksum.h>
#include <net/udp_tunnel.h>
#include <linux/workqueue.h>
#include <linux/prefetch.h>
#include <linux/cache.h>
#include <linux/log2.h>
#include <linux/aer.h>
#include <linux/bitmap.h>
#include <linux/cpu_rmap.h>
#include <linux/cpumask.h>
#include <net/pkt_cls.h>
#include <linux/hwmon.h>
#include <linux/hwmon-sysfs.h>
#include <net/page_pool.h>

#include "bnxt_hsi.h"
#include "bnxt.h"
#include "bnxt_ulp.h"
#include "bnxt_sriov.h"
#include "bnxt_ethtool.h"
#include "bnxt_dcb.h"
#include "bnxt_xdp.h"
#include "bnxt_vfr.h"
#include "bnxt_tc.h"
#include "bnxt_devlink.h"
#include "bnxt_debugfs.h"

#define BNXT_TX_TIMEOUT		(5 * HZ)

static const char version[] =
	"Broadcom NetXtreme-C/E driver " DRV_MODULE_NAME " v" DRV_MODULE_VERSION "\n";

MODULE_LICENSE("GPL");
MODULE_DESCRIPTION("Broadcom BCM573xx network driver");
MODULE_VERSION(DRV_MODULE_VERSION);

#define BNXT_RX_OFFSET (NET_SKB_PAD + NET_IP_ALIGN)
#define BNXT_RX_DMA_OFFSET NET_SKB_PAD
#define BNXT_RX_COPY_THRESH 256

#define BNXT_TX_PUSH_THRESH 164

enum board_idx {
	BCM57301,
	BCM57302,
	BCM57304,
	BCM57417_NPAR,
	BCM58700,
	BCM57311,
	BCM57312,
	BCM57402,
	BCM57404,
	BCM57406,
	BCM57402_NPAR,
	BCM57407,
	BCM57412,
	BCM57414,
	BCM57416,
	BCM57417,
	BCM57412_NPAR,
	BCM57314,
	BCM57417_SFP,
	BCM57416_SFP,
	BCM57404_NPAR,
	BCM57406_NPAR,
	BCM57407_SFP,
	BCM57407_NPAR,
	BCM57414_NPAR,
	BCM57416_NPAR,
	BCM57452,
	BCM57454,
	BCM5745x_NPAR,
	BCM57508,
	BCM57504,
	BCM57502,
	BCM57508_NPAR,
	BCM57504_NPAR,
	BCM57502_NPAR,
	BCM58802,
	BCM58804,
	BCM58808,
	NETXTREME_E_VF,
	NETXTREME_C_VF,
	NETXTREME_S_VF,
	NETXTREME_E_P5_VF,
};

/* indexed by enum above */
static const struct {
	char *name;
} board_info[] = {
	[BCM57301] = { "Broadcom BCM57301 NetXtreme-C 10Gb Ethernet" },
	[BCM57302] = { "Broadcom BCM57302 NetXtreme-C 10Gb/25Gb Ethernet" },
	[BCM57304] = { "Broadcom BCM57304 NetXtreme-C 10Gb/25Gb/40Gb/50Gb Ethernet" },
	[BCM57417_NPAR] = { "Broadcom BCM57417 NetXtreme-E Ethernet Partition" },
	[BCM58700] = { "Broadcom BCM58700 Nitro 1Gb/2.5Gb/10Gb Ethernet" },
	[BCM57311] = { "Broadcom BCM57311 NetXtreme-C 10Gb Ethernet" },
	[BCM57312] = { "Broadcom BCM57312 NetXtreme-C 10Gb/25Gb Ethernet" },
	[BCM57402] = { "Broadcom BCM57402 NetXtreme-E 10Gb Ethernet" },
	[BCM57404] = { "Broadcom BCM57404 NetXtreme-E 10Gb/25Gb Ethernet" },
	[BCM57406] = { "Broadcom BCM57406 NetXtreme-E 10GBase-T Ethernet" },
	[BCM57402_NPAR] = { "Broadcom BCM57402 NetXtreme-E Ethernet Partition" },
	[BCM57407] = { "Broadcom BCM57407 NetXtreme-E 10GBase-T Ethernet" },
	[BCM57412] = { "Broadcom BCM57412 NetXtreme-E 10Gb Ethernet" },
	[BCM57414] = { "Broadcom BCM57414 NetXtreme-E 10Gb/25Gb Ethernet" },
	[BCM57416] = { "Broadcom BCM57416 NetXtreme-E 10GBase-T Ethernet" },
	[BCM57417] = { "Broadcom BCM57417 NetXtreme-E 10GBase-T Ethernet" },
	[BCM57412_NPAR] = { "Broadcom BCM57412 NetXtreme-E Ethernet Partition" },
	[BCM57314] = { "Broadcom BCM57314 NetXtreme-C 10Gb/25Gb/40Gb/50Gb Ethernet" },
	[BCM57417_SFP] = { "Broadcom BCM57417 NetXtreme-E 10Gb/25Gb Ethernet" },
	[BCM57416_SFP] = { "Broadcom BCM57416 NetXtreme-E 10Gb Ethernet" },
	[BCM57404_NPAR] = { "Broadcom BCM57404 NetXtreme-E Ethernet Partition" },
	[BCM57406_NPAR] = { "Broadcom BCM57406 NetXtreme-E Ethernet Partition" },
	[BCM57407_SFP] = { "Broadcom BCM57407 NetXtreme-E 25Gb Ethernet" },
	[BCM57407_NPAR] = { "Broadcom BCM57407 NetXtreme-E Ethernet Partition" },
	[BCM57414_NPAR] = { "Broadcom BCM57414 NetXtreme-E Ethernet Partition" },
	[BCM57416_NPAR] = { "Broadcom BCM57416 NetXtreme-E Ethernet Partition" },
	[BCM57452] = { "Broadcom BCM57452 NetXtreme-E 10Gb/25Gb/40Gb/50Gb Ethernet" },
	[BCM57454] = { "Broadcom BCM57454 NetXtreme-E 10Gb/25Gb/40Gb/50Gb/100Gb Ethernet" },
	[BCM5745x_NPAR] = { "Broadcom BCM5745x NetXtreme-E Ethernet Partition" },
	[BCM57508] = { "Broadcom BCM57508 NetXtreme-E 10Gb/25Gb/50Gb/100Gb/200Gb Ethernet" },
	[BCM57504] = { "Broadcom BCM57504 NetXtreme-E 10Gb/25Gb/50Gb/100Gb/200Gb Ethernet" },
	[BCM57502] = { "Broadcom BCM57502 NetXtreme-E 10Gb/25Gb/50Gb Ethernet" },
	[BCM57508_NPAR] = { "Broadcom BCM57508 NetXtreme-E Ethernet Partition" },
	[BCM57504_NPAR] = { "Broadcom BCM57504 NetXtreme-E Ethernet Partition" },
	[BCM57502_NPAR] = { "Broadcom BCM57502 NetXtreme-E Ethernet Partition" },
	[BCM58802] = { "Broadcom BCM58802 NetXtreme-S 10Gb/25Gb/40Gb/50Gb Ethernet" },
	[BCM58804] = { "Broadcom BCM58804 NetXtreme-S 10Gb/25Gb/40Gb/50Gb/100Gb Ethernet" },
	[BCM58808] = { "Broadcom BCM58808 NetXtreme-S 10Gb/25Gb/40Gb/50Gb/100Gb Ethernet" },
	[NETXTREME_E_VF] = { "Broadcom NetXtreme-E Ethernet Virtual Function" },
	[NETXTREME_C_VF] = { "Broadcom NetXtreme-C Ethernet Virtual Function" },
	[NETXTREME_S_VF] = { "Broadcom NetXtreme-S Ethernet Virtual Function" },
	[NETXTREME_E_P5_VF] = { "Broadcom BCM5750X NetXtreme-E Ethernet Virtual Function" },
};

static const struct pci_device_id bnxt_pci_tbl[] = {
	{ PCI_VDEVICE(BROADCOM, 0x1604), .driver_data = BCM5745x_NPAR },
	{ PCI_VDEVICE(BROADCOM, 0x1605), .driver_data = BCM5745x_NPAR },
	{ PCI_VDEVICE(BROADCOM, 0x1614), .driver_data = BCM57454 },
	{ PCI_VDEVICE(BROADCOM, 0x16c0), .driver_data = BCM57417_NPAR },
	{ PCI_VDEVICE(BROADCOM, 0x16c8), .driver_data = BCM57301 },
	{ PCI_VDEVICE(BROADCOM, 0x16c9), .driver_data = BCM57302 },
	{ PCI_VDEVICE(BROADCOM, 0x16ca), .driver_data = BCM57304 },
	{ PCI_VDEVICE(BROADCOM, 0x16cc), .driver_data = BCM57417_NPAR },
	{ PCI_VDEVICE(BROADCOM, 0x16cd), .driver_data = BCM58700 },
	{ PCI_VDEVICE(BROADCOM, 0x16ce), .driver_data = BCM57311 },
	{ PCI_VDEVICE(BROADCOM, 0x16cf), .driver_data = BCM57312 },
	{ PCI_VDEVICE(BROADCOM, 0x16d0), .driver_data = BCM57402 },
	{ PCI_VDEVICE(BROADCOM, 0x16d1), .driver_data = BCM57404 },
	{ PCI_VDEVICE(BROADCOM, 0x16d2), .driver_data = BCM57406 },
	{ PCI_VDEVICE(BROADCOM, 0x16d4), .driver_data = BCM57402_NPAR },
	{ PCI_VDEVICE(BROADCOM, 0x16d5), .driver_data = BCM57407 },
	{ PCI_VDEVICE(BROADCOM, 0x16d6), .driver_data = BCM57412 },
	{ PCI_VDEVICE(BROADCOM, 0x16d7), .driver_data = BCM57414 },
	{ PCI_VDEVICE(BROADCOM, 0x16d8), .driver_data = BCM57416 },
	{ PCI_VDEVICE(BROADCOM, 0x16d9), .driver_data = BCM57417 },
	{ PCI_VDEVICE(BROADCOM, 0x16de), .driver_data = BCM57412_NPAR },
	{ PCI_VDEVICE(BROADCOM, 0x16df), .driver_data = BCM57314 },
	{ PCI_VDEVICE(BROADCOM, 0x16e2), .driver_data = BCM57417_SFP },
	{ PCI_VDEVICE(BROADCOM, 0x16e3), .driver_data = BCM57416_SFP },
	{ PCI_VDEVICE(BROADCOM, 0x16e7), .driver_data = BCM57404_NPAR },
	{ PCI_VDEVICE(BROADCOM, 0x16e8), .driver_data = BCM57406_NPAR },
	{ PCI_VDEVICE(BROADCOM, 0x16e9), .driver_data = BCM57407_SFP },
	{ PCI_VDEVICE(BROADCOM, 0x16ea), .driver_data = BCM57407_NPAR },
	{ PCI_VDEVICE(BROADCOM, 0x16eb), .driver_data = BCM57412_NPAR },
	{ PCI_VDEVICE(BROADCOM, 0x16ec), .driver_data = BCM57414_NPAR },
	{ PCI_VDEVICE(BROADCOM, 0x16ed), .driver_data = BCM57414_NPAR },
	{ PCI_VDEVICE(BROADCOM, 0x16ee), .driver_data = BCM57416_NPAR },
	{ PCI_VDEVICE(BROADCOM, 0x16ef), .driver_data = BCM57416_NPAR },
	{ PCI_VDEVICE(BROADCOM, 0x16f0), .driver_data = BCM58808 },
	{ PCI_VDEVICE(BROADCOM, 0x16f1), .driver_data = BCM57452 },
	{ PCI_VDEVICE(BROADCOM, 0x1750), .driver_data = BCM57508 },
	{ PCI_VDEVICE(BROADCOM, 0x1751), .driver_data = BCM57504 },
	{ PCI_VDEVICE(BROADCOM, 0x1752), .driver_data = BCM57502 },
	{ PCI_VDEVICE(BROADCOM, 0x1800), .driver_data = BCM57508_NPAR },
	{ PCI_VDEVICE(BROADCOM, 0x1801), .driver_data = BCM57504_NPAR },
	{ PCI_VDEVICE(BROADCOM, 0x1802), .driver_data = BCM57502_NPAR },
	{ PCI_VDEVICE(BROADCOM, 0x1803), .driver_data = BCM57508_NPAR },
	{ PCI_VDEVICE(BROADCOM, 0x1804), .driver_data = BCM57504_NPAR },
	{ PCI_VDEVICE(BROADCOM, 0x1805), .driver_data = BCM57502_NPAR },
	{ PCI_VDEVICE(BROADCOM, 0xd802), .driver_data = BCM58802 },
	{ PCI_VDEVICE(BROADCOM, 0xd804), .driver_data = BCM58804 },
#ifdef CONFIG_BNXT_SRIOV
	{ PCI_VDEVICE(BROADCOM, 0x1606), .driver_data = NETXTREME_E_VF },
	{ PCI_VDEVICE(BROADCOM, 0x1609), .driver_data = NETXTREME_E_VF },
	{ PCI_VDEVICE(BROADCOM, 0x16c1), .driver_data = NETXTREME_E_VF },
	{ PCI_VDEVICE(BROADCOM, 0x16cb), .driver_data = NETXTREME_C_VF },
	{ PCI_VDEVICE(BROADCOM, 0x16d3), .driver_data = NETXTREME_E_VF },
	{ PCI_VDEVICE(BROADCOM, 0x16dc), .driver_data = NETXTREME_E_VF },
	{ PCI_VDEVICE(BROADCOM, 0x16e1), .driver_data = NETXTREME_C_VF },
	{ PCI_VDEVICE(BROADCOM, 0x16e5), .driver_data = NETXTREME_C_VF },
	{ PCI_VDEVICE(BROADCOM, 0x1806), .driver_data = NETXTREME_E_P5_VF },
	{ PCI_VDEVICE(BROADCOM, 0x1807), .driver_data = NETXTREME_E_P5_VF },
	{ PCI_VDEVICE(BROADCOM, 0xd800), .driver_data = NETXTREME_S_VF },
#endif
	{ 0 }
};

MODULE_DEVICE_TABLE(pci, bnxt_pci_tbl);

static const u16 bnxt_vf_req_snif[] = {
	HWRM_FUNC_CFG,
	HWRM_FUNC_VF_CFG,
	HWRM_PORT_PHY_QCFG,
	HWRM_CFA_L2_FILTER_ALLOC,
};

static const u16 bnxt_async_events_arr[] = {
	ASYNC_EVENT_CMPL_EVENT_ID_LINK_STATUS_CHANGE,
	ASYNC_EVENT_CMPL_EVENT_ID_LINK_SPEED_CHANGE,
	ASYNC_EVENT_CMPL_EVENT_ID_PF_DRVR_UNLOAD,
	ASYNC_EVENT_CMPL_EVENT_ID_PORT_CONN_NOT_ALLOWED,
	ASYNC_EVENT_CMPL_EVENT_ID_VF_CFG_CHANGE,
	ASYNC_EVENT_CMPL_EVENT_ID_LINK_SPEED_CFG_CHANGE,
	ASYNC_EVENT_CMPL_EVENT_ID_PORT_PHY_CFG_CHANGE,
	ASYNC_EVENT_CMPL_EVENT_ID_RESET_NOTIFY,
	ASYNC_EVENT_CMPL_EVENT_ID_ERROR_RECOVERY,
};

static struct workqueue_struct *bnxt_pf_wq;

static bool bnxt_vf_pciid(enum board_idx idx)
{
	return (idx == NETXTREME_C_VF || idx == NETXTREME_E_VF ||
		idx == NETXTREME_S_VF || idx == NETXTREME_E_P5_VF);
}

#define DB_CP_REARM_FLAGS	(DB_KEY_CP | DB_IDX_VALID)
#define DB_CP_FLAGS		(DB_KEY_CP | DB_IDX_VALID | DB_IRQ_DIS)
#define DB_CP_IRQ_DIS_FLAGS	(DB_KEY_CP | DB_IRQ_DIS)

#define BNXT_CP_DB_IRQ_DIS(db)						\
		writel(DB_CP_IRQ_DIS_FLAGS, db)

#define BNXT_DB_CQ(db, idx)						\
	writel(DB_CP_FLAGS | RING_CMP(idx), (db)->doorbell)

#define BNXT_DB_NQ_P5(db, idx)						\
	writeq((db)->db_key64 | DBR_TYPE_NQ | RING_CMP(idx), (db)->doorbell)

#define BNXT_DB_CQ_ARM(db, idx)						\
	writel(DB_CP_REARM_FLAGS | RING_CMP(idx), (db)->doorbell)

#define BNXT_DB_NQ_ARM_P5(db, idx)					\
	writeq((db)->db_key64 | DBR_TYPE_NQ_ARM | RING_CMP(idx), (db)->doorbell)

static void bnxt_db_nq(struct bnxt *bp, struct bnxt_db_info *db, u32 idx)
{
	if (bp->flags & BNXT_FLAG_CHIP_P5)
		BNXT_DB_NQ_P5(db, idx);
	else
		BNXT_DB_CQ(db, idx);
}

static void bnxt_db_nq_arm(struct bnxt *bp, struct bnxt_db_info *db, u32 idx)
{
	if (bp->flags & BNXT_FLAG_CHIP_P5)
		BNXT_DB_NQ_ARM_P5(db, idx);
	else
		BNXT_DB_CQ_ARM(db, idx);
}

static void bnxt_db_cq(struct bnxt *bp, struct bnxt_db_info *db, u32 idx)
{
	if (bp->flags & BNXT_FLAG_CHIP_P5)
		writeq(db->db_key64 | DBR_TYPE_CQ_ARMALL | RING_CMP(idx),
		       db->doorbell);
	else
		BNXT_DB_CQ(db, idx);
}

const u16 bnxt_lhint_arr[] = {
	TX_BD_FLAGS_LHINT_512_AND_SMALLER,
	TX_BD_FLAGS_LHINT_512_TO_1023,
	TX_BD_FLAGS_LHINT_1024_TO_2047,
	TX_BD_FLAGS_LHINT_1024_TO_2047,
	TX_BD_FLAGS_LHINT_2048_AND_LARGER,
	TX_BD_FLAGS_LHINT_2048_AND_LARGER,
	TX_BD_FLAGS_LHINT_2048_AND_LARGER,
	TX_BD_FLAGS_LHINT_2048_AND_LARGER,
	TX_BD_FLAGS_LHINT_2048_AND_LARGER,
	TX_BD_FLAGS_LHINT_2048_AND_LARGER,
	TX_BD_FLAGS_LHINT_2048_AND_LARGER,
	TX_BD_FLAGS_LHINT_2048_AND_LARGER,
	TX_BD_FLAGS_LHINT_2048_AND_LARGER,
	TX_BD_FLAGS_LHINT_2048_AND_LARGER,
	TX_BD_FLAGS_LHINT_2048_AND_LARGER,
	TX_BD_FLAGS_LHINT_2048_AND_LARGER,
	TX_BD_FLAGS_LHINT_2048_AND_LARGER,
	TX_BD_FLAGS_LHINT_2048_AND_LARGER,
	TX_BD_FLAGS_LHINT_2048_AND_LARGER,
};

static u16 bnxt_xmit_get_cfa_action(struct sk_buff *skb)
{
	struct metadata_dst *md_dst = skb_metadata_dst(skb);

	if (!md_dst || md_dst->type != METADATA_HW_PORT_MUX)
		return 0;

	return md_dst->u.port_info.port_id;
}

static netdev_tx_t bnxt_start_xmit(struct sk_buff *skb, struct net_device *dev)
{
	struct bnxt *bp = netdev_priv(dev);
	struct tx_bd *txbd;
	struct tx_bd_ext *txbd1;
	struct netdev_queue *txq;
	int i;
	dma_addr_t mapping;
	unsigned int length, pad = 0;
	u32 len, free_size, vlan_tag_flags, cfa_action, flags;
	u16 prod, last_frag;
	struct pci_dev *pdev = bp->pdev;
	struct bnxt_tx_ring_info *txr;
	struct bnxt_sw_tx_bd *tx_buf;

	i = skb_get_queue_mapping(skb);
	if (unlikely(i >= bp->tx_nr_rings)) {
		dev_kfree_skb_any(skb);
		return NETDEV_TX_OK;
	}

	txq = netdev_get_tx_queue(dev, i);
	txr = &bp->tx_ring[bp->tx_ring_map[i]];
	prod = txr->tx_prod;

	free_size = bnxt_tx_avail(bp, txr);
	if (unlikely(free_size < skb_shinfo(skb)->nr_frags + 2)) {
		netif_tx_stop_queue(txq);
		return NETDEV_TX_BUSY;
	}

	length = skb->len;
	len = skb_headlen(skb);
	last_frag = skb_shinfo(skb)->nr_frags;

	txbd = &txr->tx_desc_ring[TX_RING(prod)][TX_IDX(prod)];

	txbd->tx_bd_opaque = prod;

	tx_buf = &txr->tx_buf_ring[prod];
	tx_buf->skb = skb;
	tx_buf->nr_frags = last_frag;

	vlan_tag_flags = 0;
	cfa_action = bnxt_xmit_get_cfa_action(skb);
	if (skb_vlan_tag_present(skb)) {
		vlan_tag_flags = TX_BD_CFA_META_KEY_VLAN |
				 skb_vlan_tag_get(skb);
		/* Currently supports 8021Q, 8021AD vlan offloads
		 * QINQ1, QINQ2, QINQ3 vlan headers are deprecated
		 */
		if (skb->vlan_proto == htons(ETH_P_8021Q))
			vlan_tag_flags |= 1 << TX_BD_CFA_META_TPID_SHIFT;
	}

	if (free_size == bp->tx_ring_size && length <= bp->tx_push_thresh) {
		struct tx_push_buffer *tx_push_buf = txr->tx_push;
		struct tx_push_bd *tx_push = &tx_push_buf->push_bd;
		struct tx_bd_ext *tx_push1 = &tx_push->txbd2;
		void __iomem *db = txr->tx_db.doorbell;
		void *pdata = tx_push_buf->data;
		u64 *end;
		int j, push_len;

		/* Set COAL_NOW to be ready quickly for the next push */
		tx_push->tx_bd_len_flags_type =
			cpu_to_le32((length << TX_BD_LEN_SHIFT) |
					TX_BD_TYPE_LONG_TX_BD |
					TX_BD_FLAGS_LHINT_512_AND_SMALLER |
					TX_BD_FLAGS_COAL_NOW |
					TX_BD_FLAGS_PACKET_END |
					(2 << TX_BD_FLAGS_BD_CNT_SHIFT));

		if (skb->ip_summed == CHECKSUM_PARTIAL)
			tx_push1->tx_bd_hsize_lflags =
					cpu_to_le32(TX_BD_FLAGS_TCP_UDP_CHKSUM);
		else
			tx_push1->tx_bd_hsize_lflags = 0;

		tx_push1->tx_bd_cfa_meta = cpu_to_le32(vlan_tag_flags);
		tx_push1->tx_bd_cfa_action =
			cpu_to_le32(cfa_action << TX_BD_CFA_ACTION_SHIFT);

		end = pdata + length;
		end = PTR_ALIGN(end, 8) - 1;
		*end = 0;

		skb_copy_from_linear_data(skb, pdata, len);
		pdata += len;
		for (j = 0; j < last_frag; j++) {
			skb_frag_t *frag = &skb_shinfo(skb)->frags[j];
			void *fptr;

			fptr = skb_frag_address_safe(frag);
			if (!fptr)
				goto normal_tx;

			memcpy(pdata, fptr, skb_frag_size(frag));
			pdata += skb_frag_size(frag);
		}

		txbd->tx_bd_len_flags_type = tx_push->tx_bd_len_flags_type;
		txbd->tx_bd_haddr = txr->data_mapping;
		prod = NEXT_TX(prod);
		txbd = &txr->tx_desc_ring[TX_RING(prod)][TX_IDX(prod)];
		memcpy(txbd, tx_push1, sizeof(*txbd));
		prod = NEXT_TX(prod);
		tx_push->doorbell =
			cpu_to_le32(DB_KEY_TX_PUSH | DB_LONG_TX_PUSH | prod);
		txr->tx_prod = prod;

		tx_buf->is_push = 1;
		netdev_tx_sent_queue(txq, skb->len);
		wmb();	/* Sync is_push and byte queue before pushing data */

		push_len = (length + sizeof(*tx_push) + 7) / 8;
		if (push_len > 16) {
			__iowrite64_copy(db, tx_push_buf, 16);
			__iowrite32_copy(db + 4, tx_push_buf + 1,
					 (push_len - 16) << 1);
		} else {
			__iowrite64_copy(db, tx_push_buf, push_len);
		}

		goto tx_done;
	}

normal_tx:
	if (length < BNXT_MIN_PKT_SIZE) {
		pad = BNXT_MIN_PKT_SIZE - length;
		if (skb_pad(skb, pad)) {
			/* SKB already freed. */
			tx_buf->skb = NULL;
			return NETDEV_TX_OK;
		}
		length = BNXT_MIN_PKT_SIZE;
	}

	mapping = dma_map_single(&pdev->dev, skb->data, len, DMA_TO_DEVICE);

	if (unlikely(dma_mapping_error(&pdev->dev, mapping))) {
		dev_kfree_skb_any(skb);
		tx_buf->skb = NULL;
		return NETDEV_TX_OK;
	}

	dma_unmap_addr_set(tx_buf, mapping, mapping);
	flags = (len << TX_BD_LEN_SHIFT) | TX_BD_TYPE_LONG_TX_BD |
		((last_frag + 2) << TX_BD_FLAGS_BD_CNT_SHIFT);

	txbd->tx_bd_haddr = cpu_to_le64(mapping);

	prod = NEXT_TX(prod);
	txbd1 = (struct tx_bd_ext *)
		&txr->tx_desc_ring[TX_RING(prod)][TX_IDX(prod)];

	txbd1->tx_bd_hsize_lflags = 0;
	if (skb_is_gso(skb)) {
		u32 hdr_len;

		if (skb->encapsulation)
			hdr_len = skb_inner_network_offset(skb) +
				skb_inner_network_header_len(skb) +
				inner_tcp_hdrlen(skb);
		else
			hdr_len = skb_transport_offset(skb) +
				tcp_hdrlen(skb);

		txbd1->tx_bd_hsize_lflags = cpu_to_le32(TX_BD_FLAGS_LSO |
					TX_BD_FLAGS_T_IPID |
					(hdr_len << (TX_BD_HSIZE_SHIFT - 1)));
		length = skb_shinfo(skb)->gso_size;
		txbd1->tx_bd_mss = cpu_to_le32(length);
		length += hdr_len;
	} else if (skb->ip_summed == CHECKSUM_PARTIAL) {
		txbd1->tx_bd_hsize_lflags =
			cpu_to_le32(TX_BD_FLAGS_TCP_UDP_CHKSUM);
		txbd1->tx_bd_mss = 0;
	}

	length >>= 9;
	if (unlikely(length >= ARRAY_SIZE(bnxt_lhint_arr))) {
		dev_warn_ratelimited(&pdev->dev, "Dropped oversize %d bytes TX packet.\n",
				     skb->len);
		i = 0;
		goto tx_dma_error;
	}
	flags |= bnxt_lhint_arr[length];
	txbd->tx_bd_len_flags_type = cpu_to_le32(flags);

	txbd1->tx_bd_cfa_meta = cpu_to_le32(vlan_tag_flags);
	txbd1->tx_bd_cfa_action =
			cpu_to_le32(cfa_action << TX_BD_CFA_ACTION_SHIFT);
	for (i = 0; i < last_frag; i++) {
		skb_frag_t *frag = &skb_shinfo(skb)->frags[i];

		prod = NEXT_TX(prod);
		txbd = &txr->tx_desc_ring[TX_RING(prod)][TX_IDX(prod)];

		len = skb_frag_size(frag);
		mapping = skb_frag_dma_map(&pdev->dev, frag, 0, len,
					   DMA_TO_DEVICE);

		if (unlikely(dma_mapping_error(&pdev->dev, mapping)))
			goto tx_dma_error;

		tx_buf = &txr->tx_buf_ring[prod];
		dma_unmap_addr_set(tx_buf, mapping, mapping);

		txbd->tx_bd_haddr = cpu_to_le64(mapping);

		flags = len << TX_BD_LEN_SHIFT;
		txbd->tx_bd_len_flags_type = cpu_to_le32(flags);
	}

	flags &= ~TX_BD_LEN;
	txbd->tx_bd_len_flags_type =
		cpu_to_le32(((len + pad) << TX_BD_LEN_SHIFT) | flags |
			    TX_BD_FLAGS_PACKET_END);

	netdev_tx_sent_queue(txq, skb->len);

	/* Sync BD data before updating doorbell */
	wmb();

	prod = NEXT_TX(prod);
	txr->tx_prod = prod;

	if (!netdev_xmit_more() || netif_xmit_stopped(txq))
		bnxt_db_write(bp, &txr->tx_db, prod);

tx_done:

	if (unlikely(bnxt_tx_avail(bp, txr) <= MAX_SKB_FRAGS + 1)) {
		if (netdev_xmit_more() && !tx_buf->is_push)
			bnxt_db_write(bp, &txr->tx_db, prod);

		netif_tx_stop_queue(txq);

		/* netif_tx_stop_queue() must be done before checking
		 * tx index in bnxt_tx_avail() below, because in
		 * bnxt_tx_int(), we update tx index before checking for
		 * netif_tx_queue_stopped().
		 */
		smp_mb();
		if (bnxt_tx_avail(bp, txr) > bp->tx_wake_thresh)
			netif_tx_wake_queue(txq);
	}
	return NETDEV_TX_OK;

tx_dma_error:
	last_frag = i;

	/* start back at beginning and unmap skb */
	prod = txr->tx_prod;
	tx_buf = &txr->tx_buf_ring[prod];
	tx_buf->skb = NULL;
	dma_unmap_single(&pdev->dev, dma_unmap_addr(tx_buf, mapping),
			 skb_headlen(skb), PCI_DMA_TODEVICE);
	prod = NEXT_TX(prod);

	/* unmap remaining mapped pages */
	for (i = 0; i < last_frag; i++) {
		prod = NEXT_TX(prod);
		tx_buf = &txr->tx_buf_ring[prod];
		dma_unmap_page(&pdev->dev, dma_unmap_addr(tx_buf, mapping),
			       skb_frag_size(&skb_shinfo(skb)->frags[i]),
			       PCI_DMA_TODEVICE);
	}

	dev_kfree_skb_any(skb);
	return NETDEV_TX_OK;
}

static void bnxt_tx_int(struct bnxt *bp, struct bnxt_napi *bnapi, int nr_pkts)
{
	struct bnxt_tx_ring_info *txr = bnapi->tx_ring;
	struct netdev_queue *txq = netdev_get_tx_queue(bp->dev, txr->txq_index);
	u16 cons = txr->tx_cons;
	struct pci_dev *pdev = bp->pdev;
	int i;
	unsigned int tx_bytes = 0;

	for (i = 0; i < nr_pkts; i++) {
		struct bnxt_sw_tx_bd *tx_buf;
		struct sk_buff *skb;
		int j, last;

		tx_buf = &txr->tx_buf_ring[cons];
		cons = NEXT_TX(cons);
		skb = tx_buf->skb;
		tx_buf->skb = NULL;

		if (tx_buf->is_push) {
			tx_buf->is_push = 0;
			goto next_tx_int;
		}

		dma_unmap_single(&pdev->dev, dma_unmap_addr(tx_buf, mapping),
				 skb_headlen(skb), PCI_DMA_TODEVICE);
		last = tx_buf->nr_frags;

		for (j = 0; j < last; j++) {
			cons = NEXT_TX(cons);
			tx_buf = &txr->tx_buf_ring[cons];
			dma_unmap_page(
				&pdev->dev,
				dma_unmap_addr(tx_buf, mapping),
				skb_frag_size(&skb_shinfo(skb)->frags[j]),
				PCI_DMA_TODEVICE);
		}

next_tx_int:
		cons = NEXT_TX(cons);

		tx_bytes += skb->len;
		dev_kfree_skb_any(skb);
	}

	netdev_tx_completed_queue(txq, nr_pkts, tx_bytes);
	txr->tx_cons = cons;

	/* Need to make the tx_cons update visible to bnxt_start_xmit()
	 * before checking for netif_tx_queue_stopped().  Without the
	 * memory barrier, there is a small possibility that bnxt_start_xmit()
	 * will miss it and cause the queue to be stopped forever.
	 */
	smp_mb();

	if (unlikely(netif_tx_queue_stopped(txq)) &&
	    (bnxt_tx_avail(bp, txr) > bp->tx_wake_thresh)) {
		__netif_tx_lock(txq, smp_processor_id());
		if (netif_tx_queue_stopped(txq) &&
		    bnxt_tx_avail(bp, txr) > bp->tx_wake_thresh &&
		    txr->dev_state != BNXT_DEV_STATE_CLOSING)
			netif_tx_wake_queue(txq);
		__netif_tx_unlock(txq);
	}
}

static struct page *__bnxt_alloc_rx_page(struct bnxt *bp, dma_addr_t *mapping,
					 struct bnxt_rx_ring_info *rxr,
					 gfp_t gfp)
{
	struct device *dev = &bp->pdev->dev;
	struct page *page;

	page = page_pool_dev_alloc_pages(rxr->page_pool);
	if (!page)
		return NULL;

	*mapping = dma_map_page_attrs(dev, page, 0, PAGE_SIZE, bp->rx_dir,
				      DMA_ATTR_WEAK_ORDERING);
	if (dma_mapping_error(dev, *mapping)) {
		page_pool_recycle_direct(rxr->page_pool, page);
		return NULL;
	}
	*mapping += bp->rx_dma_offset;
	return page;
}

static inline u8 *__bnxt_alloc_rx_data(struct bnxt *bp, dma_addr_t *mapping,
				       gfp_t gfp)
{
	u8 *data;
	struct pci_dev *pdev = bp->pdev;

	data = kmalloc(bp->rx_buf_size, gfp);
	if (!data)
		return NULL;

	*mapping = dma_map_single_attrs(&pdev->dev, data + bp->rx_dma_offset,
					bp->rx_buf_use_size, bp->rx_dir,
					DMA_ATTR_WEAK_ORDERING);

	if (dma_mapping_error(&pdev->dev, *mapping)) {
		kfree(data);
		data = NULL;
	}
	return data;
}

int bnxt_alloc_rx_data(struct bnxt *bp, struct bnxt_rx_ring_info *rxr,
		       u16 prod, gfp_t gfp)
{
	struct rx_bd *rxbd = &rxr->rx_desc_ring[RX_RING(prod)][RX_IDX(prod)];
	struct bnxt_sw_rx_bd *rx_buf = &rxr->rx_buf_ring[prod];
	dma_addr_t mapping;

	if (BNXT_RX_PAGE_MODE(bp)) {
		struct page *page =
			__bnxt_alloc_rx_page(bp, &mapping, rxr, gfp);

		if (!page)
			return -ENOMEM;

		rx_buf->data = page;
		rx_buf->data_ptr = page_address(page) + bp->rx_offset;
	} else {
		u8 *data = __bnxt_alloc_rx_data(bp, &mapping, gfp);

		if (!data)
			return -ENOMEM;

		rx_buf->data = data;
		rx_buf->data_ptr = data + bp->rx_offset;
	}
	rx_buf->mapping = mapping;

	rxbd->rx_bd_haddr = cpu_to_le64(mapping);
	return 0;
}

void bnxt_reuse_rx_data(struct bnxt_rx_ring_info *rxr, u16 cons, void *data)
{
	u16 prod = rxr->rx_prod;
	struct bnxt_sw_rx_bd *cons_rx_buf, *prod_rx_buf;
	struct rx_bd *cons_bd, *prod_bd;

	prod_rx_buf = &rxr->rx_buf_ring[prod];
	cons_rx_buf = &rxr->rx_buf_ring[cons];

	prod_rx_buf->data = data;
	prod_rx_buf->data_ptr = cons_rx_buf->data_ptr;

	prod_rx_buf->mapping = cons_rx_buf->mapping;

	prod_bd = &rxr->rx_desc_ring[RX_RING(prod)][RX_IDX(prod)];
	cons_bd = &rxr->rx_desc_ring[RX_RING(cons)][RX_IDX(cons)];

	prod_bd->rx_bd_haddr = cons_bd->rx_bd_haddr;
}

static inline u16 bnxt_find_next_agg_idx(struct bnxt_rx_ring_info *rxr, u16 idx)
{
	u16 next, max = rxr->rx_agg_bmap_size;

	next = find_next_zero_bit(rxr->rx_agg_bmap, max, idx);
	if (next >= max)
		next = find_first_zero_bit(rxr->rx_agg_bmap, max);
	return next;
}

static inline int bnxt_alloc_rx_page(struct bnxt *bp,
				     struct bnxt_rx_ring_info *rxr,
				     u16 prod, gfp_t gfp)
{
	struct rx_bd *rxbd =
		&rxr->rx_agg_desc_ring[RX_RING(prod)][RX_IDX(prod)];
	struct bnxt_sw_rx_agg_bd *rx_agg_buf;
	struct pci_dev *pdev = bp->pdev;
	struct page *page;
	dma_addr_t mapping;
	u16 sw_prod = rxr->rx_sw_agg_prod;
	unsigned int offset = 0;

	if (PAGE_SIZE > BNXT_RX_PAGE_SIZE) {
		page = rxr->rx_page;
		if (!page) {
			page = alloc_page(gfp);
			if (!page)
				return -ENOMEM;
			rxr->rx_page = page;
			rxr->rx_page_offset = 0;
		}
		offset = rxr->rx_page_offset;
		rxr->rx_page_offset += BNXT_RX_PAGE_SIZE;
		if (rxr->rx_page_offset == PAGE_SIZE)
			rxr->rx_page = NULL;
		else
			get_page(page);
	} else {
		page = alloc_page(gfp);
		if (!page)
			return -ENOMEM;
	}

	mapping = dma_map_page_attrs(&pdev->dev, page, offset,
				     BNXT_RX_PAGE_SIZE, PCI_DMA_FROMDEVICE,
				     DMA_ATTR_WEAK_ORDERING);
	if (dma_mapping_error(&pdev->dev, mapping)) {
		__free_page(page);
		return -EIO;
	}

	if (unlikely(test_bit(sw_prod, rxr->rx_agg_bmap)))
		sw_prod = bnxt_find_next_agg_idx(rxr, sw_prod);

	__set_bit(sw_prod, rxr->rx_agg_bmap);
	rx_agg_buf = &rxr->rx_agg_ring[sw_prod];
	rxr->rx_sw_agg_prod = NEXT_RX_AGG(sw_prod);

	rx_agg_buf->page = page;
	rx_agg_buf->offset = offset;
	rx_agg_buf->mapping = mapping;
	rxbd->rx_bd_haddr = cpu_to_le64(mapping);
	rxbd->rx_bd_opaque = sw_prod;
	return 0;
}

static struct rx_agg_cmp *bnxt_get_agg(struct bnxt *bp,
				       struct bnxt_cp_ring_info *cpr,
				       u16 cp_cons, u16 curr)
{
	struct rx_agg_cmp *agg;

	cp_cons = RING_CMP(ADV_RAW_CMP(cp_cons, curr));
	agg = (struct rx_agg_cmp *)
		&cpr->cp_desc_ring[CP_RING(cp_cons)][CP_IDX(cp_cons)];
	return agg;
}

static struct rx_agg_cmp *bnxt_get_tpa_agg_p5(struct bnxt *bp,
					      struct bnxt_rx_ring_info *rxr,
					      u16 agg_id, u16 curr)
{
	struct bnxt_tpa_info *tpa_info = &rxr->rx_tpa[agg_id];

	return &tpa_info->agg_arr[curr];
}

static void bnxt_reuse_rx_agg_bufs(struct bnxt_cp_ring_info *cpr, u16 idx,
				   u16 start, u32 agg_bufs, bool tpa)
{
	struct bnxt_napi *bnapi = cpr->bnapi;
	struct bnxt *bp = bnapi->bp;
	struct bnxt_rx_ring_info *rxr = bnapi->rx_ring;
	u16 prod = rxr->rx_agg_prod;
	u16 sw_prod = rxr->rx_sw_agg_prod;
	bool p5_tpa = false;
	u32 i;

	if ((bp->flags & BNXT_FLAG_CHIP_P5) && tpa)
		p5_tpa = true;

	for (i = 0; i < agg_bufs; i++) {
		u16 cons;
		struct rx_agg_cmp *agg;
		struct bnxt_sw_rx_agg_bd *cons_rx_buf, *prod_rx_buf;
		struct rx_bd *prod_bd;
		struct page *page;

		if (p5_tpa)
			agg = bnxt_get_tpa_agg_p5(bp, rxr, idx, start + i);
		else
			agg = bnxt_get_agg(bp, cpr, idx, start + i);
		cons = agg->rx_agg_cmp_opaque;
		__clear_bit(cons, rxr->rx_agg_bmap);

		if (unlikely(test_bit(sw_prod, rxr->rx_agg_bmap)))
			sw_prod = bnxt_find_next_agg_idx(rxr, sw_prod);

		__set_bit(sw_prod, rxr->rx_agg_bmap);
		prod_rx_buf = &rxr->rx_agg_ring[sw_prod];
		cons_rx_buf = &rxr->rx_agg_ring[cons];

		/* It is possible for sw_prod to be equal to cons, so
		 * set cons_rx_buf->page to NULL first.
		 */
		page = cons_rx_buf->page;
		cons_rx_buf->page = NULL;
		prod_rx_buf->page = page;
		prod_rx_buf->offset = cons_rx_buf->offset;

		prod_rx_buf->mapping = cons_rx_buf->mapping;

		prod_bd = &rxr->rx_agg_desc_ring[RX_RING(prod)][RX_IDX(prod)];

		prod_bd->rx_bd_haddr = cpu_to_le64(cons_rx_buf->mapping);
		prod_bd->rx_bd_opaque = sw_prod;

		prod = NEXT_RX_AGG(prod);
		sw_prod = NEXT_RX_AGG(sw_prod);
	}
	rxr->rx_agg_prod = prod;
	rxr->rx_sw_agg_prod = sw_prod;
}

static struct sk_buff *bnxt_rx_page_skb(struct bnxt *bp,
					struct bnxt_rx_ring_info *rxr,
					u16 cons, void *data, u8 *data_ptr,
					dma_addr_t dma_addr,
					unsigned int offset_and_len)
{
	unsigned int payload = offset_and_len >> 16;
	unsigned int len = offset_and_len & 0xffff;
	skb_frag_t *frag;
	struct page *page = data;
	u16 prod = rxr->rx_prod;
	struct sk_buff *skb;
	int off, err;

	err = bnxt_alloc_rx_data(bp, rxr, prod, GFP_ATOMIC);
	if (unlikely(err)) {
		bnxt_reuse_rx_data(rxr, cons, data);
		return NULL;
	}
	dma_addr -= bp->rx_dma_offset;
	dma_unmap_page_attrs(&bp->pdev->dev, dma_addr, PAGE_SIZE, bp->rx_dir,
			     DMA_ATTR_WEAK_ORDERING);
	page_pool_release_page(rxr->page_pool, page);

	if (unlikely(!payload))
		payload = eth_get_headlen(bp->dev, data_ptr, len);

	skb = napi_alloc_skb(&rxr->bnapi->napi, payload);
	if (!skb) {
		__free_page(page);
		return NULL;
	}

	off = (void *)data_ptr - page_address(page);
	skb_add_rx_frag(skb, 0, page, off, len, PAGE_SIZE);
	memcpy(skb->data - NET_IP_ALIGN, data_ptr - NET_IP_ALIGN,
	       payload + NET_IP_ALIGN);

	frag = &skb_shinfo(skb)->frags[0];
	skb_frag_size_sub(frag, payload);
	skb_frag_off_add(frag, payload);
	skb->data_len -= payload;
	skb->tail += payload;

	return skb;
}

static struct sk_buff *bnxt_rx_skb(struct bnxt *bp,
				   struct bnxt_rx_ring_info *rxr, u16 cons,
				   void *data, u8 *data_ptr,
				   dma_addr_t dma_addr,
				   unsigned int offset_and_len)
{
	u16 prod = rxr->rx_prod;
	struct sk_buff *skb;
	int err;

	err = bnxt_alloc_rx_data(bp, rxr, prod, GFP_ATOMIC);
	if (unlikely(err)) {
		bnxt_reuse_rx_data(rxr, cons, data);
		return NULL;
	}

	skb = build_skb(data, 0);
	dma_unmap_single_attrs(&bp->pdev->dev, dma_addr, bp->rx_buf_use_size,
			       bp->rx_dir, DMA_ATTR_WEAK_ORDERING);
	if (!skb) {
		kfree(data);
		return NULL;
	}

	skb_reserve(skb, bp->rx_offset);
	skb_put(skb, offset_and_len & 0xffff);
	return skb;
}

static struct sk_buff *bnxt_rx_pages(struct bnxt *bp,
				     struct bnxt_cp_ring_info *cpr,
				     struct sk_buff *skb, u16 idx,
				     u32 agg_bufs, bool tpa)
{
	struct bnxt_napi *bnapi = cpr->bnapi;
	struct pci_dev *pdev = bp->pdev;
	struct bnxt_rx_ring_info *rxr = bnapi->rx_ring;
	u16 prod = rxr->rx_agg_prod;
	bool p5_tpa = false;
	u32 i;

	if ((bp->flags & BNXT_FLAG_CHIP_P5) && tpa)
		p5_tpa = true;

	for (i = 0; i < agg_bufs; i++) {
		u16 cons, frag_len;
		struct rx_agg_cmp *agg;
		struct bnxt_sw_rx_agg_bd *cons_rx_buf;
		struct page *page;
		dma_addr_t mapping;

		if (p5_tpa)
			agg = bnxt_get_tpa_agg_p5(bp, rxr, idx, i);
		else
			agg = bnxt_get_agg(bp, cpr, idx, i);
		cons = agg->rx_agg_cmp_opaque;
		frag_len = (le32_to_cpu(agg->rx_agg_cmp_len_flags_type) &
			    RX_AGG_CMP_LEN) >> RX_AGG_CMP_LEN_SHIFT;

		cons_rx_buf = &rxr->rx_agg_ring[cons];
		skb_fill_page_desc(skb, i, cons_rx_buf->page,
				   cons_rx_buf->offset, frag_len);
		__clear_bit(cons, rxr->rx_agg_bmap);

		/* It is possible for bnxt_alloc_rx_page() to allocate
		 * a sw_prod index that equals the cons index, so we
		 * need to clear the cons entry now.
		 */
		mapping = cons_rx_buf->mapping;
		page = cons_rx_buf->page;
		cons_rx_buf->page = NULL;

		if (bnxt_alloc_rx_page(bp, rxr, prod, GFP_ATOMIC) != 0) {
			struct skb_shared_info *shinfo;
			unsigned int nr_frags;

			shinfo = skb_shinfo(skb);
			nr_frags = --shinfo->nr_frags;
			__skb_frag_set_page(&shinfo->frags[nr_frags], NULL);

			dev_kfree_skb(skb);

			cons_rx_buf->page = page;

			/* Update prod since possibly some pages have been
			 * allocated already.
			 */
			rxr->rx_agg_prod = prod;
			bnxt_reuse_rx_agg_bufs(cpr, idx, i, agg_bufs - i, tpa);
			return NULL;
		}

		dma_unmap_page_attrs(&pdev->dev, mapping, BNXT_RX_PAGE_SIZE,
				     PCI_DMA_FROMDEVICE,
				     DMA_ATTR_WEAK_ORDERING);

		skb->data_len += frag_len;
		skb->len += frag_len;
		skb->truesize += PAGE_SIZE;

		prod = NEXT_RX_AGG(prod);
	}
	rxr->rx_agg_prod = prod;
	return skb;
}

static int bnxt_agg_bufs_valid(struct bnxt *bp, struct bnxt_cp_ring_info *cpr,
			       u8 agg_bufs, u32 *raw_cons)
{
	u16 last;
	struct rx_agg_cmp *agg;

	*raw_cons = ADV_RAW_CMP(*raw_cons, agg_bufs);
	last = RING_CMP(*raw_cons);
	agg = (struct rx_agg_cmp *)
		&cpr->cp_desc_ring[CP_RING(last)][CP_IDX(last)];
	return RX_AGG_CMP_VALID(agg, *raw_cons);
}

static inline struct sk_buff *bnxt_copy_skb(struct bnxt_napi *bnapi, u8 *data,
					    unsigned int len,
					    dma_addr_t mapping)
{
	struct bnxt *bp = bnapi->bp;
	struct pci_dev *pdev = bp->pdev;
	struct sk_buff *skb;

	skb = napi_alloc_skb(&bnapi->napi, len);
	if (!skb)
		return NULL;

	dma_sync_single_for_cpu(&pdev->dev, mapping, bp->rx_copy_thresh,
				bp->rx_dir);

	memcpy(skb->data - NET_IP_ALIGN, data - NET_IP_ALIGN,
	       len + NET_IP_ALIGN);

	dma_sync_single_for_device(&pdev->dev, mapping, bp->rx_copy_thresh,
				   bp->rx_dir);

	skb_put(skb, len);
	return skb;
}

static int bnxt_discard_rx(struct bnxt *bp, struct bnxt_cp_ring_info *cpr,
			   u32 *raw_cons, void *cmp)
{
	struct rx_cmp *rxcmp = cmp;
	u32 tmp_raw_cons = *raw_cons;
	u8 cmp_type, agg_bufs = 0;

	cmp_type = RX_CMP_TYPE(rxcmp);

	if (cmp_type == CMP_TYPE_RX_L2_CMP) {
		agg_bufs = (le32_to_cpu(rxcmp->rx_cmp_misc_v1) &
			    RX_CMP_AGG_BUFS) >>
			   RX_CMP_AGG_BUFS_SHIFT;
	} else if (cmp_type == CMP_TYPE_RX_L2_TPA_END_CMP) {
		struct rx_tpa_end_cmp *tpa_end = cmp;

		if (bp->flags & BNXT_FLAG_CHIP_P5)
			return 0;

		agg_bufs = TPA_END_AGG_BUFS(tpa_end);
	}

	if (agg_bufs) {
		if (!bnxt_agg_bufs_valid(bp, cpr, agg_bufs, &tmp_raw_cons))
			return -EBUSY;
	}
	*raw_cons = tmp_raw_cons;
	return 0;
}

static void bnxt_queue_fw_reset_work(struct bnxt *bp, unsigned long delay)
{
	if (BNXT_PF(bp))
		queue_delayed_work(bnxt_pf_wq, &bp->fw_reset_task, delay);
	else
		schedule_delayed_work(&bp->fw_reset_task, delay);
}

static void bnxt_queue_sp_work(struct bnxt *bp)
{
	if (BNXT_PF(bp))
		queue_work(bnxt_pf_wq, &bp->sp_task);
	else
		schedule_work(&bp->sp_task);
}

static void bnxt_cancel_sp_work(struct bnxt *bp)
{
	if (BNXT_PF(bp))
		flush_workqueue(bnxt_pf_wq);
	else
		cancel_work_sync(&bp->sp_task);
}

static void bnxt_sched_reset(struct bnxt *bp, struct bnxt_rx_ring_info *rxr)
{
	if (!rxr->bnapi->in_reset) {
		rxr->bnapi->in_reset = true;
		set_bit(BNXT_RESET_TASK_SP_EVENT, &bp->sp_event);
		bnxt_queue_sp_work(bp);
	}
	rxr->rx_next_cons = 0xffff;
}

static u16 bnxt_alloc_agg_idx(struct bnxt_rx_ring_info *rxr, u16 agg_id)
{
	struct bnxt_tpa_idx_map *map = rxr->rx_tpa_idx_map;
	u16 idx = agg_id & MAX_TPA_P5_MASK;

	if (test_bit(idx, map->agg_idx_bmap))
		idx = find_first_zero_bit(map->agg_idx_bmap,
					  BNXT_AGG_IDX_BMAP_SIZE);
	__set_bit(idx, map->agg_idx_bmap);
	map->agg_id_tbl[agg_id] = idx;
	return idx;
}

static void bnxt_free_agg_idx(struct bnxt_rx_ring_info *rxr, u16 idx)
{
	struct bnxt_tpa_idx_map *map = rxr->rx_tpa_idx_map;

	__clear_bit(idx, map->agg_idx_bmap);
}

static u16 bnxt_lookup_agg_idx(struct bnxt_rx_ring_info *rxr, u16 agg_id)
{
	struct bnxt_tpa_idx_map *map = rxr->rx_tpa_idx_map;

	return map->agg_id_tbl[agg_id];
}

static void bnxt_tpa_start(struct bnxt *bp, struct bnxt_rx_ring_info *rxr,
			   struct rx_tpa_start_cmp *tpa_start,
			   struct rx_tpa_start_cmp_ext *tpa_start1)
{
	struct bnxt_sw_rx_bd *cons_rx_buf, *prod_rx_buf;
	struct bnxt_tpa_info *tpa_info;
	u16 cons, prod, agg_id;
	struct rx_bd *prod_bd;
	dma_addr_t mapping;

	if (bp->flags & BNXT_FLAG_CHIP_P5) {
		agg_id = TPA_START_AGG_ID_P5(tpa_start);
		agg_id = bnxt_alloc_agg_idx(rxr, agg_id);
	} else {
		agg_id = TPA_START_AGG_ID(tpa_start);
	}
	cons = tpa_start->rx_tpa_start_cmp_opaque;
	prod = rxr->rx_prod;
	cons_rx_buf = &rxr->rx_buf_ring[cons];
	prod_rx_buf = &rxr->rx_buf_ring[prod];
	tpa_info = &rxr->rx_tpa[agg_id];

	if (unlikely(cons != rxr->rx_next_cons ||
		     TPA_START_ERROR(tpa_start))) {
		netdev_warn(bp->dev, "TPA cons %x, expected cons %x, error code %x\n",
			    cons, rxr->rx_next_cons,
			    TPA_START_ERROR_CODE(tpa_start1));
		bnxt_sched_reset(bp, rxr);
		return;
	}
	/* Store cfa_code in tpa_info to use in tpa_end
	 * completion processing.
	 */
	tpa_info->cfa_code = TPA_START_CFA_CODE(tpa_start1);
	prod_rx_buf->data = tpa_info->data;
	prod_rx_buf->data_ptr = tpa_info->data_ptr;

	mapping = tpa_info->mapping;
	prod_rx_buf->mapping = mapping;

	prod_bd = &rxr->rx_desc_ring[RX_RING(prod)][RX_IDX(prod)];

	prod_bd->rx_bd_haddr = cpu_to_le64(mapping);

	tpa_info->data = cons_rx_buf->data;
	tpa_info->data_ptr = cons_rx_buf->data_ptr;
	cons_rx_buf->data = NULL;
	tpa_info->mapping = cons_rx_buf->mapping;

	tpa_info->len =
		le32_to_cpu(tpa_start->rx_tpa_start_cmp_len_flags_type) >>
				RX_TPA_START_CMP_LEN_SHIFT;
	if (likely(TPA_START_HASH_VALID(tpa_start))) {
		u32 hash_type = TPA_START_HASH_TYPE(tpa_start);

		tpa_info->hash_type = PKT_HASH_TYPE_L4;
		tpa_info->gso_type = SKB_GSO_TCPV4;
		/* RSS profiles 1 and 3 with extract code 0 for inner 4-tuple */
		if (hash_type == 3 || TPA_START_IS_IPV6(tpa_start1))
			tpa_info->gso_type = SKB_GSO_TCPV6;
		tpa_info->rss_hash =
			le32_to_cpu(tpa_start->rx_tpa_start_cmp_rss_hash);
	} else {
		tpa_info->hash_type = PKT_HASH_TYPE_NONE;
		tpa_info->gso_type = 0;
		if (netif_msg_rx_err(bp))
			netdev_warn(bp->dev, "TPA packet without valid hash\n");
	}
	tpa_info->flags2 = le32_to_cpu(tpa_start1->rx_tpa_start_cmp_flags2);
	tpa_info->metadata = le32_to_cpu(tpa_start1->rx_tpa_start_cmp_metadata);
	tpa_info->hdr_info = le32_to_cpu(tpa_start1->rx_tpa_start_cmp_hdr_info);
	tpa_info->agg_count = 0;

	rxr->rx_prod = NEXT_RX(prod);
	cons = NEXT_RX(cons);
	rxr->rx_next_cons = NEXT_RX(cons);
	cons_rx_buf = &rxr->rx_buf_ring[cons];

	bnxt_reuse_rx_data(rxr, cons, cons_rx_buf->data);
	rxr->rx_prod = NEXT_RX(rxr->rx_prod);
	cons_rx_buf->data = NULL;
}

static void bnxt_abort_tpa(struct bnxt_cp_ring_info *cpr, u16 idx, u32 agg_bufs)
{
	if (agg_bufs)
		bnxt_reuse_rx_agg_bufs(cpr, idx, 0, agg_bufs, true);
}

#ifdef CONFIG_INET
static void bnxt_gro_tunnel(struct sk_buff *skb, __be16 ip_proto)
{
	struct udphdr *uh = NULL;

	if (ip_proto == htons(ETH_P_IP)) {
		struct iphdr *iph = (struct iphdr *)skb->data;

		if (iph->protocol == IPPROTO_UDP)
			uh = (struct udphdr *)(iph + 1);
	} else {
		struct ipv6hdr *iph = (struct ipv6hdr *)skb->data;

		if (iph->nexthdr == IPPROTO_UDP)
			uh = (struct udphdr *)(iph + 1);
	}
	if (uh) {
		if (uh->check)
			skb_shinfo(skb)->gso_type |= SKB_GSO_UDP_TUNNEL_CSUM;
		else
			skb_shinfo(skb)->gso_type |= SKB_GSO_UDP_TUNNEL;
	}
}
#endif

static struct sk_buff *bnxt_gro_func_5731x(struct bnxt_tpa_info *tpa_info,
					   int payload_off, int tcp_ts,
					   struct sk_buff *skb)
{
#ifdef CONFIG_INET
	struct tcphdr *th;
	int len, nw_off;
	u16 outer_ip_off, inner_ip_off, inner_mac_off;
	u32 hdr_info = tpa_info->hdr_info;
	bool loopback = false;

	inner_ip_off = BNXT_TPA_INNER_L3_OFF(hdr_info);
	inner_mac_off = BNXT_TPA_INNER_L2_OFF(hdr_info);
	outer_ip_off = BNXT_TPA_OUTER_L3_OFF(hdr_info);

	/* If the packet is an internal loopback packet, the offsets will
	 * have an extra 4 bytes.
	 */
	if (inner_mac_off == 4) {
		loopback = true;
	} else if (inner_mac_off > 4) {
		__be16 proto = *((__be16 *)(skb->data + inner_ip_off -
					    ETH_HLEN - 2));

		/* We only support inner iPv4/ipv6.  If we don't see the
		 * correct protocol ID, it must be a loopback packet where
		 * the offsets are off by 4.
		 */
		if (proto != htons(ETH_P_IP) && proto != htons(ETH_P_IPV6))
			loopback = true;
	}
	if (loopback) {
		/* internal loopback packet, subtract all offsets by 4 */
		inner_ip_off -= 4;
		inner_mac_off -= 4;
		outer_ip_off -= 4;
	}

	nw_off = inner_ip_off - ETH_HLEN;
	skb_set_network_header(skb, nw_off);
	if (tpa_info->flags2 & RX_TPA_START_CMP_FLAGS2_IP_TYPE) {
		struct ipv6hdr *iph = ipv6_hdr(skb);

		skb_set_transport_header(skb, nw_off + sizeof(struct ipv6hdr));
		len = skb->len - skb_transport_offset(skb);
		th = tcp_hdr(skb);
		th->check = ~tcp_v6_check(len, &iph->saddr, &iph->daddr, 0);
	} else {
		struct iphdr *iph = ip_hdr(skb);

		skb_set_transport_header(skb, nw_off + sizeof(struct iphdr));
		len = skb->len - skb_transport_offset(skb);
		th = tcp_hdr(skb);
		th->check = ~tcp_v4_check(len, iph->saddr, iph->daddr, 0);
	}

	if (inner_mac_off) { /* tunnel */
		__be16 proto = *((__be16 *)(skb->data + outer_ip_off -
					    ETH_HLEN - 2));

		bnxt_gro_tunnel(skb, proto);
	}
#endif
	return skb;
}

static struct sk_buff *bnxt_gro_func_5750x(struct bnxt_tpa_info *tpa_info,
					   int payload_off, int tcp_ts,
					   struct sk_buff *skb)
{
#ifdef CONFIG_INET
	u16 outer_ip_off, inner_ip_off, inner_mac_off;
	u32 hdr_info = tpa_info->hdr_info;
	int iphdr_len, nw_off;

	inner_ip_off = BNXT_TPA_INNER_L3_OFF(hdr_info);
	inner_mac_off = BNXT_TPA_INNER_L2_OFF(hdr_info);
	outer_ip_off = BNXT_TPA_OUTER_L3_OFF(hdr_info);

	nw_off = inner_ip_off - ETH_HLEN;
	skb_set_network_header(skb, nw_off);
	iphdr_len = (tpa_info->flags2 & RX_TPA_START_CMP_FLAGS2_IP_TYPE) ?
		     sizeof(struct ipv6hdr) : sizeof(struct iphdr);
	skb_set_transport_header(skb, nw_off + iphdr_len);

	if (inner_mac_off) { /* tunnel */
		__be16 proto = *((__be16 *)(skb->data + outer_ip_off -
					    ETH_HLEN - 2));

		bnxt_gro_tunnel(skb, proto);
	}
#endif
	return skb;
}

#define BNXT_IPV4_HDR_SIZE	(sizeof(struct iphdr) + sizeof(struct tcphdr))
#define BNXT_IPV6_HDR_SIZE	(sizeof(struct ipv6hdr) + sizeof(struct tcphdr))

static struct sk_buff *bnxt_gro_func_5730x(struct bnxt_tpa_info *tpa_info,
					   int payload_off, int tcp_ts,
					   struct sk_buff *skb)
{
#ifdef CONFIG_INET
	struct tcphdr *th;
	int len, nw_off, tcp_opt_len = 0;

	if (tcp_ts)
		tcp_opt_len = 12;

	if (tpa_info->gso_type == SKB_GSO_TCPV4) {
		struct iphdr *iph;

		nw_off = payload_off - BNXT_IPV4_HDR_SIZE - tcp_opt_len -
			 ETH_HLEN;
		skb_set_network_header(skb, nw_off);
		iph = ip_hdr(skb);
		skb_set_transport_header(skb, nw_off + sizeof(struct iphdr));
		len = skb->len - skb_transport_offset(skb);
		th = tcp_hdr(skb);
		th->check = ~tcp_v4_check(len, iph->saddr, iph->daddr, 0);
	} else if (tpa_info->gso_type == SKB_GSO_TCPV6) {
		struct ipv6hdr *iph;

		nw_off = payload_off - BNXT_IPV6_HDR_SIZE - tcp_opt_len -
			 ETH_HLEN;
		skb_set_network_header(skb, nw_off);
		iph = ipv6_hdr(skb);
		skb_set_transport_header(skb, nw_off + sizeof(struct ipv6hdr));
		len = skb->len - skb_transport_offset(skb);
		th = tcp_hdr(skb);
		th->check = ~tcp_v6_check(len, &iph->saddr, &iph->daddr, 0);
	} else {
		dev_kfree_skb_any(skb);
		return NULL;
	}

	if (nw_off) /* tunnel */
		bnxt_gro_tunnel(skb, skb->protocol);
#endif
	return skb;
}

static inline struct sk_buff *bnxt_gro_skb(struct bnxt *bp,
					   struct bnxt_tpa_info *tpa_info,
					   struct rx_tpa_end_cmp *tpa_end,
					   struct rx_tpa_end_cmp_ext *tpa_end1,
					   struct sk_buff *skb)
{
#ifdef CONFIG_INET
	int payload_off;
	u16 segs;

	segs = TPA_END_TPA_SEGS(tpa_end);
	if (segs == 1)
		return skb;

	NAPI_GRO_CB(skb)->count = segs;
	skb_shinfo(skb)->gso_size =
		le32_to_cpu(tpa_end1->rx_tpa_end_cmp_seg_len);
	skb_shinfo(skb)->gso_type = tpa_info->gso_type;
	if (bp->flags & BNXT_FLAG_CHIP_P5)
		payload_off = TPA_END_PAYLOAD_OFF_P5(tpa_end1);
	else
		payload_off = TPA_END_PAYLOAD_OFF(tpa_end);
	skb = bp->gro_func(tpa_info, payload_off, TPA_END_GRO_TS(tpa_end), skb);
	if (likely(skb))
		tcp_gro_complete(skb);
#endif
	return skb;
}

/* Given the cfa_code of a received packet determine which
 * netdev (vf-rep or PF) the packet is destined to.
 */
static struct net_device *bnxt_get_pkt_dev(struct bnxt *bp, u16 cfa_code)
{
	struct net_device *dev = bnxt_get_vf_rep(bp, cfa_code);

	/* if vf-rep dev is NULL, the must belongs to the PF */
	return dev ? dev : bp->dev;
}

static inline struct sk_buff *bnxt_tpa_end(struct bnxt *bp,
					   struct bnxt_cp_ring_info *cpr,
					   u32 *raw_cons,
					   struct rx_tpa_end_cmp *tpa_end,
					   struct rx_tpa_end_cmp_ext *tpa_end1,
					   u8 *event)
{
	struct bnxt_napi *bnapi = cpr->bnapi;
	struct bnxt_rx_ring_info *rxr = bnapi->rx_ring;
	u8 *data_ptr, agg_bufs;
	unsigned int len;
	struct bnxt_tpa_info *tpa_info;
	dma_addr_t mapping;
	struct sk_buff *skb;
	u16 idx = 0, agg_id;
	void *data;
	bool gro;

	if (unlikely(bnapi->in_reset)) {
		int rc = bnxt_discard_rx(bp, cpr, raw_cons, tpa_end);

		if (rc < 0)
			return ERR_PTR(-EBUSY);
		return NULL;
	}

	if (bp->flags & BNXT_FLAG_CHIP_P5) {
		agg_id = TPA_END_AGG_ID_P5(tpa_end);
		agg_id = bnxt_lookup_agg_idx(rxr, agg_id);
		agg_bufs = TPA_END_AGG_BUFS_P5(tpa_end1);
		tpa_info = &rxr->rx_tpa[agg_id];
		if (unlikely(agg_bufs != tpa_info->agg_count)) {
			netdev_warn(bp->dev, "TPA end agg_buf %d != expected agg_bufs %d\n",
				    agg_bufs, tpa_info->agg_count);
			agg_bufs = tpa_info->agg_count;
		}
		tpa_info->agg_count = 0;
		*event |= BNXT_AGG_EVENT;
		bnxt_free_agg_idx(rxr, agg_id);
		idx = agg_id;
		gro = !!(bp->flags & BNXT_FLAG_GRO);
	} else {
		agg_id = TPA_END_AGG_ID(tpa_end);
		agg_bufs = TPA_END_AGG_BUFS(tpa_end);
		tpa_info = &rxr->rx_tpa[agg_id];
		idx = RING_CMP(*raw_cons);
		if (agg_bufs) {
			if (!bnxt_agg_bufs_valid(bp, cpr, agg_bufs, raw_cons))
				return ERR_PTR(-EBUSY);

			*event |= BNXT_AGG_EVENT;
			idx = NEXT_CMP(idx);
		}
		gro = !!TPA_END_GRO(tpa_end);
	}
	data = tpa_info->data;
	data_ptr = tpa_info->data_ptr;
	prefetch(data_ptr);
	len = tpa_info->len;
	mapping = tpa_info->mapping;

	if (unlikely(agg_bufs > MAX_SKB_FRAGS || TPA_END_ERRORS(tpa_end1))) {
		bnxt_abort_tpa(cpr, idx, agg_bufs);
		if (agg_bufs > MAX_SKB_FRAGS)
			netdev_warn(bp->dev, "TPA frags %d exceeded MAX_SKB_FRAGS %d\n",
				    agg_bufs, (int)MAX_SKB_FRAGS);
		return NULL;
	}

	if (len <= bp->rx_copy_thresh) {
		skb = bnxt_copy_skb(bnapi, data_ptr, len, mapping);
		if (!skb) {
			bnxt_abort_tpa(cpr, idx, agg_bufs);
			return NULL;
		}
	} else {
		u8 *new_data;
		dma_addr_t new_mapping;

		new_data = __bnxt_alloc_rx_data(bp, &new_mapping, GFP_ATOMIC);
		if (!new_data) {
			bnxt_abort_tpa(cpr, idx, agg_bufs);
			return NULL;
		}

		tpa_info->data = new_data;
		tpa_info->data_ptr = new_data + bp->rx_offset;
		tpa_info->mapping = new_mapping;

		skb = build_skb(data, 0);
		dma_unmap_single_attrs(&bp->pdev->dev, mapping,
				       bp->rx_buf_use_size, bp->rx_dir,
				       DMA_ATTR_WEAK_ORDERING);

		if (!skb) {
			kfree(data);
			bnxt_abort_tpa(cpr, idx, agg_bufs);
			return NULL;
		}
		skb_reserve(skb, bp->rx_offset);
		skb_put(skb, len);
	}

	if (agg_bufs) {
		skb = bnxt_rx_pages(bp, cpr, skb, idx, agg_bufs, true);
		if (!skb) {
			/* Page reuse already handled by bnxt_rx_pages(). */
			return NULL;
		}
	}

	skb->protocol =
		eth_type_trans(skb, bnxt_get_pkt_dev(bp, tpa_info->cfa_code));

	if (tpa_info->hash_type != PKT_HASH_TYPE_NONE)
		skb_set_hash(skb, tpa_info->rss_hash, tpa_info->hash_type);

	if ((tpa_info->flags2 & RX_CMP_FLAGS2_META_FORMAT_VLAN) &&
	    (skb->dev->features & NETIF_F_HW_VLAN_CTAG_RX)) {
		u16 vlan_proto = tpa_info->metadata >>
			RX_CMP_FLAGS2_METADATA_TPID_SFT;
		u16 vtag = tpa_info->metadata & RX_CMP_FLAGS2_METADATA_TCI_MASK;

		__vlan_hwaccel_put_tag(skb, htons(vlan_proto), vtag);
	}

	skb_checksum_none_assert(skb);
	if (likely(tpa_info->flags2 & RX_TPA_START_CMP_FLAGS2_L4_CS_CALC)) {
		skb->ip_summed = CHECKSUM_UNNECESSARY;
		skb->csum_level =
			(tpa_info->flags2 & RX_CMP_FLAGS2_T_L4_CS_CALC) >> 3;
	}

	if (gro)
		skb = bnxt_gro_skb(bp, tpa_info, tpa_end, tpa_end1, skb);

	return skb;
}

static void bnxt_tpa_agg(struct bnxt *bp, struct bnxt_rx_ring_info *rxr,
			 struct rx_agg_cmp *rx_agg)
{
	u16 agg_id = TPA_AGG_AGG_ID(rx_agg);
	struct bnxt_tpa_info *tpa_info;

	agg_id = bnxt_lookup_agg_idx(rxr, agg_id);
	tpa_info = &rxr->rx_tpa[agg_id];
	BUG_ON(tpa_info->agg_count >= MAX_SKB_FRAGS);
	tpa_info->agg_arr[tpa_info->agg_count++] = *rx_agg;
}

static void bnxt_deliver_skb(struct bnxt *bp, struct bnxt_napi *bnapi,
			     struct sk_buff *skb)
{
	if (skb->dev != bp->dev) {
		/* this packet belongs to a vf-rep */
		bnxt_vf_rep_rx(bp, skb);
		return;
	}
	skb_record_rx_queue(skb, bnapi->index);
	napi_gro_receive(&bnapi->napi, skb);
}

/* returns the following:
 * 1       - 1 packet successfully received
 * 0       - successful TPA_START, packet not completed yet
 * -EBUSY  - completion ring does not have all the agg buffers yet
 * -ENOMEM - packet aborted due to out of memory
 * -EIO    - packet aborted due to hw error indicated in BD
 */
static int bnxt_rx_pkt(struct bnxt *bp, struct bnxt_cp_ring_info *cpr,
		       u32 *raw_cons, u8 *event)
{
	struct bnxt_napi *bnapi = cpr->bnapi;
	struct bnxt_rx_ring_info *rxr = bnapi->rx_ring;
	struct net_device *dev = bp->dev;
	struct rx_cmp *rxcmp;
	struct rx_cmp_ext *rxcmp1;
	u32 tmp_raw_cons = *raw_cons;
	u16 cfa_code, cons, prod, cp_cons = RING_CMP(tmp_raw_cons);
	struct bnxt_sw_rx_bd *rx_buf;
	unsigned int len;
	u8 *data_ptr, agg_bufs, cmp_type;
	dma_addr_t dma_addr;
	struct sk_buff *skb;
	void *data;
	int rc = 0;
	u32 misc;

	rxcmp = (struct rx_cmp *)
			&cpr->cp_desc_ring[CP_RING(cp_cons)][CP_IDX(cp_cons)];

	cmp_type = RX_CMP_TYPE(rxcmp);

	if (cmp_type == CMP_TYPE_RX_TPA_AGG_CMP) {
		bnxt_tpa_agg(bp, rxr, (struct rx_agg_cmp *)rxcmp);
		goto next_rx_no_prod_no_len;
	}

	tmp_raw_cons = NEXT_RAW_CMP(tmp_raw_cons);
	cp_cons = RING_CMP(tmp_raw_cons);
	rxcmp1 = (struct rx_cmp_ext *)
			&cpr->cp_desc_ring[CP_RING(cp_cons)][CP_IDX(cp_cons)];

	if (!RX_CMP_VALID(rxcmp1, tmp_raw_cons))
		return -EBUSY;

	prod = rxr->rx_prod;

	if (cmp_type == CMP_TYPE_RX_L2_TPA_START_CMP) {
		bnxt_tpa_start(bp, rxr, (struct rx_tpa_start_cmp *)rxcmp,
			       (struct rx_tpa_start_cmp_ext *)rxcmp1);

		*event |= BNXT_RX_EVENT;
		goto next_rx_no_prod_no_len;

	} else if (cmp_type == CMP_TYPE_RX_L2_TPA_END_CMP) {
		skb = bnxt_tpa_end(bp, cpr, &tmp_raw_cons,
				   (struct rx_tpa_end_cmp *)rxcmp,
				   (struct rx_tpa_end_cmp_ext *)rxcmp1, event);

		if (IS_ERR(skb))
			return -EBUSY;

		rc = -ENOMEM;
		if (likely(skb)) {
			bnxt_deliver_skb(bp, bnapi, skb);
			rc = 1;
		}
		*event |= BNXT_RX_EVENT;
		goto next_rx_no_prod_no_len;
	}

	cons = rxcmp->rx_cmp_opaque;
	if (unlikely(cons != rxr->rx_next_cons)) {
		int rc1 = bnxt_discard_rx(bp, cpr, raw_cons, rxcmp);

		netdev_warn(bp->dev, "RX cons %x != expected cons %x\n",
			    cons, rxr->rx_next_cons);
		bnxt_sched_reset(bp, rxr);
		return rc1;
	}
	rx_buf = &rxr->rx_buf_ring[cons];
	data = rx_buf->data;
	data_ptr = rx_buf->data_ptr;
	prefetch(data_ptr);

	misc = le32_to_cpu(rxcmp->rx_cmp_misc_v1);
	agg_bufs = (misc & RX_CMP_AGG_BUFS) >> RX_CMP_AGG_BUFS_SHIFT;

	if (agg_bufs) {
		if (!bnxt_agg_bufs_valid(bp, cpr, agg_bufs, &tmp_raw_cons))
			return -EBUSY;

		cp_cons = NEXT_CMP(cp_cons);
		*event |= BNXT_AGG_EVENT;
	}
	*event |= BNXT_RX_EVENT;

	rx_buf->data = NULL;
	if (rxcmp1->rx_cmp_cfa_code_errors_v2 & RX_CMP_L2_ERRORS) {
		u32 rx_err = le32_to_cpu(rxcmp1->rx_cmp_cfa_code_errors_v2);

		bnxt_reuse_rx_data(rxr, cons, data);
		if (agg_bufs)
			bnxt_reuse_rx_agg_bufs(cpr, cp_cons, 0, agg_bufs,
					       false);

		rc = -EIO;
		if (rx_err & RX_CMPL_ERRORS_BUFFER_ERROR_MASK) {
			bnapi->cp_ring.rx_buf_errors++;
			if (!(bp->flags & BNXT_FLAG_CHIP_P5)) {
				netdev_warn(bp->dev, "RX buffer error %x\n",
					    rx_err);
				bnxt_sched_reset(bp, rxr);
			}
		}
		goto next_rx_no_len;
	}

	len = le32_to_cpu(rxcmp->rx_cmp_len_flags_type) >> RX_CMP_LEN_SHIFT;
	dma_addr = rx_buf->mapping;

	if (bnxt_rx_xdp(bp, rxr, cons, data, &data_ptr, &len, event)) {
		rc = 1;
		goto next_rx;
	}

	if (len <= bp->rx_copy_thresh) {
		skb = bnxt_copy_skb(bnapi, data_ptr, len, dma_addr);
		bnxt_reuse_rx_data(rxr, cons, data);
		if (!skb) {
			if (agg_bufs)
				bnxt_reuse_rx_agg_bufs(cpr, cp_cons, 0,
						       agg_bufs, false);
			rc = -ENOMEM;
			goto next_rx;
		}
	} else {
		u32 payload;

		if (rx_buf->data_ptr == data_ptr)
			payload = misc & RX_CMP_PAYLOAD_OFFSET;
		else
			payload = 0;
		skb = bp->rx_skb_func(bp, rxr, cons, data, data_ptr, dma_addr,
				      payload | len);
		if (!skb) {
			rc = -ENOMEM;
			goto next_rx;
		}
	}

	if (agg_bufs) {
		skb = bnxt_rx_pages(bp, cpr, skb, cp_cons, agg_bufs, false);
		if (!skb) {
			rc = -ENOMEM;
			goto next_rx;
		}
	}

	if (RX_CMP_HASH_VALID(rxcmp)) {
		u32 hash_type = RX_CMP_HASH_TYPE(rxcmp);
		enum pkt_hash_types type = PKT_HASH_TYPE_L4;

		/* RSS profiles 1 and 3 with extract code 0 for inner 4-tuple */
		if (hash_type != 1 && hash_type != 3)
			type = PKT_HASH_TYPE_L3;
		skb_set_hash(skb, le32_to_cpu(rxcmp->rx_cmp_rss_hash), type);
	}

	cfa_code = RX_CMP_CFA_CODE(rxcmp1);
	skb->protocol = eth_type_trans(skb, bnxt_get_pkt_dev(bp, cfa_code));

	if ((rxcmp1->rx_cmp_flags2 &
	     cpu_to_le32(RX_CMP_FLAGS2_META_FORMAT_VLAN)) &&
	    (skb->dev->features & NETIF_F_HW_VLAN_CTAG_RX)) {
		u32 meta_data = le32_to_cpu(rxcmp1->rx_cmp_meta_data);
		u16 vtag = meta_data & RX_CMP_FLAGS2_METADATA_TCI_MASK;
		u16 vlan_proto = meta_data >> RX_CMP_FLAGS2_METADATA_TPID_SFT;

		__vlan_hwaccel_put_tag(skb, htons(vlan_proto), vtag);
	}

	skb_checksum_none_assert(skb);
	if (RX_CMP_L4_CS_OK(rxcmp1)) {
		if (dev->features & NETIF_F_RXCSUM) {
			skb->ip_summed = CHECKSUM_UNNECESSARY;
			skb->csum_level = RX_CMP_ENCAP(rxcmp1);
		}
	} else {
		if (rxcmp1->rx_cmp_cfa_code_errors_v2 & RX_CMP_L4_CS_ERR_BITS) {
			if (dev->features & NETIF_F_RXCSUM)
				bnapi->cp_ring.rx_l4_csum_errors++;
		}
	}

	bnxt_deliver_skb(bp, bnapi, skb);
	rc = 1;

next_rx:
	cpr->rx_packets += 1;
	cpr->rx_bytes += len;

next_rx_no_len:
	rxr->rx_prod = NEXT_RX(prod);
	rxr->rx_next_cons = NEXT_RX(cons);

next_rx_no_prod_no_len:
	*raw_cons = tmp_raw_cons;

	return rc;
}

/* In netpoll mode, if we are using a combined completion ring, we need to
 * discard the rx packets and recycle the buffers.
 */
static int bnxt_force_rx_discard(struct bnxt *bp,
				 struct bnxt_cp_ring_info *cpr,
				 u32 *raw_cons, u8 *event)
{
	u32 tmp_raw_cons = *raw_cons;
	struct rx_cmp_ext *rxcmp1;
	struct rx_cmp *rxcmp;
	u16 cp_cons;
	u8 cmp_type;

	cp_cons = RING_CMP(tmp_raw_cons);
	rxcmp = (struct rx_cmp *)
			&cpr->cp_desc_ring[CP_RING(cp_cons)][CP_IDX(cp_cons)];

	tmp_raw_cons = NEXT_RAW_CMP(tmp_raw_cons);
	cp_cons = RING_CMP(tmp_raw_cons);
	rxcmp1 = (struct rx_cmp_ext *)
			&cpr->cp_desc_ring[CP_RING(cp_cons)][CP_IDX(cp_cons)];

	if (!RX_CMP_VALID(rxcmp1, tmp_raw_cons))
		return -EBUSY;

	cmp_type = RX_CMP_TYPE(rxcmp);
	if (cmp_type == CMP_TYPE_RX_L2_CMP) {
		rxcmp1->rx_cmp_cfa_code_errors_v2 |=
			cpu_to_le32(RX_CMPL_ERRORS_CRC_ERROR);
	} else if (cmp_type == CMP_TYPE_RX_L2_TPA_END_CMP) {
		struct rx_tpa_end_cmp_ext *tpa_end1;

		tpa_end1 = (struct rx_tpa_end_cmp_ext *)rxcmp1;
		tpa_end1->rx_tpa_end_cmp_errors_v2 |=
			cpu_to_le32(RX_TPA_END_CMP_ERRORS);
	}
	return bnxt_rx_pkt(bp, cpr, raw_cons, event);
}

u32 bnxt_fw_health_readl(struct bnxt *bp, int reg_idx)
{
	struct bnxt_fw_health *fw_health = bp->fw_health;
	u32 reg = fw_health->regs[reg_idx];
	u32 reg_type, reg_off, val = 0;

	reg_type = BNXT_FW_HEALTH_REG_TYPE(reg);
	reg_off = BNXT_FW_HEALTH_REG_OFF(reg);
	switch (reg_type) {
	case BNXT_FW_HEALTH_REG_TYPE_CFG:
		pci_read_config_dword(bp->pdev, reg_off, &val);
		break;
	case BNXT_FW_HEALTH_REG_TYPE_GRC:
		reg_off = fw_health->mapped_regs[reg_idx];
		/* fall through */
	case BNXT_FW_HEALTH_REG_TYPE_BAR0:
		val = readl(bp->bar0 + reg_off);
		break;
	case BNXT_FW_HEALTH_REG_TYPE_BAR1:
		val = readl(bp->bar1 + reg_off);
		break;
	}
	if (reg_idx == BNXT_FW_RESET_INPROG_REG)
		val &= fw_health->fw_reset_inprog_reg_mask;
	return val;
}

#define BNXT_GET_EVENT_PORT(data)	\
	((data) &			\
	 ASYNC_EVENT_CMPL_PORT_CONN_NOT_ALLOWED_EVENT_DATA1_PORT_ID_MASK)

static int bnxt_async_event_process(struct bnxt *bp,
				    struct hwrm_async_event_cmpl *cmpl)
{
	u16 event_id = le16_to_cpu(cmpl->event_id);

	/* TODO CHIMP_FW: Define event id's for link change, error etc */
	switch (event_id) {
	case ASYNC_EVENT_CMPL_EVENT_ID_LINK_SPEED_CFG_CHANGE: {
		u32 data1 = le32_to_cpu(cmpl->event_data1);
		struct bnxt_link_info *link_info = &bp->link_info;

		if (BNXT_VF(bp))
			goto async_event_process_exit;

		/* print unsupported speed warning in forced speed mode only */
		if (!(link_info->autoneg & BNXT_AUTONEG_SPEED) &&
		    (data1 & 0x20000)) {
			u16 fw_speed = link_info->force_link_speed;
			u32 speed = bnxt_fw_to_ethtool_speed(fw_speed);

			if (speed != SPEED_UNKNOWN)
				netdev_warn(bp->dev, "Link speed %d no longer supported\n",
					    speed);
		}
		set_bit(BNXT_LINK_SPEED_CHNG_SP_EVENT, &bp->sp_event);
	}
	/* fall through */
	case ASYNC_EVENT_CMPL_EVENT_ID_LINK_SPEED_CHANGE:
	case ASYNC_EVENT_CMPL_EVENT_ID_PORT_PHY_CFG_CHANGE:
		set_bit(BNXT_LINK_CFG_CHANGE_SP_EVENT, &bp->sp_event);
		/* fall through */
	case ASYNC_EVENT_CMPL_EVENT_ID_LINK_STATUS_CHANGE:
		set_bit(BNXT_LINK_CHNG_SP_EVENT, &bp->sp_event);
		break;
	case ASYNC_EVENT_CMPL_EVENT_ID_PF_DRVR_UNLOAD:
		set_bit(BNXT_HWRM_PF_UNLOAD_SP_EVENT, &bp->sp_event);
		break;
	case ASYNC_EVENT_CMPL_EVENT_ID_PORT_CONN_NOT_ALLOWED: {
		u32 data1 = le32_to_cpu(cmpl->event_data1);
		u16 port_id = BNXT_GET_EVENT_PORT(data1);

		if (BNXT_VF(bp))
			break;

		if (bp->pf.port_id != port_id)
			break;

		set_bit(BNXT_HWRM_PORT_MODULE_SP_EVENT, &bp->sp_event);
		break;
	}
	case ASYNC_EVENT_CMPL_EVENT_ID_VF_CFG_CHANGE:
		if (BNXT_PF(bp))
			goto async_event_process_exit;
		set_bit(BNXT_RESET_TASK_SILENT_SP_EVENT, &bp->sp_event);
		break;
	case ASYNC_EVENT_CMPL_EVENT_ID_RESET_NOTIFY: {
		u32 data1 = le32_to_cpu(cmpl->event_data1);

		if (!bp->fw_health)
			goto async_event_process_exit;

		bp->fw_reset_timestamp = jiffies;
		bp->fw_reset_min_dsecs = cmpl->timestamp_lo;
		if (!bp->fw_reset_min_dsecs)
			bp->fw_reset_min_dsecs = BNXT_DFLT_FW_RST_MIN_DSECS;
		bp->fw_reset_max_dsecs = le16_to_cpu(cmpl->timestamp_hi);
		if (!bp->fw_reset_max_dsecs)
			bp->fw_reset_max_dsecs = BNXT_DFLT_FW_RST_MAX_DSECS;
		if (EVENT_DATA1_RESET_NOTIFY_FATAL(data1)) {
			netdev_warn(bp->dev, "Firmware fatal reset event received\n");
			set_bit(BNXT_STATE_FW_FATAL_COND, &bp->state);
		} else {
			netdev_warn(bp->dev, "Firmware non-fatal reset event received, max wait time %d msec\n",
				    bp->fw_reset_max_dsecs * 100);
		}
		set_bit(BNXT_FW_RESET_NOTIFY_SP_EVENT, &bp->sp_event);
		break;
	}
	case ASYNC_EVENT_CMPL_EVENT_ID_ERROR_RECOVERY: {
		struct bnxt_fw_health *fw_health = bp->fw_health;
		u32 data1 = le32_to_cpu(cmpl->event_data1);

		if (!fw_health)
			goto async_event_process_exit;

		fw_health->enabled = EVENT_DATA1_RECOVERY_ENABLED(data1);
		fw_health->master = EVENT_DATA1_RECOVERY_MASTER_FUNC(data1);
		if (!fw_health->enabled)
			break;

		if (netif_msg_drv(bp))
			netdev_info(bp->dev, "Error recovery info: error recovery[%d], master[%d], reset count[0x%x], health status: 0x%x\n",
				    fw_health->enabled, fw_health->master,
				    bnxt_fw_health_readl(bp,
							 BNXT_FW_RESET_CNT_REG),
				    bnxt_fw_health_readl(bp,
							 BNXT_FW_HEALTH_REG));
		fw_health->tmr_multiplier =
			DIV_ROUND_UP(fw_health->polling_dsecs * HZ,
				     bp->current_interval * 10);
		fw_health->tmr_counter = fw_health->tmr_multiplier;
		fw_health->last_fw_heartbeat =
			bnxt_fw_health_readl(bp, BNXT_FW_HEARTBEAT_REG);
		fw_health->last_fw_reset_cnt =
			bnxt_fw_health_readl(bp, BNXT_FW_RESET_CNT_REG);
		goto async_event_process_exit;
	}
	default:
		goto async_event_process_exit;
	}
	bnxt_queue_sp_work(bp);
async_event_process_exit:
	bnxt_ulp_async_events(bp, cmpl);
	return 0;
}

static int bnxt_hwrm_handler(struct bnxt *bp, struct tx_cmp *txcmp)
{
	u16 cmpl_type = TX_CMP_TYPE(txcmp), vf_id, seq_id;
	struct hwrm_cmpl *h_cmpl = (struct hwrm_cmpl *)txcmp;
	struct hwrm_fwd_req_cmpl *fwd_req_cmpl =
				(struct hwrm_fwd_req_cmpl *)txcmp;

	switch (cmpl_type) {
	case CMPL_BASE_TYPE_HWRM_DONE:
		seq_id = le16_to_cpu(h_cmpl->sequence_id);
		if (seq_id == bp->hwrm_intr_seq_id)
			bp->hwrm_intr_seq_id = (u16)~bp->hwrm_intr_seq_id;
		else
			netdev_err(bp->dev, "Invalid hwrm seq id %d\n", seq_id);
		break;

	case CMPL_BASE_TYPE_HWRM_FWD_REQ:
		vf_id = le16_to_cpu(fwd_req_cmpl->source_id);

		if ((vf_id < bp->pf.first_vf_id) ||
		    (vf_id >= bp->pf.first_vf_id + bp->pf.active_vfs)) {
			netdev_err(bp->dev, "Msg contains invalid VF id %x\n",
				   vf_id);
			return -EINVAL;
		}

		set_bit(vf_id - bp->pf.first_vf_id, bp->pf.vf_event_bmap);
		set_bit(BNXT_HWRM_EXEC_FWD_REQ_SP_EVENT, &bp->sp_event);
		bnxt_queue_sp_work(bp);
		break;

	case CMPL_BASE_TYPE_HWRM_ASYNC_EVENT:
		bnxt_async_event_process(bp,
					 (struct hwrm_async_event_cmpl *)txcmp);

	default:
		break;
	}

	return 0;
}

static irqreturn_t bnxt_msix(int irq, void *dev_instance)
{
	struct bnxt_napi *bnapi = dev_instance;
	struct bnxt *bp = bnapi->bp;
	struct bnxt_cp_ring_info *cpr = &bnapi->cp_ring;
	u32 cons = RING_CMP(cpr->cp_raw_cons);

	cpr->event_ctr++;
	prefetch(&cpr->cp_desc_ring[CP_RING(cons)][CP_IDX(cons)]);
	napi_schedule(&bnapi->napi);
	return IRQ_HANDLED;
}

static inline int bnxt_has_work(struct bnxt *bp, struct bnxt_cp_ring_info *cpr)
{
	u32 raw_cons = cpr->cp_raw_cons;
	u16 cons = RING_CMP(raw_cons);
	struct tx_cmp *txcmp;

	txcmp = &cpr->cp_desc_ring[CP_RING(cons)][CP_IDX(cons)];

	return TX_CMP_VALID(txcmp, raw_cons);
}

static irqreturn_t bnxt_inta(int irq, void *dev_instance)
{
	struct bnxt_napi *bnapi = dev_instance;
	struct bnxt *bp = bnapi->bp;
	struct bnxt_cp_ring_info *cpr = &bnapi->cp_ring;
	u32 cons = RING_CMP(cpr->cp_raw_cons);
	u32 int_status;

	prefetch(&cpr->cp_desc_ring[CP_RING(cons)][CP_IDX(cons)]);

	if (!bnxt_has_work(bp, cpr)) {
		int_status = readl(bp->bar0 + BNXT_CAG_REG_LEGACY_INT_STATUS);
		/* return if erroneous interrupt */
		if (!(int_status & (0x10000 << cpr->cp_ring_struct.fw_ring_id)))
			return IRQ_NONE;
	}

	/* disable ring IRQ */
	BNXT_CP_DB_IRQ_DIS(cpr->cp_db.doorbell);

	/* Return here if interrupt is shared and is disabled. */
	if (unlikely(atomic_read(&bp->intr_sem) != 0))
		return IRQ_HANDLED;

	napi_schedule(&bnapi->napi);
	return IRQ_HANDLED;
}

static int __bnxt_poll_work(struct bnxt *bp, struct bnxt_cp_ring_info *cpr,
			    int budget)
{
	struct bnxt_napi *bnapi = cpr->bnapi;
	u32 raw_cons = cpr->cp_raw_cons;
	u32 cons;
	int tx_pkts = 0;
	int rx_pkts = 0;
	u8 event = 0;
	struct tx_cmp *txcmp;

	cpr->has_more_work = 0;
	while (1) {
		int rc;

		cons = RING_CMP(raw_cons);
		txcmp = &cpr->cp_desc_ring[CP_RING(cons)][CP_IDX(cons)];

		if (!TX_CMP_VALID(txcmp, raw_cons))
			break;

		/* The valid test of the entry must be done first before
		 * reading any further.
		 */
		dma_rmb();
		cpr->had_work_done = 1;
		if (TX_CMP_TYPE(txcmp) == CMP_TYPE_TX_L2_CMP) {
			tx_pkts++;
			/* return full budget so NAPI will complete. */
			if (unlikely(tx_pkts > bp->tx_wake_thresh)) {
				rx_pkts = budget;
				raw_cons = NEXT_RAW_CMP(raw_cons);
				if (budget)
					cpr->has_more_work = 1;
				break;
			}
		} else if ((TX_CMP_TYPE(txcmp) & 0x30) == 0x10) {
			if (likely(budget))
				rc = bnxt_rx_pkt(bp, cpr, &raw_cons, &event);
			else
				rc = bnxt_force_rx_discard(bp, cpr, &raw_cons,
							   &event);
			if (likely(rc >= 0))
				rx_pkts += rc;
			/* Increment rx_pkts when rc is -ENOMEM to count towards
			 * the NAPI budget.  Otherwise, we may potentially loop
			 * here forever if we consistently cannot allocate
			 * buffers.
			 */
			else if (rc == -ENOMEM && budget)
				rx_pkts++;
			else if (rc == -EBUSY)	/* partial completion */
				break;
		} else if (unlikely((TX_CMP_TYPE(txcmp) ==
				     CMPL_BASE_TYPE_HWRM_DONE) ||
				    (TX_CMP_TYPE(txcmp) ==
				     CMPL_BASE_TYPE_HWRM_FWD_REQ) ||
				    (TX_CMP_TYPE(txcmp) ==
				     CMPL_BASE_TYPE_HWRM_ASYNC_EVENT))) {
			bnxt_hwrm_handler(bp, txcmp);
		}
		raw_cons = NEXT_RAW_CMP(raw_cons);

		if (rx_pkts && rx_pkts == budget) {
			cpr->has_more_work = 1;
			break;
		}
	}

	if (event & BNXT_REDIRECT_EVENT)
		xdp_do_flush_map();

	if (event & BNXT_TX_EVENT) {
		struct bnxt_tx_ring_info *txr = bnapi->tx_ring;
		u16 prod = txr->tx_prod;

		/* Sync BD data before updating doorbell */
		wmb();

		bnxt_db_write_relaxed(bp, &txr->tx_db, prod);
	}

	cpr->cp_raw_cons = raw_cons;
	bnapi->tx_pkts += tx_pkts;
	bnapi->events |= event;
	return rx_pkts;
}

static void __bnxt_poll_work_done(struct bnxt *bp, struct bnxt_napi *bnapi)
{
	if (bnapi->tx_pkts) {
		bnapi->tx_int(bp, bnapi, bnapi->tx_pkts);
		bnapi->tx_pkts = 0;
	}

	if (bnapi->events & BNXT_RX_EVENT) {
		struct bnxt_rx_ring_info *rxr = bnapi->rx_ring;

		if (bnapi->events & BNXT_AGG_EVENT)
			bnxt_db_write(bp, &rxr->rx_agg_db, rxr->rx_agg_prod);
		bnxt_db_write(bp, &rxr->rx_db, rxr->rx_prod);
	}
	bnapi->events = 0;
}

static int bnxt_poll_work(struct bnxt *bp, struct bnxt_cp_ring_info *cpr,
			  int budget)
{
	struct bnxt_napi *bnapi = cpr->bnapi;
	int rx_pkts;

	rx_pkts = __bnxt_poll_work(bp, cpr, budget);

	/* ACK completion ring before freeing tx ring and producing new
	 * buffers in rx/agg rings to prevent overflowing the completion
	 * ring.
	 */
	bnxt_db_cq(bp, &cpr->cp_db, cpr->cp_raw_cons);

	__bnxt_poll_work_done(bp, bnapi);
	return rx_pkts;
}

static int bnxt_poll_nitroa0(struct napi_struct *napi, int budget)
{
	struct bnxt_napi *bnapi = container_of(napi, struct bnxt_napi, napi);
	struct bnxt *bp = bnapi->bp;
	struct bnxt_cp_ring_info *cpr = &bnapi->cp_ring;
	struct bnxt_rx_ring_info *rxr = bnapi->rx_ring;
	struct tx_cmp *txcmp;
	struct rx_cmp_ext *rxcmp1;
	u32 cp_cons, tmp_raw_cons;
	u32 raw_cons = cpr->cp_raw_cons;
	u32 rx_pkts = 0;
	u8 event = 0;

	while (1) {
		int rc;

		cp_cons = RING_CMP(raw_cons);
		txcmp = &cpr->cp_desc_ring[CP_RING(cp_cons)][CP_IDX(cp_cons)];

		if (!TX_CMP_VALID(txcmp, raw_cons))
			break;

		if ((TX_CMP_TYPE(txcmp) & 0x30) == 0x10) {
			tmp_raw_cons = NEXT_RAW_CMP(raw_cons);
			cp_cons = RING_CMP(tmp_raw_cons);
			rxcmp1 = (struct rx_cmp_ext *)
			  &cpr->cp_desc_ring[CP_RING(cp_cons)][CP_IDX(cp_cons)];

			if (!RX_CMP_VALID(rxcmp1, tmp_raw_cons))
				break;

			/* force an error to recycle the buffer */
			rxcmp1->rx_cmp_cfa_code_errors_v2 |=
				cpu_to_le32(RX_CMPL_ERRORS_CRC_ERROR);

			rc = bnxt_rx_pkt(bp, cpr, &raw_cons, &event);
			if (likely(rc == -EIO) && budget)
				rx_pkts++;
			else if (rc == -EBUSY)	/* partial completion */
				break;
		} else if (unlikely(TX_CMP_TYPE(txcmp) ==
				    CMPL_BASE_TYPE_HWRM_DONE)) {
			bnxt_hwrm_handler(bp, txcmp);
		} else {
			netdev_err(bp->dev,
				   "Invalid completion received on special ring\n");
		}
		raw_cons = NEXT_RAW_CMP(raw_cons);

		if (rx_pkts == budget)
			break;
	}

	cpr->cp_raw_cons = raw_cons;
	BNXT_DB_CQ(&cpr->cp_db, cpr->cp_raw_cons);
	bnxt_db_write(bp, &rxr->rx_db, rxr->rx_prod);

	if (event & BNXT_AGG_EVENT)
		bnxt_db_write(bp, &rxr->rx_agg_db, rxr->rx_agg_prod);

	if (!bnxt_has_work(bp, cpr) && rx_pkts < budget) {
		napi_complete_done(napi, rx_pkts);
		BNXT_DB_CQ_ARM(&cpr->cp_db, cpr->cp_raw_cons);
	}
	return rx_pkts;
}

static int bnxt_poll(struct napi_struct *napi, int budget)
{
	struct bnxt_napi *bnapi = container_of(napi, struct bnxt_napi, napi);
	struct bnxt *bp = bnapi->bp;
	struct bnxt_cp_ring_info *cpr = &bnapi->cp_ring;
	int work_done = 0;

	while (1) {
		work_done += bnxt_poll_work(bp, cpr, budget - work_done);

		if (work_done >= budget) {
			if (!budget)
				BNXT_DB_CQ_ARM(&cpr->cp_db, cpr->cp_raw_cons);
			break;
		}

		if (!bnxt_has_work(bp, cpr)) {
			if (napi_complete_done(napi, work_done))
				BNXT_DB_CQ_ARM(&cpr->cp_db, cpr->cp_raw_cons);
			break;
		}
	}
	if (bp->flags & BNXT_FLAG_DIM) {
		struct dim_sample dim_sample = {};

		dim_update_sample(cpr->event_ctr,
				  cpr->rx_packets,
				  cpr->rx_bytes,
				  &dim_sample);
		net_dim(&cpr->dim, dim_sample);
	}
	return work_done;
}

static int __bnxt_poll_cqs(struct bnxt *bp, struct bnxt_napi *bnapi, int budget)
{
	struct bnxt_cp_ring_info *cpr = &bnapi->cp_ring;
	int i, work_done = 0;

	for (i = 0; i < 2; i++) {
		struct bnxt_cp_ring_info *cpr2 = cpr->cp_ring_arr[i];

		if (cpr2) {
			work_done += __bnxt_poll_work(bp, cpr2,
						      budget - work_done);
			cpr->has_more_work |= cpr2->has_more_work;
		}
	}
	return work_done;
}

static void __bnxt_poll_cqs_done(struct bnxt *bp, struct bnxt_napi *bnapi,
				 u64 dbr_type, bool all)
{
	struct bnxt_cp_ring_info *cpr = &bnapi->cp_ring;
	int i;

	for (i = 0; i < 2; i++) {
		struct bnxt_cp_ring_info *cpr2 = cpr->cp_ring_arr[i];
		struct bnxt_db_info *db;

		if (cpr2 && (all || cpr2->had_work_done)) {
			db = &cpr2->cp_db;
			writeq(db->db_key64 | dbr_type |
			       RING_CMP(cpr2->cp_raw_cons), db->doorbell);
			cpr2->had_work_done = 0;
		}
	}
	__bnxt_poll_work_done(bp, bnapi);
}

static int bnxt_poll_p5(struct napi_struct *napi, int budget)
{
	struct bnxt_napi *bnapi = container_of(napi, struct bnxt_napi, napi);
	struct bnxt_cp_ring_info *cpr = &bnapi->cp_ring;
	u32 raw_cons = cpr->cp_raw_cons;
	struct bnxt *bp = bnapi->bp;
	struct nqe_cn *nqcmp;
	int work_done = 0;
	u32 cons;

	if (cpr->has_more_work) {
		cpr->has_more_work = 0;
		work_done = __bnxt_poll_cqs(bp, bnapi, budget);
		if (cpr->has_more_work) {
			__bnxt_poll_cqs_done(bp, bnapi, DBR_TYPE_CQ, false);
			return work_done;
		}
		__bnxt_poll_cqs_done(bp, bnapi, DBR_TYPE_CQ_ARMALL, true);
		if (napi_complete_done(napi, work_done))
			BNXT_DB_NQ_ARM_P5(&cpr->cp_db, cpr->cp_raw_cons);
		return work_done;
	}
	while (1) {
		cons = RING_CMP(raw_cons);
		nqcmp = &cpr->nq_desc_ring[CP_RING(cons)][CP_IDX(cons)];

		if (!NQ_CMP_VALID(nqcmp, raw_cons)) {
			__bnxt_poll_cqs_done(bp, bnapi, DBR_TYPE_CQ_ARMALL,
					     false);
			cpr->cp_raw_cons = raw_cons;
			if (napi_complete_done(napi, work_done))
				BNXT_DB_NQ_ARM_P5(&cpr->cp_db,
						  cpr->cp_raw_cons);
			return work_done;
		}

		/* The valid test of the entry must be done first before
		 * reading any further.
		 */
		dma_rmb();

		if (nqcmp->type == cpu_to_le16(NQ_CN_TYPE_CQ_NOTIFICATION)) {
			u32 idx = le32_to_cpu(nqcmp->cq_handle_low);
			struct bnxt_cp_ring_info *cpr2;

			cpr2 = cpr->cp_ring_arr[idx];
			work_done += __bnxt_poll_work(bp, cpr2,
						      budget - work_done);
			cpr->has_more_work = cpr2->has_more_work;
		} else {
			bnxt_hwrm_handler(bp, (struct tx_cmp *)nqcmp);
		}
		raw_cons = NEXT_RAW_CMP(raw_cons);
		if (cpr->has_more_work)
			break;
	}
	__bnxt_poll_cqs_done(bp, bnapi, DBR_TYPE_CQ, true);
	cpr->cp_raw_cons = raw_cons;
	return work_done;
}

static void bnxt_free_tx_skbs(struct bnxt *bp)
{
	int i, max_idx;
	struct pci_dev *pdev = bp->pdev;

	if (!bp->tx_ring)
		return;

	max_idx = bp->tx_nr_pages * TX_DESC_CNT;
	for (i = 0; i < bp->tx_nr_rings; i++) {
		struct bnxt_tx_ring_info *txr = &bp->tx_ring[i];
		int j;

		for (j = 0; j < max_idx;) {
			struct bnxt_sw_tx_bd *tx_buf = &txr->tx_buf_ring[j];
			struct sk_buff *skb;
			int k, last;

			if (i < bp->tx_nr_rings_xdp &&
			    tx_buf->action == XDP_REDIRECT) {
				dma_unmap_single(&pdev->dev,
					dma_unmap_addr(tx_buf, mapping),
					dma_unmap_len(tx_buf, len),
					PCI_DMA_TODEVICE);
				xdp_return_frame(tx_buf->xdpf);
				tx_buf->action = 0;
				tx_buf->xdpf = NULL;
				j++;
				continue;
			}

			skb = tx_buf->skb;
			if (!skb) {
				j++;
				continue;
			}

			tx_buf->skb = NULL;

			if (tx_buf->is_push) {
				dev_kfree_skb(skb);
				j += 2;
				continue;
			}

			dma_unmap_single(&pdev->dev,
					 dma_unmap_addr(tx_buf, mapping),
					 skb_headlen(skb),
					 PCI_DMA_TODEVICE);

			last = tx_buf->nr_frags;
			j += 2;
			for (k = 0; k < last; k++, j++) {
				int ring_idx = j & bp->tx_ring_mask;
				skb_frag_t *frag = &skb_shinfo(skb)->frags[k];

				tx_buf = &txr->tx_buf_ring[ring_idx];
				dma_unmap_page(
					&pdev->dev,
					dma_unmap_addr(tx_buf, mapping),
					skb_frag_size(frag), PCI_DMA_TODEVICE);
			}
			dev_kfree_skb(skb);
		}
		netdev_tx_reset_queue(netdev_get_tx_queue(bp->dev, i));
	}
}

static void bnxt_free_rx_skbs(struct bnxt *bp)
{
	int i, max_idx, max_agg_idx;
	struct pci_dev *pdev = bp->pdev;

	if (!bp->rx_ring)
		return;

	max_idx = bp->rx_nr_pages * RX_DESC_CNT;
	max_agg_idx = bp->rx_agg_nr_pages * RX_DESC_CNT;
	for (i = 0; i < bp->rx_nr_rings; i++) {
		struct bnxt_rx_ring_info *rxr = &bp->rx_ring[i];
		struct bnxt_tpa_idx_map *map;
		int j;

		if (rxr->rx_tpa) {
			for (j = 0; j < bp->max_tpa; j++) {
				struct bnxt_tpa_info *tpa_info =
							&rxr->rx_tpa[j];
				u8 *data = tpa_info->data;

				if (!data)
					continue;

				dma_unmap_single_attrs(&pdev->dev,
						       tpa_info->mapping,
						       bp->rx_buf_use_size,
						       bp->rx_dir,
						       DMA_ATTR_WEAK_ORDERING);

				tpa_info->data = NULL;

				kfree(data);
			}
		}

		for (j = 0; j < max_idx; j++) {
			struct bnxt_sw_rx_bd *rx_buf = &rxr->rx_buf_ring[j];
			dma_addr_t mapping = rx_buf->mapping;
			void *data = rx_buf->data;

			if (!data)
				continue;

			rx_buf->data = NULL;

			if (BNXT_RX_PAGE_MODE(bp)) {
				mapping -= bp->rx_dma_offset;
				dma_unmap_page_attrs(&pdev->dev, mapping,
						     PAGE_SIZE, bp->rx_dir,
						     DMA_ATTR_WEAK_ORDERING);
				page_pool_recycle_direct(rxr->page_pool, data);
			} else {
				dma_unmap_single_attrs(&pdev->dev, mapping,
						       bp->rx_buf_use_size,
						       bp->rx_dir,
						       DMA_ATTR_WEAK_ORDERING);
				kfree(data);
			}
		}

		for (j = 0; j < max_agg_idx; j++) {
			struct bnxt_sw_rx_agg_bd *rx_agg_buf =
				&rxr->rx_agg_ring[j];
			struct page *page = rx_agg_buf->page;

			if (!page)
				continue;

			dma_unmap_page_attrs(&pdev->dev, rx_agg_buf->mapping,
					     BNXT_RX_PAGE_SIZE,
					     PCI_DMA_FROMDEVICE,
					     DMA_ATTR_WEAK_ORDERING);

			rx_agg_buf->page = NULL;
			__clear_bit(j, rxr->rx_agg_bmap);

			__free_page(page);
		}
		if (rxr->rx_page) {
			__free_page(rxr->rx_page);
			rxr->rx_page = NULL;
		}
		map = rxr->rx_tpa_idx_map;
		if (map)
			memset(map->agg_idx_bmap, 0, sizeof(map->agg_idx_bmap));
	}
}

static void bnxt_free_skbs(struct bnxt *bp)
{
	bnxt_free_tx_skbs(bp);
	bnxt_free_rx_skbs(bp);
}

static void bnxt_free_ring(struct bnxt *bp, struct bnxt_ring_mem_info *rmem)
{
	struct pci_dev *pdev = bp->pdev;
	int i;

	for (i = 0; i < rmem->nr_pages; i++) {
		if (!rmem->pg_arr[i])
			continue;

		dma_free_coherent(&pdev->dev, rmem->page_size,
				  rmem->pg_arr[i], rmem->dma_arr[i]);

		rmem->pg_arr[i] = NULL;
	}
	if (rmem->pg_tbl) {
		size_t pg_tbl_size = rmem->nr_pages * 8;

		if (rmem->flags & BNXT_RMEM_USE_FULL_PAGE_FLAG)
			pg_tbl_size = rmem->page_size;
		dma_free_coherent(&pdev->dev, pg_tbl_size,
				  rmem->pg_tbl, rmem->pg_tbl_map);
		rmem->pg_tbl = NULL;
	}
	if (rmem->vmem_size && *rmem->vmem) {
		vfree(*rmem->vmem);
		*rmem->vmem = NULL;
	}
}

static int bnxt_alloc_ring(struct bnxt *bp, struct bnxt_ring_mem_info *rmem)
{
	struct pci_dev *pdev = bp->pdev;
	u64 valid_bit = 0;
	int i;

	if (rmem->flags & (BNXT_RMEM_VALID_PTE_FLAG | BNXT_RMEM_RING_PTE_FLAG))
		valid_bit = PTU_PTE_VALID;
	if ((rmem->nr_pages > 1 || rmem->depth > 0) && !rmem->pg_tbl) {
		size_t pg_tbl_size = rmem->nr_pages * 8;

		if (rmem->flags & BNXT_RMEM_USE_FULL_PAGE_FLAG)
			pg_tbl_size = rmem->page_size;
		rmem->pg_tbl = dma_alloc_coherent(&pdev->dev, pg_tbl_size,
						  &rmem->pg_tbl_map,
						  GFP_KERNEL);
		if (!rmem->pg_tbl)
			return -ENOMEM;
	}

	for (i = 0; i < rmem->nr_pages; i++) {
		u64 extra_bits = valid_bit;

		rmem->pg_arr[i] = dma_alloc_coherent(&pdev->dev,
						     rmem->page_size,
						     &rmem->dma_arr[i],
						     GFP_KERNEL);
		if (!rmem->pg_arr[i])
			return -ENOMEM;

		if (rmem->init_val)
			memset(rmem->pg_arr[i], rmem->init_val,
			       rmem->page_size);
		if (rmem->nr_pages > 1 || rmem->depth > 0) {
			if (i == rmem->nr_pages - 2 &&
			    (rmem->flags & BNXT_RMEM_RING_PTE_FLAG))
				extra_bits |= PTU_PTE_NEXT_TO_LAST;
			else if (i == rmem->nr_pages - 1 &&
				 (rmem->flags & BNXT_RMEM_RING_PTE_FLAG))
				extra_bits |= PTU_PTE_LAST;
			rmem->pg_tbl[i] =
				cpu_to_le64(rmem->dma_arr[i] | extra_bits);
		}
	}

	if (rmem->vmem_size) {
		*rmem->vmem = vzalloc(rmem->vmem_size);
		if (!(*rmem->vmem))
			return -ENOMEM;
	}
	return 0;
}

static void bnxt_free_tpa_info(struct bnxt *bp)
{
	int i;

	for (i = 0; i < bp->rx_nr_rings; i++) {
		struct bnxt_rx_ring_info *rxr = &bp->rx_ring[i];

		kfree(rxr->rx_tpa_idx_map);
		rxr->rx_tpa_idx_map = NULL;
		if (rxr->rx_tpa) {
			kfree(rxr->rx_tpa[0].agg_arr);
			rxr->rx_tpa[0].agg_arr = NULL;
		}
		kfree(rxr->rx_tpa);
		rxr->rx_tpa = NULL;
	}
}

static int bnxt_alloc_tpa_info(struct bnxt *bp)
{
	int i, j, total_aggs = 0;

	bp->max_tpa = MAX_TPA;
	if (bp->flags & BNXT_FLAG_CHIP_P5) {
		if (!bp->max_tpa_v2)
			return 0;
		bp->max_tpa = max_t(u16, bp->max_tpa_v2, MAX_TPA_P5);
		total_aggs = bp->max_tpa * MAX_SKB_FRAGS;
	}

	for (i = 0; i < bp->rx_nr_rings; i++) {
		struct bnxt_rx_ring_info *rxr = &bp->rx_ring[i];
		struct rx_agg_cmp *agg;

		rxr->rx_tpa = kcalloc(bp->max_tpa, sizeof(struct bnxt_tpa_info),
				      GFP_KERNEL);
		if (!rxr->rx_tpa)
			return -ENOMEM;

		if (!(bp->flags & BNXT_FLAG_CHIP_P5))
			continue;
		agg = kcalloc(total_aggs, sizeof(*agg), GFP_KERNEL);
		rxr->rx_tpa[0].agg_arr = agg;
		if (!agg)
			return -ENOMEM;
		for (j = 1; j < bp->max_tpa; j++)
			rxr->rx_tpa[j].agg_arr = agg + j * MAX_SKB_FRAGS;
		rxr->rx_tpa_idx_map = kzalloc(sizeof(*rxr->rx_tpa_idx_map),
					      GFP_KERNEL);
		if (!rxr->rx_tpa_idx_map)
			return -ENOMEM;
	}
	return 0;
}

static void bnxt_free_rx_rings(struct bnxt *bp)
{
	int i;

	if (!bp->rx_ring)
		return;

	bnxt_free_tpa_info(bp);
	for (i = 0; i < bp->rx_nr_rings; i++) {
		struct bnxt_rx_ring_info *rxr = &bp->rx_ring[i];
		struct bnxt_ring_struct *ring;

		if (rxr->xdp_prog)
			bpf_prog_put(rxr->xdp_prog);

		if (xdp_rxq_info_is_reg(&rxr->xdp_rxq))
			xdp_rxq_info_unreg(&rxr->xdp_rxq);

		page_pool_destroy(rxr->page_pool);
		rxr->page_pool = NULL;

		kfree(rxr->rx_agg_bmap);
		rxr->rx_agg_bmap = NULL;

		ring = &rxr->rx_ring_struct;
		bnxt_free_ring(bp, &ring->ring_mem);

		ring = &rxr->rx_agg_ring_struct;
		bnxt_free_ring(bp, &ring->ring_mem);
	}
}

static int bnxt_alloc_rx_page_pool(struct bnxt *bp,
				   struct bnxt_rx_ring_info *rxr)
{
	struct page_pool_params pp = { 0 };

	pp.pool_size = bp->rx_ring_size;
	pp.nid = dev_to_node(&bp->pdev->dev);
	pp.dev = &bp->pdev->dev;
	pp.dma_dir = DMA_BIDIRECTIONAL;

	rxr->page_pool = page_pool_create(&pp);
	if (IS_ERR(rxr->page_pool)) {
		int err = PTR_ERR(rxr->page_pool);

		rxr->page_pool = NULL;
		return err;
	}
	return 0;
}

static int bnxt_alloc_rx_rings(struct bnxt *bp)
{
	int i, rc = 0, agg_rings = 0;

	if (!bp->rx_ring)
		return -ENOMEM;

	if (bp->flags & BNXT_FLAG_AGG_RINGS)
		agg_rings = 1;

	for (i = 0; i < bp->rx_nr_rings; i++) {
		struct bnxt_rx_ring_info *rxr = &bp->rx_ring[i];
		struct bnxt_ring_struct *ring;

		ring = &rxr->rx_ring_struct;

		rc = bnxt_alloc_rx_page_pool(bp, rxr);
		if (rc)
			return rc;

		rc = xdp_rxq_info_reg(&rxr->xdp_rxq, bp->dev, i);
		if (rc < 0)
			return rc;

		rc = xdp_rxq_info_reg_mem_model(&rxr->xdp_rxq,
						MEM_TYPE_PAGE_POOL,
						rxr->page_pool);
		if (rc) {
			xdp_rxq_info_unreg(&rxr->xdp_rxq);
			return rc;
		}

		rc = bnxt_alloc_ring(bp, &ring->ring_mem);
		if (rc)
			return rc;

		ring->grp_idx = i;
		if (agg_rings) {
			u16 mem_size;

			ring = &rxr->rx_agg_ring_struct;
			rc = bnxt_alloc_ring(bp, &ring->ring_mem);
			if (rc)
				return rc;

			ring->grp_idx = i;
			rxr->rx_agg_bmap_size = bp->rx_agg_ring_mask + 1;
			mem_size = rxr->rx_agg_bmap_size / 8;
			rxr->rx_agg_bmap = kzalloc(mem_size, GFP_KERNEL);
			if (!rxr->rx_agg_bmap)
				return -ENOMEM;
		}
	}
	if (bp->flags & BNXT_FLAG_TPA)
		rc = bnxt_alloc_tpa_info(bp);
	return rc;
}

static void bnxt_free_tx_rings(struct bnxt *bp)
{
	int i;
	struct pci_dev *pdev = bp->pdev;

	if (!bp->tx_ring)
		return;

	for (i = 0; i < bp->tx_nr_rings; i++) {
		struct bnxt_tx_ring_info *txr = &bp->tx_ring[i];
		struct bnxt_ring_struct *ring;

		if (txr->tx_push) {
			dma_free_coherent(&pdev->dev, bp->tx_push_size,
					  txr->tx_push, txr->tx_push_mapping);
			txr->tx_push = NULL;
		}

		ring = &txr->tx_ring_struct;

		bnxt_free_ring(bp, &ring->ring_mem);
	}
}

static int bnxt_alloc_tx_rings(struct bnxt *bp)
{
	int i, j, rc;
	struct pci_dev *pdev = bp->pdev;

	bp->tx_push_size = 0;
	if (bp->tx_push_thresh) {
		int push_size;

		push_size  = L1_CACHE_ALIGN(sizeof(struct tx_push_bd) +
					bp->tx_push_thresh);

		if (push_size > 256) {
			push_size = 0;
			bp->tx_push_thresh = 0;
		}

		bp->tx_push_size = push_size;
	}

	for (i = 0, j = 0; i < bp->tx_nr_rings; i++) {
		struct bnxt_tx_ring_info *txr = &bp->tx_ring[i];
		struct bnxt_ring_struct *ring;
		u8 qidx;

		ring = &txr->tx_ring_struct;

		rc = bnxt_alloc_ring(bp, &ring->ring_mem);
		if (rc)
			return rc;

		ring->grp_idx = txr->bnapi->index;
		if (bp->tx_push_size) {
			dma_addr_t mapping;

			/* One pre-allocated DMA buffer to backup
			 * TX push operation
			 */
			txr->tx_push = dma_alloc_coherent(&pdev->dev,
						bp->tx_push_size,
						&txr->tx_push_mapping,
						GFP_KERNEL);

			if (!txr->tx_push)
				return -ENOMEM;

			mapping = txr->tx_push_mapping +
				sizeof(struct tx_push_bd);
			txr->data_mapping = cpu_to_le64(mapping);
		}
		qidx = bp->tc_to_qidx[j];
		ring->queue_id = bp->q_info[qidx].queue_id;
		if (i < bp->tx_nr_rings_xdp)
			continue;
		if (i % bp->tx_nr_rings_per_tc == (bp->tx_nr_rings_per_tc - 1))
			j++;
	}
	return 0;
}

static void bnxt_free_cp_rings(struct bnxt *bp)
{
	int i;

	if (!bp->bnapi)
		return;

	for (i = 0; i < bp->cp_nr_rings; i++) {
		struct bnxt_napi *bnapi = bp->bnapi[i];
		struct bnxt_cp_ring_info *cpr;
		struct bnxt_ring_struct *ring;
		int j;

		if (!bnapi)
			continue;

		cpr = &bnapi->cp_ring;
		ring = &cpr->cp_ring_struct;

		bnxt_free_ring(bp, &ring->ring_mem);

		for (j = 0; j < 2; j++) {
			struct bnxt_cp_ring_info *cpr2 = cpr->cp_ring_arr[j];

			if (cpr2) {
				ring = &cpr2->cp_ring_struct;
				bnxt_free_ring(bp, &ring->ring_mem);
				kfree(cpr2);
				cpr->cp_ring_arr[j] = NULL;
			}
		}
	}
}

static struct bnxt_cp_ring_info *bnxt_alloc_cp_sub_ring(struct bnxt *bp)
{
	struct bnxt_ring_mem_info *rmem;
	struct bnxt_ring_struct *ring;
	struct bnxt_cp_ring_info *cpr;
	int rc;

	cpr = kzalloc(sizeof(*cpr), GFP_KERNEL);
	if (!cpr)
		return NULL;

	ring = &cpr->cp_ring_struct;
	rmem = &ring->ring_mem;
	rmem->nr_pages = bp->cp_nr_pages;
	rmem->page_size = HW_CMPD_RING_SIZE;
	rmem->pg_arr = (void **)cpr->cp_desc_ring;
	rmem->dma_arr = cpr->cp_desc_mapping;
	rmem->flags = BNXT_RMEM_RING_PTE_FLAG;
	rc = bnxt_alloc_ring(bp, rmem);
	if (rc) {
		bnxt_free_ring(bp, rmem);
		kfree(cpr);
		cpr = NULL;
	}
	return cpr;
}

static int bnxt_alloc_cp_rings(struct bnxt *bp)
{
	bool sh = !!(bp->flags & BNXT_FLAG_SHARED_RINGS);
	int i, rc, ulp_base_vec, ulp_msix;

	ulp_msix = bnxt_get_ulp_msix_num(bp);
	ulp_base_vec = bnxt_get_ulp_msix_base(bp);
	for (i = 0; i < bp->cp_nr_rings; i++) {
		struct bnxt_napi *bnapi = bp->bnapi[i];
		struct bnxt_cp_ring_info *cpr;
		struct bnxt_ring_struct *ring;

		if (!bnapi)
			continue;

		cpr = &bnapi->cp_ring;
		cpr->bnapi = bnapi;
		ring = &cpr->cp_ring_struct;

		rc = bnxt_alloc_ring(bp, &ring->ring_mem);
		if (rc)
			return rc;

		if (ulp_msix && i >= ulp_base_vec)
			ring->map_idx = i + ulp_msix;
		else
			ring->map_idx = i;

		if (!(bp->flags & BNXT_FLAG_CHIP_P5))
			continue;

		if (i < bp->rx_nr_rings) {
			struct bnxt_cp_ring_info *cpr2 =
				bnxt_alloc_cp_sub_ring(bp);

			cpr->cp_ring_arr[BNXT_RX_HDL] = cpr2;
			if (!cpr2)
				return -ENOMEM;
			cpr2->bnapi = bnapi;
		}
		if ((sh && i < bp->tx_nr_rings) ||
		    (!sh && i >= bp->rx_nr_rings)) {
			struct bnxt_cp_ring_info *cpr2 =
				bnxt_alloc_cp_sub_ring(bp);

			cpr->cp_ring_arr[BNXT_TX_HDL] = cpr2;
			if (!cpr2)
				return -ENOMEM;
			cpr2->bnapi = bnapi;
		}
	}
	return 0;
}

static void bnxt_init_ring_struct(struct bnxt *bp)
{
	int i;

	for (i = 0; i < bp->cp_nr_rings; i++) {
		struct bnxt_napi *bnapi = bp->bnapi[i];
		struct bnxt_ring_mem_info *rmem;
		struct bnxt_cp_ring_info *cpr;
		struct bnxt_rx_ring_info *rxr;
		struct bnxt_tx_ring_info *txr;
		struct bnxt_ring_struct *ring;

		if (!bnapi)
			continue;

		cpr = &bnapi->cp_ring;
		ring = &cpr->cp_ring_struct;
		rmem = &ring->ring_mem;
		rmem->nr_pages = bp->cp_nr_pages;
		rmem->page_size = HW_CMPD_RING_SIZE;
		rmem->pg_arr = (void **)cpr->cp_desc_ring;
		rmem->dma_arr = cpr->cp_desc_mapping;
		rmem->vmem_size = 0;

		rxr = bnapi->rx_ring;
		if (!rxr)
			goto skip_rx;

		ring = &rxr->rx_ring_struct;
		rmem = &ring->ring_mem;
		rmem->nr_pages = bp->rx_nr_pages;
		rmem->page_size = HW_RXBD_RING_SIZE;
		rmem->pg_arr = (void **)rxr->rx_desc_ring;
		rmem->dma_arr = rxr->rx_desc_mapping;
		rmem->vmem_size = SW_RXBD_RING_SIZE * bp->rx_nr_pages;
		rmem->vmem = (void **)&rxr->rx_buf_ring;

		ring = &rxr->rx_agg_ring_struct;
		rmem = &ring->ring_mem;
		rmem->nr_pages = bp->rx_agg_nr_pages;
		rmem->page_size = HW_RXBD_RING_SIZE;
		rmem->pg_arr = (void **)rxr->rx_agg_desc_ring;
		rmem->dma_arr = rxr->rx_agg_desc_mapping;
		rmem->vmem_size = SW_RXBD_AGG_RING_SIZE * bp->rx_agg_nr_pages;
		rmem->vmem = (void **)&rxr->rx_agg_ring;

skip_rx:
		txr = bnapi->tx_ring;
		if (!txr)
			continue;

		ring = &txr->tx_ring_struct;
		rmem = &ring->ring_mem;
		rmem->nr_pages = bp->tx_nr_pages;
		rmem->page_size = HW_RXBD_RING_SIZE;
		rmem->pg_arr = (void **)txr->tx_desc_ring;
		rmem->dma_arr = txr->tx_desc_mapping;
		rmem->vmem_size = SW_TXBD_RING_SIZE * bp->tx_nr_pages;
		rmem->vmem = (void **)&txr->tx_buf_ring;
	}
}

static void bnxt_init_rxbd_pages(struct bnxt_ring_struct *ring, u32 type)
{
	int i;
	u32 prod;
	struct rx_bd **rx_buf_ring;

	rx_buf_ring = (struct rx_bd **)ring->ring_mem.pg_arr;
	for (i = 0, prod = 0; i < ring->ring_mem.nr_pages; i++) {
		int j;
		struct rx_bd *rxbd;

		rxbd = rx_buf_ring[i];
		if (!rxbd)
			continue;

		for (j = 0; j < RX_DESC_CNT; j++, rxbd++, prod++) {
			rxbd->rx_bd_len_flags_type = cpu_to_le32(type);
			rxbd->rx_bd_opaque = prod;
		}
	}
}

static int bnxt_init_one_rx_ring(struct bnxt *bp, int ring_nr)
{
	struct net_device *dev = bp->dev;
	struct bnxt_rx_ring_info *rxr;
	struct bnxt_ring_struct *ring;
	u32 prod, type;
	int i;

	type = (bp->rx_buf_use_size << RX_BD_LEN_SHIFT) |
		RX_BD_TYPE_RX_PACKET_BD | RX_BD_FLAGS_EOP;

	if (NET_IP_ALIGN == 2)
		type |= RX_BD_FLAGS_SOP;

	rxr = &bp->rx_ring[ring_nr];
	ring = &rxr->rx_ring_struct;
	bnxt_init_rxbd_pages(ring, type);

	if (BNXT_RX_PAGE_MODE(bp) && bp->xdp_prog) {
		rxr->xdp_prog = bpf_prog_add(bp->xdp_prog, 1);
		if (IS_ERR(rxr->xdp_prog)) {
			int rc = PTR_ERR(rxr->xdp_prog);

			rxr->xdp_prog = NULL;
			return rc;
		}
	}
	prod = rxr->rx_prod;
	for (i = 0; i < bp->rx_ring_size; i++) {
		if (bnxt_alloc_rx_data(bp, rxr, prod, GFP_KERNEL) != 0) {
			netdev_warn(dev, "init'ed rx ring %d with %d/%d skbs only\n",
				    ring_nr, i, bp->rx_ring_size);
			break;
		}
		prod = NEXT_RX(prod);
	}
	rxr->rx_prod = prod;
	ring->fw_ring_id = INVALID_HW_RING_ID;

	ring = &rxr->rx_agg_ring_struct;
	ring->fw_ring_id = INVALID_HW_RING_ID;

	if (!(bp->flags & BNXT_FLAG_AGG_RINGS))
		return 0;

	type = ((u32)BNXT_RX_PAGE_SIZE << RX_BD_LEN_SHIFT) |
		RX_BD_TYPE_RX_AGG_BD | RX_BD_FLAGS_SOP;

	bnxt_init_rxbd_pages(ring, type);

	prod = rxr->rx_agg_prod;
	for (i = 0; i < bp->rx_agg_ring_size; i++) {
		if (bnxt_alloc_rx_page(bp, rxr, prod, GFP_KERNEL) != 0) {
			netdev_warn(dev, "init'ed rx ring %d with %d/%d pages only\n",
				    ring_nr, i, bp->rx_ring_size);
			break;
		}
		prod = NEXT_RX_AGG(prod);
	}
	rxr->rx_agg_prod = prod;

	if (bp->flags & BNXT_FLAG_TPA) {
		if (rxr->rx_tpa) {
			u8 *data;
			dma_addr_t mapping;

			for (i = 0; i < bp->max_tpa; i++) {
				data = __bnxt_alloc_rx_data(bp, &mapping,
							    GFP_KERNEL);
				if (!data)
					return -ENOMEM;

				rxr->rx_tpa[i].data = data;
				rxr->rx_tpa[i].data_ptr = data + bp->rx_offset;
				rxr->rx_tpa[i].mapping = mapping;
			}
		} else {
			netdev_err(bp->dev, "No resource allocated for LRO/GRO\n");
			return -ENOMEM;
		}
	}

	return 0;
}

static void bnxt_init_cp_rings(struct bnxt *bp)
{
	int i, j;

	for (i = 0; i < bp->cp_nr_rings; i++) {
		struct bnxt_cp_ring_info *cpr = &bp->bnapi[i]->cp_ring;
		struct bnxt_ring_struct *ring = &cpr->cp_ring_struct;

		ring->fw_ring_id = INVALID_HW_RING_ID;
		cpr->rx_ring_coal.coal_ticks = bp->rx_coal.coal_ticks;
		cpr->rx_ring_coal.coal_bufs = bp->rx_coal.coal_bufs;
		for (j = 0; j < 2; j++) {
			struct bnxt_cp_ring_info *cpr2 = cpr->cp_ring_arr[j];

			if (!cpr2)
				continue;

			ring = &cpr2->cp_ring_struct;
			ring->fw_ring_id = INVALID_HW_RING_ID;
			cpr2->rx_ring_coal.coal_ticks = bp->rx_coal.coal_ticks;
			cpr2->rx_ring_coal.coal_bufs = bp->rx_coal.coal_bufs;
		}
	}
}

static int bnxt_init_rx_rings(struct bnxt *bp)
{
	int i, rc = 0;

	if (BNXT_RX_PAGE_MODE(bp)) {
		bp->rx_offset = NET_IP_ALIGN + XDP_PACKET_HEADROOM;
		bp->rx_dma_offset = XDP_PACKET_HEADROOM;
	} else {
		bp->rx_offset = BNXT_RX_OFFSET;
		bp->rx_dma_offset = BNXT_RX_DMA_OFFSET;
	}

	for (i = 0; i < bp->rx_nr_rings; i++) {
		rc = bnxt_init_one_rx_ring(bp, i);
		if (rc)
			break;
	}

	return rc;
}

static int bnxt_init_tx_rings(struct bnxt *bp)
{
	u16 i;

	bp->tx_wake_thresh = max_t(int, bp->tx_ring_size / 2,
				   MAX_SKB_FRAGS + 1);

	for (i = 0; i < bp->tx_nr_rings; i++) {
		struct bnxt_tx_ring_info *txr = &bp->tx_ring[i];
		struct bnxt_ring_struct *ring = &txr->tx_ring_struct;

		ring->fw_ring_id = INVALID_HW_RING_ID;
	}

	return 0;
}

static void bnxt_free_ring_grps(struct bnxt *bp)
{
	kfree(bp->grp_info);
	bp->grp_info = NULL;
}

static int bnxt_init_ring_grps(struct bnxt *bp, bool irq_re_init)
{
	int i;

	if (irq_re_init) {
		bp->grp_info = kcalloc(bp->cp_nr_rings,
				       sizeof(struct bnxt_ring_grp_info),
				       GFP_KERNEL);
		if (!bp->grp_info)
			return -ENOMEM;
	}
	for (i = 0; i < bp->cp_nr_rings; i++) {
		if (irq_re_init)
			bp->grp_info[i].fw_stats_ctx = INVALID_HW_RING_ID;
		bp->grp_info[i].fw_grp_id = INVALID_HW_RING_ID;
		bp->grp_info[i].rx_fw_ring_id = INVALID_HW_RING_ID;
		bp->grp_info[i].agg_fw_ring_id = INVALID_HW_RING_ID;
		bp->grp_info[i].cp_fw_ring_id = INVALID_HW_RING_ID;
	}
	return 0;
}

static void bnxt_free_vnics(struct bnxt *bp)
{
	kfree(bp->vnic_info);
	bp->vnic_info = NULL;
	bp->nr_vnics = 0;
}

static int bnxt_alloc_vnics(struct bnxt *bp)
{
	int num_vnics = 1;

#ifdef CONFIG_RFS_ACCEL
	if ((bp->flags & (BNXT_FLAG_RFS | BNXT_FLAG_CHIP_P5)) == BNXT_FLAG_RFS)
		num_vnics += bp->rx_nr_rings;
#endif

	if (BNXT_CHIP_TYPE_NITRO_A0(bp))
		num_vnics++;

	bp->vnic_info = kcalloc(num_vnics, sizeof(struct bnxt_vnic_info),
				GFP_KERNEL);
	if (!bp->vnic_info)
		return -ENOMEM;

	bp->nr_vnics = num_vnics;
	return 0;
}

static void bnxt_init_vnics(struct bnxt *bp)
{
	int i;

	for (i = 0; i < bp->nr_vnics; i++) {
		struct bnxt_vnic_info *vnic = &bp->vnic_info[i];
		int j;

		vnic->fw_vnic_id = INVALID_HW_RING_ID;
		for (j = 0; j < BNXT_MAX_CTX_PER_VNIC; j++)
			vnic->fw_rss_cos_lb_ctx[j] = INVALID_HW_RING_ID;

		vnic->fw_l2_ctx_id = INVALID_HW_RING_ID;

		if (bp->vnic_info[i].rss_hash_key) {
			if (i == 0)
				prandom_bytes(vnic->rss_hash_key,
					      HW_HASH_KEY_SIZE);
			else
				memcpy(vnic->rss_hash_key,
				       bp->vnic_info[0].rss_hash_key,
				       HW_HASH_KEY_SIZE);
		}
	}
}

static int bnxt_calc_nr_ring_pages(u32 ring_size, int desc_per_pg)
{
	int pages;

	pages = ring_size / desc_per_pg;

	if (!pages)
		return 1;

	pages++;

	while (pages & (pages - 1))
		pages++;

	return pages;
}

void bnxt_set_tpa_flags(struct bnxt *bp)
{
	bp->flags &= ~BNXT_FLAG_TPA;
	if (bp->flags & BNXT_FLAG_NO_AGG_RINGS)
		return;
	if (bp->dev->features & NETIF_F_LRO)
		bp->flags |= BNXT_FLAG_LRO;
	else if (bp->dev->features & NETIF_F_GRO_HW)
		bp->flags |= BNXT_FLAG_GRO;
}

/* bp->rx_ring_size, bp->tx_ring_size, dev->mtu, BNXT_FLAG_{G|L}RO flags must
 * be set on entry.
 */
void bnxt_set_ring_params(struct bnxt *bp)
{
	u32 ring_size, rx_size, rx_space;
	u32 agg_factor = 0, agg_ring_size = 0;

	/* 8 for CRC and VLAN */
	rx_size = SKB_DATA_ALIGN(bp->dev->mtu + ETH_HLEN + NET_IP_ALIGN + 8);

	rx_space = rx_size + NET_SKB_PAD +
		SKB_DATA_ALIGN(sizeof(struct skb_shared_info));

	bp->rx_copy_thresh = BNXT_RX_COPY_THRESH;
	ring_size = bp->rx_ring_size;
	bp->rx_agg_ring_size = 0;
	bp->rx_agg_nr_pages = 0;

	if (bp->flags & BNXT_FLAG_TPA)
		agg_factor = min_t(u32, 4, 65536 / BNXT_RX_PAGE_SIZE);

	bp->flags &= ~BNXT_FLAG_JUMBO;
	if (rx_space > PAGE_SIZE && !(bp->flags & BNXT_FLAG_NO_AGG_RINGS)) {
		u32 jumbo_factor;

		bp->flags |= BNXT_FLAG_JUMBO;
		jumbo_factor = PAGE_ALIGN(bp->dev->mtu - 40) >> PAGE_SHIFT;
		if (jumbo_factor > agg_factor)
			agg_factor = jumbo_factor;
	}
	agg_ring_size = ring_size * agg_factor;

	if (agg_ring_size) {
		bp->rx_agg_nr_pages = bnxt_calc_nr_ring_pages(agg_ring_size,
							RX_DESC_CNT);
		if (bp->rx_agg_nr_pages > MAX_RX_AGG_PAGES) {
			u32 tmp = agg_ring_size;

			bp->rx_agg_nr_pages = MAX_RX_AGG_PAGES;
			agg_ring_size = MAX_RX_AGG_PAGES * RX_DESC_CNT - 1;
			netdev_warn(bp->dev, "rx agg ring size %d reduced to %d.\n",
				    tmp, agg_ring_size);
		}
		bp->rx_agg_ring_size = agg_ring_size;
		bp->rx_agg_ring_mask = (bp->rx_agg_nr_pages * RX_DESC_CNT) - 1;
		rx_size = SKB_DATA_ALIGN(BNXT_RX_COPY_THRESH + NET_IP_ALIGN);
		rx_space = rx_size + NET_SKB_PAD +
			SKB_DATA_ALIGN(sizeof(struct skb_shared_info));
	}

	bp->rx_buf_use_size = rx_size;
	bp->rx_buf_size = rx_space;

	bp->rx_nr_pages = bnxt_calc_nr_ring_pages(ring_size, RX_DESC_CNT);
	bp->rx_ring_mask = (bp->rx_nr_pages * RX_DESC_CNT) - 1;

	ring_size = bp->tx_ring_size;
	bp->tx_nr_pages = bnxt_calc_nr_ring_pages(ring_size, TX_DESC_CNT);
	bp->tx_ring_mask = (bp->tx_nr_pages * TX_DESC_CNT) - 1;

	ring_size = bp->rx_ring_size * (2 + agg_factor) + bp->tx_ring_size;
	bp->cp_ring_size = ring_size;

	bp->cp_nr_pages = bnxt_calc_nr_ring_pages(ring_size, CP_DESC_CNT);
	if (bp->cp_nr_pages > MAX_CP_PAGES) {
		bp->cp_nr_pages = MAX_CP_PAGES;
		bp->cp_ring_size = MAX_CP_PAGES * CP_DESC_CNT - 1;
		netdev_warn(bp->dev, "completion ring size %d reduced to %d.\n",
			    ring_size, bp->cp_ring_size);
	}
	bp->cp_bit = bp->cp_nr_pages * CP_DESC_CNT;
	bp->cp_ring_mask = bp->cp_bit - 1;
}

/* Changing allocation mode of RX rings.
 * TODO: Update when extending xdp_rxq_info to support allocation modes.
 */
int bnxt_set_rx_skb_mode(struct bnxt *bp, bool page_mode)
{
	if (page_mode) {
		if (bp->dev->mtu > BNXT_MAX_PAGE_MODE_MTU)
			return -EOPNOTSUPP;
		bp->dev->max_mtu =
			min_t(u16, bp->max_mtu, BNXT_MAX_PAGE_MODE_MTU);
		bp->flags &= ~BNXT_FLAG_AGG_RINGS;
		bp->flags |= BNXT_FLAG_NO_AGG_RINGS | BNXT_FLAG_RX_PAGE_MODE;
		bp->rx_dir = DMA_BIDIRECTIONAL;
		bp->rx_skb_func = bnxt_rx_page_skb;
		/* Disable LRO or GRO_HW */
		netdev_update_features(bp->dev);
	} else {
		bp->dev->max_mtu = bp->max_mtu;
		bp->flags &= ~BNXT_FLAG_RX_PAGE_MODE;
		bp->rx_dir = DMA_FROM_DEVICE;
		bp->rx_skb_func = bnxt_rx_skb;
	}
	return 0;
}

static void bnxt_free_vnic_attributes(struct bnxt *bp)
{
	int i;
	struct bnxt_vnic_info *vnic;
	struct pci_dev *pdev = bp->pdev;

	if (!bp->vnic_info)
		return;

	for (i = 0; i < bp->nr_vnics; i++) {
		vnic = &bp->vnic_info[i];

		kfree(vnic->fw_grp_ids);
		vnic->fw_grp_ids = NULL;

		kfree(vnic->uc_list);
		vnic->uc_list = NULL;

		if (vnic->mc_list) {
			dma_free_coherent(&pdev->dev, vnic->mc_list_size,
					  vnic->mc_list, vnic->mc_list_mapping);
			vnic->mc_list = NULL;
		}

		if (vnic->rss_table) {
			dma_free_coherent(&pdev->dev, PAGE_SIZE,
					  vnic->rss_table,
					  vnic->rss_table_dma_addr);
			vnic->rss_table = NULL;
		}

		vnic->rss_hash_key = NULL;
		vnic->flags = 0;
	}
}

static int bnxt_alloc_vnic_attributes(struct bnxt *bp)
{
	int i, rc = 0, size;
	struct bnxt_vnic_info *vnic;
	struct pci_dev *pdev = bp->pdev;
	int max_rings;

	for (i = 0; i < bp->nr_vnics; i++) {
		vnic = &bp->vnic_info[i];

		if (vnic->flags & BNXT_VNIC_UCAST_FLAG) {
			int mem_size = (BNXT_MAX_UC_ADDRS - 1) * ETH_ALEN;

			if (mem_size > 0) {
				vnic->uc_list = kmalloc(mem_size, GFP_KERNEL);
				if (!vnic->uc_list) {
					rc = -ENOMEM;
					goto out;
				}
			}
		}

		if (vnic->flags & BNXT_VNIC_MCAST_FLAG) {
			vnic->mc_list_size = BNXT_MAX_MC_ADDRS * ETH_ALEN;
			vnic->mc_list =
				dma_alloc_coherent(&pdev->dev,
						   vnic->mc_list_size,
						   &vnic->mc_list_mapping,
						   GFP_KERNEL);
			if (!vnic->mc_list) {
				rc = -ENOMEM;
				goto out;
			}
		}

		if (bp->flags & BNXT_FLAG_CHIP_P5)
			goto vnic_skip_grps;

		if (vnic->flags & BNXT_VNIC_RSS_FLAG)
			max_rings = bp->rx_nr_rings;
		else
			max_rings = 1;

		vnic->fw_grp_ids = kcalloc(max_rings, sizeof(u16), GFP_KERNEL);
		if (!vnic->fw_grp_ids) {
			rc = -ENOMEM;
			goto out;
		}
vnic_skip_grps:
		if ((bp->flags & BNXT_FLAG_NEW_RSS_CAP) &&
		    !(vnic->flags & BNXT_VNIC_RSS_FLAG))
			continue;

		/* Allocate rss table and hash key */
		vnic->rss_table = dma_alloc_coherent(&pdev->dev, PAGE_SIZE,
						     &vnic->rss_table_dma_addr,
						     GFP_KERNEL);
		if (!vnic->rss_table) {
			rc = -ENOMEM;
			goto out;
		}

		size = L1_CACHE_ALIGN(HW_HASH_INDEX_SIZE * sizeof(u16));

		vnic->rss_hash_key = ((void *)vnic->rss_table) + size;
		vnic->rss_hash_key_dma_addr = vnic->rss_table_dma_addr + size;
	}
	return 0;

out:
	return rc;
}

static void bnxt_free_hwrm_resources(struct bnxt *bp)
{
	struct pci_dev *pdev = bp->pdev;

	if (bp->hwrm_cmd_resp_addr) {
		dma_free_coherent(&pdev->dev, PAGE_SIZE, bp->hwrm_cmd_resp_addr,
				  bp->hwrm_cmd_resp_dma_addr);
		bp->hwrm_cmd_resp_addr = NULL;
	}

	if (bp->hwrm_cmd_kong_resp_addr) {
		dma_free_coherent(&pdev->dev, PAGE_SIZE,
				  bp->hwrm_cmd_kong_resp_addr,
				  bp->hwrm_cmd_kong_resp_dma_addr);
		bp->hwrm_cmd_kong_resp_addr = NULL;
	}
}

static int bnxt_alloc_kong_hwrm_resources(struct bnxt *bp)
{
	struct pci_dev *pdev = bp->pdev;

	if (bp->hwrm_cmd_kong_resp_addr)
		return 0;

	bp->hwrm_cmd_kong_resp_addr =
		dma_alloc_coherent(&pdev->dev, PAGE_SIZE,
				   &bp->hwrm_cmd_kong_resp_dma_addr,
				   GFP_KERNEL);
	if (!bp->hwrm_cmd_kong_resp_addr)
		return -ENOMEM;

	return 0;
}

static int bnxt_alloc_hwrm_resources(struct bnxt *bp)
{
	struct pci_dev *pdev = bp->pdev;

	bp->hwrm_cmd_resp_addr = dma_alloc_coherent(&pdev->dev, PAGE_SIZE,
						   &bp->hwrm_cmd_resp_dma_addr,
						   GFP_KERNEL);
	if (!bp->hwrm_cmd_resp_addr)
		return -ENOMEM;

	return 0;
}

static void bnxt_free_hwrm_short_cmd_req(struct bnxt *bp)
{
	if (bp->hwrm_short_cmd_req_addr) {
		struct pci_dev *pdev = bp->pdev;

		dma_free_coherent(&pdev->dev, bp->hwrm_max_ext_req_len,
				  bp->hwrm_short_cmd_req_addr,
				  bp->hwrm_short_cmd_req_dma_addr);
		bp->hwrm_short_cmd_req_addr = NULL;
	}
}

static int bnxt_alloc_hwrm_short_cmd_req(struct bnxt *bp)
{
	struct pci_dev *pdev = bp->pdev;

	if (bp->hwrm_short_cmd_req_addr)
		return 0;

	bp->hwrm_short_cmd_req_addr =
		dma_alloc_coherent(&pdev->dev, bp->hwrm_max_ext_req_len,
				   &bp->hwrm_short_cmd_req_dma_addr,
				   GFP_KERNEL);
	if (!bp->hwrm_short_cmd_req_addr)
		return -ENOMEM;

	return 0;
}

static void bnxt_free_port_stats(struct bnxt *bp)
{
	struct pci_dev *pdev = bp->pdev;

	bp->flags &= ~BNXT_FLAG_PORT_STATS;
	bp->flags &= ~BNXT_FLAG_PORT_STATS_EXT;

	if (bp->hw_rx_port_stats) {
		dma_free_coherent(&pdev->dev, bp->hw_port_stats_size,
				  bp->hw_rx_port_stats,
				  bp->hw_rx_port_stats_map);
		bp->hw_rx_port_stats = NULL;
	}

	if (bp->hw_tx_port_stats_ext) {
		dma_free_coherent(&pdev->dev, sizeof(struct tx_port_stats_ext),
				  bp->hw_tx_port_stats_ext,
				  bp->hw_tx_port_stats_ext_map);
		bp->hw_tx_port_stats_ext = NULL;
	}

	if (bp->hw_rx_port_stats_ext) {
		dma_free_coherent(&pdev->dev, sizeof(struct rx_port_stats_ext),
				  bp->hw_rx_port_stats_ext,
				  bp->hw_rx_port_stats_ext_map);
		bp->hw_rx_port_stats_ext = NULL;
	}

	if (bp->hw_pcie_stats) {
		dma_free_coherent(&pdev->dev, sizeof(struct pcie_ctx_hw_stats),
				  bp->hw_pcie_stats, bp->hw_pcie_stats_map);
		bp->hw_pcie_stats = NULL;
	}
}

static void bnxt_free_ring_stats(struct bnxt *bp)
{
	struct pci_dev *pdev = bp->pdev;
	int size, i;

	if (!bp->bnapi)
		return;

	size = bp->hw_ring_stats_size;

	for (i = 0; i < bp->cp_nr_rings; i++) {
		struct bnxt_napi *bnapi = bp->bnapi[i];
		struct bnxt_cp_ring_info *cpr = &bnapi->cp_ring;

		if (cpr->hw_stats) {
			dma_free_coherent(&pdev->dev, size, cpr->hw_stats,
					  cpr->hw_stats_map);
			cpr->hw_stats = NULL;
		}
	}
}

static int bnxt_alloc_stats(struct bnxt *bp)
{
	u32 size, i;
	struct pci_dev *pdev = bp->pdev;

	size = bp->hw_ring_stats_size;

	for (i = 0; i < bp->cp_nr_rings; i++) {
		struct bnxt_napi *bnapi = bp->bnapi[i];
		struct bnxt_cp_ring_info *cpr = &bnapi->cp_ring;

		cpr->hw_stats = dma_alloc_coherent(&pdev->dev, size,
						   &cpr->hw_stats_map,
						   GFP_KERNEL);
		if (!cpr->hw_stats)
			return -ENOMEM;

		cpr->hw_stats_ctx_id = INVALID_STATS_CTX_ID;
	}

	if (BNXT_VF(bp) || bp->chip_num == CHIP_NUM_58700)
		return 0;

	if (bp->hw_rx_port_stats)
		goto alloc_ext_stats;

	bp->hw_port_stats_size = sizeof(struct rx_port_stats) +
				 sizeof(struct tx_port_stats) + 1024;

	bp->hw_rx_port_stats =
		dma_alloc_coherent(&pdev->dev, bp->hw_port_stats_size,
				   &bp->hw_rx_port_stats_map,
				   GFP_KERNEL);
	if (!bp->hw_rx_port_stats)
		return -ENOMEM;

	bp->hw_tx_port_stats = (void *)(bp->hw_rx_port_stats + 1) + 512;
	bp->hw_tx_port_stats_map = bp->hw_rx_port_stats_map +
				   sizeof(struct rx_port_stats) + 512;
	bp->flags |= BNXT_FLAG_PORT_STATS;

alloc_ext_stats:
	/* Display extended statistics only if FW supports it */
	if (bp->hwrm_spec_code < 0x10804 || bp->hwrm_spec_code == 0x10900)
		if (!(bp->fw_cap & BNXT_FW_CAP_EXT_STATS_SUPPORTED))
			return 0;

	if (bp->hw_rx_port_stats_ext)
		goto alloc_tx_ext_stats;

	bp->hw_rx_port_stats_ext =
		dma_alloc_coherent(&pdev->dev, sizeof(struct rx_port_stats_ext),
				   &bp->hw_rx_port_stats_ext_map, GFP_KERNEL);
	if (!bp->hw_rx_port_stats_ext)
		return 0;

alloc_tx_ext_stats:
	if (bp->hw_tx_port_stats_ext)
		goto alloc_pcie_stats;

	if (bp->hwrm_spec_code >= 0x10902 ||
	    (bp->fw_cap & BNXT_FW_CAP_EXT_STATS_SUPPORTED)) {
		bp->hw_tx_port_stats_ext =
			dma_alloc_coherent(&pdev->dev,
					   sizeof(struct tx_port_stats_ext),
					   &bp->hw_tx_port_stats_ext_map,
					   GFP_KERNEL);
	}
	bp->flags |= BNXT_FLAG_PORT_STATS_EXT;

alloc_pcie_stats:
	if (bp->hw_pcie_stats ||
	    !(bp->fw_cap & BNXT_FW_CAP_PCIE_STATS_SUPPORTED))
		return 0;

	bp->hw_pcie_stats =
		dma_alloc_coherent(&pdev->dev, sizeof(struct pcie_ctx_hw_stats),
				   &bp->hw_pcie_stats_map, GFP_KERNEL);
	if (!bp->hw_pcie_stats)
		return 0;

	bp->flags |= BNXT_FLAG_PCIE_STATS;
	return 0;
}

static void bnxt_clear_ring_indices(struct bnxt *bp)
{
	int i;

	if (!bp->bnapi)
		return;

	for (i = 0; i < bp->cp_nr_rings; i++) {
		struct bnxt_napi *bnapi = bp->bnapi[i];
		struct bnxt_cp_ring_info *cpr;
		struct bnxt_rx_ring_info *rxr;
		struct bnxt_tx_ring_info *txr;

		if (!bnapi)
			continue;

		cpr = &bnapi->cp_ring;
		cpr->cp_raw_cons = 0;

		txr = bnapi->tx_ring;
		if (txr) {
			txr->tx_prod = 0;
			txr->tx_cons = 0;
		}

		rxr = bnapi->rx_ring;
		if (rxr) {
			rxr->rx_prod = 0;
			rxr->rx_agg_prod = 0;
			rxr->rx_sw_agg_prod = 0;
			rxr->rx_next_cons = 0;
		}
	}
}

static void bnxt_free_ntp_fltrs(struct bnxt *bp, bool irq_reinit)
{
#ifdef CONFIG_RFS_ACCEL
	int i;

	/* Under rtnl_lock and all our NAPIs have been disabled.  It's
	 * safe to delete the hash table.
	 */
	for (i = 0; i < BNXT_NTP_FLTR_HASH_SIZE; i++) {
		struct hlist_head *head;
		struct hlist_node *tmp;
		struct bnxt_ntuple_filter *fltr;

		head = &bp->ntp_fltr_hash_tbl[i];
		hlist_for_each_entry_safe(fltr, tmp, head, hash) {
			hlist_del(&fltr->hash);
			kfree(fltr);
		}
	}
	if (irq_reinit) {
		kfree(bp->ntp_fltr_bmap);
		bp->ntp_fltr_bmap = NULL;
	}
	bp->ntp_fltr_count = 0;
#endif
}

static int bnxt_alloc_ntp_fltrs(struct bnxt *bp)
{
#ifdef CONFIG_RFS_ACCEL
	int i, rc = 0;

	if (!(bp->flags & BNXT_FLAG_RFS))
		return 0;

	for (i = 0; i < BNXT_NTP_FLTR_HASH_SIZE; i++)
		INIT_HLIST_HEAD(&bp->ntp_fltr_hash_tbl[i]);

	bp->ntp_fltr_count = 0;
	bp->ntp_fltr_bmap = kcalloc(BITS_TO_LONGS(BNXT_NTP_FLTR_MAX_FLTR),
				    sizeof(long),
				    GFP_KERNEL);

	if (!bp->ntp_fltr_bmap)
		rc = -ENOMEM;

	return rc;
#else
	return 0;
#endif
}

static void bnxt_free_mem(struct bnxt *bp, bool irq_re_init)
{
	bnxt_free_vnic_attributes(bp);
	bnxt_free_tx_rings(bp);
	bnxt_free_rx_rings(bp);
	bnxt_free_cp_rings(bp);
	bnxt_free_ntp_fltrs(bp, irq_re_init);
	if (irq_re_init) {
		bnxt_free_ring_stats(bp);
		bnxt_free_ring_grps(bp);
		bnxt_free_vnics(bp);
		kfree(bp->tx_ring_map);
		bp->tx_ring_map = NULL;
		kfree(bp->tx_ring);
		bp->tx_ring = NULL;
		kfree(bp->rx_ring);
		bp->rx_ring = NULL;
		kfree(bp->bnapi);
		bp->bnapi = NULL;
	} else {
		bnxt_clear_ring_indices(bp);
	}
}

static int bnxt_alloc_mem(struct bnxt *bp, bool irq_re_init)
{
	int i, j, rc, size, arr_size;
	void *bnapi;

	if (irq_re_init) {
		/* Allocate bnapi mem pointer array and mem block for
		 * all queues
		 */
		arr_size = L1_CACHE_ALIGN(sizeof(struct bnxt_napi *) *
				bp->cp_nr_rings);
		size = L1_CACHE_ALIGN(sizeof(struct bnxt_napi));
		bnapi = kzalloc(arr_size + size * bp->cp_nr_rings, GFP_KERNEL);
		if (!bnapi)
			return -ENOMEM;

		bp->bnapi = bnapi;
		bnapi += arr_size;
		for (i = 0; i < bp->cp_nr_rings; i++, bnapi += size) {
			bp->bnapi[i] = bnapi;
			bp->bnapi[i]->index = i;
			bp->bnapi[i]->bp = bp;
			if (bp->flags & BNXT_FLAG_CHIP_P5) {
				struct bnxt_cp_ring_info *cpr =
					&bp->bnapi[i]->cp_ring;

				cpr->cp_ring_struct.ring_mem.flags =
					BNXT_RMEM_RING_PTE_FLAG;
			}
		}

		bp->rx_ring = kcalloc(bp->rx_nr_rings,
				      sizeof(struct bnxt_rx_ring_info),
				      GFP_KERNEL);
		if (!bp->rx_ring)
			return -ENOMEM;

		for (i = 0; i < bp->rx_nr_rings; i++) {
			struct bnxt_rx_ring_info *rxr = &bp->rx_ring[i];

			if (bp->flags & BNXT_FLAG_CHIP_P5) {
				rxr->rx_ring_struct.ring_mem.flags =
					BNXT_RMEM_RING_PTE_FLAG;
				rxr->rx_agg_ring_struct.ring_mem.flags =
					BNXT_RMEM_RING_PTE_FLAG;
			}
			rxr->bnapi = bp->bnapi[i];
			bp->bnapi[i]->rx_ring = &bp->rx_ring[i];
		}

		bp->tx_ring = kcalloc(bp->tx_nr_rings,
				      sizeof(struct bnxt_tx_ring_info),
				      GFP_KERNEL);
		if (!bp->tx_ring)
			return -ENOMEM;

		bp->tx_ring_map = kcalloc(bp->tx_nr_rings, sizeof(u16),
					  GFP_KERNEL);

		if (!bp->tx_ring_map)
			return -ENOMEM;

		if (bp->flags & BNXT_FLAG_SHARED_RINGS)
			j = 0;
		else
			j = bp->rx_nr_rings;

		for (i = 0; i < bp->tx_nr_rings; i++, j++) {
			struct bnxt_tx_ring_info *txr = &bp->tx_ring[i];

			if (bp->flags & BNXT_FLAG_CHIP_P5)
				txr->tx_ring_struct.ring_mem.flags =
					BNXT_RMEM_RING_PTE_FLAG;
			txr->bnapi = bp->bnapi[j];
			bp->bnapi[j]->tx_ring = txr;
			bp->tx_ring_map[i] = bp->tx_nr_rings_xdp + i;
			if (i >= bp->tx_nr_rings_xdp) {
				txr->txq_index = i - bp->tx_nr_rings_xdp;
				bp->bnapi[j]->tx_int = bnxt_tx_int;
			} else {
				bp->bnapi[j]->flags |= BNXT_NAPI_FLAG_XDP;
				bp->bnapi[j]->tx_int = bnxt_tx_int_xdp;
			}
		}

		rc = bnxt_alloc_stats(bp);
		if (rc)
			goto alloc_mem_err;

		rc = bnxt_alloc_ntp_fltrs(bp);
		if (rc)
			goto alloc_mem_err;

		rc = bnxt_alloc_vnics(bp);
		if (rc)
			goto alloc_mem_err;
	}

	bnxt_init_ring_struct(bp);

	rc = bnxt_alloc_rx_rings(bp);
	if (rc)
		goto alloc_mem_err;

	rc = bnxt_alloc_tx_rings(bp);
	if (rc)
		goto alloc_mem_err;

	rc = bnxt_alloc_cp_rings(bp);
	if (rc)
		goto alloc_mem_err;

	bp->vnic_info[0].flags |= BNXT_VNIC_RSS_FLAG | BNXT_VNIC_MCAST_FLAG |
				  BNXT_VNIC_UCAST_FLAG;
	rc = bnxt_alloc_vnic_attributes(bp);
	if (rc)
		goto alloc_mem_err;
	return 0;

alloc_mem_err:
	bnxt_free_mem(bp, true);
	return rc;
}

static void bnxt_disable_int(struct bnxt *bp)
{
	int i;

	if (!bp->bnapi)
		return;

	for (i = 0; i < bp->cp_nr_rings; i++) {
		struct bnxt_napi *bnapi = bp->bnapi[i];
		struct bnxt_cp_ring_info *cpr = &bnapi->cp_ring;
		struct bnxt_ring_struct *ring = &cpr->cp_ring_struct;

		if (ring->fw_ring_id != INVALID_HW_RING_ID)
			bnxt_db_nq(bp, &cpr->cp_db, cpr->cp_raw_cons);
	}
}

static int bnxt_cp_num_to_irq_num(struct bnxt *bp, int n)
{
	struct bnxt_napi *bnapi = bp->bnapi[n];
	struct bnxt_cp_ring_info *cpr;

	cpr = &bnapi->cp_ring;
	return cpr->cp_ring_struct.map_idx;
}

static void bnxt_disable_int_sync(struct bnxt *bp)
{
	int i;

	atomic_inc(&bp->intr_sem);

	bnxt_disable_int(bp);
	for (i = 0; i < bp->cp_nr_rings; i++) {
		int map_idx = bnxt_cp_num_to_irq_num(bp, i);

		synchronize_irq(bp->irq_tbl[map_idx].vector);
	}
}

static void bnxt_enable_int(struct bnxt *bp)
{
	int i;

	atomic_set(&bp->intr_sem, 0);
	for (i = 0; i < bp->cp_nr_rings; i++) {
		struct bnxt_napi *bnapi = bp->bnapi[i];
		struct bnxt_cp_ring_info *cpr = &bnapi->cp_ring;

		bnxt_db_nq_arm(bp, &cpr->cp_db, cpr->cp_raw_cons);
	}
}

void bnxt_hwrm_cmd_hdr_init(struct bnxt *bp, void *request, u16 req_type,
			    u16 cmpl_ring, u16 target_id)
{
	struct input *req = request;

	req->req_type = cpu_to_le16(req_type);
	req->cmpl_ring = cpu_to_le16(cmpl_ring);
	req->target_id = cpu_to_le16(target_id);
	if (bnxt_kong_hwrm_message(bp, req))
		req->resp_addr = cpu_to_le64(bp->hwrm_cmd_kong_resp_dma_addr);
	else
		req->resp_addr = cpu_to_le64(bp->hwrm_cmd_resp_dma_addr);
}

static int bnxt_hwrm_to_stderr(u32 hwrm_err)
{
	switch (hwrm_err) {
	case HWRM_ERR_CODE_SUCCESS:
		return 0;
	case HWRM_ERR_CODE_RESOURCE_ACCESS_DENIED:
		return -EACCES;
	case HWRM_ERR_CODE_RESOURCE_ALLOC_ERROR:
		return -ENOSPC;
	case HWRM_ERR_CODE_INVALID_PARAMS:
	case HWRM_ERR_CODE_INVALID_FLAGS:
	case HWRM_ERR_CODE_INVALID_ENABLES:
	case HWRM_ERR_CODE_UNSUPPORTED_TLV:
	case HWRM_ERR_CODE_UNSUPPORTED_OPTION_ERR:
		return -EINVAL;
	case HWRM_ERR_CODE_NO_BUFFER:
		return -ENOMEM;
	case HWRM_ERR_CODE_HOT_RESET_PROGRESS:
		return -EAGAIN;
	case HWRM_ERR_CODE_CMD_NOT_SUPPORTED:
		return -EOPNOTSUPP;
	default:
		return -EIO;
	}
}

static int bnxt_hwrm_do_send_msg(struct bnxt *bp, void *msg, u32 msg_len,
				 int timeout, bool silent)
{
	int i, intr_process, rc, tmo_count;
	struct input *req = msg;
	u32 *data = msg;
	__le32 *resp_len;
	u8 *valid;
	u16 cp_ring_id, len = 0;
	struct hwrm_err_output *resp = bp->hwrm_cmd_resp_addr;
	u16 max_req_len = BNXT_HWRM_MAX_REQ_LEN;
	struct hwrm_short_input short_input = {0};
	u32 doorbell_offset = BNXT_GRCPF_REG_CHIMP_COMM_TRIGGER;
	u8 *resp_addr = (u8 *)bp->hwrm_cmd_resp_addr;
	u32 bar_offset = BNXT_GRCPF_REG_CHIMP_COMM;
	u16 dst = BNXT_HWRM_CHNL_CHIMP;

	if (test_bit(BNXT_STATE_FW_FATAL_COND, &bp->state))
		return -EBUSY;

	if (msg_len > BNXT_HWRM_MAX_REQ_LEN) {
		if (msg_len > bp->hwrm_max_ext_req_len ||
		    !bp->hwrm_short_cmd_req_addr)
			return -EINVAL;
	}

	if (bnxt_hwrm_kong_chnl(bp, req)) {
		dst = BNXT_HWRM_CHNL_KONG;
		bar_offset = BNXT_GRCPF_REG_KONG_COMM;
		doorbell_offset = BNXT_GRCPF_REG_KONG_COMM_TRIGGER;
		resp = bp->hwrm_cmd_kong_resp_addr;
		resp_addr = (u8 *)bp->hwrm_cmd_kong_resp_addr;
	}

	memset(resp, 0, PAGE_SIZE);
	cp_ring_id = le16_to_cpu(req->cmpl_ring);
	intr_process = (cp_ring_id == INVALID_HW_RING_ID) ? 0 : 1;

	req->seq_id = cpu_to_le16(bnxt_get_hwrm_seq_id(bp, dst));
	/* currently supports only one outstanding message */
	if (intr_process)
		bp->hwrm_intr_seq_id = le16_to_cpu(req->seq_id);

	if ((bp->fw_cap & BNXT_FW_CAP_SHORT_CMD) ||
	    msg_len > BNXT_HWRM_MAX_REQ_LEN) {
		void *short_cmd_req = bp->hwrm_short_cmd_req_addr;
		u16 max_msg_len;

		/* Set boundary for maximum extended request length for short
		 * cmd format. If passed up from device use the max supported
		 * internal req length.
		 */
		max_msg_len = bp->hwrm_max_ext_req_len;

		memcpy(short_cmd_req, req, msg_len);
		if (msg_len < max_msg_len)
			memset(short_cmd_req + msg_len, 0,
			       max_msg_len - msg_len);

		short_input.req_type = req->req_type;
		short_input.signature =
				cpu_to_le16(SHORT_REQ_SIGNATURE_SHORT_CMD);
		short_input.size = cpu_to_le16(msg_len);
		short_input.req_addr =
			cpu_to_le64(bp->hwrm_short_cmd_req_dma_addr);

		data = (u32 *)&short_input;
		msg_len = sizeof(short_input);

		/* Sync memory write before updating doorbell */
		wmb();

		max_req_len = BNXT_HWRM_SHORT_REQ_LEN;
	}

	/* Write request msg to hwrm channel */
	__iowrite32_copy(bp->bar0 + bar_offset, data, msg_len / 4);

	for (i = msg_len; i < max_req_len; i += 4)
		writel(0, bp->bar0 + bar_offset + i);

	/* Ring channel doorbell */
	writel(1, bp->bar0 + doorbell_offset);

	if (!pci_is_enabled(bp->pdev))
		return 0;

	if (!timeout)
		timeout = DFLT_HWRM_CMD_TIMEOUT;
	/* convert timeout to usec */
	timeout *= 1000;

	i = 0;
	/* Short timeout for the first few iterations:
	 * number of loops = number of loops for short timeout +
	 * number of loops for standard timeout.
	 */
	tmo_count = HWRM_SHORT_TIMEOUT_COUNTER;
	timeout = timeout - HWRM_SHORT_MIN_TIMEOUT * HWRM_SHORT_TIMEOUT_COUNTER;
	tmo_count += DIV_ROUND_UP(timeout, HWRM_MIN_TIMEOUT);
	resp_len = (__le32 *)(resp_addr + HWRM_RESP_LEN_OFFSET);

	if (intr_process) {
		u16 seq_id = bp->hwrm_intr_seq_id;

		/* Wait until hwrm response cmpl interrupt is processed */
		while (bp->hwrm_intr_seq_id != (u16)~seq_id &&
		       i++ < tmo_count) {
			/* Abort the wait for completion if the FW health
			 * check has failed.
			 */
			if (test_bit(BNXT_STATE_FW_FATAL_COND, &bp->state))
				return -EBUSY;
			/* on first few passes, just barely sleep */
			if (i < HWRM_SHORT_TIMEOUT_COUNTER)
				usleep_range(HWRM_SHORT_MIN_TIMEOUT,
					     HWRM_SHORT_MAX_TIMEOUT);
			else
				usleep_range(HWRM_MIN_TIMEOUT,
					     HWRM_MAX_TIMEOUT);
		}

		if (bp->hwrm_intr_seq_id != (u16)~seq_id) {
			if (!silent)
				netdev_err(bp->dev, "Resp cmpl intr err msg: 0x%x\n",
					   le16_to_cpu(req->req_type));
			return -EBUSY;
		}
		len = (le32_to_cpu(*resp_len) & HWRM_RESP_LEN_MASK) >>
		      HWRM_RESP_LEN_SFT;
		valid = resp_addr + len - 1;
	} else {
		int j;

		/* Check if response len is updated */
		for (i = 0; i < tmo_count; i++) {
			/* Abort the wait for completion if the FW health
			 * check has failed.
			 */
			if (test_bit(BNXT_STATE_FW_FATAL_COND, &bp->state))
				return -EBUSY;
			len = (le32_to_cpu(*resp_len) & HWRM_RESP_LEN_MASK) >>
			      HWRM_RESP_LEN_SFT;
			if (len)
				break;
			/* on first few passes, just barely sleep */
			if (i < HWRM_SHORT_TIMEOUT_COUNTER)
				usleep_range(HWRM_SHORT_MIN_TIMEOUT,
					     HWRM_SHORT_MAX_TIMEOUT);
			else
				usleep_range(HWRM_MIN_TIMEOUT,
					     HWRM_MAX_TIMEOUT);
		}

		if (i >= tmo_count) {
			if (!silent)
				netdev_err(bp->dev, "Error (timeout: %d) msg {0x%x 0x%x} len:%d\n",
					   HWRM_TOTAL_TIMEOUT(i),
					   le16_to_cpu(req->req_type),
					   le16_to_cpu(req->seq_id), len);
			return -EBUSY;
		}

		/* Last byte of resp contains valid bit */
		valid = resp_addr + len - 1;
		for (j = 0; j < HWRM_VALID_BIT_DELAY_USEC; j++) {
			/* make sure we read from updated DMA memory */
			dma_rmb();
			if (*valid)
				break;
			usleep_range(1, 5);
		}

		if (j >= HWRM_VALID_BIT_DELAY_USEC) {
			if (!silent)
				netdev_err(bp->dev, "Error (timeout: %d) msg {0x%x 0x%x} len:%d v:%d\n",
					   HWRM_TOTAL_TIMEOUT(i),
					   le16_to_cpu(req->req_type),
					   le16_to_cpu(req->seq_id), len,
					   *valid);
			return -EBUSY;
		}
	}

	/* Zero valid bit for compatibility.  Valid bit in an older spec
	 * may become a new field in a newer spec.  We must make sure that
	 * a new field not implemented by old spec will read zero.
	 */
	*valid = 0;
	rc = le16_to_cpu(resp->error_code);
	if (rc && !silent)
		netdev_err(bp->dev, "hwrm req_type 0x%x seq id 0x%x error 0x%x\n",
			   le16_to_cpu(resp->req_type),
			   le16_to_cpu(resp->seq_id), rc);
	return bnxt_hwrm_to_stderr(rc);
}

int _hwrm_send_message(struct bnxt *bp, void *msg, u32 msg_len, int timeout)
{
	return bnxt_hwrm_do_send_msg(bp, msg, msg_len, timeout, false);
}

int _hwrm_send_message_silent(struct bnxt *bp, void *msg, u32 msg_len,
			      int timeout)
{
	return bnxt_hwrm_do_send_msg(bp, msg, msg_len, timeout, true);
}

int hwrm_send_message(struct bnxt *bp, void *msg, u32 msg_len, int timeout)
{
	int rc;

	mutex_lock(&bp->hwrm_cmd_lock);
	rc = _hwrm_send_message(bp, msg, msg_len, timeout);
	mutex_unlock(&bp->hwrm_cmd_lock);
	return rc;
}

int hwrm_send_message_silent(struct bnxt *bp, void *msg, u32 msg_len,
			     int timeout)
{
	int rc;

	mutex_lock(&bp->hwrm_cmd_lock);
	rc = bnxt_hwrm_do_send_msg(bp, msg, msg_len, timeout, true);
	mutex_unlock(&bp->hwrm_cmd_lock);
	return rc;
}

int bnxt_hwrm_func_drv_rgtr(struct bnxt *bp, unsigned long *bmap, int bmap_size,
			    bool async_only)
{
	struct hwrm_func_drv_rgtr_output *resp = bp->hwrm_cmd_resp_addr;
	struct hwrm_func_drv_rgtr_input req = {0};
	DECLARE_BITMAP(async_events_bmap, 256);
	u32 *events = (u32 *)async_events_bmap;
	u32 flags;
	int rc, i;

	bnxt_hwrm_cmd_hdr_init(bp, &req, HWRM_FUNC_DRV_RGTR, -1, -1);

	req.enables =
		cpu_to_le32(FUNC_DRV_RGTR_REQ_ENABLES_OS_TYPE |
			    FUNC_DRV_RGTR_REQ_ENABLES_VER |
			    FUNC_DRV_RGTR_REQ_ENABLES_ASYNC_EVENT_FWD);

	req.os_type = cpu_to_le16(FUNC_DRV_RGTR_REQ_OS_TYPE_LINUX);
	flags = FUNC_DRV_RGTR_REQ_FLAGS_16BIT_VER_MODE;
	if (bp->fw_cap & BNXT_FW_CAP_HOT_RESET)
		flags |= FUNC_DRV_RGTR_REQ_FLAGS_HOT_RESET_SUPPORT;
	if (bp->fw_cap & BNXT_FW_CAP_ERROR_RECOVERY)
		flags |= FUNC_DRV_RGTR_REQ_FLAGS_ERROR_RECOVERY_SUPPORT |
			 FUNC_DRV_RGTR_REQ_FLAGS_MASTER_SUPPORT;
	req.flags = cpu_to_le32(flags);
	req.ver_maj_8b = DRV_VER_MAJ;
	req.ver_min_8b = DRV_VER_MIN;
	req.ver_upd_8b = DRV_VER_UPD;
	req.ver_maj = cpu_to_le16(DRV_VER_MAJ);
	req.ver_min = cpu_to_le16(DRV_VER_MIN);
	req.ver_upd = cpu_to_le16(DRV_VER_UPD);

	if (BNXT_PF(bp)) {
		u32 data[8];
		int i;

		memset(data, 0, sizeof(data));
		for (i = 0; i < ARRAY_SIZE(bnxt_vf_req_snif); i++) {
			u16 cmd = bnxt_vf_req_snif[i];
			unsigned int bit, idx;

			idx = cmd / 32;
			bit = cmd % 32;
			data[idx] |= 1 << bit;
		}

		for (i = 0; i < 8; i++)
			req.vf_req_fwd[i] = cpu_to_le32(data[i]);

		req.enables |=
			cpu_to_le32(FUNC_DRV_RGTR_REQ_ENABLES_VF_REQ_FWD);
	}

	if (bp->fw_cap & BNXT_FW_CAP_OVS_64BIT_HANDLE)
		req.flags |= cpu_to_le32(
			FUNC_DRV_RGTR_REQ_FLAGS_FLOW_HANDLE_64BIT_MODE);

	memset(async_events_bmap, 0, sizeof(async_events_bmap));
	for (i = 0; i < ARRAY_SIZE(bnxt_async_events_arr); i++) {
		u16 event_id = bnxt_async_events_arr[i];

		if (event_id == ASYNC_EVENT_CMPL_EVENT_ID_ERROR_RECOVERY &&
		    !(bp->fw_cap & BNXT_FW_CAP_ERROR_RECOVERY))
			continue;
		__set_bit(bnxt_async_events_arr[i], async_events_bmap);
	}
	if (bmap && bmap_size) {
		for (i = 0; i < bmap_size; i++) {
			if (test_bit(i, bmap))
				__set_bit(i, async_events_bmap);
		}
	}
	for (i = 0; i < 8; i++)
		req.async_event_fwd[i] |= cpu_to_le32(events[i]);

	if (async_only)
		req.enables =
			cpu_to_le32(FUNC_DRV_RGTR_REQ_ENABLES_ASYNC_EVENT_FWD);

	mutex_lock(&bp->hwrm_cmd_lock);
	rc = _hwrm_send_message(bp, &req, sizeof(req), HWRM_CMD_TIMEOUT);
	if (!rc) {
		set_bit(BNXT_STATE_DRV_REGISTERED, &bp->state);
		if (resp->flags &
		    cpu_to_le32(FUNC_DRV_RGTR_RESP_FLAGS_IF_CHANGE_SUPPORTED))
			bp->fw_cap |= BNXT_FW_CAP_IF_CHANGE;
	}
	mutex_unlock(&bp->hwrm_cmd_lock);
	return rc;
}

static int bnxt_hwrm_func_drv_unrgtr(struct bnxt *bp)
{
	struct hwrm_func_drv_unrgtr_input req = {0};

	if (!test_and_clear_bit(BNXT_STATE_DRV_REGISTERED, &bp->state))
		return 0;

	bnxt_hwrm_cmd_hdr_init(bp, &req, HWRM_FUNC_DRV_UNRGTR, -1, -1);
	return hwrm_send_message(bp, &req, sizeof(req), HWRM_CMD_TIMEOUT);
}

static int bnxt_hwrm_tunnel_dst_port_free(struct bnxt *bp, u8 tunnel_type)
{
	u32 rc = 0;
	struct hwrm_tunnel_dst_port_free_input req = {0};

	bnxt_hwrm_cmd_hdr_init(bp, &req, HWRM_TUNNEL_DST_PORT_FREE, -1, -1);
	req.tunnel_type = tunnel_type;

	switch (tunnel_type) {
	case TUNNEL_DST_PORT_FREE_REQ_TUNNEL_TYPE_VXLAN:
		req.tunnel_dst_port_id = bp->vxlan_fw_dst_port_id;
		break;
	case TUNNEL_DST_PORT_FREE_REQ_TUNNEL_TYPE_GENEVE:
		req.tunnel_dst_port_id = bp->nge_fw_dst_port_id;
		break;
	default:
		break;
	}

	rc = hwrm_send_message(bp, &req, sizeof(req), HWRM_CMD_TIMEOUT);
	if (rc)
		netdev_err(bp->dev, "hwrm_tunnel_dst_port_free failed. rc:%d\n",
			   rc);
	return rc;
}

static int bnxt_hwrm_tunnel_dst_port_alloc(struct bnxt *bp, __be16 port,
					   u8 tunnel_type)
{
	u32 rc = 0;
	struct hwrm_tunnel_dst_port_alloc_input req = {0};
	struct hwrm_tunnel_dst_port_alloc_output *resp = bp->hwrm_cmd_resp_addr;

	bnxt_hwrm_cmd_hdr_init(bp, &req, HWRM_TUNNEL_DST_PORT_ALLOC, -1, -1);

	req.tunnel_type = tunnel_type;
	req.tunnel_dst_port_val = port;

	mutex_lock(&bp->hwrm_cmd_lock);
	rc = _hwrm_send_message(bp, &req, sizeof(req), HWRM_CMD_TIMEOUT);
	if (rc) {
		netdev_err(bp->dev, "hwrm_tunnel_dst_port_alloc failed. rc:%d\n",
			   rc);
		goto err_out;
	}

	switch (tunnel_type) {
	case TUNNEL_DST_PORT_ALLOC_REQ_TUNNEL_TYPE_VXLAN:
		bp->vxlan_fw_dst_port_id = resp->tunnel_dst_port_id;
		break;
	case TUNNEL_DST_PORT_ALLOC_REQ_TUNNEL_TYPE_GENEVE:
		bp->nge_fw_dst_port_id = resp->tunnel_dst_port_id;
		break;
	default:
		break;
	}

err_out:
	mutex_unlock(&bp->hwrm_cmd_lock);
	return rc;
}

static int bnxt_hwrm_cfa_l2_set_rx_mask(struct bnxt *bp, u16 vnic_id)
{
	struct hwrm_cfa_l2_set_rx_mask_input req = {0};
	struct bnxt_vnic_info *vnic = &bp->vnic_info[vnic_id];

	bnxt_hwrm_cmd_hdr_init(bp, &req, HWRM_CFA_L2_SET_RX_MASK, -1, -1);
	req.vnic_id = cpu_to_le32(vnic->fw_vnic_id);

	req.num_mc_entries = cpu_to_le32(vnic->mc_list_count);
	req.mc_tbl_addr = cpu_to_le64(vnic->mc_list_mapping);
	req.mask = cpu_to_le32(vnic->rx_mask);
	return hwrm_send_message(bp, &req, sizeof(req), HWRM_CMD_TIMEOUT);
}

#ifdef CONFIG_RFS_ACCEL
static int bnxt_hwrm_cfa_ntuple_filter_free(struct bnxt *bp,
					    struct bnxt_ntuple_filter *fltr)
{
	struct hwrm_cfa_ntuple_filter_free_input req = {0};

	bnxt_hwrm_cmd_hdr_init(bp, &req, HWRM_CFA_NTUPLE_FILTER_FREE, -1, -1);
	req.ntuple_filter_id = fltr->filter_id;
	return hwrm_send_message(bp, &req, sizeof(req), HWRM_CMD_TIMEOUT);
}

#define BNXT_NTP_FLTR_FLAGS					\
	(CFA_NTUPLE_FILTER_ALLOC_REQ_ENABLES_L2_FILTER_ID |	\
	 CFA_NTUPLE_FILTER_ALLOC_REQ_ENABLES_ETHERTYPE |	\
	 CFA_NTUPLE_FILTER_ALLOC_REQ_ENABLES_SRC_MACADDR |	\
	 CFA_NTUPLE_FILTER_ALLOC_REQ_ENABLES_IPADDR_TYPE |	\
	 CFA_NTUPLE_FILTER_ALLOC_REQ_ENABLES_SRC_IPADDR |	\
	 CFA_NTUPLE_FILTER_ALLOC_REQ_ENABLES_SRC_IPADDR_MASK |	\
	 CFA_NTUPLE_FILTER_ALLOC_REQ_ENABLES_DST_IPADDR |	\
	 CFA_NTUPLE_FILTER_ALLOC_REQ_ENABLES_DST_IPADDR_MASK |	\
	 CFA_NTUPLE_FILTER_ALLOC_REQ_ENABLES_IP_PROTOCOL |	\
	 CFA_NTUPLE_FILTER_ALLOC_REQ_ENABLES_SRC_PORT |		\
	 CFA_NTUPLE_FILTER_ALLOC_REQ_ENABLES_SRC_PORT_MASK |	\
	 CFA_NTUPLE_FILTER_ALLOC_REQ_ENABLES_DST_PORT |		\
	 CFA_NTUPLE_FILTER_ALLOC_REQ_ENABLES_DST_PORT_MASK |	\
	 CFA_NTUPLE_FILTER_ALLOC_REQ_ENABLES_DST_ID)

#define BNXT_NTP_TUNNEL_FLTR_FLAG				\
		CFA_NTUPLE_FILTER_ALLOC_REQ_ENABLES_TUNNEL_TYPE

static int bnxt_hwrm_cfa_ntuple_filter_alloc(struct bnxt *bp,
					     struct bnxt_ntuple_filter *fltr)
{
	struct hwrm_cfa_ntuple_filter_alloc_input req = {0};
	struct hwrm_cfa_ntuple_filter_alloc_output *resp;
	struct flow_keys *keys = &fltr->fkeys;
	struct bnxt_vnic_info *vnic;
	u32 flags = 0;
	int rc = 0;

	bnxt_hwrm_cmd_hdr_init(bp, &req, HWRM_CFA_NTUPLE_FILTER_ALLOC, -1, -1);
	req.l2_filter_id = bp->vnic_info[0].fw_l2_filter_id[fltr->l2_fltr_idx];

	if (bp->fw_cap & BNXT_FW_CAP_CFA_RFS_RING_TBL_IDX_V2) {
		flags = CFA_NTUPLE_FILTER_ALLOC_REQ_FLAGS_DEST_RFS_RING_IDX;
		req.dst_id = cpu_to_le16(fltr->rxq);
	} else {
		vnic = &bp->vnic_info[fltr->rxq + 1];
		req.dst_id = cpu_to_le16(vnic->fw_vnic_id);
	}
	req.flags = cpu_to_le32(flags);
	req.enables = cpu_to_le32(BNXT_NTP_FLTR_FLAGS);

	req.ethertype = htons(ETH_P_IP);
	memcpy(req.src_macaddr, fltr->src_mac_addr, ETH_ALEN);
	req.ip_addr_type = CFA_NTUPLE_FILTER_ALLOC_REQ_IP_ADDR_TYPE_IPV4;
	req.ip_protocol = keys->basic.ip_proto;

	if (keys->basic.n_proto == htons(ETH_P_IPV6)) {
		int i;

		req.ethertype = htons(ETH_P_IPV6);
		req.ip_addr_type =
			CFA_NTUPLE_FILTER_ALLOC_REQ_IP_ADDR_TYPE_IPV6;
		*(struct in6_addr *)&req.src_ipaddr[0] =
			keys->addrs.v6addrs.src;
		*(struct in6_addr *)&req.dst_ipaddr[0] =
			keys->addrs.v6addrs.dst;
		for (i = 0; i < 4; i++) {
			req.src_ipaddr_mask[i] = cpu_to_be32(0xffffffff);
			req.dst_ipaddr_mask[i] = cpu_to_be32(0xffffffff);
		}
	} else {
		req.src_ipaddr[0] = keys->addrs.v4addrs.src;
		req.src_ipaddr_mask[0] = cpu_to_be32(0xffffffff);
		req.dst_ipaddr[0] = keys->addrs.v4addrs.dst;
		req.dst_ipaddr_mask[0] = cpu_to_be32(0xffffffff);
	}
	if (keys->control.flags & FLOW_DIS_ENCAPSULATION) {
		req.enables |= cpu_to_le32(BNXT_NTP_TUNNEL_FLTR_FLAG);
		req.tunnel_type =
			CFA_NTUPLE_FILTER_ALLOC_REQ_TUNNEL_TYPE_ANYTUNNEL;
	}

	req.src_port = keys->ports.src;
	req.src_port_mask = cpu_to_be16(0xffff);
	req.dst_port = keys->ports.dst;
	req.dst_port_mask = cpu_to_be16(0xffff);

	mutex_lock(&bp->hwrm_cmd_lock);
	rc = _hwrm_send_message(bp, &req, sizeof(req), HWRM_CMD_TIMEOUT);
	if (!rc) {
		resp = bnxt_get_hwrm_resp_addr(bp, &req);
		fltr->filter_id = resp->ntuple_filter_id;
	}
	mutex_unlock(&bp->hwrm_cmd_lock);
	return rc;
}
#endif

static int bnxt_hwrm_set_vnic_filter(struct bnxt *bp, u16 vnic_id, u16 idx,
				     u8 *mac_addr)
{
	u32 rc = 0;
	struct hwrm_cfa_l2_filter_alloc_input req = {0};
	struct hwrm_cfa_l2_filter_alloc_output *resp = bp->hwrm_cmd_resp_addr;

	bnxt_hwrm_cmd_hdr_init(bp, &req, HWRM_CFA_L2_FILTER_ALLOC, -1, -1);
	req.flags = cpu_to_le32(CFA_L2_FILTER_ALLOC_REQ_FLAGS_PATH_RX);
	if (!BNXT_CHIP_TYPE_NITRO_A0(bp))
		req.flags |=
			cpu_to_le32(CFA_L2_FILTER_ALLOC_REQ_FLAGS_OUTERMOST);
	req.dst_id = cpu_to_le16(bp->vnic_info[vnic_id].fw_vnic_id);
	req.enables =
		cpu_to_le32(CFA_L2_FILTER_ALLOC_REQ_ENABLES_L2_ADDR |
			    CFA_L2_FILTER_ALLOC_REQ_ENABLES_DST_ID |
			    CFA_L2_FILTER_ALLOC_REQ_ENABLES_L2_ADDR_MASK);
	memcpy(req.l2_addr, mac_addr, ETH_ALEN);
	req.l2_addr_mask[0] = 0xff;
	req.l2_addr_mask[1] = 0xff;
	req.l2_addr_mask[2] = 0xff;
	req.l2_addr_mask[3] = 0xff;
	req.l2_addr_mask[4] = 0xff;
	req.l2_addr_mask[5] = 0xff;

	mutex_lock(&bp->hwrm_cmd_lock);
	rc = _hwrm_send_message(bp, &req, sizeof(req), HWRM_CMD_TIMEOUT);
	if (!rc)
		bp->vnic_info[vnic_id].fw_l2_filter_id[idx] =
							resp->l2_filter_id;
	mutex_unlock(&bp->hwrm_cmd_lock);
	return rc;
}

static int bnxt_hwrm_clear_vnic_filter(struct bnxt *bp)
{
	u16 i, j, num_of_vnics = 1; /* only vnic 0 supported */
	int rc = 0;

	/* Any associated ntuple filters will also be cleared by firmware. */
	mutex_lock(&bp->hwrm_cmd_lock);
	for (i = 0; i < num_of_vnics; i++) {
		struct bnxt_vnic_info *vnic = &bp->vnic_info[i];

		for (j = 0; j < vnic->uc_filter_count; j++) {
			struct hwrm_cfa_l2_filter_free_input req = {0};

			bnxt_hwrm_cmd_hdr_init(bp, &req,
					       HWRM_CFA_L2_FILTER_FREE, -1, -1);

			req.l2_filter_id = vnic->fw_l2_filter_id[j];

			rc = _hwrm_send_message(bp, &req, sizeof(req),
						HWRM_CMD_TIMEOUT);
		}
		vnic->uc_filter_count = 0;
	}
	mutex_unlock(&bp->hwrm_cmd_lock);

	return rc;
}

static int bnxt_hwrm_vnic_set_tpa(struct bnxt *bp, u16 vnic_id, u32 tpa_flags)
{
	struct bnxt_vnic_info *vnic = &bp->vnic_info[vnic_id];
	u16 max_aggs = VNIC_TPA_CFG_REQ_MAX_AGGS_MAX;
	struct hwrm_vnic_tpa_cfg_input req = {0};

	if (vnic->fw_vnic_id == INVALID_HW_RING_ID)
		return 0;

	bnxt_hwrm_cmd_hdr_init(bp, &req, HWRM_VNIC_TPA_CFG, -1, -1);

	if (tpa_flags) {
		u16 mss = bp->dev->mtu - 40;
		u32 nsegs, n, segs = 0, flags;

		flags = VNIC_TPA_CFG_REQ_FLAGS_TPA |
			VNIC_TPA_CFG_REQ_FLAGS_ENCAP_TPA |
			VNIC_TPA_CFG_REQ_FLAGS_RSC_WND_UPDATE |
			VNIC_TPA_CFG_REQ_FLAGS_AGG_WITH_ECN |
			VNIC_TPA_CFG_REQ_FLAGS_AGG_WITH_SAME_GRE_SEQ;
		if (tpa_flags & BNXT_FLAG_GRO)
			flags |= VNIC_TPA_CFG_REQ_FLAGS_GRO;

		req.flags = cpu_to_le32(flags);

		req.enables =
			cpu_to_le32(VNIC_TPA_CFG_REQ_ENABLES_MAX_AGG_SEGS |
				    VNIC_TPA_CFG_REQ_ENABLES_MAX_AGGS |
				    VNIC_TPA_CFG_REQ_ENABLES_MIN_AGG_LEN);

		/* Number of segs are log2 units, and first packet is not
		 * included as part of this units.
		 */
		if (mss <= BNXT_RX_PAGE_SIZE) {
			n = BNXT_RX_PAGE_SIZE / mss;
			nsegs = (MAX_SKB_FRAGS - 1) * n;
		} else {
			n = mss / BNXT_RX_PAGE_SIZE;
			if (mss & (BNXT_RX_PAGE_SIZE - 1))
				n++;
			nsegs = (MAX_SKB_FRAGS - n) / n;
		}

		if (bp->flags & BNXT_FLAG_CHIP_P5) {
			segs = MAX_TPA_SEGS_P5;
			max_aggs = bp->max_tpa;
		} else {
			segs = ilog2(nsegs);
		}
		req.max_agg_segs = cpu_to_le16(segs);
		req.max_aggs = cpu_to_le16(max_aggs);

		req.min_agg_len = cpu_to_le32(512);
	}
	req.vnic_id = cpu_to_le16(vnic->fw_vnic_id);

	return hwrm_send_message(bp, &req, sizeof(req), HWRM_CMD_TIMEOUT);
}

static u16 bnxt_cp_ring_from_grp(struct bnxt *bp, struct bnxt_ring_struct *ring)
{
	struct bnxt_ring_grp_info *grp_info;

	grp_info = &bp->grp_info[ring->grp_idx];
	return grp_info->cp_fw_ring_id;
}

static u16 bnxt_cp_ring_for_rx(struct bnxt *bp, struct bnxt_rx_ring_info *rxr)
{
	if (bp->flags & BNXT_FLAG_CHIP_P5) {
		struct bnxt_napi *bnapi = rxr->bnapi;
		struct bnxt_cp_ring_info *cpr;

		cpr = bnapi->cp_ring.cp_ring_arr[BNXT_RX_HDL];
		return cpr->cp_ring_struct.fw_ring_id;
	} else {
		return bnxt_cp_ring_from_grp(bp, &rxr->rx_ring_struct);
	}
}

static u16 bnxt_cp_ring_for_tx(struct bnxt *bp, struct bnxt_tx_ring_info *txr)
{
	if (bp->flags & BNXT_FLAG_CHIP_P5) {
		struct bnxt_napi *bnapi = txr->bnapi;
		struct bnxt_cp_ring_info *cpr;

		cpr = bnapi->cp_ring.cp_ring_arr[BNXT_TX_HDL];
		return cpr->cp_ring_struct.fw_ring_id;
	} else {
		return bnxt_cp_ring_from_grp(bp, &txr->tx_ring_struct);
	}
}

static int bnxt_hwrm_vnic_set_rss(struct bnxt *bp, u16 vnic_id, bool set_rss)
{
	u32 i, j, max_rings;
	struct bnxt_vnic_info *vnic = &bp->vnic_info[vnic_id];
	struct hwrm_vnic_rss_cfg_input req = {0};

	if ((bp->flags & BNXT_FLAG_CHIP_P5) ||
	    vnic->fw_rss_cos_lb_ctx[0] == INVALID_HW_RING_ID)
		return 0;

	bnxt_hwrm_cmd_hdr_init(bp, &req, HWRM_VNIC_RSS_CFG, -1, -1);
	if (set_rss) {
		req.hash_type = cpu_to_le32(bp->rss_hash_cfg);
		req.hash_mode_flags = VNIC_RSS_CFG_REQ_HASH_MODE_FLAGS_DEFAULT;
		if (vnic->flags & BNXT_VNIC_RSS_FLAG) {
			if (BNXT_CHIP_TYPE_NITRO_A0(bp))
				max_rings = bp->rx_nr_rings - 1;
			else
				max_rings = bp->rx_nr_rings;
		} else {
			max_rings = 1;
		}

		/* Fill the RSS indirection table with ring group ids */
		for (i = 0, j = 0; i < HW_HASH_INDEX_SIZE; i++, j++) {
			if (j == max_rings)
				j = 0;
			vnic->rss_table[i] = cpu_to_le16(vnic->fw_grp_ids[j]);
		}

		req.ring_grp_tbl_addr = cpu_to_le64(vnic->rss_table_dma_addr);
		req.hash_key_tbl_addr =
			cpu_to_le64(vnic->rss_hash_key_dma_addr);
	}
	req.rss_ctx_idx = cpu_to_le16(vnic->fw_rss_cos_lb_ctx[0]);
	return hwrm_send_message(bp, &req, sizeof(req), HWRM_CMD_TIMEOUT);
}

static int bnxt_hwrm_vnic_set_rss_p5(struct bnxt *bp, u16 vnic_id, bool set_rss)
{
	struct bnxt_vnic_info *vnic = &bp->vnic_info[vnic_id];
	u32 i, j, k, nr_ctxs, max_rings = bp->rx_nr_rings;
	struct bnxt_rx_ring_info *rxr = &bp->rx_ring[0];
	struct hwrm_vnic_rss_cfg_input req = {0};

	bnxt_hwrm_cmd_hdr_init(bp, &req, HWRM_VNIC_RSS_CFG, -1, -1);
	req.vnic_id = cpu_to_le16(vnic->fw_vnic_id);
	if (!set_rss) {
		hwrm_send_message(bp, &req, sizeof(req), HWRM_CMD_TIMEOUT);
		return 0;
	}
	req.hash_type = cpu_to_le32(bp->rss_hash_cfg);
	req.hash_mode_flags = VNIC_RSS_CFG_REQ_HASH_MODE_FLAGS_DEFAULT;
	req.ring_grp_tbl_addr = cpu_to_le64(vnic->rss_table_dma_addr);
	req.hash_key_tbl_addr = cpu_to_le64(vnic->rss_hash_key_dma_addr);
	nr_ctxs = DIV_ROUND_UP(bp->rx_nr_rings, 64);
	for (i = 0, k = 0; i < nr_ctxs; i++) {
		__le16 *ring_tbl = vnic->rss_table;
		int rc;

		req.ring_table_pair_index = i;
		req.rss_ctx_idx = cpu_to_le16(vnic->fw_rss_cos_lb_ctx[i]);
		for (j = 0; j < 64; j++) {
			u16 ring_id;

			ring_id = rxr->rx_ring_struct.fw_ring_id;
			*ring_tbl++ = cpu_to_le16(ring_id);
			ring_id = bnxt_cp_ring_for_rx(bp, rxr);
			*ring_tbl++ = cpu_to_le16(ring_id);
			rxr++;
			k++;
			if (k == max_rings) {
				k = 0;
				rxr = &bp->rx_ring[0];
			}
		}
		rc = hwrm_send_message(bp, &req, sizeof(req), HWRM_CMD_TIMEOUT);
		if (rc)
			return rc;
	}
	return 0;
}

static int bnxt_hwrm_vnic_set_hds(struct bnxt *bp, u16 vnic_id)
{
	struct bnxt_vnic_info *vnic = &bp->vnic_info[vnic_id];
	struct hwrm_vnic_plcmodes_cfg_input req = {0};

	bnxt_hwrm_cmd_hdr_init(bp, &req, HWRM_VNIC_PLCMODES_CFG, -1, -1);
	req.flags = cpu_to_le32(VNIC_PLCMODES_CFG_REQ_FLAGS_JUMBO_PLACEMENT |
				VNIC_PLCMODES_CFG_REQ_FLAGS_HDS_IPV4 |
				VNIC_PLCMODES_CFG_REQ_FLAGS_HDS_IPV6);
	req.enables =
		cpu_to_le32(VNIC_PLCMODES_CFG_REQ_ENABLES_JUMBO_THRESH_VALID |
			    VNIC_PLCMODES_CFG_REQ_ENABLES_HDS_THRESHOLD_VALID);
	/* thresholds not implemented in firmware yet */
	req.jumbo_thresh = cpu_to_le16(bp->rx_copy_thresh);
	req.hds_threshold = cpu_to_le16(bp->rx_copy_thresh);
	req.vnic_id = cpu_to_le32(vnic->fw_vnic_id);
	return hwrm_send_message(bp, &req, sizeof(req), HWRM_CMD_TIMEOUT);
}

static void bnxt_hwrm_vnic_ctx_free_one(struct bnxt *bp, u16 vnic_id,
					u16 ctx_idx)
{
	struct hwrm_vnic_rss_cos_lb_ctx_free_input req = {0};

	bnxt_hwrm_cmd_hdr_init(bp, &req, HWRM_VNIC_RSS_COS_LB_CTX_FREE, -1, -1);
	req.rss_cos_lb_ctx_id =
		cpu_to_le16(bp->vnic_info[vnic_id].fw_rss_cos_lb_ctx[ctx_idx]);

	hwrm_send_message(bp, &req, sizeof(req), HWRM_CMD_TIMEOUT);
	bp->vnic_info[vnic_id].fw_rss_cos_lb_ctx[ctx_idx] = INVALID_HW_RING_ID;
}

static void bnxt_hwrm_vnic_ctx_free(struct bnxt *bp)
{
	int i, j;

	for (i = 0; i < bp->nr_vnics; i++) {
		struct bnxt_vnic_info *vnic = &bp->vnic_info[i];

		for (j = 0; j < BNXT_MAX_CTX_PER_VNIC; j++) {
			if (vnic->fw_rss_cos_lb_ctx[j] != INVALID_HW_RING_ID)
				bnxt_hwrm_vnic_ctx_free_one(bp, i, j);
		}
	}
	bp->rsscos_nr_ctxs = 0;
}

static int bnxt_hwrm_vnic_ctx_alloc(struct bnxt *bp, u16 vnic_id, u16 ctx_idx)
{
	int rc;
	struct hwrm_vnic_rss_cos_lb_ctx_alloc_input req = {0};
	struct hwrm_vnic_rss_cos_lb_ctx_alloc_output *resp =
						bp->hwrm_cmd_resp_addr;

	bnxt_hwrm_cmd_hdr_init(bp, &req, HWRM_VNIC_RSS_COS_LB_CTX_ALLOC, -1,
			       -1);

	mutex_lock(&bp->hwrm_cmd_lock);
	rc = _hwrm_send_message(bp, &req, sizeof(req), HWRM_CMD_TIMEOUT);
	if (!rc)
		bp->vnic_info[vnic_id].fw_rss_cos_lb_ctx[ctx_idx] =
			le16_to_cpu(resp->rss_cos_lb_ctx_id);
	mutex_unlock(&bp->hwrm_cmd_lock);

	return rc;
}

static u32 bnxt_get_roce_vnic_mode(struct bnxt *bp)
{
	if (bp->flags & BNXT_FLAG_ROCE_MIRROR_CAP)
		return VNIC_CFG_REQ_FLAGS_ROCE_MIRRORING_CAPABLE_VNIC_MODE;
	return VNIC_CFG_REQ_FLAGS_ROCE_DUAL_VNIC_MODE;
}

int bnxt_hwrm_vnic_cfg(struct bnxt *bp, u16 vnic_id)
{
	unsigned int ring = 0, grp_idx;
	struct bnxt_vnic_info *vnic = &bp->vnic_info[vnic_id];
	struct hwrm_vnic_cfg_input req = {0};
	u16 def_vlan = 0;

	bnxt_hwrm_cmd_hdr_init(bp, &req, HWRM_VNIC_CFG, -1, -1);

	if (bp->flags & BNXT_FLAG_CHIP_P5) {
		struct bnxt_rx_ring_info *rxr = &bp->rx_ring[0];

		req.default_rx_ring_id =
			cpu_to_le16(rxr->rx_ring_struct.fw_ring_id);
		req.default_cmpl_ring_id =
			cpu_to_le16(bnxt_cp_ring_for_rx(bp, rxr));
		req.enables =
			cpu_to_le32(VNIC_CFG_REQ_ENABLES_DEFAULT_RX_RING_ID |
				    VNIC_CFG_REQ_ENABLES_DEFAULT_CMPL_RING_ID);
		goto vnic_mru;
	}
	req.enables = cpu_to_le32(VNIC_CFG_REQ_ENABLES_DFLT_RING_GRP);
	/* Only RSS support for now TBD: COS & LB */
	if (vnic->fw_rss_cos_lb_ctx[0] != INVALID_HW_RING_ID) {
		req.rss_rule = cpu_to_le16(vnic->fw_rss_cos_lb_ctx[0]);
		req.enables |= cpu_to_le32(VNIC_CFG_REQ_ENABLES_RSS_RULE |
					   VNIC_CFG_REQ_ENABLES_MRU);
	} else if (vnic->flags & BNXT_VNIC_RFS_NEW_RSS_FLAG) {
		req.rss_rule =
			cpu_to_le16(bp->vnic_info[0].fw_rss_cos_lb_ctx[0]);
		req.enables |= cpu_to_le32(VNIC_CFG_REQ_ENABLES_RSS_RULE |
					   VNIC_CFG_REQ_ENABLES_MRU);
		req.flags |= cpu_to_le32(VNIC_CFG_REQ_FLAGS_RSS_DFLT_CR_MODE);
	} else {
		req.rss_rule = cpu_to_le16(0xffff);
	}

	if (BNXT_CHIP_TYPE_NITRO_A0(bp) &&
	    (vnic->fw_rss_cos_lb_ctx[0] != INVALID_HW_RING_ID)) {
		req.cos_rule = cpu_to_le16(vnic->fw_rss_cos_lb_ctx[1]);
		req.enables |= cpu_to_le32(VNIC_CFG_REQ_ENABLES_COS_RULE);
	} else {
		req.cos_rule = cpu_to_le16(0xffff);
	}

	if (vnic->flags & BNXT_VNIC_RSS_FLAG)
		ring = 0;
	else if (vnic->flags & BNXT_VNIC_RFS_FLAG)
		ring = vnic_id - 1;
	else if ((vnic_id == 1) && BNXT_CHIP_TYPE_NITRO_A0(bp))
		ring = bp->rx_nr_rings - 1;

	grp_idx = bp->rx_ring[ring].bnapi->index;
	req.dflt_ring_grp = cpu_to_le16(bp->grp_info[grp_idx].fw_grp_id);
	req.lb_rule = cpu_to_le16(0xffff);
vnic_mru:
	req.mru = cpu_to_le16(bp->dev->mtu + ETH_HLEN + ETH_FCS_LEN +
			      VLAN_HLEN);

	req.vnic_id = cpu_to_le16(vnic->fw_vnic_id);
#ifdef CONFIG_BNXT_SRIOV
	if (BNXT_VF(bp))
		def_vlan = bp->vf.vlan;
#endif
	if ((bp->flags & BNXT_FLAG_STRIP_VLAN) || def_vlan)
		req.flags |= cpu_to_le32(VNIC_CFG_REQ_FLAGS_VLAN_STRIP_MODE);
	if (!vnic_id && bnxt_ulp_registered(bp->edev, BNXT_ROCE_ULP))
		req.flags |= cpu_to_le32(bnxt_get_roce_vnic_mode(bp));

	return hwrm_send_message(bp, &req, sizeof(req), HWRM_CMD_TIMEOUT);
}

static int bnxt_hwrm_vnic_free_one(struct bnxt *bp, u16 vnic_id)
{
	u32 rc = 0;

	if (bp->vnic_info[vnic_id].fw_vnic_id != INVALID_HW_RING_ID) {
		struct hwrm_vnic_free_input req = {0};

		bnxt_hwrm_cmd_hdr_init(bp, &req, HWRM_VNIC_FREE, -1, -1);
		req.vnic_id =
			cpu_to_le32(bp->vnic_info[vnic_id].fw_vnic_id);

		rc = hwrm_send_message(bp, &req, sizeof(req), HWRM_CMD_TIMEOUT);
		bp->vnic_info[vnic_id].fw_vnic_id = INVALID_HW_RING_ID;
	}
	return rc;
}

static void bnxt_hwrm_vnic_free(struct bnxt *bp)
{
	u16 i;

	for (i = 0; i < bp->nr_vnics; i++)
		bnxt_hwrm_vnic_free_one(bp, i);
}

static int bnxt_hwrm_vnic_alloc(struct bnxt *bp, u16 vnic_id,
				unsigned int start_rx_ring_idx,
				unsigned int nr_rings)
{
	int rc = 0;
	unsigned int i, j, grp_idx, end_idx = start_rx_ring_idx + nr_rings;
	struct hwrm_vnic_alloc_input req = {0};
	struct hwrm_vnic_alloc_output *resp = bp->hwrm_cmd_resp_addr;
	struct bnxt_vnic_info *vnic = &bp->vnic_info[vnic_id];

	if (bp->flags & BNXT_FLAG_CHIP_P5)
		goto vnic_no_ring_grps;

	/* map ring groups to this vnic */
	for (i = start_rx_ring_idx, j = 0; i < end_idx; i++, j++) {
		grp_idx = bp->rx_ring[i].bnapi->index;
		if (bp->grp_info[grp_idx].fw_grp_id == INVALID_HW_RING_ID) {
			netdev_err(bp->dev, "Not enough ring groups avail:%x req:%x\n",
				   j, nr_rings);
			break;
		}
		vnic->fw_grp_ids[j] = bp->grp_info[grp_idx].fw_grp_id;
	}

vnic_no_ring_grps:
	for (i = 0; i < BNXT_MAX_CTX_PER_VNIC; i++)
		vnic->fw_rss_cos_lb_ctx[i] = INVALID_HW_RING_ID;
	if (vnic_id == 0)
		req.flags = cpu_to_le32(VNIC_ALLOC_REQ_FLAGS_DEFAULT);

	bnxt_hwrm_cmd_hdr_init(bp, &req, HWRM_VNIC_ALLOC, -1, -1);

	mutex_lock(&bp->hwrm_cmd_lock);
	rc = _hwrm_send_message(bp, &req, sizeof(req), HWRM_CMD_TIMEOUT);
	if (!rc)
		vnic->fw_vnic_id = le32_to_cpu(resp->vnic_id);
	mutex_unlock(&bp->hwrm_cmd_lock);
	return rc;
}

static int bnxt_hwrm_vnic_qcaps(struct bnxt *bp)
{
	struct hwrm_vnic_qcaps_output *resp = bp->hwrm_cmd_resp_addr;
	struct hwrm_vnic_qcaps_input req = {0};
	int rc;

	bp->hw_ring_stats_size = sizeof(struct ctx_hw_stats);
	bp->flags &= ~(BNXT_FLAG_NEW_RSS_CAP | BNXT_FLAG_ROCE_MIRROR_CAP);
	if (bp->hwrm_spec_code < 0x10600)
		return 0;

	bnxt_hwrm_cmd_hdr_init(bp, &req, HWRM_VNIC_QCAPS, -1, -1);
	mutex_lock(&bp->hwrm_cmd_lock);
	rc = _hwrm_send_message(bp, &req, sizeof(req), HWRM_CMD_TIMEOUT);
	if (!rc) {
		u32 flags = le32_to_cpu(resp->flags);

		if (!(bp->flags & BNXT_FLAG_CHIP_P5) &&
		    (flags & VNIC_QCAPS_RESP_FLAGS_RSS_DFLT_CR_CAP))
			bp->flags |= BNXT_FLAG_NEW_RSS_CAP;
		if (flags &
		    VNIC_QCAPS_RESP_FLAGS_ROCE_MIRRORING_CAPABLE_VNIC_CAP)
			bp->flags |= BNXT_FLAG_ROCE_MIRROR_CAP;
		bp->max_tpa_v2 = le16_to_cpu(resp->max_aggs_supported);
		if (bp->max_tpa_v2)
			bp->hw_ring_stats_size =
				sizeof(struct ctx_hw_stats_ext);
	}
	mutex_unlock(&bp->hwrm_cmd_lock);
	return rc;
}

static int bnxt_hwrm_ring_grp_alloc(struct bnxt *bp)
{
	u16 i;
	u32 rc = 0;

	if (bp->flags & BNXT_FLAG_CHIP_P5)
		return 0;

	mutex_lock(&bp->hwrm_cmd_lock);
	for (i = 0; i < bp->rx_nr_rings; i++) {
		struct hwrm_ring_grp_alloc_input req = {0};
		struct hwrm_ring_grp_alloc_output *resp =
					bp->hwrm_cmd_resp_addr;
		unsigned int grp_idx = bp->rx_ring[i].bnapi->index;

		bnxt_hwrm_cmd_hdr_init(bp, &req, HWRM_RING_GRP_ALLOC, -1, -1);

		req.cr = cpu_to_le16(bp->grp_info[grp_idx].cp_fw_ring_id);
		req.rr = cpu_to_le16(bp->grp_info[grp_idx].rx_fw_ring_id);
		req.ar = cpu_to_le16(bp->grp_info[grp_idx].agg_fw_ring_id);
		req.sc = cpu_to_le16(bp->grp_info[grp_idx].fw_stats_ctx);

		rc = _hwrm_send_message(bp, &req, sizeof(req),
					HWRM_CMD_TIMEOUT);
		if (rc)
			break;

		bp->grp_info[grp_idx].fw_grp_id =
			le32_to_cpu(resp->ring_group_id);
	}
	mutex_unlock(&bp->hwrm_cmd_lock);
	return rc;
}

static int bnxt_hwrm_ring_grp_free(struct bnxt *bp)
{
	u16 i;
	u32 rc = 0;
	struct hwrm_ring_grp_free_input req = {0};

	if (!bp->grp_info || (bp->flags & BNXT_FLAG_CHIP_P5))
		return 0;

	bnxt_hwrm_cmd_hdr_init(bp, &req, HWRM_RING_GRP_FREE, -1, -1);

	mutex_lock(&bp->hwrm_cmd_lock);
	for (i = 0; i < bp->cp_nr_rings; i++) {
		if (bp->grp_info[i].fw_grp_id == INVALID_HW_RING_ID)
			continue;
		req.ring_group_id =
			cpu_to_le32(bp->grp_info[i].fw_grp_id);

		rc = _hwrm_send_message(bp, &req, sizeof(req),
					HWRM_CMD_TIMEOUT);
		bp->grp_info[i].fw_grp_id = INVALID_HW_RING_ID;
	}
	mutex_unlock(&bp->hwrm_cmd_lock);
	return rc;
}

static int hwrm_ring_alloc_send_msg(struct bnxt *bp,
				    struct bnxt_ring_struct *ring,
				    u32 ring_type, u32 map_index)
{
	int rc = 0, err = 0;
	struct hwrm_ring_alloc_input req = {0};
	struct hwrm_ring_alloc_output *resp = bp->hwrm_cmd_resp_addr;
	struct bnxt_ring_mem_info *rmem = &ring->ring_mem;
	struct bnxt_ring_grp_info *grp_info;
	u16 ring_id;

	bnxt_hwrm_cmd_hdr_init(bp, &req, HWRM_RING_ALLOC, -1, -1);

	req.enables = 0;
	if (rmem->nr_pages > 1) {
		req.page_tbl_addr = cpu_to_le64(rmem->pg_tbl_map);
		/* Page size is in log2 units */
		req.page_size = BNXT_PAGE_SHIFT;
		req.page_tbl_depth = 1;
	} else {
		req.page_tbl_addr =  cpu_to_le64(rmem->dma_arr[0]);
	}
	req.fbo = 0;
	/* Association of ring index with doorbell index and MSIX number */
	req.logical_id = cpu_to_le16(map_index);

	switch (ring_type) {
	case HWRM_RING_ALLOC_TX: {
		struct bnxt_tx_ring_info *txr;

		txr = container_of(ring, struct bnxt_tx_ring_info,
				   tx_ring_struct);
		req.ring_type = RING_ALLOC_REQ_RING_TYPE_TX;
		/* Association of transmit ring with completion ring */
		grp_info = &bp->grp_info[ring->grp_idx];
		req.cmpl_ring_id = cpu_to_le16(bnxt_cp_ring_for_tx(bp, txr));
		req.length = cpu_to_le32(bp->tx_ring_mask + 1);
		req.stat_ctx_id = cpu_to_le32(grp_info->fw_stats_ctx);
		req.queue_id = cpu_to_le16(ring->queue_id);
		break;
	}
	case HWRM_RING_ALLOC_RX:
		req.ring_type = RING_ALLOC_REQ_RING_TYPE_RX;
		req.length = cpu_to_le32(bp->rx_ring_mask + 1);
		if (bp->flags & BNXT_FLAG_CHIP_P5) {
			u16 flags = 0;

			/* Association of rx ring with stats context */
			grp_info = &bp->grp_info[ring->grp_idx];
			req.rx_buf_size = cpu_to_le16(bp->rx_buf_use_size);
			req.stat_ctx_id = cpu_to_le32(grp_info->fw_stats_ctx);
			req.enables |= cpu_to_le32(
				RING_ALLOC_REQ_ENABLES_RX_BUF_SIZE_VALID);
			if (NET_IP_ALIGN == 2)
				flags = RING_ALLOC_REQ_FLAGS_RX_SOP_PAD;
			req.flags = cpu_to_le16(flags);
		}
		break;
	case HWRM_RING_ALLOC_AGG:
		if (bp->flags & BNXT_FLAG_CHIP_P5) {
			req.ring_type = RING_ALLOC_REQ_RING_TYPE_RX_AGG;
			/* Association of agg ring with rx ring */
			grp_info = &bp->grp_info[ring->grp_idx];
			req.rx_ring_id = cpu_to_le16(grp_info->rx_fw_ring_id);
			req.rx_buf_size = cpu_to_le16(BNXT_RX_PAGE_SIZE);
			req.stat_ctx_id = cpu_to_le32(grp_info->fw_stats_ctx);
			req.enables |= cpu_to_le32(
				RING_ALLOC_REQ_ENABLES_RX_RING_ID_VALID |
				RING_ALLOC_REQ_ENABLES_RX_BUF_SIZE_VALID);
		} else {
			req.ring_type = RING_ALLOC_REQ_RING_TYPE_RX;
		}
		req.length = cpu_to_le32(bp->rx_agg_ring_mask + 1);
		break;
	case HWRM_RING_ALLOC_CMPL:
		req.ring_type = RING_ALLOC_REQ_RING_TYPE_L2_CMPL;
		req.length = cpu_to_le32(bp->cp_ring_mask + 1);
		if (bp->flags & BNXT_FLAG_CHIP_P5) {
			/* Association of cp ring with nq */
			grp_info = &bp->grp_info[map_index];
			req.nq_ring_id = cpu_to_le16(grp_info->cp_fw_ring_id);
			req.cq_handle = cpu_to_le64(ring->handle);
			req.enables |= cpu_to_le32(
				RING_ALLOC_REQ_ENABLES_NQ_RING_ID_VALID);
		} else if (bp->flags & BNXT_FLAG_USING_MSIX) {
			req.int_mode = RING_ALLOC_REQ_INT_MODE_MSIX;
		}
		break;
	case HWRM_RING_ALLOC_NQ:
		req.ring_type = RING_ALLOC_REQ_RING_TYPE_NQ;
		req.length = cpu_to_le32(bp->cp_ring_mask + 1);
		if (bp->flags & BNXT_FLAG_USING_MSIX)
			req.int_mode = RING_ALLOC_REQ_INT_MODE_MSIX;
		break;
	default:
		netdev_err(bp->dev, "hwrm alloc invalid ring type %d\n",
			   ring_type);
		return -1;
	}

	mutex_lock(&bp->hwrm_cmd_lock);
	rc = _hwrm_send_message(bp, &req, sizeof(req), HWRM_CMD_TIMEOUT);
	err = le16_to_cpu(resp->error_code);
	ring_id = le16_to_cpu(resp->ring_id);
	mutex_unlock(&bp->hwrm_cmd_lock);

	if (rc || err) {
		netdev_err(bp->dev, "hwrm_ring_alloc type %d failed. rc:%x err:%x\n",
			   ring_type, rc, err);
		return -EIO;
	}
	ring->fw_ring_id = ring_id;
	return rc;
}

static int bnxt_hwrm_set_async_event_cr(struct bnxt *bp, int idx)
{
	int rc;

	if (BNXT_PF(bp)) {
		struct hwrm_func_cfg_input req = {0};

		bnxt_hwrm_cmd_hdr_init(bp, &req, HWRM_FUNC_CFG, -1, -1);
		req.fid = cpu_to_le16(0xffff);
		req.enables = cpu_to_le32(FUNC_CFG_REQ_ENABLES_ASYNC_EVENT_CR);
		req.async_event_cr = cpu_to_le16(idx);
		rc = hwrm_send_message(bp, &req, sizeof(req), HWRM_CMD_TIMEOUT);
	} else {
		struct hwrm_func_vf_cfg_input req = {0};

		bnxt_hwrm_cmd_hdr_init(bp, &req, HWRM_FUNC_VF_CFG, -1, -1);
		req.enables =
			cpu_to_le32(FUNC_VF_CFG_REQ_ENABLES_ASYNC_EVENT_CR);
		req.async_event_cr = cpu_to_le16(idx);
		rc = hwrm_send_message(bp, &req, sizeof(req), HWRM_CMD_TIMEOUT);
	}
	return rc;
}

static void bnxt_set_db(struct bnxt *bp, struct bnxt_db_info *db, u32 ring_type,
			u32 map_idx, u32 xid)
{
	if (bp->flags & BNXT_FLAG_CHIP_P5) {
		if (BNXT_PF(bp))
			db->doorbell = bp->bar1 + 0x10000;
		else
			db->doorbell = bp->bar1 + 0x4000;
		switch (ring_type) {
		case HWRM_RING_ALLOC_TX:
			db->db_key64 = DBR_PATH_L2 | DBR_TYPE_SQ;
			break;
		case HWRM_RING_ALLOC_RX:
		case HWRM_RING_ALLOC_AGG:
			db->db_key64 = DBR_PATH_L2 | DBR_TYPE_SRQ;
			break;
		case HWRM_RING_ALLOC_CMPL:
			db->db_key64 = DBR_PATH_L2;
			break;
		case HWRM_RING_ALLOC_NQ:
			db->db_key64 = DBR_PATH_L2;
			break;
		}
		db->db_key64 |= (u64)xid << DBR_XID_SFT;
	} else {
		db->doorbell = bp->bar1 + map_idx * 0x80;
		switch (ring_type) {
		case HWRM_RING_ALLOC_TX:
			db->db_key32 = DB_KEY_TX;
			break;
		case HWRM_RING_ALLOC_RX:
		case HWRM_RING_ALLOC_AGG:
			db->db_key32 = DB_KEY_RX;
			break;
		case HWRM_RING_ALLOC_CMPL:
			db->db_key32 = DB_KEY_CP;
			break;
		}
	}
}

static int bnxt_hwrm_ring_alloc(struct bnxt *bp)
{
	bool agg_rings = !!(bp->flags & BNXT_FLAG_AGG_RINGS);
	int i, rc = 0;
	u32 type;

	if (bp->flags & BNXT_FLAG_CHIP_P5)
		type = HWRM_RING_ALLOC_NQ;
	else
		type = HWRM_RING_ALLOC_CMPL;
	for (i = 0; i < bp->cp_nr_rings; i++) {
		struct bnxt_napi *bnapi = bp->bnapi[i];
		struct bnxt_cp_ring_info *cpr = &bnapi->cp_ring;
		struct bnxt_ring_struct *ring = &cpr->cp_ring_struct;
		u32 map_idx = ring->map_idx;
		unsigned int vector;

		vector = bp->irq_tbl[map_idx].vector;
		disable_irq_nosync(vector);
		rc = hwrm_ring_alloc_send_msg(bp, ring, type, map_idx);
		if (rc) {
			enable_irq(vector);
			goto err_out;
		}
		bnxt_set_db(bp, &cpr->cp_db, type, map_idx, ring->fw_ring_id);
		bnxt_db_nq(bp, &cpr->cp_db, cpr->cp_raw_cons);
		enable_irq(vector);
		bp->grp_info[i].cp_fw_ring_id = ring->fw_ring_id;

		if (!i) {
			rc = bnxt_hwrm_set_async_event_cr(bp, ring->fw_ring_id);
			if (rc)
				netdev_warn(bp->dev, "Failed to set async event completion ring.\n");
		}
	}

	type = HWRM_RING_ALLOC_TX;
	for (i = 0; i < bp->tx_nr_rings; i++) {
		struct bnxt_tx_ring_info *txr = &bp->tx_ring[i];
		struct bnxt_ring_struct *ring;
		u32 map_idx;

		if (bp->flags & BNXT_FLAG_CHIP_P5) {
			struct bnxt_napi *bnapi = txr->bnapi;
			struct bnxt_cp_ring_info *cpr, *cpr2;
			u32 type2 = HWRM_RING_ALLOC_CMPL;

			cpr = &bnapi->cp_ring;
			cpr2 = cpr->cp_ring_arr[BNXT_TX_HDL];
			ring = &cpr2->cp_ring_struct;
			ring->handle = BNXT_TX_HDL;
			map_idx = bnapi->index;
			rc = hwrm_ring_alloc_send_msg(bp, ring, type2, map_idx);
			if (rc)
				goto err_out;
			bnxt_set_db(bp, &cpr2->cp_db, type2, map_idx,
				    ring->fw_ring_id);
			bnxt_db_cq(bp, &cpr2->cp_db, cpr2->cp_raw_cons);
		}
		ring = &txr->tx_ring_struct;
		map_idx = i;
		rc = hwrm_ring_alloc_send_msg(bp, ring, type, map_idx);
		if (rc)
			goto err_out;
		bnxt_set_db(bp, &txr->tx_db, type, map_idx, ring->fw_ring_id);
	}

	type = HWRM_RING_ALLOC_RX;
	for (i = 0; i < bp->rx_nr_rings; i++) {
		struct bnxt_rx_ring_info *rxr = &bp->rx_ring[i];
		struct bnxt_ring_struct *ring = &rxr->rx_ring_struct;
		struct bnxt_napi *bnapi = rxr->bnapi;
		u32 map_idx = bnapi->index;

		rc = hwrm_ring_alloc_send_msg(bp, ring, type, map_idx);
		if (rc)
			goto err_out;
		bnxt_set_db(bp, &rxr->rx_db, type, map_idx, ring->fw_ring_id);
		/* If we have agg rings, post agg buffers first. */
		if (!agg_rings)
			bnxt_db_write(bp, &rxr->rx_db, rxr->rx_prod);
		bp->grp_info[map_idx].rx_fw_ring_id = ring->fw_ring_id;
		if (bp->flags & BNXT_FLAG_CHIP_P5) {
			struct bnxt_cp_ring_info *cpr = &bnapi->cp_ring;
			u32 type2 = HWRM_RING_ALLOC_CMPL;
			struct bnxt_cp_ring_info *cpr2;

			cpr2 = cpr->cp_ring_arr[BNXT_RX_HDL];
			ring = &cpr2->cp_ring_struct;
			ring->handle = BNXT_RX_HDL;
			rc = hwrm_ring_alloc_send_msg(bp, ring, type2, map_idx);
			if (rc)
				goto err_out;
			bnxt_set_db(bp, &cpr2->cp_db, type2, map_idx,
				    ring->fw_ring_id);
			bnxt_db_cq(bp, &cpr2->cp_db, cpr2->cp_raw_cons);
		}
	}

	if (agg_rings) {
		type = HWRM_RING_ALLOC_AGG;
		for (i = 0; i < bp->rx_nr_rings; i++) {
			struct bnxt_rx_ring_info *rxr = &bp->rx_ring[i];
			struct bnxt_ring_struct *ring =
						&rxr->rx_agg_ring_struct;
			u32 grp_idx = ring->grp_idx;
			u32 map_idx = grp_idx + bp->rx_nr_rings;

			rc = hwrm_ring_alloc_send_msg(bp, ring, type, map_idx);
			if (rc)
				goto err_out;

			bnxt_set_db(bp, &rxr->rx_agg_db, type, map_idx,
				    ring->fw_ring_id);
			bnxt_db_write(bp, &rxr->rx_agg_db, rxr->rx_agg_prod);
			bnxt_db_write(bp, &rxr->rx_db, rxr->rx_prod);
			bp->grp_info[grp_idx].agg_fw_ring_id = ring->fw_ring_id;
		}
	}
err_out:
	return rc;
}

static int hwrm_ring_free_send_msg(struct bnxt *bp,
				   struct bnxt_ring_struct *ring,
				   u32 ring_type, int cmpl_ring_id)
{
	int rc;
	struct hwrm_ring_free_input req = {0};
	struct hwrm_ring_free_output *resp = bp->hwrm_cmd_resp_addr;
	u16 error_code;

	if (test_bit(BNXT_STATE_FW_FATAL_COND, &bp->state))
		return 0;

	bnxt_hwrm_cmd_hdr_init(bp, &req, HWRM_RING_FREE, cmpl_ring_id, -1);
	req.ring_type = ring_type;
	req.ring_id = cpu_to_le16(ring->fw_ring_id);

	mutex_lock(&bp->hwrm_cmd_lock);
	rc = _hwrm_send_message(bp, &req, sizeof(req), HWRM_CMD_TIMEOUT);
	error_code = le16_to_cpu(resp->error_code);
	mutex_unlock(&bp->hwrm_cmd_lock);

	if (rc || error_code) {
		netdev_err(bp->dev, "hwrm_ring_free type %d failed. rc:%x err:%x\n",
			   ring_type, rc, error_code);
		return -EIO;
	}
	return 0;
}

static void bnxt_hwrm_ring_free(struct bnxt *bp, bool close_path)
{
	u32 type;
	int i;

	if (!bp->bnapi)
		return;

	for (i = 0; i < bp->tx_nr_rings; i++) {
		struct bnxt_tx_ring_info *txr = &bp->tx_ring[i];
		struct bnxt_ring_struct *ring = &txr->tx_ring_struct;

		if (ring->fw_ring_id != INVALID_HW_RING_ID) {
			u32 cmpl_ring_id = bnxt_cp_ring_for_tx(bp, txr);

			hwrm_ring_free_send_msg(bp, ring,
						RING_FREE_REQ_RING_TYPE_TX,
						close_path ? cmpl_ring_id :
						INVALID_HW_RING_ID);
			ring->fw_ring_id = INVALID_HW_RING_ID;
		}
	}

	for (i = 0; i < bp->rx_nr_rings; i++) {
		struct bnxt_rx_ring_info *rxr = &bp->rx_ring[i];
		struct bnxt_ring_struct *ring = &rxr->rx_ring_struct;
		u32 grp_idx = rxr->bnapi->index;

		if (ring->fw_ring_id != INVALID_HW_RING_ID) {
			u32 cmpl_ring_id = bnxt_cp_ring_for_rx(bp, rxr);

			hwrm_ring_free_send_msg(bp, ring,
						RING_FREE_REQ_RING_TYPE_RX,
						close_path ? cmpl_ring_id :
						INVALID_HW_RING_ID);
			ring->fw_ring_id = INVALID_HW_RING_ID;
			bp->grp_info[grp_idx].rx_fw_ring_id =
				INVALID_HW_RING_ID;
		}
	}

	if (bp->flags & BNXT_FLAG_CHIP_P5)
		type = RING_FREE_REQ_RING_TYPE_RX_AGG;
	else
		type = RING_FREE_REQ_RING_TYPE_RX;
	for (i = 0; i < bp->rx_nr_rings; i++) {
		struct bnxt_rx_ring_info *rxr = &bp->rx_ring[i];
		struct bnxt_ring_struct *ring = &rxr->rx_agg_ring_struct;
		u32 grp_idx = rxr->bnapi->index;

		if (ring->fw_ring_id != INVALID_HW_RING_ID) {
			u32 cmpl_ring_id = bnxt_cp_ring_for_rx(bp, rxr);

			hwrm_ring_free_send_msg(bp, ring, type,
						close_path ? cmpl_ring_id :
						INVALID_HW_RING_ID);
			ring->fw_ring_id = INVALID_HW_RING_ID;
			bp->grp_info[grp_idx].agg_fw_ring_id =
				INVALID_HW_RING_ID;
		}
	}

	/* The completion rings are about to be freed.  After that the
	 * IRQ doorbell will not work anymore.  So we need to disable
	 * IRQ here.
	 */
	bnxt_disable_int_sync(bp);

	if (bp->flags & BNXT_FLAG_CHIP_P5)
		type = RING_FREE_REQ_RING_TYPE_NQ;
	else
		type = RING_FREE_REQ_RING_TYPE_L2_CMPL;
	for (i = 0; i < bp->cp_nr_rings; i++) {
		struct bnxt_napi *bnapi = bp->bnapi[i];
		struct bnxt_cp_ring_info *cpr = &bnapi->cp_ring;
		struct bnxt_ring_struct *ring;
		int j;

		for (j = 0; j < 2; j++) {
			struct bnxt_cp_ring_info *cpr2 = cpr->cp_ring_arr[j];

			if (cpr2) {
				ring = &cpr2->cp_ring_struct;
				if (ring->fw_ring_id == INVALID_HW_RING_ID)
					continue;
				hwrm_ring_free_send_msg(bp, ring,
					RING_FREE_REQ_RING_TYPE_L2_CMPL,
					INVALID_HW_RING_ID);
				ring->fw_ring_id = INVALID_HW_RING_ID;
			}
		}
		ring = &cpr->cp_ring_struct;
		if (ring->fw_ring_id != INVALID_HW_RING_ID) {
			hwrm_ring_free_send_msg(bp, ring, type,
						INVALID_HW_RING_ID);
			ring->fw_ring_id = INVALID_HW_RING_ID;
			bp->grp_info[i].cp_fw_ring_id = INVALID_HW_RING_ID;
		}
	}
}

static int bnxt_trim_rings(struct bnxt *bp, int *rx, int *tx, int max,
			   bool shared);

static int bnxt_hwrm_get_rings(struct bnxt *bp)
{
	struct hwrm_func_qcfg_output *resp = bp->hwrm_cmd_resp_addr;
	struct bnxt_hw_resc *hw_resc = &bp->hw_resc;
	struct hwrm_func_qcfg_input req = {0};
	int rc;

	if (bp->hwrm_spec_code < 0x10601)
		return 0;

	bnxt_hwrm_cmd_hdr_init(bp, &req, HWRM_FUNC_QCFG, -1, -1);
	req.fid = cpu_to_le16(0xffff);
	mutex_lock(&bp->hwrm_cmd_lock);
	rc = _hwrm_send_message(bp, &req, sizeof(req), HWRM_CMD_TIMEOUT);
	if (rc) {
		mutex_unlock(&bp->hwrm_cmd_lock);
		return rc;
	}

	hw_resc->resv_tx_rings = le16_to_cpu(resp->alloc_tx_rings);
	if (BNXT_NEW_RM(bp)) {
		u16 cp, stats;

		hw_resc->resv_rx_rings = le16_to_cpu(resp->alloc_rx_rings);
		hw_resc->resv_hw_ring_grps =
			le32_to_cpu(resp->alloc_hw_ring_grps);
		hw_resc->resv_vnics = le16_to_cpu(resp->alloc_vnics);
		cp = le16_to_cpu(resp->alloc_cmpl_rings);
		stats = le16_to_cpu(resp->alloc_stat_ctx);
		hw_resc->resv_irqs = cp;
		if (bp->flags & BNXT_FLAG_CHIP_P5) {
			int rx = hw_resc->resv_rx_rings;
			int tx = hw_resc->resv_tx_rings;

			if (bp->flags & BNXT_FLAG_AGG_RINGS)
				rx >>= 1;
			if (cp < (rx + tx)) {
				bnxt_trim_rings(bp, &rx, &tx, cp, false);
				if (bp->flags & BNXT_FLAG_AGG_RINGS)
					rx <<= 1;
				hw_resc->resv_rx_rings = rx;
				hw_resc->resv_tx_rings = tx;
			}
			hw_resc->resv_irqs = le16_to_cpu(resp->alloc_msix);
			hw_resc->resv_hw_ring_grps = rx;
		}
		hw_resc->resv_cp_rings = cp;
		hw_resc->resv_stat_ctxs = stats;
	}
	mutex_unlock(&bp->hwrm_cmd_lock);
	return 0;
}

/* Caller must hold bp->hwrm_cmd_lock */
int __bnxt_hwrm_get_tx_rings(struct bnxt *bp, u16 fid, int *tx_rings)
{
	struct hwrm_func_qcfg_output *resp = bp->hwrm_cmd_resp_addr;
	struct hwrm_func_qcfg_input req = {0};
	int rc;

	if (bp->hwrm_spec_code < 0x10601)
		return 0;

	bnxt_hwrm_cmd_hdr_init(bp, &req, HWRM_FUNC_QCFG, -1, -1);
	req.fid = cpu_to_le16(fid);
	rc = _hwrm_send_message(bp, &req, sizeof(req), HWRM_CMD_TIMEOUT);
	if (!rc)
		*tx_rings = le16_to_cpu(resp->alloc_tx_rings);

	return rc;
}

static bool bnxt_rfs_supported(struct bnxt *bp);

static void
__bnxt_hwrm_reserve_pf_rings(struct bnxt *bp, struct hwrm_func_cfg_input *req,
			     int tx_rings, int rx_rings, int ring_grps,
			     int cp_rings, int stats, int vnics)
{
	u32 enables = 0;

	bnxt_hwrm_cmd_hdr_init(bp, req, HWRM_FUNC_CFG, -1, -1);
	req->fid = cpu_to_le16(0xffff);
	enables |= tx_rings ? FUNC_CFG_REQ_ENABLES_NUM_TX_RINGS : 0;
	req->num_tx_rings = cpu_to_le16(tx_rings);
	if (BNXT_NEW_RM(bp)) {
		enables |= rx_rings ? FUNC_CFG_REQ_ENABLES_NUM_RX_RINGS : 0;
		enables |= stats ? FUNC_CFG_REQ_ENABLES_NUM_STAT_CTXS : 0;
		if (bp->flags & BNXT_FLAG_CHIP_P5) {
			enables |= cp_rings ? FUNC_CFG_REQ_ENABLES_NUM_MSIX : 0;
			enables |= tx_rings + ring_grps ?
				   FUNC_CFG_REQ_ENABLES_NUM_CMPL_RINGS : 0;
			enables |= rx_rings ?
				FUNC_CFG_REQ_ENABLES_NUM_RSSCOS_CTXS : 0;
		} else {
			enables |= cp_rings ?
				   FUNC_CFG_REQ_ENABLES_NUM_CMPL_RINGS : 0;
			enables |= ring_grps ?
				   FUNC_CFG_REQ_ENABLES_NUM_HW_RING_GRPS |
				   FUNC_CFG_REQ_ENABLES_NUM_RSSCOS_CTXS : 0;
		}
		enables |= vnics ? FUNC_CFG_REQ_ENABLES_NUM_VNICS : 0;

		req->num_rx_rings = cpu_to_le16(rx_rings);
		if (bp->flags & BNXT_FLAG_CHIP_P5) {
			req->num_cmpl_rings = cpu_to_le16(tx_rings + ring_grps);
			req->num_msix = cpu_to_le16(cp_rings);
			req->num_rsscos_ctxs =
				cpu_to_le16(DIV_ROUND_UP(ring_grps, 64));
		} else {
			req->num_cmpl_rings = cpu_to_le16(cp_rings);
			req->num_hw_ring_grps = cpu_to_le16(ring_grps);
			req->num_rsscos_ctxs = cpu_to_le16(1);
			if (!(bp->flags & BNXT_FLAG_NEW_RSS_CAP) &&
			    bnxt_rfs_supported(bp))
				req->num_rsscos_ctxs =
					cpu_to_le16(ring_grps + 1);
		}
		req->num_stat_ctxs = cpu_to_le16(stats);
		req->num_vnics = cpu_to_le16(vnics);
	}
	req->enables = cpu_to_le32(enables);
}

static void
__bnxt_hwrm_reserve_vf_rings(struct bnxt *bp,
			     struct hwrm_func_vf_cfg_input *req, int tx_rings,
			     int rx_rings, int ring_grps, int cp_rings,
			     int stats, int vnics)
{
	u32 enables = 0;

	bnxt_hwrm_cmd_hdr_init(bp, req, HWRM_FUNC_VF_CFG, -1, -1);
	enables |= tx_rings ? FUNC_VF_CFG_REQ_ENABLES_NUM_TX_RINGS : 0;
	enables |= rx_rings ? FUNC_VF_CFG_REQ_ENABLES_NUM_RX_RINGS |
			      FUNC_VF_CFG_REQ_ENABLES_NUM_RSSCOS_CTXS : 0;
	enables |= stats ? FUNC_VF_CFG_REQ_ENABLES_NUM_STAT_CTXS : 0;
	if (bp->flags & BNXT_FLAG_CHIP_P5) {
		enables |= tx_rings + ring_grps ?
			   FUNC_VF_CFG_REQ_ENABLES_NUM_CMPL_RINGS : 0;
	} else {
		enables |= cp_rings ?
			   FUNC_VF_CFG_REQ_ENABLES_NUM_CMPL_RINGS : 0;
		enables |= ring_grps ?
			   FUNC_VF_CFG_REQ_ENABLES_NUM_HW_RING_GRPS : 0;
	}
	enables |= vnics ? FUNC_VF_CFG_REQ_ENABLES_NUM_VNICS : 0;
	enables |= FUNC_VF_CFG_REQ_ENABLES_NUM_L2_CTXS;

	req->num_l2_ctxs = cpu_to_le16(BNXT_VF_MAX_L2_CTX);
	req->num_tx_rings = cpu_to_le16(tx_rings);
	req->num_rx_rings = cpu_to_le16(rx_rings);
	if (bp->flags & BNXT_FLAG_CHIP_P5) {
		req->num_cmpl_rings = cpu_to_le16(tx_rings + ring_grps);
		req->num_rsscos_ctxs = cpu_to_le16(DIV_ROUND_UP(ring_grps, 64));
	} else {
		req->num_cmpl_rings = cpu_to_le16(cp_rings);
		req->num_hw_ring_grps = cpu_to_le16(ring_grps);
		req->num_rsscos_ctxs = cpu_to_le16(BNXT_VF_MAX_RSS_CTX);
	}
	req->num_stat_ctxs = cpu_to_le16(stats);
	req->num_vnics = cpu_to_le16(vnics);

	req->enables = cpu_to_le32(enables);
}

static int
bnxt_hwrm_reserve_pf_rings(struct bnxt *bp, int tx_rings, int rx_rings,
			   int ring_grps, int cp_rings, int stats, int vnics)
{
	struct hwrm_func_cfg_input req = {0};
	int rc;

	__bnxt_hwrm_reserve_pf_rings(bp, &req, tx_rings, rx_rings, ring_grps,
				     cp_rings, stats, vnics);
	if (!req.enables)
		return 0;

	rc = hwrm_send_message(bp, &req, sizeof(req), HWRM_CMD_TIMEOUT);
	if (rc)
		return rc;

	if (bp->hwrm_spec_code < 0x10601)
		bp->hw_resc.resv_tx_rings = tx_rings;

	rc = bnxt_hwrm_get_rings(bp);
	return rc;
}

static int
bnxt_hwrm_reserve_vf_rings(struct bnxt *bp, int tx_rings, int rx_rings,
			   int ring_grps, int cp_rings, int stats, int vnics)
{
	struct hwrm_func_vf_cfg_input req = {0};
	int rc;

	if (!BNXT_NEW_RM(bp)) {
		bp->hw_resc.resv_tx_rings = tx_rings;
		return 0;
	}

	__bnxt_hwrm_reserve_vf_rings(bp, &req, tx_rings, rx_rings, ring_grps,
				     cp_rings, stats, vnics);
	rc = hwrm_send_message(bp, &req, sizeof(req), HWRM_CMD_TIMEOUT);
	if (rc)
		return rc;

	rc = bnxt_hwrm_get_rings(bp);
	return rc;
}

static int bnxt_hwrm_reserve_rings(struct bnxt *bp, int tx, int rx, int grp,
				   int cp, int stat, int vnic)
{
	if (BNXT_PF(bp))
		return bnxt_hwrm_reserve_pf_rings(bp, tx, rx, grp, cp, stat,
						  vnic);
	else
		return bnxt_hwrm_reserve_vf_rings(bp, tx, rx, grp, cp, stat,
						  vnic);
}

int bnxt_nq_rings_in_use(struct bnxt *bp)
{
	int cp = bp->cp_nr_rings;
	int ulp_msix, ulp_base;

	ulp_msix = bnxt_get_ulp_msix_num(bp);
	if (ulp_msix) {
		ulp_base = bnxt_get_ulp_msix_base(bp);
		cp += ulp_msix;
		if ((ulp_base + ulp_msix) > cp)
			cp = ulp_base + ulp_msix;
	}
	return cp;
}

static int bnxt_cp_rings_in_use(struct bnxt *bp)
{
	int cp;

	if (!(bp->flags & BNXT_FLAG_CHIP_P5))
		return bnxt_nq_rings_in_use(bp);

	cp = bp->tx_nr_rings + bp->rx_nr_rings;
	return cp;
}

static int bnxt_get_func_stat_ctxs(struct bnxt *bp)
{
	int ulp_stat = bnxt_get_ulp_stat_ctxs(bp);
	int cp = bp->cp_nr_rings;

	if (!ulp_stat)
		return cp;

	if (bnxt_nq_rings_in_use(bp) > cp + bnxt_get_ulp_msix_num(bp))
		return bnxt_get_ulp_msix_base(bp) + ulp_stat;

	return cp + ulp_stat;
}

static bool bnxt_need_reserve_rings(struct bnxt *bp)
{
	struct bnxt_hw_resc *hw_resc = &bp->hw_resc;
	int cp = bnxt_cp_rings_in_use(bp);
	int nq = bnxt_nq_rings_in_use(bp);
	int rx = bp->rx_nr_rings, stat;
	int vnic = 1, grp = rx;

	if (bp->hwrm_spec_code < 0x10601)
		return false;

	if (hw_resc->resv_tx_rings != bp->tx_nr_rings)
		return true;

	if ((bp->flags & BNXT_FLAG_RFS) && !(bp->flags & BNXT_FLAG_CHIP_P5))
		vnic = rx + 1;
	if (bp->flags & BNXT_FLAG_AGG_RINGS)
		rx <<= 1;
	stat = bnxt_get_func_stat_ctxs(bp);
	if (BNXT_NEW_RM(bp) &&
	    (hw_resc->resv_rx_rings != rx || hw_resc->resv_cp_rings != cp ||
	     hw_resc->resv_vnics != vnic || hw_resc->resv_stat_ctxs != stat ||
	     (hw_resc->resv_hw_ring_grps != grp &&
	      !(bp->flags & BNXT_FLAG_CHIP_P5))))
		return true;
	if ((bp->flags & BNXT_FLAG_CHIP_P5) && BNXT_PF(bp) &&
	    hw_resc->resv_irqs != nq)
		return true;
	return false;
}

static int __bnxt_reserve_rings(struct bnxt *bp)
{
	struct bnxt_hw_resc *hw_resc = &bp->hw_resc;
	int cp = bnxt_nq_rings_in_use(bp);
	int tx = bp->tx_nr_rings;
	int rx = bp->rx_nr_rings;
	int grp, rx_rings, rc;
	int vnic = 1, stat;
	bool sh = false;

	if (!bnxt_need_reserve_rings(bp))
		return 0;

	if (bp->flags & BNXT_FLAG_SHARED_RINGS)
		sh = true;
	if ((bp->flags & BNXT_FLAG_RFS) && !(bp->flags & BNXT_FLAG_CHIP_P5))
		vnic = rx + 1;
	if (bp->flags & BNXT_FLAG_AGG_RINGS)
		rx <<= 1;
	grp = bp->rx_nr_rings;
	stat = bnxt_get_func_stat_ctxs(bp);

	rc = bnxt_hwrm_reserve_rings(bp, tx, rx, grp, cp, stat, vnic);
	if (rc)
		return rc;

	tx = hw_resc->resv_tx_rings;
	if (BNXT_NEW_RM(bp)) {
		rx = hw_resc->resv_rx_rings;
		cp = hw_resc->resv_irqs;
		grp = hw_resc->resv_hw_ring_grps;
		vnic = hw_resc->resv_vnics;
		stat = hw_resc->resv_stat_ctxs;
	}

	rx_rings = rx;
	if (bp->flags & BNXT_FLAG_AGG_RINGS) {
		if (rx >= 2) {
			rx_rings = rx >> 1;
		} else {
			if (netif_running(bp->dev))
				return -ENOMEM;

			bp->flags &= ~BNXT_FLAG_AGG_RINGS;
			bp->flags |= BNXT_FLAG_NO_AGG_RINGS;
			bp->dev->hw_features &= ~NETIF_F_LRO;
			bp->dev->features &= ~NETIF_F_LRO;
			bnxt_set_ring_params(bp);
		}
	}
	rx_rings = min_t(int, rx_rings, grp);
	cp = min_t(int, cp, bp->cp_nr_rings);
	if (stat > bnxt_get_ulp_stat_ctxs(bp))
		stat -= bnxt_get_ulp_stat_ctxs(bp);
	cp = min_t(int, cp, stat);
	rc = bnxt_trim_rings(bp, &rx_rings, &tx, cp, sh);
	if (bp->flags & BNXT_FLAG_AGG_RINGS)
		rx = rx_rings << 1;
	cp = sh ? max_t(int, tx, rx_rings) : tx + rx_rings;
	bp->tx_nr_rings = tx;
	bp->rx_nr_rings = rx_rings;
	bp->cp_nr_rings = cp;

	if (!tx || !rx || !cp || !grp || !vnic || !stat)
		return -ENOMEM;

	return rc;
}

static int bnxt_hwrm_check_vf_rings(struct bnxt *bp, int tx_rings, int rx_rings,
				    int ring_grps, int cp_rings, int stats,
				    int vnics)
{
	struct hwrm_func_vf_cfg_input req = {0};
	u32 flags;
	int rc;

	if (!BNXT_NEW_RM(bp))
		return 0;

	__bnxt_hwrm_reserve_vf_rings(bp, &req, tx_rings, rx_rings, ring_grps,
				     cp_rings, stats, vnics);
	flags = FUNC_VF_CFG_REQ_FLAGS_TX_ASSETS_TEST |
		FUNC_VF_CFG_REQ_FLAGS_RX_ASSETS_TEST |
		FUNC_VF_CFG_REQ_FLAGS_CMPL_ASSETS_TEST |
		FUNC_VF_CFG_REQ_FLAGS_STAT_CTX_ASSETS_TEST |
		FUNC_VF_CFG_REQ_FLAGS_VNIC_ASSETS_TEST |
		FUNC_VF_CFG_REQ_FLAGS_RSSCOS_CTX_ASSETS_TEST;
	if (!(bp->flags & BNXT_FLAG_CHIP_P5))
		flags |= FUNC_VF_CFG_REQ_FLAGS_RING_GRP_ASSETS_TEST;

	req.flags = cpu_to_le32(flags);
	rc = hwrm_send_message_silent(bp, &req, sizeof(req), HWRM_CMD_TIMEOUT);
	return rc;
}

static int bnxt_hwrm_check_pf_rings(struct bnxt *bp, int tx_rings, int rx_rings,
				    int ring_grps, int cp_rings, int stats,
				    int vnics)
{
	struct hwrm_func_cfg_input req = {0};
	u32 flags;
	int rc;

	__bnxt_hwrm_reserve_pf_rings(bp, &req, tx_rings, rx_rings, ring_grps,
				     cp_rings, stats, vnics);
	flags = FUNC_CFG_REQ_FLAGS_TX_ASSETS_TEST;
	if (BNXT_NEW_RM(bp)) {
		flags |= FUNC_CFG_REQ_FLAGS_RX_ASSETS_TEST |
			 FUNC_CFG_REQ_FLAGS_CMPL_ASSETS_TEST |
			 FUNC_CFG_REQ_FLAGS_STAT_CTX_ASSETS_TEST |
			 FUNC_CFG_REQ_FLAGS_VNIC_ASSETS_TEST;
		if (bp->flags & BNXT_FLAG_CHIP_P5)
			flags |= FUNC_CFG_REQ_FLAGS_RSSCOS_CTX_ASSETS_TEST |
				 FUNC_CFG_REQ_FLAGS_NQ_ASSETS_TEST;
		else
			flags |= FUNC_CFG_REQ_FLAGS_RING_GRP_ASSETS_TEST;
	}

	req.flags = cpu_to_le32(flags);
	rc = hwrm_send_message_silent(bp, &req, sizeof(req), HWRM_CMD_TIMEOUT);
	return rc;
}

static int bnxt_hwrm_check_rings(struct bnxt *bp, int tx_rings, int rx_rings,
				 int ring_grps, int cp_rings, int stats,
				 int vnics)
{
	if (bp->hwrm_spec_code < 0x10801)
		return 0;

	if (BNXT_PF(bp))
		return bnxt_hwrm_check_pf_rings(bp, tx_rings, rx_rings,
						ring_grps, cp_rings, stats,
						vnics);

	return bnxt_hwrm_check_vf_rings(bp, tx_rings, rx_rings, ring_grps,
					cp_rings, stats, vnics);
}

static void bnxt_hwrm_coal_params_qcaps(struct bnxt *bp)
{
	struct hwrm_ring_aggint_qcaps_output *resp = bp->hwrm_cmd_resp_addr;
	struct bnxt_coal_cap *coal_cap = &bp->coal_cap;
	struct hwrm_ring_aggint_qcaps_input req = {0};
	int rc;

	coal_cap->cmpl_params = BNXT_LEGACY_COAL_CMPL_PARAMS;
	coal_cap->num_cmpl_dma_aggr_max = 63;
	coal_cap->num_cmpl_dma_aggr_during_int_max = 63;
	coal_cap->cmpl_aggr_dma_tmr_max = 65535;
	coal_cap->cmpl_aggr_dma_tmr_during_int_max = 65535;
	coal_cap->int_lat_tmr_min_max = 65535;
	coal_cap->int_lat_tmr_max_max = 65535;
	coal_cap->num_cmpl_aggr_int_max = 65535;
	coal_cap->timer_units = 80;

	if (bp->hwrm_spec_code < 0x10902)
		return;

	bnxt_hwrm_cmd_hdr_init(bp, &req, HWRM_RING_AGGINT_QCAPS, -1, -1);
	mutex_lock(&bp->hwrm_cmd_lock);
	rc = _hwrm_send_message_silent(bp, &req, sizeof(req), HWRM_CMD_TIMEOUT);
	if (!rc) {
		coal_cap->cmpl_params = le32_to_cpu(resp->cmpl_params);
		coal_cap->nq_params = le32_to_cpu(resp->nq_params);
		coal_cap->num_cmpl_dma_aggr_max =
			le16_to_cpu(resp->num_cmpl_dma_aggr_max);
		coal_cap->num_cmpl_dma_aggr_during_int_max =
			le16_to_cpu(resp->num_cmpl_dma_aggr_during_int_max);
		coal_cap->cmpl_aggr_dma_tmr_max =
			le16_to_cpu(resp->cmpl_aggr_dma_tmr_max);
		coal_cap->cmpl_aggr_dma_tmr_during_int_max =
			le16_to_cpu(resp->cmpl_aggr_dma_tmr_during_int_max);
		coal_cap->int_lat_tmr_min_max =
			le16_to_cpu(resp->int_lat_tmr_min_max);
		coal_cap->int_lat_tmr_max_max =
			le16_to_cpu(resp->int_lat_tmr_max_max);
		coal_cap->num_cmpl_aggr_int_max =
			le16_to_cpu(resp->num_cmpl_aggr_int_max);
		coal_cap->timer_units = le16_to_cpu(resp->timer_units);
	}
	mutex_unlock(&bp->hwrm_cmd_lock);
}

static u16 bnxt_usec_to_coal_tmr(struct bnxt *bp, u16 usec)
{
	struct bnxt_coal_cap *coal_cap = &bp->coal_cap;

	return usec * 1000 / coal_cap->timer_units;
}

static void bnxt_hwrm_set_coal_params(struct bnxt *bp,
	struct bnxt_coal *hw_coal,
	struct hwrm_ring_cmpl_ring_cfg_aggint_params_input *req)
{
	struct bnxt_coal_cap *coal_cap = &bp->coal_cap;
	u32 cmpl_params = coal_cap->cmpl_params;
	u16 val, tmr, max, flags = 0;

	max = hw_coal->bufs_per_record * 128;
	if (hw_coal->budget)
		max = hw_coal->bufs_per_record * hw_coal->budget;
	max = min_t(u16, max, coal_cap->num_cmpl_aggr_int_max);

	val = clamp_t(u16, hw_coal->coal_bufs, 1, max);
	req->num_cmpl_aggr_int = cpu_to_le16(val);

	val = min_t(u16, val, coal_cap->num_cmpl_dma_aggr_max);
	req->num_cmpl_dma_aggr = cpu_to_le16(val);

	val = clamp_t(u16, hw_coal->coal_bufs_irq, 1,
		      coal_cap->num_cmpl_dma_aggr_during_int_max);
	req->num_cmpl_dma_aggr_during_int = cpu_to_le16(val);

	tmr = bnxt_usec_to_coal_tmr(bp, hw_coal->coal_ticks);
	tmr = clamp_t(u16, tmr, 1, coal_cap->int_lat_tmr_max_max);
	req->int_lat_tmr_max = cpu_to_le16(tmr);

	/* min timer set to 1/2 of interrupt timer */
	if (cmpl_params & RING_AGGINT_QCAPS_RESP_CMPL_PARAMS_INT_LAT_TMR_MIN) {
		val = tmr / 2;
		val = clamp_t(u16, val, 1, coal_cap->int_lat_tmr_min_max);
		req->int_lat_tmr_min = cpu_to_le16(val);
		req->enables |= cpu_to_le16(BNXT_COAL_CMPL_MIN_TMR_ENABLE);
	}

	/* buf timer set to 1/4 of interrupt timer */
	val = clamp_t(u16, tmr / 4, 1, coal_cap->cmpl_aggr_dma_tmr_max);
	req->cmpl_aggr_dma_tmr = cpu_to_le16(val);

	if (cmpl_params &
	    RING_AGGINT_QCAPS_RESP_CMPL_PARAMS_NUM_CMPL_DMA_AGGR_DURING_INT) {
		tmr = bnxt_usec_to_coal_tmr(bp, hw_coal->coal_ticks_irq);
		val = clamp_t(u16, tmr, 1,
			      coal_cap->cmpl_aggr_dma_tmr_during_int_max);
		req->cmpl_aggr_dma_tmr_during_int = cpu_to_le16(val);
		req->enables |=
			cpu_to_le16(BNXT_COAL_CMPL_AGGR_TMR_DURING_INT_ENABLE);
	}

	if (cmpl_params & RING_AGGINT_QCAPS_RESP_CMPL_PARAMS_TIMER_RESET)
		flags |= RING_CMPL_RING_CFG_AGGINT_PARAMS_REQ_FLAGS_TIMER_RESET;
	if ((cmpl_params & RING_AGGINT_QCAPS_RESP_CMPL_PARAMS_RING_IDLE) &&
	    hw_coal->idle_thresh && hw_coal->coal_ticks < hw_coal->idle_thresh)
		flags |= RING_CMPL_RING_CFG_AGGINT_PARAMS_REQ_FLAGS_RING_IDLE;
	req->flags = cpu_to_le16(flags);
	req->enables |= cpu_to_le16(BNXT_COAL_CMPL_ENABLES);
}

/* Caller holds bp->hwrm_cmd_lock */
static int __bnxt_hwrm_set_coal_nq(struct bnxt *bp, struct bnxt_napi *bnapi,
				   struct bnxt_coal *hw_coal)
{
	struct hwrm_ring_cmpl_ring_cfg_aggint_params_input req = {0};
	struct bnxt_cp_ring_info *cpr = &bnapi->cp_ring;
	struct bnxt_coal_cap *coal_cap = &bp->coal_cap;
	u32 nq_params = coal_cap->nq_params;
	u16 tmr;

	if (!(nq_params & RING_AGGINT_QCAPS_RESP_NQ_PARAMS_INT_LAT_TMR_MIN))
		return 0;

	bnxt_hwrm_cmd_hdr_init(bp, &req, HWRM_RING_CMPL_RING_CFG_AGGINT_PARAMS,
			       -1, -1);
	req.ring_id = cpu_to_le16(cpr->cp_ring_struct.fw_ring_id);
	req.flags =
		cpu_to_le16(RING_CMPL_RING_CFG_AGGINT_PARAMS_REQ_FLAGS_IS_NQ);

	tmr = bnxt_usec_to_coal_tmr(bp, hw_coal->coal_ticks) / 2;
	tmr = clamp_t(u16, tmr, 1, coal_cap->int_lat_tmr_min_max);
	req.int_lat_tmr_min = cpu_to_le16(tmr);
	req.enables |= cpu_to_le16(BNXT_COAL_CMPL_MIN_TMR_ENABLE);
	return _hwrm_send_message(bp, &req, sizeof(req), HWRM_CMD_TIMEOUT);
}

int bnxt_hwrm_set_ring_coal(struct bnxt *bp, struct bnxt_napi *bnapi)
{
	struct hwrm_ring_cmpl_ring_cfg_aggint_params_input req_rx = {0};
	struct bnxt_cp_ring_info *cpr = &bnapi->cp_ring;
	struct bnxt_coal coal;

	/* Tick values in micro seconds.
	 * 1 coal_buf x bufs_per_record = 1 completion record.
	 */
	memcpy(&coal, &bp->rx_coal, sizeof(struct bnxt_coal));

	coal.coal_ticks = cpr->rx_ring_coal.coal_ticks;
	coal.coal_bufs = cpr->rx_ring_coal.coal_bufs;

	if (!bnapi->rx_ring)
		return -ENODEV;

	bnxt_hwrm_cmd_hdr_init(bp, &req_rx,
			       HWRM_RING_CMPL_RING_CFG_AGGINT_PARAMS, -1, -1);

	bnxt_hwrm_set_coal_params(bp, &coal, &req_rx);

	req_rx.ring_id = cpu_to_le16(bnxt_cp_ring_for_rx(bp, bnapi->rx_ring));

	return hwrm_send_message(bp, &req_rx, sizeof(req_rx),
				 HWRM_CMD_TIMEOUT);
}

int bnxt_hwrm_set_coal(struct bnxt *bp)
{
	int i, rc = 0;
	struct hwrm_ring_cmpl_ring_cfg_aggint_params_input req_rx = {0},
							   req_tx = {0}, *req;

	bnxt_hwrm_cmd_hdr_init(bp, &req_rx,
			       HWRM_RING_CMPL_RING_CFG_AGGINT_PARAMS, -1, -1);
	bnxt_hwrm_cmd_hdr_init(bp, &req_tx,
			       HWRM_RING_CMPL_RING_CFG_AGGINT_PARAMS, -1, -1);

	bnxt_hwrm_set_coal_params(bp, &bp->rx_coal, &req_rx);
	bnxt_hwrm_set_coal_params(bp, &bp->tx_coal, &req_tx);

	mutex_lock(&bp->hwrm_cmd_lock);
	for (i = 0; i < bp->cp_nr_rings; i++) {
		struct bnxt_napi *bnapi = bp->bnapi[i];
		struct bnxt_coal *hw_coal;
		u16 ring_id;

		req = &req_rx;
		if (!bnapi->rx_ring) {
			ring_id = bnxt_cp_ring_for_tx(bp, bnapi->tx_ring);
			req = &req_tx;
		} else {
			ring_id = bnxt_cp_ring_for_rx(bp, bnapi->rx_ring);
		}
		req->ring_id = cpu_to_le16(ring_id);

		rc = _hwrm_send_message(bp, req, sizeof(*req),
					HWRM_CMD_TIMEOUT);
		if (rc)
			break;

		if (!(bp->flags & BNXT_FLAG_CHIP_P5))
			continue;

		if (bnapi->rx_ring && bnapi->tx_ring) {
			req = &req_tx;
			ring_id = bnxt_cp_ring_for_tx(bp, bnapi->tx_ring);
			req->ring_id = cpu_to_le16(ring_id);
			rc = _hwrm_send_message(bp, req, sizeof(*req),
						HWRM_CMD_TIMEOUT);
			if (rc)
				break;
		}
		if (bnapi->rx_ring)
			hw_coal = &bp->rx_coal;
		else
			hw_coal = &bp->tx_coal;
		__bnxt_hwrm_set_coal_nq(bp, bnapi, hw_coal);
	}
	mutex_unlock(&bp->hwrm_cmd_lock);
	return rc;
}

static int bnxt_hwrm_stat_ctx_free(struct bnxt *bp)
{
	int rc = 0, i;
	struct hwrm_stat_ctx_free_input req = {0};

	if (!bp->bnapi)
		return 0;

	if (BNXT_CHIP_TYPE_NITRO_A0(bp))
		return 0;

	bnxt_hwrm_cmd_hdr_init(bp, &req, HWRM_STAT_CTX_FREE, -1, -1);

	mutex_lock(&bp->hwrm_cmd_lock);
	for (i = 0; i < bp->cp_nr_rings; i++) {
		struct bnxt_napi *bnapi = bp->bnapi[i];
		struct bnxt_cp_ring_info *cpr = &bnapi->cp_ring;

		if (cpr->hw_stats_ctx_id != INVALID_STATS_CTX_ID) {
			req.stat_ctx_id = cpu_to_le32(cpr->hw_stats_ctx_id);

			rc = _hwrm_send_message(bp, &req, sizeof(req),
						HWRM_CMD_TIMEOUT);

			cpr->hw_stats_ctx_id = INVALID_STATS_CTX_ID;
		}
	}
	mutex_unlock(&bp->hwrm_cmd_lock);
	return rc;
}

static int bnxt_hwrm_stat_ctx_alloc(struct bnxt *bp)
{
	int rc = 0, i;
	struct hwrm_stat_ctx_alloc_input req = {0};
	struct hwrm_stat_ctx_alloc_output *resp = bp->hwrm_cmd_resp_addr;

	if (BNXT_CHIP_TYPE_NITRO_A0(bp))
		return 0;

	bnxt_hwrm_cmd_hdr_init(bp, &req, HWRM_STAT_CTX_ALLOC, -1, -1);

	req.stats_dma_length = cpu_to_le16(bp->hw_ring_stats_size);
	req.update_period_ms = cpu_to_le32(bp->stats_coal_ticks / 1000);

	mutex_lock(&bp->hwrm_cmd_lock);
	for (i = 0; i < bp->cp_nr_rings; i++) {
		struct bnxt_napi *bnapi = bp->bnapi[i];
		struct bnxt_cp_ring_info *cpr = &bnapi->cp_ring;

		req.stats_dma_addr = cpu_to_le64(cpr->hw_stats_map);

		rc = _hwrm_send_message(bp, &req, sizeof(req),
					HWRM_CMD_TIMEOUT);
		if (rc)
			break;

		cpr->hw_stats_ctx_id = le32_to_cpu(resp->stat_ctx_id);

		bp->grp_info[i].fw_stats_ctx = cpr->hw_stats_ctx_id;
	}
	mutex_unlock(&bp->hwrm_cmd_lock);
	return rc;
}

static int bnxt_hwrm_func_qcfg(struct bnxt *bp)
{
	struct hwrm_func_qcfg_input req = {0};
	struct hwrm_func_qcfg_output *resp = bp->hwrm_cmd_resp_addr;
	u16 flags;
	int rc;

	bnxt_hwrm_cmd_hdr_init(bp, &req, HWRM_FUNC_QCFG, -1, -1);
	req.fid = cpu_to_le16(0xffff);
	mutex_lock(&bp->hwrm_cmd_lock);
	rc = _hwrm_send_message(bp, &req, sizeof(req), HWRM_CMD_TIMEOUT);
	if (rc)
		goto func_qcfg_exit;

#ifdef CONFIG_BNXT_SRIOV
	if (BNXT_VF(bp)) {
		struct bnxt_vf_info *vf = &bp->vf;

		vf->vlan = le16_to_cpu(resp->vlan) & VLAN_VID_MASK;
	} else {
		bp->pf.registered_vfs = le16_to_cpu(resp->registered_vfs);
	}
#endif
	flags = le16_to_cpu(resp->flags);
	if (flags & (FUNC_QCFG_RESP_FLAGS_FW_DCBX_AGENT_ENABLED |
		     FUNC_QCFG_RESP_FLAGS_FW_LLDP_AGENT_ENABLED)) {
		bp->fw_cap |= BNXT_FW_CAP_LLDP_AGENT;
		if (flags & FUNC_QCFG_RESP_FLAGS_FW_DCBX_AGENT_ENABLED)
			bp->fw_cap |= BNXT_FW_CAP_DCBX_AGENT;
	}
	if (BNXT_PF(bp) && (flags & FUNC_QCFG_RESP_FLAGS_MULTI_HOST))
		bp->flags |= BNXT_FLAG_MULTI_HOST;

	switch (resp->port_partition_type) {
	case FUNC_QCFG_RESP_PORT_PARTITION_TYPE_NPAR1_0:
	case FUNC_QCFG_RESP_PORT_PARTITION_TYPE_NPAR1_5:
	case FUNC_QCFG_RESP_PORT_PARTITION_TYPE_NPAR2_0:
		bp->port_partition_type = resp->port_partition_type;
		break;
	}
	if (bp->hwrm_spec_code < 0x10707 ||
	    resp->evb_mode == FUNC_QCFG_RESP_EVB_MODE_VEB)
		bp->br_mode = BRIDGE_MODE_VEB;
	else if (resp->evb_mode == FUNC_QCFG_RESP_EVB_MODE_VEPA)
		bp->br_mode = BRIDGE_MODE_VEPA;
	else
		bp->br_mode = BRIDGE_MODE_UNDEF;

	bp->max_mtu = le16_to_cpu(resp->max_mtu_configured);
	if (!bp->max_mtu)
		bp->max_mtu = BNXT_MAX_MTU;

func_qcfg_exit:
	mutex_unlock(&bp->hwrm_cmd_lock);
	return rc;
}

static int bnxt_hwrm_func_backing_store_qcaps(struct bnxt *bp)
{
	struct hwrm_func_backing_store_qcaps_input req = {0};
	struct hwrm_func_backing_store_qcaps_output *resp =
		bp->hwrm_cmd_resp_addr;
	int rc;

	if (bp->hwrm_spec_code < 0x10902 || BNXT_VF(bp) || bp->ctx)
		return 0;

	bnxt_hwrm_cmd_hdr_init(bp, &req, HWRM_FUNC_BACKING_STORE_QCAPS, -1, -1);
	mutex_lock(&bp->hwrm_cmd_lock);
	rc = _hwrm_send_message_silent(bp, &req, sizeof(req), HWRM_CMD_TIMEOUT);
	if (!rc) {
		struct bnxt_ctx_pg_info *ctx_pg;
		struct bnxt_ctx_mem_info *ctx;
		int i;

		ctx = kzalloc(sizeof(*ctx), GFP_KERNEL);
		if (!ctx) {
			rc = -ENOMEM;
			goto ctx_err;
		}
		ctx_pg = kzalloc(sizeof(*ctx_pg) * (bp->max_q + 1), GFP_KERNEL);
		if (!ctx_pg) {
			kfree(ctx);
			rc = -ENOMEM;
			goto ctx_err;
		}
		for (i = 0; i < bp->max_q + 1; i++, ctx_pg++)
			ctx->tqm_mem[i] = ctx_pg;

		bp->ctx = ctx;
		ctx->qp_max_entries = le32_to_cpu(resp->qp_max_entries);
		ctx->qp_min_qp1_entries = le16_to_cpu(resp->qp_min_qp1_entries);
		ctx->qp_max_l2_entries = le16_to_cpu(resp->qp_max_l2_entries);
		ctx->qp_entry_size = le16_to_cpu(resp->qp_entry_size);
		ctx->srq_max_l2_entries = le16_to_cpu(resp->srq_max_l2_entries);
		ctx->srq_max_entries = le32_to_cpu(resp->srq_max_entries);
		ctx->srq_entry_size = le16_to_cpu(resp->srq_entry_size);
		ctx->cq_max_l2_entries = le16_to_cpu(resp->cq_max_l2_entries);
		ctx->cq_max_entries = le32_to_cpu(resp->cq_max_entries);
		ctx->cq_entry_size = le16_to_cpu(resp->cq_entry_size);
		ctx->vnic_max_vnic_entries =
			le16_to_cpu(resp->vnic_max_vnic_entries);
		ctx->vnic_max_ring_table_entries =
			le16_to_cpu(resp->vnic_max_ring_table_entries);
		ctx->vnic_entry_size = le16_to_cpu(resp->vnic_entry_size);
		ctx->stat_max_entries = le32_to_cpu(resp->stat_max_entries);
		ctx->stat_entry_size = le16_to_cpu(resp->stat_entry_size);
		ctx->tqm_entry_size = le16_to_cpu(resp->tqm_entry_size);
		ctx->tqm_min_entries_per_ring =
			le32_to_cpu(resp->tqm_min_entries_per_ring);
		ctx->tqm_max_entries_per_ring =
			le32_to_cpu(resp->tqm_max_entries_per_ring);
		ctx->tqm_entries_multiple = resp->tqm_entries_multiple;
		if (!ctx->tqm_entries_multiple)
			ctx->tqm_entries_multiple = 1;
		ctx->mrav_max_entries = le32_to_cpu(resp->mrav_max_entries);
		ctx->mrav_entry_size = le16_to_cpu(resp->mrav_entry_size);
		ctx->mrav_num_entries_units =
			le16_to_cpu(resp->mrav_num_entries_units);
		ctx->tim_entry_size = le16_to_cpu(resp->tim_entry_size);
		ctx->tim_max_entries = le32_to_cpu(resp->tim_max_entries);
		ctx->ctx_kind_initializer = resp->ctx_kind_initializer;
	} else {
		rc = 0;
	}
ctx_err:
	mutex_unlock(&bp->hwrm_cmd_lock);
	return rc;
}

static void bnxt_hwrm_set_pg_attr(struct bnxt_ring_mem_info *rmem, u8 *pg_attr,
				  __le64 *pg_dir)
{
	u8 pg_size = 0;

	if (BNXT_PAGE_SHIFT == 13)
		pg_size = 1 << 4;
	else if (BNXT_PAGE_SIZE == 16)
		pg_size = 2 << 4;

	*pg_attr = pg_size;
	if (rmem->depth >= 1) {
		if (rmem->depth == 2)
			*pg_attr |= 2;
		else
			*pg_attr |= 1;
		*pg_dir = cpu_to_le64(rmem->pg_tbl_map);
	} else {
		*pg_dir = cpu_to_le64(rmem->dma_arr[0]);
	}
}

#define FUNC_BACKING_STORE_CFG_REQ_DFLT_ENABLES			\
	(FUNC_BACKING_STORE_CFG_REQ_ENABLES_QP |		\
	 FUNC_BACKING_STORE_CFG_REQ_ENABLES_SRQ |		\
	 FUNC_BACKING_STORE_CFG_REQ_ENABLES_CQ |		\
	 FUNC_BACKING_STORE_CFG_REQ_ENABLES_VNIC |		\
	 FUNC_BACKING_STORE_CFG_REQ_ENABLES_STAT)

static int bnxt_hwrm_func_backing_store_cfg(struct bnxt *bp, u32 enables)
{
	struct hwrm_func_backing_store_cfg_input req = {0};
	struct bnxt_ctx_mem_info *ctx = bp->ctx;
	struct bnxt_ctx_pg_info *ctx_pg;
	__le32 *num_entries;
	__le64 *pg_dir;
	u32 flags = 0;
	u8 *pg_attr;
	int i, rc;
	u32 ena;

	if (!ctx)
		return 0;

	bnxt_hwrm_cmd_hdr_init(bp, &req, HWRM_FUNC_BACKING_STORE_CFG, -1, -1);
	req.enables = cpu_to_le32(enables);

	if (enables & FUNC_BACKING_STORE_CFG_REQ_ENABLES_QP) {
		ctx_pg = &ctx->qp_mem;
		req.qp_num_entries = cpu_to_le32(ctx_pg->entries);
		req.qp_num_qp1_entries = cpu_to_le16(ctx->qp_min_qp1_entries);
		req.qp_num_l2_entries = cpu_to_le16(ctx->qp_max_l2_entries);
		req.qp_entry_size = cpu_to_le16(ctx->qp_entry_size);
		bnxt_hwrm_set_pg_attr(&ctx_pg->ring_mem,
				      &req.qpc_pg_size_qpc_lvl,
				      &req.qpc_page_dir);
	}
	if (enables & FUNC_BACKING_STORE_CFG_REQ_ENABLES_SRQ) {
		ctx_pg = &ctx->srq_mem;
		req.srq_num_entries = cpu_to_le32(ctx_pg->entries);
		req.srq_num_l2_entries = cpu_to_le16(ctx->srq_max_l2_entries);
		req.srq_entry_size = cpu_to_le16(ctx->srq_entry_size);
		bnxt_hwrm_set_pg_attr(&ctx_pg->ring_mem,
				      &req.srq_pg_size_srq_lvl,
				      &req.srq_page_dir);
	}
	if (enables & FUNC_BACKING_STORE_CFG_REQ_ENABLES_CQ) {
		ctx_pg = &ctx->cq_mem;
		req.cq_num_entries = cpu_to_le32(ctx_pg->entries);
		req.cq_num_l2_entries = cpu_to_le16(ctx->cq_max_l2_entries);
		req.cq_entry_size = cpu_to_le16(ctx->cq_entry_size);
		bnxt_hwrm_set_pg_attr(&ctx_pg->ring_mem, &req.cq_pg_size_cq_lvl,
				      &req.cq_page_dir);
	}
	if (enables & FUNC_BACKING_STORE_CFG_REQ_ENABLES_VNIC) {
		ctx_pg = &ctx->vnic_mem;
		req.vnic_num_vnic_entries =
			cpu_to_le16(ctx->vnic_max_vnic_entries);
		req.vnic_num_ring_table_entries =
			cpu_to_le16(ctx->vnic_max_ring_table_entries);
		req.vnic_entry_size = cpu_to_le16(ctx->vnic_entry_size);
		bnxt_hwrm_set_pg_attr(&ctx_pg->ring_mem,
				      &req.vnic_pg_size_vnic_lvl,
				      &req.vnic_page_dir);
	}
	if (enables & FUNC_BACKING_STORE_CFG_REQ_ENABLES_STAT) {
		ctx_pg = &ctx->stat_mem;
		req.stat_num_entries = cpu_to_le32(ctx->stat_max_entries);
		req.stat_entry_size = cpu_to_le16(ctx->stat_entry_size);
		bnxt_hwrm_set_pg_attr(&ctx_pg->ring_mem,
				      &req.stat_pg_size_stat_lvl,
				      &req.stat_page_dir);
	}
	if (enables & FUNC_BACKING_STORE_CFG_REQ_ENABLES_MRAV) {
		ctx_pg = &ctx->mrav_mem;
		req.mrav_num_entries = cpu_to_le32(ctx_pg->entries);
		if (ctx->mrav_num_entries_units)
			flags |=
			FUNC_BACKING_STORE_CFG_REQ_FLAGS_MRAV_RESERVATION_SPLIT;
		req.mrav_entry_size = cpu_to_le16(ctx->mrav_entry_size);
		bnxt_hwrm_set_pg_attr(&ctx_pg->ring_mem,
				      &req.mrav_pg_size_mrav_lvl,
				      &req.mrav_page_dir);
	}
	if (enables & FUNC_BACKING_STORE_CFG_REQ_ENABLES_TIM) {
		ctx_pg = &ctx->tim_mem;
		req.tim_num_entries = cpu_to_le32(ctx_pg->entries);
		req.tim_entry_size = cpu_to_le16(ctx->tim_entry_size);
		bnxt_hwrm_set_pg_attr(&ctx_pg->ring_mem,
				      &req.tim_pg_size_tim_lvl,
				      &req.tim_page_dir);
	}
	for (i = 0, num_entries = &req.tqm_sp_num_entries,
	     pg_attr = &req.tqm_sp_pg_size_tqm_sp_lvl,
	     pg_dir = &req.tqm_sp_page_dir,
	     ena = FUNC_BACKING_STORE_CFG_REQ_ENABLES_TQM_SP;
	     i < 9; i++, num_entries++, pg_attr++, pg_dir++, ena <<= 1) {
		if (!(enables & ena))
			continue;

		req.tqm_entry_size = cpu_to_le16(ctx->tqm_entry_size);
		ctx_pg = ctx->tqm_mem[i];
		*num_entries = cpu_to_le32(ctx_pg->entries);
		bnxt_hwrm_set_pg_attr(&ctx_pg->ring_mem, pg_attr, pg_dir);
	}
	req.flags = cpu_to_le32(flags);
	rc = hwrm_send_message(bp, &req, sizeof(req), HWRM_CMD_TIMEOUT);
	return rc;
}

static int bnxt_alloc_ctx_mem_blk(struct bnxt *bp,
				  struct bnxt_ctx_pg_info *ctx_pg)
{
	struct bnxt_ring_mem_info *rmem = &ctx_pg->ring_mem;

	rmem->page_size = BNXT_PAGE_SIZE;
	rmem->pg_arr = ctx_pg->ctx_pg_arr;
	rmem->dma_arr = ctx_pg->ctx_dma_arr;
	rmem->flags = BNXT_RMEM_VALID_PTE_FLAG;
	if (rmem->depth >= 1)
		rmem->flags |= BNXT_RMEM_USE_FULL_PAGE_FLAG;
	return bnxt_alloc_ring(bp, rmem);
}

static int bnxt_alloc_ctx_pg_tbls(struct bnxt *bp,
				  struct bnxt_ctx_pg_info *ctx_pg, u32 mem_size,
				  u8 depth, bool use_init_val)
{
	struct bnxt_ring_mem_info *rmem = &ctx_pg->ring_mem;
	int rc;

	if (!mem_size)
		return 0;

	ctx_pg->nr_pages = DIV_ROUND_UP(mem_size, BNXT_PAGE_SIZE);
	if (ctx_pg->nr_pages > MAX_CTX_TOTAL_PAGES) {
		ctx_pg->nr_pages = 0;
		return -EINVAL;
	}
	if (ctx_pg->nr_pages > MAX_CTX_PAGES || depth > 1) {
		int nr_tbls, i;

		rmem->depth = 2;
		ctx_pg->ctx_pg_tbl = kcalloc(MAX_CTX_PAGES, sizeof(ctx_pg),
					     GFP_KERNEL);
		if (!ctx_pg->ctx_pg_tbl)
			return -ENOMEM;
		nr_tbls = DIV_ROUND_UP(ctx_pg->nr_pages, MAX_CTX_PAGES);
		rmem->nr_pages = nr_tbls;
		rc = bnxt_alloc_ctx_mem_blk(bp, ctx_pg);
		if (rc)
			return rc;
		for (i = 0; i < nr_tbls; i++) {
			struct bnxt_ctx_pg_info *pg_tbl;

			pg_tbl = kzalloc(sizeof(*pg_tbl), GFP_KERNEL);
			if (!pg_tbl)
				return -ENOMEM;
			ctx_pg->ctx_pg_tbl[i] = pg_tbl;
			rmem = &pg_tbl->ring_mem;
			rmem->pg_tbl = ctx_pg->ctx_pg_arr[i];
			rmem->pg_tbl_map = ctx_pg->ctx_dma_arr[i];
			rmem->depth = 1;
			rmem->nr_pages = MAX_CTX_PAGES;
			if (use_init_val)
				rmem->init_val = bp->ctx->ctx_kind_initializer;
			if (i == (nr_tbls - 1)) {
				int rem = ctx_pg->nr_pages % MAX_CTX_PAGES;

				if (rem)
					rmem->nr_pages = rem;
			}
			rc = bnxt_alloc_ctx_mem_blk(bp, pg_tbl);
			if (rc)
				break;
		}
	} else {
		rmem->nr_pages = DIV_ROUND_UP(mem_size, BNXT_PAGE_SIZE);
		if (rmem->nr_pages > 1 || depth)
			rmem->depth = 1;
		if (use_init_val)
			rmem->init_val = bp->ctx->ctx_kind_initializer;
		rc = bnxt_alloc_ctx_mem_blk(bp, ctx_pg);
	}
	return rc;
}

static void bnxt_free_ctx_pg_tbls(struct bnxt *bp,
				  struct bnxt_ctx_pg_info *ctx_pg)
{
	struct bnxt_ring_mem_info *rmem = &ctx_pg->ring_mem;

	if (rmem->depth > 1 || ctx_pg->nr_pages > MAX_CTX_PAGES ||
	    ctx_pg->ctx_pg_tbl) {
		int i, nr_tbls = rmem->nr_pages;

		for (i = 0; i < nr_tbls; i++) {
			struct bnxt_ctx_pg_info *pg_tbl;
			struct bnxt_ring_mem_info *rmem2;

			pg_tbl = ctx_pg->ctx_pg_tbl[i];
			if (!pg_tbl)
				continue;
			rmem2 = &pg_tbl->ring_mem;
			bnxt_free_ring(bp, rmem2);
			ctx_pg->ctx_pg_arr[i] = NULL;
			kfree(pg_tbl);
			ctx_pg->ctx_pg_tbl[i] = NULL;
		}
		kfree(ctx_pg->ctx_pg_tbl);
		ctx_pg->ctx_pg_tbl = NULL;
	}
	bnxt_free_ring(bp, rmem);
	ctx_pg->nr_pages = 0;
}

static void bnxt_free_ctx_mem(struct bnxt *bp)
{
	struct bnxt_ctx_mem_info *ctx = bp->ctx;
	int i;

	if (!ctx)
		return;

	if (ctx->tqm_mem[0]) {
		for (i = 0; i < bp->max_q + 1; i++)
			bnxt_free_ctx_pg_tbls(bp, ctx->tqm_mem[i]);
		kfree(ctx->tqm_mem[0]);
		ctx->tqm_mem[0] = NULL;
	}

	bnxt_free_ctx_pg_tbls(bp, &ctx->tim_mem);
	bnxt_free_ctx_pg_tbls(bp, &ctx->mrav_mem);
	bnxt_free_ctx_pg_tbls(bp, &ctx->stat_mem);
	bnxt_free_ctx_pg_tbls(bp, &ctx->vnic_mem);
	bnxt_free_ctx_pg_tbls(bp, &ctx->cq_mem);
	bnxt_free_ctx_pg_tbls(bp, &ctx->srq_mem);
	bnxt_free_ctx_pg_tbls(bp, &ctx->qp_mem);
	ctx->flags &= ~BNXT_CTX_FLAG_INITED;
}

static int bnxt_alloc_ctx_mem(struct bnxt *bp)
{
	struct bnxt_ctx_pg_info *ctx_pg;
	struct bnxt_ctx_mem_info *ctx;
	u32 mem_size, ena, entries;
	u32 num_mr, num_ah;
	u32 extra_srqs = 0;
	u32 extra_qps = 0;
	u8 pg_lvl = 1;
	int i, rc;

	rc = bnxt_hwrm_func_backing_store_qcaps(bp);
	if (rc) {
		netdev_err(bp->dev, "Failed querying context mem capability, rc = %d.\n",
			   rc);
		return rc;
	}
	ctx = bp->ctx;
	if (!ctx || (ctx->flags & BNXT_CTX_FLAG_INITED))
		return 0;

	if ((bp->flags & BNXT_FLAG_ROCE_CAP) && !is_kdump_kernel()) {
		pg_lvl = 2;
		extra_qps = 65536;
		extra_srqs = 8192;
	}

	ctx_pg = &ctx->qp_mem;
	ctx_pg->entries = ctx->qp_min_qp1_entries + ctx->qp_max_l2_entries +
			  extra_qps;
	mem_size = ctx->qp_entry_size * ctx_pg->entries;
	rc = bnxt_alloc_ctx_pg_tbls(bp, ctx_pg, mem_size, pg_lvl, true);
	if (rc)
		return rc;

	ctx_pg = &ctx->srq_mem;
	ctx_pg->entries = ctx->srq_max_l2_entries + extra_srqs;
	mem_size = ctx->srq_entry_size * ctx_pg->entries;
	rc = bnxt_alloc_ctx_pg_tbls(bp, ctx_pg, mem_size, pg_lvl, true);
	if (rc)
		return rc;

	ctx_pg = &ctx->cq_mem;
	ctx_pg->entries = ctx->cq_max_l2_entries + extra_qps * 2;
	mem_size = ctx->cq_entry_size * ctx_pg->entries;
	rc = bnxt_alloc_ctx_pg_tbls(bp, ctx_pg, mem_size, pg_lvl, true);
	if (rc)
		return rc;

	ctx_pg = &ctx->vnic_mem;
	ctx_pg->entries = ctx->vnic_max_vnic_entries +
			  ctx->vnic_max_ring_table_entries;
	mem_size = ctx->vnic_entry_size * ctx_pg->entries;
	rc = bnxt_alloc_ctx_pg_tbls(bp, ctx_pg, mem_size, 1, true);
	if (rc)
		return rc;

	ctx_pg = &ctx->stat_mem;
	ctx_pg->entries = ctx->stat_max_entries;
	mem_size = ctx->stat_entry_size * ctx_pg->entries;
	rc = bnxt_alloc_ctx_pg_tbls(bp, ctx_pg, mem_size, 1, true);
	if (rc)
		return rc;

	ena = 0;
	if (!(bp->flags & BNXT_FLAG_ROCE_CAP))
		goto skip_rdma;

	ctx_pg = &ctx->mrav_mem;
	/* 128K extra is needed to accommodate static AH context
	 * allocation by f/w.
	 */
	num_mr = 1024 * 256;
	num_ah = 1024 * 128;
	ctx_pg->entries = num_mr + num_ah;
	mem_size = ctx->mrav_entry_size * ctx_pg->entries;
	rc = bnxt_alloc_ctx_pg_tbls(bp, ctx_pg, mem_size, 2, true);
	if (rc)
		return rc;
	ena = FUNC_BACKING_STORE_CFG_REQ_ENABLES_MRAV;
	if (ctx->mrav_num_entries_units)
		ctx_pg->entries =
			((num_mr / ctx->mrav_num_entries_units) << 16) |
			 (num_ah / ctx->mrav_num_entries_units);

	ctx_pg = &ctx->tim_mem;
	ctx_pg->entries = ctx->qp_mem.entries;
	mem_size = ctx->tim_entry_size * ctx_pg->entries;
	rc = bnxt_alloc_ctx_pg_tbls(bp, ctx_pg, mem_size, 1, false);
	if (rc)
		return rc;
	ena |= FUNC_BACKING_STORE_CFG_REQ_ENABLES_TIM;

skip_rdma:
	entries = ctx->qp_max_l2_entries + extra_qps;
	entries = roundup(entries, ctx->tqm_entries_multiple);
	entries = clamp_t(u32, entries, ctx->tqm_min_entries_per_ring,
			  ctx->tqm_max_entries_per_ring);
	for (i = 0; i < bp->max_q + 1; i++) {
		ctx_pg = ctx->tqm_mem[i];
		ctx_pg->entries = entries;
		mem_size = ctx->tqm_entry_size * entries;
		rc = bnxt_alloc_ctx_pg_tbls(bp, ctx_pg, mem_size, 1, false);
		if (rc)
			return rc;
		ena |= FUNC_BACKING_STORE_CFG_REQ_ENABLES_TQM_SP << i;
	}
	ena |= FUNC_BACKING_STORE_CFG_REQ_DFLT_ENABLES;
	rc = bnxt_hwrm_func_backing_store_cfg(bp, ena);
	if (rc)
		netdev_err(bp->dev, "Failed configuring context mem, rc = %d.\n",
			   rc);
	else
		ctx->flags |= BNXT_CTX_FLAG_INITED;

	return 0;
}

int bnxt_hwrm_func_resc_qcaps(struct bnxt *bp, bool all)
{
	struct hwrm_func_resource_qcaps_output *resp = bp->hwrm_cmd_resp_addr;
	struct hwrm_func_resource_qcaps_input req = {0};
	struct bnxt_hw_resc *hw_resc = &bp->hw_resc;
	int rc;

	bnxt_hwrm_cmd_hdr_init(bp, &req, HWRM_FUNC_RESOURCE_QCAPS, -1, -1);
	req.fid = cpu_to_le16(0xffff);

	mutex_lock(&bp->hwrm_cmd_lock);
	rc = _hwrm_send_message_silent(bp, &req, sizeof(req),
				       HWRM_CMD_TIMEOUT);
	if (rc)
		goto hwrm_func_resc_qcaps_exit;

	hw_resc->max_tx_sch_inputs = le16_to_cpu(resp->max_tx_scheduler_inputs);
	if (!all)
		goto hwrm_func_resc_qcaps_exit;

	hw_resc->min_rsscos_ctxs = le16_to_cpu(resp->min_rsscos_ctx);
	hw_resc->max_rsscos_ctxs = le16_to_cpu(resp->max_rsscos_ctx);
	hw_resc->min_cp_rings = le16_to_cpu(resp->min_cmpl_rings);
	hw_resc->max_cp_rings = le16_to_cpu(resp->max_cmpl_rings);
	hw_resc->min_tx_rings = le16_to_cpu(resp->min_tx_rings);
	hw_resc->max_tx_rings = le16_to_cpu(resp->max_tx_rings);
	hw_resc->min_rx_rings = le16_to_cpu(resp->min_rx_rings);
	hw_resc->max_rx_rings = le16_to_cpu(resp->max_rx_rings);
	hw_resc->min_hw_ring_grps = le16_to_cpu(resp->min_hw_ring_grps);
	hw_resc->max_hw_ring_grps = le16_to_cpu(resp->max_hw_ring_grps);
	hw_resc->min_l2_ctxs = le16_to_cpu(resp->min_l2_ctxs);
	hw_resc->max_l2_ctxs = le16_to_cpu(resp->max_l2_ctxs);
	hw_resc->min_vnics = le16_to_cpu(resp->min_vnics);
	hw_resc->max_vnics = le16_to_cpu(resp->max_vnics);
	hw_resc->min_stat_ctxs = le16_to_cpu(resp->min_stat_ctx);
	hw_resc->max_stat_ctxs = le16_to_cpu(resp->max_stat_ctx);

	if (bp->flags & BNXT_FLAG_CHIP_P5) {
		u16 max_msix = le16_to_cpu(resp->max_msix);

		hw_resc->max_nqs = max_msix;
		hw_resc->max_hw_ring_grps = hw_resc->max_rx_rings;
	}

	if (BNXT_PF(bp)) {
		struct bnxt_pf_info *pf = &bp->pf;

		pf->vf_resv_strategy =
			le16_to_cpu(resp->vf_reservation_strategy);
		if (pf->vf_resv_strategy > BNXT_VF_RESV_STRATEGY_MINIMAL_STATIC)
			pf->vf_resv_strategy = BNXT_VF_RESV_STRATEGY_MAXIMAL;
	}
hwrm_func_resc_qcaps_exit:
	mutex_unlock(&bp->hwrm_cmd_lock);
	return rc;
}

static int __bnxt_hwrm_func_qcaps(struct bnxt *bp)
{
	int rc = 0;
	struct hwrm_func_qcaps_input req = {0};
	struct hwrm_func_qcaps_output *resp = bp->hwrm_cmd_resp_addr;
	struct bnxt_hw_resc *hw_resc = &bp->hw_resc;
	u32 flags;

	bnxt_hwrm_cmd_hdr_init(bp, &req, HWRM_FUNC_QCAPS, -1, -1);
	req.fid = cpu_to_le16(0xffff);

	mutex_lock(&bp->hwrm_cmd_lock);
	rc = _hwrm_send_message(bp, &req, sizeof(req), HWRM_CMD_TIMEOUT);
	if (rc)
		goto hwrm_func_qcaps_exit;

	flags = le32_to_cpu(resp->flags);
	if (flags & FUNC_QCAPS_RESP_FLAGS_ROCE_V1_SUPPORTED)
		bp->flags |= BNXT_FLAG_ROCEV1_CAP;
	if (flags & FUNC_QCAPS_RESP_FLAGS_ROCE_V2_SUPPORTED)
		bp->flags |= BNXT_FLAG_ROCEV2_CAP;
	if (flags & FUNC_QCAPS_RESP_FLAGS_PCIE_STATS_SUPPORTED)
		bp->fw_cap |= BNXT_FW_CAP_PCIE_STATS_SUPPORTED;
	if (flags & FUNC_QCAPS_RESP_FLAGS_HOT_RESET_CAPABLE)
		bp->fw_cap |= BNXT_FW_CAP_HOT_RESET;
	if (flags & FUNC_QCAPS_RESP_FLAGS_EXT_STATS_SUPPORTED)
		bp->fw_cap |= BNXT_FW_CAP_EXT_STATS_SUPPORTED;
	if (flags &  FUNC_QCAPS_RESP_FLAGS_ERROR_RECOVERY_CAPABLE)
		bp->fw_cap |= BNXT_FW_CAP_ERROR_RECOVERY;
	if (flags & FUNC_QCAPS_RESP_FLAGS_ERR_RECOVER_RELOAD)
		bp->fw_cap |= BNXT_FW_CAP_ERR_RECOVER_RELOAD;

	bp->tx_push_thresh = 0;
	if (flags & FUNC_QCAPS_RESP_FLAGS_PUSH_MODE_SUPPORTED)
		bp->tx_push_thresh = BNXT_TX_PUSH_THRESH;

	hw_resc->max_rsscos_ctxs = le16_to_cpu(resp->max_rsscos_ctx);
	hw_resc->max_cp_rings = le16_to_cpu(resp->max_cmpl_rings);
	hw_resc->max_tx_rings = le16_to_cpu(resp->max_tx_rings);
	hw_resc->max_rx_rings = le16_to_cpu(resp->max_rx_rings);
	hw_resc->max_hw_ring_grps = le32_to_cpu(resp->max_hw_ring_grps);
	if (!hw_resc->max_hw_ring_grps)
		hw_resc->max_hw_ring_grps = hw_resc->max_tx_rings;
	hw_resc->max_l2_ctxs = le16_to_cpu(resp->max_l2_ctxs);
	hw_resc->max_vnics = le16_to_cpu(resp->max_vnics);
	hw_resc->max_stat_ctxs = le16_to_cpu(resp->max_stat_ctx);

	if (BNXT_PF(bp)) {
		struct bnxt_pf_info *pf = &bp->pf;

		pf->fw_fid = le16_to_cpu(resp->fid);
		pf->port_id = le16_to_cpu(resp->port_id);
		bp->dev->dev_port = pf->port_id;
		memcpy(pf->mac_addr, resp->mac_address, ETH_ALEN);
		pf->first_vf_id = le16_to_cpu(resp->first_vf_id);
		pf->max_vfs = le16_to_cpu(resp->max_vfs);
		pf->max_encap_records = le32_to_cpu(resp->max_encap_records);
		pf->max_decap_records = le32_to_cpu(resp->max_decap_records);
		pf->max_tx_em_flows = le32_to_cpu(resp->max_tx_em_flows);
		pf->max_tx_wm_flows = le32_to_cpu(resp->max_tx_wm_flows);
		pf->max_rx_em_flows = le32_to_cpu(resp->max_rx_em_flows);
		pf->max_rx_wm_flows = le32_to_cpu(resp->max_rx_wm_flows);
		bp->flags &= ~BNXT_FLAG_WOL_CAP;
		if (flags & FUNC_QCAPS_RESP_FLAGS_WOL_MAGICPKT_SUPPORTED)
			bp->flags |= BNXT_FLAG_WOL_CAP;
	} else {
#ifdef CONFIG_BNXT_SRIOV
		struct bnxt_vf_info *vf = &bp->vf;

		vf->fw_fid = le16_to_cpu(resp->fid);
		memcpy(vf->mac_addr, resp->mac_address, ETH_ALEN);
#endif
	}

hwrm_func_qcaps_exit:
	mutex_unlock(&bp->hwrm_cmd_lock);
	return rc;
}

static int bnxt_hwrm_queue_qportcfg(struct bnxt *bp);

static int bnxt_hwrm_func_qcaps(struct bnxt *bp)
{
	int rc;

	rc = __bnxt_hwrm_func_qcaps(bp);
	if (rc)
		return rc;
	rc = bnxt_hwrm_queue_qportcfg(bp);
	if (rc) {
		netdev_err(bp->dev, "hwrm query qportcfg failure rc: %d\n", rc);
		return rc;
	}
	if (bp->hwrm_spec_code >= 0x10803) {
		rc = bnxt_alloc_ctx_mem(bp);
		if (rc)
			return rc;
		rc = bnxt_hwrm_func_resc_qcaps(bp, true);
		if (!rc)
			bp->fw_cap |= BNXT_FW_CAP_NEW_RM;
	}
	return 0;
}

static int bnxt_hwrm_cfa_adv_flow_mgnt_qcaps(struct bnxt *bp)
{
	struct hwrm_cfa_adv_flow_mgnt_qcaps_input req = {0};
	struct hwrm_cfa_adv_flow_mgnt_qcaps_output *resp;
	int rc = 0;
	u32 flags;

	if (!(bp->fw_cap & BNXT_FW_CAP_CFA_ADV_FLOW))
		return 0;

	resp = bp->hwrm_cmd_resp_addr;
	bnxt_hwrm_cmd_hdr_init(bp, &req, HWRM_CFA_ADV_FLOW_MGNT_QCAPS, -1, -1);

	mutex_lock(&bp->hwrm_cmd_lock);
	rc = _hwrm_send_message(bp, &req, sizeof(req), HWRM_CMD_TIMEOUT);
	if (rc)
		goto hwrm_cfa_adv_qcaps_exit;

	flags = le32_to_cpu(resp->flags);
	if (flags &
	    CFA_ADV_FLOW_MGNT_QCAPS_RESP_FLAGS_RFS_RING_TBL_IDX_V2_SUPPORTED)
		bp->fw_cap |= BNXT_FW_CAP_CFA_RFS_RING_TBL_IDX_V2;

hwrm_cfa_adv_qcaps_exit:
	mutex_unlock(&bp->hwrm_cmd_lock);
	return rc;
}

static int bnxt_map_fw_health_regs(struct bnxt *bp)
{
	struct bnxt_fw_health *fw_health = bp->fw_health;
	u32 reg_base = 0xffffffff;
	int i;

	/* Only pre-map the monitoring GRC registers using window 3 */
	for (i = 0; i < 4; i++) {
		u32 reg = fw_health->regs[i];

		if (BNXT_FW_HEALTH_REG_TYPE(reg) != BNXT_FW_HEALTH_REG_TYPE_GRC)
			continue;
		if (reg_base == 0xffffffff)
			reg_base = reg & BNXT_GRC_BASE_MASK;
		if ((reg & BNXT_GRC_BASE_MASK) != reg_base)
			return -ERANGE;
		fw_health->mapped_regs[i] = BNXT_FW_HEALTH_WIN_BASE +
					    (reg & BNXT_GRC_OFFSET_MASK);
	}
	if (reg_base == 0xffffffff)
		return 0;

	writel(reg_base, bp->bar0 + BNXT_GRCPF_REG_WINDOW_BASE_OUT +
			 BNXT_FW_HEALTH_WIN_MAP_OFF);
	return 0;
}

static int bnxt_hwrm_error_recovery_qcfg(struct bnxt *bp)
{
	struct hwrm_error_recovery_qcfg_output *resp = bp->hwrm_cmd_resp_addr;
	struct bnxt_fw_health *fw_health = bp->fw_health;
	struct hwrm_error_recovery_qcfg_input req = {0};
	int rc, i;

	if (!(bp->fw_cap & BNXT_FW_CAP_ERROR_RECOVERY))
		return 0;

	bnxt_hwrm_cmd_hdr_init(bp, &req, HWRM_ERROR_RECOVERY_QCFG, -1, -1);
	mutex_lock(&bp->hwrm_cmd_lock);
	rc = _hwrm_send_message(bp, &req, sizeof(req), HWRM_CMD_TIMEOUT);
	if (rc)
		goto err_recovery_out;
	fw_health->flags = le32_to_cpu(resp->flags);
	if ((fw_health->flags & ERROR_RECOVERY_QCFG_RESP_FLAGS_CO_CPU) &&
	    !(bp->fw_cap & BNXT_FW_CAP_KONG_MB_CHNL)) {
		rc = -EINVAL;
		goto err_recovery_out;
	}
	fw_health->polling_dsecs = le32_to_cpu(resp->driver_polling_freq);
	fw_health->master_func_wait_dsecs =
		le32_to_cpu(resp->master_func_wait_period);
	fw_health->normal_func_wait_dsecs =
		le32_to_cpu(resp->normal_func_wait_period);
	fw_health->post_reset_wait_dsecs =
		le32_to_cpu(resp->master_func_wait_period_after_reset);
	fw_health->post_reset_max_wait_dsecs =
		le32_to_cpu(resp->max_bailout_time_after_reset);
	fw_health->regs[BNXT_FW_HEALTH_REG] =
		le32_to_cpu(resp->fw_health_status_reg);
	fw_health->regs[BNXT_FW_HEARTBEAT_REG] =
		le32_to_cpu(resp->fw_heartbeat_reg);
	fw_health->regs[BNXT_FW_RESET_CNT_REG] =
		le32_to_cpu(resp->fw_reset_cnt_reg);
	fw_health->regs[BNXT_FW_RESET_INPROG_REG] =
		le32_to_cpu(resp->reset_inprogress_reg);
	fw_health->fw_reset_inprog_reg_mask =
		le32_to_cpu(resp->reset_inprogress_reg_mask);
	fw_health->fw_reset_seq_cnt = resp->reg_array_cnt;
	if (fw_health->fw_reset_seq_cnt >= 16) {
		rc = -EINVAL;
		goto err_recovery_out;
	}
	for (i = 0; i < fw_health->fw_reset_seq_cnt; i++) {
		fw_health->fw_reset_seq_regs[i] =
			le32_to_cpu(resp->reset_reg[i]);
		fw_health->fw_reset_seq_vals[i] =
			le32_to_cpu(resp->reset_reg_val[i]);
		fw_health->fw_reset_seq_delay_msec[i] =
			resp->delay_after_reset[i];
	}
err_recovery_out:
	mutex_unlock(&bp->hwrm_cmd_lock);
	if (!rc)
		rc = bnxt_map_fw_health_regs(bp);
	if (rc)
		bp->fw_cap &= ~BNXT_FW_CAP_ERROR_RECOVERY;
	return rc;
}

static int bnxt_hwrm_func_reset(struct bnxt *bp)
{
	struct hwrm_func_reset_input req = {0};

	bnxt_hwrm_cmd_hdr_init(bp, &req, HWRM_FUNC_RESET, -1, -1);
	req.enables = 0;

	return hwrm_send_message(bp, &req, sizeof(req), HWRM_RESET_TIMEOUT);
}

static int bnxt_hwrm_queue_qportcfg(struct bnxt *bp)
{
	int rc = 0;
	struct hwrm_queue_qportcfg_input req = {0};
	struct hwrm_queue_qportcfg_output *resp = bp->hwrm_cmd_resp_addr;
	u8 i, j, *qptr;
	bool no_rdma;

	bnxt_hwrm_cmd_hdr_init(bp, &req, HWRM_QUEUE_QPORTCFG, -1, -1);

	mutex_lock(&bp->hwrm_cmd_lock);
	rc = _hwrm_send_message(bp, &req, sizeof(req), HWRM_CMD_TIMEOUT);
	if (rc)
		goto qportcfg_exit;

	if (!resp->max_configurable_queues) {
		rc = -EINVAL;
		goto qportcfg_exit;
	}
	bp->max_tc = resp->max_configurable_queues;
	bp->max_lltc = resp->max_configurable_lossless_queues;
	if (bp->max_tc > BNXT_MAX_QUEUE)
		bp->max_tc = BNXT_MAX_QUEUE;

	no_rdma = !(bp->flags & BNXT_FLAG_ROCE_CAP);
	qptr = &resp->queue_id0;
	for (i = 0, j = 0; i < bp->max_tc; i++) {
		bp->q_info[j].queue_id = *qptr;
		bp->q_ids[i] = *qptr++;
		bp->q_info[j].queue_profile = *qptr++;
		bp->tc_to_qidx[j] = j;
		if (!BNXT_CNPQ(bp->q_info[j].queue_profile) ||
		    (no_rdma && BNXT_PF(bp)))
			j++;
	}
	bp->max_q = bp->max_tc;
	bp->max_tc = max_t(u8, j, 1);

	if (resp->queue_cfg_info & QUEUE_QPORTCFG_RESP_QUEUE_CFG_INFO_ASYM_CFG)
		bp->max_tc = 1;

	if (bp->max_lltc > bp->max_tc)
		bp->max_lltc = bp->max_tc;

qportcfg_exit:
	mutex_unlock(&bp->hwrm_cmd_lock);
	return rc;
}

static int __bnxt_hwrm_ver_get(struct bnxt *bp, bool silent)
{
	struct hwrm_ver_get_input req = {0};
	int rc;

	bnxt_hwrm_cmd_hdr_init(bp, &req, HWRM_VER_GET, -1, -1);
	req.hwrm_intf_maj = HWRM_VERSION_MAJOR;
	req.hwrm_intf_min = HWRM_VERSION_MINOR;
	req.hwrm_intf_upd = HWRM_VERSION_UPDATE;

	rc = bnxt_hwrm_do_send_msg(bp, &req, sizeof(req), HWRM_CMD_TIMEOUT,
				   silent);
	return rc;
}

static int bnxt_hwrm_ver_get(struct bnxt *bp)
{
	struct hwrm_ver_get_output *resp = bp->hwrm_cmd_resp_addr;
	u32 dev_caps_cfg;
	int rc;

	bp->hwrm_max_req_len = HWRM_MAX_REQ_LEN;
	mutex_lock(&bp->hwrm_cmd_lock);
	rc = __bnxt_hwrm_ver_get(bp, false);
	if (rc)
		goto hwrm_ver_get_exit;

	memcpy(&bp->ver_resp, resp, sizeof(struct hwrm_ver_get_output));

	bp->hwrm_spec_code = resp->hwrm_intf_maj_8b << 16 |
			     resp->hwrm_intf_min_8b << 8 |
			     resp->hwrm_intf_upd_8b;
	if (resp->hwrm_intf_maj_8b < 1) {
		netdev_warn(bp->dev, "HWRM interface %d.%d.%d is older than 1.0.0.\n",
			    resp->hwrm_intf_maj_8b, resp->hwrm_intf_min_8b,
			    resp->hwrm_intf_upd_8b);
		netdev_warn(bp->dev, "Please update firmware with HWRM interface 1.0.0 or newer.\n");
	}
	snprintf(bp->fw_ver_str, BC_HWRM_STR_LEN, "%d.%d.%d.%d",
		 resp->hwrm_fw_maj_8b, resp->hwrm_fw_min_8b,
		 resp->hwrm_fw_bld_8b, resp->hwrm_fw_rsvd_8b);

	if (strlen(resp->active_pkg_name)) {
		int fw_ver_len = strlen(bp->fw_ver_str);

		snprintf(bp->fw_ver_str + fw_ver_len,
			 FW_VER_STR_LEN - fw_ver_len - 1, "/pkg %s",
			 resp->active_pkg_name);
		bp->fw_cap |= BNXT_FW_CAP_PKG_VER;
	}

	bp->hwrm_cmd_timeout = le16_to_cpu(resp->def_req_timeout);
	if (!bp->hwrm_cmd_timeout)
		bp->hwrm_cmd_timeout = DFLT_HWRM_CMD_TIMEOUT;

	if (resp->hwrm_intf_maj_8b >= 1) {
		bp->hwrm_max_req_len = le16_to_cpu(resp->max_req_win_len);
		bp->hwrm_max_ext_req_len = le16_to_cpu(resp->max_ext_req_len);
	}
	if (bp->hwrm_max_ext_req_len < HWRM_MAX_REQ_LEN)
		bp->hwrm_max_ext_req_len = HWRM_MAX_REQ_LEN;

	bp->chip_num = le16_to_cpu(resp->chip_num);
	if (bp->chip_num == CHIP_NUM_58700 && !resp->chip_rev &&
	    !resp->chip_metal)
		bp->flags |= BNXT_FLAG_CHIP_NITRO_A0;

	dev_caps_cfg = le32_to_cpu(resp->dev_caps_cfg);
	if ((dev_caps_cfg & VER_GET_RESP_DEV_CAPS_CFG_SHORT_CMD_SUPPORTED) &&
	    (dev_caps_cfg & VER_GET_RESP_DEV_CAPS_CFG_SHORT_CMD_REQUIRED))
		bp->fw_cap |= BNXT_FW_CAP_SHORT_CMD;

	if (dev_caps_cfg & VER_GET_RESP_DEV_CAPS_CFG_KONG_MB_CHNL_SUPPORTED)
		bp->fw_cap |= BNXT_FW_CAP_KONG_MB_CHNL;

	if (dev_caps_cfg &
	    VER_GET_RESP_DEV_CAPS_CFG_FLOW_HANDLE_64BIT_SUPPORTED)
		bp->fw_cap |= BNXT_FW_CAP_OVS_64BIT_HANDLE;

	if (dev_caps_cfg &
	    VER_GET_RESP_DEV_CAPS_CFG_TRUSTED_VF_SUPPORTED)
		bp->fw_cap |= BNXT_FW_CAP_TRUSTED_VF;

	if (dev_caps_cfg &
	    VER_GET_RESP_DEV_CAPS_CFG_CFA_ADV_FLOW_MGNT_SUPPORTED)
		bp->fw_cap |= BNXT_FW_CAP_CFA_ADV_FLOW;

hwrm_ver_get_exit:
	mutex_unlock(&bp->hwrm_cmd_lock);
	return rc;
}

int bnxt_hwrm_fw_set_time(struct bnxt *bp)
{
	struct hwrm_fw_set_time_input req = {0};
	struct tm tm;
	time64_t now = ktime_get_real_seconds();

	if ((BNXT_VF(bp) && bp->hwrm_spec_code < 0x10901) ||
	    bp->hwrm_spec_code < 0x10400)
		return -EOPNOTSUPP;

	time64_to_tm(now, 0, &tm);
	bnxt_hwrm_cmd_hdr_init(bp, &req, HWRM_FW_SET_TIME, -1, -1);
	req.year = cpu_to_le16(1900 + tm.tm_year);
	req.month = 1 + tm.tm_mon;
	req.day = tm.tm_mday;
	req.hour = tm.tm_hour;
	req.minute = tm.tm_min;
	req.second = tm.tm_sec;
	return hwrm_send_message(bp, &req, sizeof(req), HWRM_CMD_TIMEOUT);
}

static int bnxt_hwrm_port_qstats(struct bnxt *bp)
{
	int rc;
	struct bnxt_pf_info *pf = &bp->pf;
	struct hwrm_port_qstats_input req = {0};

	if (!(bp->flags & BNXT_FLAG_PORT_STATS))
		return 0;

	bnxt_hwrm_cmd_hdr_init(bp, &req, HWRM_PORT_QSTATS, -1, -1);
	req.port_id = cpu_to_le16(pf->port_id);
	req.tx_stat_host_addr = cpu_to_le64(bp->hw_tx_port_stats_map);
	req.rx_stat_host_addr = cpu_to_le64(bp->hw_rx_port_stats_map);
	rc = hwrm_send_message(bp, &req, sizeof(req), HWRM_CMD_TIMEOUT);
	return rc;
}

static int bnxt_hwrm_port_qstats_ext(struct bnxt *bp)
{
	struct hwrm_port_qstats_ext_output *resp = bp->hwrm_cmd_resp_addr;
	struct hwrm_queue_pri2cos_qcfg_input req2 = {0};
	struct hwrm_port_qstats_ext_input req = {0};
	struct bnxt_pf_info *pf = &bp->pf;
	u32 tx_stat_size;
	int rc;

	if (!(bp->flags & BNXT_FLAG_PORT_STATS_EXT))
		return 0;

	bnxt_hwrm_cmd_hdr_init(bp, &req, HWRM_PORT_QSTATS_EXT, -1, -1);
	req.port_id = cpu_to_le16(pf->port_id);
	req.rx_stat_size = cpu_to_le16(sizeof(struct rx_port_stats_ext));
	req.rx_stat_host_addr = cpu_to_le64(bp->hw_rx_port_stats_ext_map);
	tx_stat_size = bp->hw_tx_port_stats_ext ?
		       sizeof(*bp->hw_tx_port_stats_ext) : 0;
	req.tx_stat_size = cpu_to_le16(tx_stat_size);
	req.tx_stat_host_addr = cpu_to_le64(bp->hw_tx_port_stats_ext_map);
	mutex_lock(&bp->hwrm_cmd_lock);
	rc = _hwrm_send_message(bp, &req, sizeof(req), HWRM_CMD_TIMEOUT);
	if (!rc) {
		bp->fw_rx_stats_ext_size = le16_to_cpu(resp->rx_stat_size) / 8;
		bp->fw_tx_stats_ext_size = tx_stat_size ?
			le16_to_cpu(resp->tx_stat_size) / 8 : 0;
	} else {
		bp->fw_rx_stats_ext_size = 0;
		bp->fw_tx_stats_ext_size = 0;
	}
	if (bp->fw_tx_stats_ext_size <=
	    offsetof(struct tx_port_stats_ext, pfc_pri0_tx_duration_us) / 8) {
		mutex_unlock(&bp->hwrm_cmd_lock);
		bp->pri2cos_valid = 0;
		return rc;
	}

	bnxt_hwrm_cmd_hdr_init(bp, &req2, HWRM_QUEUE_PRI2COS_QCFG, -1, -1);
	req2.flags = cpu_to_le32(QUEUE_PRI2COS_QCFG_REQ_FLAGS_IVLAN);

	rc = _hwrm_send_message(bp, &req2, sizeof(req2), HWRM_CMD_TIMEOUT);
	if (!rc) {
		struct hwrm_queue_pri2cos_qcfg_output *resp2;
		u8 *pri2cos;
		int i, j;

		resp2 = bp->hwrm_cmd_resp_addr;
		pri2cos = &resp2->pri0_cos_queue_id;
		for (i = 0; i < 8; i++) {
			u8 queue_id = pri2cos[i];

			for (j = 0; j < bp->max_q; j++) {
				if (bp->q_ids[j] == queue_id)
					bp->pri2cos[i] = j;
			}
		}
		bp->pri2cos_valid = 1;
	}
	mutex_unlock(&bp->hwrm_cmd_lock);
	return rc;
}

static int bnxt_hwrm_pcie_qstats(struct bnxt *bp)
{
	struct hwrm_pcie_qstats_input req = {0};

	if (!(bp->flags & BNXT_FLAG_PCIE_STATS))
		return 0;

	bnxt_hwrm_cmd_hdr_init(bp, &req, HWRM_PCIE_QSTATS, -1, -1);
	req.pcie_stat_size = cpu_to_le16(sizeof(struct pcie_ctx_hw_stats));
	req.pcie_stat_host_addr = cpu_to_le64(bp->hw_pcie_stats_map);
	return hwrm_send_message(bp, &req, sizeof(req), HWRM_CMD_TIMEOUT);
}

static void bnxt_hwrm_free_tunnel_ports(struct bnxt *bp)
{
	if (bp->vxlan_port_cnt) {
		bnxt_hwrm_tunnel_dst_port_free(
			bp, TUNNEL_DST_PORT_FREE_REQ_TUNNEL_TYPE_VXLAN);
	}
	bp->vxlan_port_cnt = 0;
	if (bp->nge_port_cnt) {
		bnxt_hwrm_tunnel_dst_port_free(
			bp, TUNNEL_DST_PORT_FREE_REQ_TUNNEL_TYPE_GENEVE);
	}
	bp->nge_port_cnt = 0;
}

static int bnxt_set_tpa(struct bnxt *bp, bool set_tpa)
{
	int rc, i;
	u32 tpa_flags = 0;

	if (set_tpa)
		tpa_flags = bp->flags & BNXT_FLAG_TPA;
	else if (test_bit(BNXT_STATE_FW_FATAL_COND, &bp->state))
		return 0;
	for (i = 0; i < bp->nr_vnics; i++) {
		rc = bnxt_hwrm_vnic_set_tpa(bp, i, tpa_flags);
		if (rc) {
			netdev_err(bp->dev, "hwrm vnic set tpa failure rc for vnic %d: %x\n",
				   i, rc);
			return rc;
		}
	}
	return 0;
}

static void bnxt_hwrm_clear_vnic_rss(struct bnxt *bp)
{
	int i;

	for (i = 0; i < bp->nr_vnics; i++)
		bnxt_hwrm_vnic_set_rss(bp, i, false);
}

static void bnxt_clear_vnic(struct bnxt *bp)
{
	if (!bp->vnic_info)
		return;

	bnxt_hwrm_clear_vnic_filter(bp);
	if (!(bp->flags & BNXT_FLAG_CHIP_P5)) {
		/* clear all RSS setting before free vnic ctx */
		bnxt_hwrm_clear_vnic_rss(bp);
		bnxt_hwrm_vnic_ctx_free(bp);
	}
	/* before free the vnic, undo the vnic tpa settings */
	if (bp->flags & BNXT_FLAG_TPA)
		bnxt_set_tpa(bp, false);
	bnxt_hwrm_vnic_free(bp);
	if (bp->flags & BNXT_FLAG_CHIP_P5)
		bnxt_hwrm_vnic_ctx_free(bp);
}

static void bnxt_hwrm_resource_free(struct bnxt *bp, bool close_path,
				    bool irq_re_init)
{
	bnxt_clear_vnic(bp);
	bnxt_hwrm_ring_free(bp, close_path);
	bnxt_hwrm_ring_grp_free(bp);
	if (irq_re_init) {
		bnxt_hwrm_stat_ctx_free(bp);
		bnxt_hwrm_free_tunnel_ports(bp);
	}
}

static int bnxt_hwrm_set_br_mode(struct bnxt *bp, u16 br_mode)
{
	struct hwrm_func_cfg_input req = {0};
	int rc;

	bnxt_hwrm_cmd_hdr_init(bp, &req, HWRM_FUNC_CFG, -1, -1);
	req.fid = cpu_to_le16(0xffff);
	req.enables = cpu_to_le32(FUNC_CFG_REQ_ENABLES_EVB_MODE);
	if (br_mode == BRIDGE_MODE_VEB)
		req.evb_mode = FUNC_CFG_REQ_EVB_MODE_VEB;
	else if (br_mode == BRIDGE_MODE_VEPA)
		req.evb_mode = FUNC_CFG_REQ_EVB_MODE_VEPA;
	else
		return -EINVAL;
	rc = hwrm_send_message(bp, &req, sizeof(req), HWRM_CMD_TIMEOUT);
	return rc;
}

static int bnxt_hwrm_set_cache_line_size(struct bnxt *bp, int size)
{
	struct hwrm_func_cfg_input req = {0};
	int rc;

	if (BNXT_VF(bp) || bp->hwrm_spec_code < 0x10803)
		return 0;

	bnxt_hwrm_cmd_hdr_init(bp, &req, HWRM_FUNC_CFG, -1, -1);
	req.fid = cpu_to_le16(0xffff);
	req.enables = cpu_to_le32(FUNC_CFG_REQ_ENABLES_CACHE_LINESIZE);
	req.options = FUNC_CFG_REQ_OPTIONS_CACHE_LINESIZE_SIZE_64;
	if (size == 128)
		req.options = FUNC_CFG_REQ_OPTIONS_CACHE_LINESIZE_SIZE_128;

	rc = hwrm_send_message(bp, &req, sizeof(req), HWRM_CMD_TIMEOUT);
	return rc;
}

static int __bnxt_setup_vnic(struct bnxt *bp, u16 vnic_id)
{
	struct bnxt_vnic_info *vnic = &bp->vnic_info[vnic_id];
	int rc;

	if (vnic->flags & BNXT_VNIC_RFS_NEW_RSS_FLAG)
		goto skip_rss_ctx;

	/* allocate context for vnic */
	rc = bnxt_hwrm_vnic_ctx_alloc(bp, vnic_id, 0);
	if (rc) {
		netdev_err(bp->dev, "hwrm vnic %d alloc failure rc: %x\n",
			   vnic_id, rc);
		goto vnic_setup_err;
	}
	bp->rsscos_nr_ctxs++;

	if (BNXT_CHIP_TYPE_NITRO_A0(bp)) {
		rc = bnxt_hwrm_vnic_ctx_alloc(bp, vnic_id, 1);
		if (rc) {
			netdev_err(bp->dev, "hwrm vnic %d cos ctx alloc failure rc: %x\n",
				   vnic_id, rc);
			goto vnic_setup_err;
		}
		bp->rsscos_nr_ctxs++;
	}

skip_rss_ctx:
	/* configure default vnic, ring grp */
	rc = bnxt_hwrm_vnic_cfg(bp, vnic_id);
	if (rc) {
		netdev_err(bp->dev, "hwrm vnic %d cfg failure rc: %x\n",
			   vnic_id, rc);
		goto vnic_setup_err;
	}

	/* Enable RSS hashing on vnic */
	rc = bnxt_hwrm_vnic_set_rss(bp, vnic_id, true);
	if (rc) {
		netdev_err(bp->dev, "hwrm vnic %d set rss failure rc: %x\n",
			   vnic_id, rc);
		goto vnic_setup_err;
	}

	if (bp->flags & BNXT_FLAG_AGG_RINGS) {
		rc = bnxt_hwrm_vnic_set_hds(bp, vnic_id);
		if (rc) {
			netdev_err(bp->dev, "hwrm vnic %d set hds failure rc: %x\n",
				   vnic_id, rc);
		}
	}

vnic_setup_err:
	return rc;
}

static int __bnxt_setup_vnic_p5(struct bnxt *bp, u16 vnic_id)
{
	int rc, i, nr_ctxs;

	nr_ctxs = DIV_ROUND_UP(bp->rx_nr_rings, 64);
	for (i = 0; i < nr_ctxs; i++) {
		rc = bnxt_hwrm_vnic_ctx_alloc(bp, vnic_id, i);
		if (rc) {
			netdev_err(bp->dev, "hwrm vnic %d ctx %d alloc failure rc: %x\n",
				   vnic_id, i, rc);
			break;
		}
		bp->rsscos_nr_ctxs++;
	}
	if (i < nr_ctxs)
		return -ENOMEM;

	rc = bnxt_hwrm_vnic_set_rss_p5(bp, vnic_id, true);
	if (rc) {
		netdev_err(bp->dev, "hwrm vnic %d set rss failure rc: %d\n",
			   vnic_id, rc);
		return rc;
	}
	rc = bnxt_hwrm_vnic_cfg(bp, vnic_id);
	if (rc) {
		netdev_err(bp->dev, "hwrm vnic %d cfg failure rc: %x\n",
			   vnic_id, rc);
		return rc;
	}
	if (bp->flags & BNXT_FLAG_AGG_RINGS) {
		rc = bnxt_hwrm_vnic_set_hds(bp, vnic_id);
		if (rc) {
			netdev_err(bp->dev, "hwrm vnic %d set hds failure rc: %x\n",
				   vnic_id, rc);
		}
	}
	return rc;
}

static int bnxt_setup_vnic(struct bnxt *bp, u16 vnic_id)
{
	if (bp->flags & BNXT_FLAG_CHIP_P5)
		return __bnxt_setup_vnic_p5(bp, vnic_id);
	else
		return __bnxt_setup_vnic(bp, vnic_id);
}

static int bnxt_alloc_rfs_vnics(struct bnxt *bp)
{
#ifdef CONFIG_RFS_ACCEL
	int i, rc = 0;

	if (bp->flags & BNXT_FLAG_CHIP_P5)
		return 0;

	for (i = 0; i < bp->rx_nr_rings; i++) {
		struct bnxt_vnic_info *vnic;
		u16 vnic_id = i + 1;
		u16 ring_id = i;

		if (vnic_id >= bp->nr_vnics)
			break;

		vnic = &bp->vnic_info[vnic_id];
		vnic->flags |= BNXT_VNIC_RFS_FLAG;
		if (bp->flags & BNXT_FLAG_NEW_RSS_CAP)
			vnic->flags |= BNXT_VNIC_RFS_NEW_RSS_FLAG;
		rc = bnxt_hwrm_vnic_alloc(bp, vnic_id, ring_id, 1);
		if (rc) {
			netdev_err(bp->dev, "hwrm vnic %d alloc failure rc: %x\n",
				   vnic_id, rc);
			break;
		}
		rc = bnxt_setup_vnic(bp, vnic_id);
		if (rc)
			break;
	}
	return rc;
#else
	return 0;
#endif
}

/* Allow PF and VF with default VLAN to be in promiscuous mode */
static bool bnxt_promisc_ok(struct bnxt *bp)
{
#ifdef CONFIG_BNXT_SRIOV
	if (BNXT_VF(bp) && !bp->vf.vlan)
		return false;
#endif
	return true;
}

static int bnxt_setup_nitroa0_vnic(struct bnxt *bp)
{
	unsigned int rc = 0;

	rc = bnxt_hwrm_vnic_alloc(bp, 1, bp->rx_nr_rings - 1, 1);
	if (rc) {
		netdev_err(bp->dev, "Cannot allocate special vnic for NS2 A0: %x\n",
			   rc);
		return rc;
	}

	rc = bnxt_hwrm_vnic_cfg(bp, 1);
	if (rc) {
		netdev_err(bp->dev, "Cannot allocate special vnic for NS2 A0: %x\n",
			   rc);
		return rc;
	}
	return rc;
}

static int bnxt_cfg_rx_mode(struct bnxt *);
static bool bnxt_mc_list_updated(struct bnxt *, u32 *);

static int bnxt_init_chip(struct bnxt *bp, bool irq_re_init)
{
	struct bnxt_vnic_info *vnic = &bp->vnic_info[0];
	int rc = 0;
	unsigned int rx_nr_rings = bp->rx_nr_rings;

	if (irq_re_init) {
		rc = bnxt_hwrm_stat_ctx_alloc(bp);
		if (rc) {
			netdev_err(bp->dev, "hwrm stat ctx alloc failure rc: %x\n",
				   rc);
			goto err_out;
		}
	}

	rc = bnxt_hwrm_ring_alloc(bp);
	if (rc) {
		netdev_err(bp->dev, "hwrm ring alloc failure rc: %x\n", rc);
		goto err_out;
	}

	rc = bnxt_hwrm_ring_grp_alloc(bp);
	if (rc) {
		netdev_err(bp->dev, "hwrm_ring_grp alloc failure: %x\n", rc);
		goto err_out;
	}

	if (BNXT_CHIP_TYPE_NITRO_A0(bp))
		rx_nr_rings--;

	/* default vnic 0 */
	rc = bnxt_hwrm_vnic_alloc(bp, 0, 0, rx_nr_rings);
	if (rc) {
		netdev_err(bp->dev, "hwrm vnic alloc failure rc: %x\n", rc);
		goto err_out;
	}

	rc = bnxt_setup_vnic(bp, 0);
	if (rc)
		goto err_out;

	if (bp->flags & BNXT_FLAG_RFS) {
		rc = bnxt_alloc_rfs_vnics(bp);
		if (rc)
			goto err_out;
	}

	if (bp->flags & BNXT_FLAG_TPA) {
		rc = bnxt_set_tpa(bp, true);
		if (rc)
			goto err_out;
	}

	if (BNXT_VF(bp))
		bnxt_update_vf_mac(bp);

	/* Filter for default vnic 0 */
	rc = bnxt_hwrm_set_vnic_filter(bp, 0, 0, bp->dev->dev_addr);
	if (rc) {
		netdev_err(bp->dev, "HWRM vnic filter failure rc: %x\n", rc);
		goto err_out;
	}
	vnic->uc_filter_count = 1;

	vnic->rx_mask = 0;
	if (bp->dev->flags & IFF_BROADCAST)
		vnic->rx_mask |= CFA_L2_SET_RX_MASK_REQ_MASK_BCAST;

	if ((bp->dev->flags & IFF_PROMISC) && bnxt_promisc_ok(bp))
		vnic->rx_mask |= CFA_L2_SET_RX_MASK_REQ_MASK_PROMISCUOUS;

	if (bp->dev->flags & IFF_ALLMULTI) {
		vnic->rx_mask |= CFA_L2_SET_RX_MASK_REQ_MASK_ALL_MCAST;
		vnic->mc_list_count = 0;
	} else {
		u32 mask = 0;

		bnxt_mc_list_updated(bp, &mask);
		vnic->rx_mask |= mask;
	}

	rc = bnxt_cfg_rx_mode(bp);
	if (rc)
		goto err_out;

	rc = bnxt_hwrm_set_coal(bp);
	if (rc)
		netdev_warn(bp->dev, "HWRM set coalescing failure rc: %x\n",
				rc);

	if (BNXT_CHIP_TYPE_NITRO_A0(bp)) {
		rc = bnxt_setup_nitroa0_vnic(bp);
		if (rc)
			netdev_err(bp->dev, "Special vnic setup failure for NS2 A0 rc: %x\n",
				   rc);
	}

	if (BNXT_VF(bp)) {
		bnxt_hwrm_func_qcfg(bp);
		netdev_update_features(bp->dev);
	}

	return 0;

err_out:
	bnxt_hwrm_resource_free(bp, 0, true);

	return rc;
}

static int bnxt_shutdown_nic(struct bnxt *bp, bool irq_re_init)
{
	bnxt_hwrm_resource_free(bp, 1, irq_re_init);
	return 0;
}

static int bnxt_init_nic(struct bnxt *bp, bool irq_re_init)
{
	bnxt_init_cp_rings(bp);
	bnxt_init_rx_rings(bp);
	bnxt_init_tx_rings(bp);
	bnxt_init_ring_grps(bp, irq_re_init);
	bnxt_init_vnics(bp);

	return bnxt_init_chip(bp, irq_re_init);
}

static int bnxt_set_real_num_queues(struct bnxt *bp)
{
	int rc;
	struct net_device *dev = bp->dev;

	rc = netif_set_real_num_tx_queues(dev, bp->tx_nr_rings -
					  bp->tx_nr_rings_xdp);
	if (rc)
		return rc;

	rc = netif_set_real_num_rx_queues(dev, bp->rx_nr_rings);
	if (rc)
		return rc;

#ifdef CONFIG_RFS_ACCEL
	if (bp->flags & BNXT_FLAG_RFS)
		dev->rx_cpu_rmap = alloc_irq_cpu_rmap(bp->rx_nr_rings);
#endif

	return rc;
}

static int bnxt_trim_rings(struct bnxt *bp, int *rx, int *tx, int max,
			   bool shared)
{
	int _rx = *rx, _tx = *tx;

	if (shared) {
		*rx = min_t(int, _rx, max);
		*tx = min_t(int, _tx, max);
	} else {
		if (max < 2)
			return -ENOMEM;

		while (_rx + _tx > max) {
			if (_rx > _tx && _rx > 1)
				_rx--;
			else if (_tx > 1)
				_tx--;
		}
		*rx = _rx;
		*tx = _tx;
	}
	return 0;
}

static void bnxt_setup_msix(struct bnxt *bp)
{
	const int len = sizeof(bp->irq_tbl[0].name);
	struct net_device *dev = bp->dev;
	int tcs, i;

	tcs = netdev_get_num_tc(dev);
	if (tcs) {
		int i, off, count;

		for (i = 0; i < tcs; i++) {
			count = bp->tx_nr_rings_per_tc;
			off = i * count;
			netdev_set_tc_queue(dev, i, count, off);
		}
	}

	for (i = 0; i < bp->cp_nr_rings; i++) {
		int map_idx = bnxt_cp_num_to_irq_num(bp, i);
		char *attr;

		if (bp->flags & BNXT_FLAG_SHARED_RINGS)
			attr = "TxRx";
		else if (i < bp->rx_nr_rings)
			attr = "rx";
		else
			attr = "tx";

		snprintf(bp->irq_tbl[map_idx].name, len, "%s-%s-%d", dev->name,
			 attr, i);
		bp->irq_tbl[map_idx].handler = bnxt_msix;
	}
}

static void bnxt_setup_inta(struct bnxt *bp)
{
	const int len = sizeof(bp->irq_tbl[0].name);

	if (netdev_get_num_tc(bp->dev))
		netdev_reset_tc(bp->dev);

	snprintf(bp->irq_tbl[0].name, len, "%s-%s-%d", bp->dev->name, "TxRx",
		 0);
	bp->irq_tbl[0].handler = bnxt_inta;
}

static int bnxt_setup_int_mode(struct bnxt *bp)
{
	int rc;

	if (bp->flags & BNXT_FLAG_USING_MSIX)
		bnxt_setup_msix(bp);
	else
		bnxt_setup_inta(bp);

	rc = bnxt_set_real_num_queues(bp);
	return rc;
}

#ifdef CONFIG_RFS_ACCEL
static unsigned int bnxt_get_max_func_rss_ctxs(struct bnxt *bp)
{
	return bp->hw_resc.max_rsscos_ctxs;
}

static unsigned int bnxt_get_max_func_vnics(struct bnxt *bp)
{
	return bp->hw_resc.max_vnics;
}
#endif

unsigned int bnxt_get_max_func_stat_ctxs(struct bnxt *bp)
{
	return bp->hw_resc.max_stat_ctxs;
}

unsigned int bnxt_get_max_func_cp_rings(struct bnxt *bp)
{
	return bp->hw_resc.max_cp_rings;
}

static unsigned int bnxt_get_max_func_cp_rings_for_en(struct bnxt *bp)
{
	unsigned int cp = bp->hw_resc.max_cp_rings;

	if (!(bp->flags & BNXT_FLAG_CHIP_P5))
		cp -= bnxt_get_ulp_msix_num(bp);

	return cp;
}

static unsigned int bnxt_get_max_func_irqs(struct bnxt *bp)
{
	struct bnxt_hw_resc *hw_resc = &bp->hw_resc;

	if (bp->flags & BNXT_FLAG_CHIP_P5)
		return min_t(unsigned int, hw_resc->max_irqs, hw_resc->max_nqs);

	return min_t(unsigned int, hw_resc->max_irqs, hw_resc->max_cp_rings);
}

static void bnxt_set_max_func_irqs(struct bnxt *bp, unsigned int max_irqs)
{
	bp->hw_resc.max_irqs = max_irqs;
}

unsigned int bnxt_get_avail_cp_rings_for_en(struct bnxt *bp)
{
	unsigned int cp;

	cp = bnxt_get_max_func_cp_rings_for_en(bp);
	if (bp->flags & BNXT_FLAG_CHIP_P5)
		return cp - bp->rx_nr_rings - bp->tx_nr_rings;
	else
		return cp - bp->cp_nr_rings;
}

unsigned int bnxt_get_avail_stat_ctxs_for_en(struct bnxt *bp)
{
	return bnxt_get_max_func_stat_ctxs(bp) - bnxt_get_func_stat_ctxs(bp);
}

int bnxt_get_avail_msix(struct bnxt *bp, int num)
{
	int max_cp = bnxt_get_max_func_cp_rings(bp);
	int max_irq = bnxt_get_max_func_irqs(bp);
	int total_req = bp->cp_nr_rings + num;
	int max_idx, avail_msix;

	max_idx = bp->total_irqs;
	if (!(bp->flags & BNXT_FLAG_CHIP_P5))
		max_idx = min_t(int, bp->total_irqs, max_cp);
	avail_msix = max_idx - bp->cp_nr_rings;
	if (!BNXT_NEW_RM(bp) || avail_msix >= num)
		return avail_msix;

	if (max_irq < total_req) {
		num = max_irq - bp->cp_nr_rings;
		if (num <= 0)
			return 0;
	}
	return num;
}

static int bnxt_get_num_msix(struct bnxt *bp)
{
	if (!BNXT_NEW_RM(bp))
		return bnxt_get_max_func_irqs(bp);

	return bnxt_nq_rings_in_use(bp);
}

static int bnxt_init_msix(struct bnxt *bp)
{
	int i, total_vecs, max, rc = 0, min = 1, ulp_msix;
	struct msix_entry *msix_ent;

	total_vecs = bnxt_get_num_msix(bp);
	max = bnxt_get_max_func_irqs(bp);
	if (total_vecs > max)
		total_vecs = max;

	if (!total_vecs)
		return 0;

	msix_ent = kcalloc(total_vecs, sizeof(struct msix_entry), GFP_KERNEL);
	if (!msix_ent)
		return -ENOMEM;

	for (i = 0; i < total_vecs; i++) {
		msix_ent[i].entry = i;
		msix_ent[i].vector = 0;
	}

	if (!(bp->flags & BNXT_FLAG_SHARED_RINGS))
		min = 2;

	total_vecs = pci_enable_msix_range(bp->pdev, msix_ent, min, total_vecs);
	ulp_msix = bnxt_get_ulp_msix_num(bp);
	if (total_vecs < 0 || total_vecs < ulp_msix) {
		rc = -ENODEV;
		goto msix_setup_exit;
	}

	bp->irq_tbl = kcalloc(total_vecs, sizeof(struct bnxt_irq), GFP_KERNEL);
	if (bp->irq_tbl) {
		for (i = 0; i < total_vecs; i++)
			bp->irq_tbl[i].vector = msix_ent[i].vector;

		bp->total_irqs = total_vecs;
		/* Trim rings based upon num of vectors allocated */
		rc = bnxt_trim_rings(bp, &bp->rx_nr_rings, &bp->tx_nr_rings,
				     total_vecs - ulp_msix, min == 1);
		if (rc)
			goto msix_setup_exit;

		bp->cp_nr_rings = (min == 1) ?
				  max_t(int, bp->tx_nr_rings, bp->rx_nr_rings) :
				  bp->tx_nr_rings + bp->rx_nr_rings;

	} else {
		rc = -ENOMEM;
		goto msix_setup_exit;
	}
	bp->flags |= BNXT_FLAG_USING_MSIX;
	kfree(msix_ent);
	return 0;

msix_setup_exit:
	netdev_err(bp->dev, "bnxt_init_msix err: %x\n", rc);
	kfree(bp->irq_tbl);
	bp->irq_tbl = NULL;
	pci_disable_msix(bp->pdev);
	kfree(msix_ent);
	return rc;
}

static int bnxt_init_inta(struct bnxt *bp)
{
	bp->irq_tbl = kcalloc(1, sizeof(struct bnxt_irq), GFP_KERNEL);
	if (!bp->irq_tbl)
		return -ENOMEM;

	bp->total_irqs = 1;
	bp->rx_nr_rings = 1;
	bp->tx_nr_rings = 1;
	bp->cp_nr_rings = 1;
	bp->flags |= BNXT_FLAG_SHARED_RINGS;
	bp->irq_tbl[0].vector = bp->pdev->irq;
	return 0;
}

static int bnxt_init_int_mode(struct bnxt *bp)
{
	int rc = 0;

	if (bp->flags & BNXT_FLAG_MSIX_CAP)
		rc = bnxt_init_msix(bp);

	if (!(bp->flags & BNXT_FLAG_USING_MSIX) && BNXT_PF(bp)) {
		/* fallback to INTA */
		rc = bnxt_init_inta(bp);
	}
	return rc;
}

static void bnxt_clear_int_mode(struct bnxt *bp)
{
	if (bp->flags & BNXT_FLAG_USING_MSIX)
		pci_disable_msix(bp->pdev);

	kfree(bp->irq_tbl);
	bp->irq_tbl = NULL;
	bp->flags &= ~BNXT_FLAG_USING_MSIX;
}

int bnxt_reserve_rings(struct bnxt *bp, bool irq_re_init)
{
	int tcs = netdev_get_num_tc(bp->dev);
	bool irq_cleared = false;
	int rc;

	if (!bnxt_need_reserve_rings(bp))
		return 0;

	if (irq_re_init && BNXT_NEW_RM(bp) &&
	    bnxt_get_num_msix(bp) != bp->total_irqs) {
		bnxt_ulp_irq_stop(bp);
		bnxt_clear_int_mode(bp);
		irq_cleared = true;
	}
	rc = __bnxt_reserve_rings(bp);
	if (irq_cleared) {
		if (!rc)
			rc = bnxt_init_int_mode(bp);
		bnxt_ulp_irq_restart(bp, rc);
	}
	if (rc) {
		netdev_err(bp->dev, "ring reservation/IRQ init failure rc: %d\n", rc);
		return rc;
	}
	if (tcs && (bp->tx_nr_rings_per_tc * tcs != bp->tx_nr_rings)) {
		netdev_err(bp->dev, "tx ring reservation failure\n");
		netdev_reset_tc(bp->dev);
		bp->tx_nr_rings_per_tc = bp->tx_nr_rings;
		return -ENOMEM;
	}
	return 0;
}

static void bnxt_free_irq(struct bnxt *bp)
{
	struct bnxt_irq *irq;
	int i;

#ifdef CONFIG_RFS_ACCEL
	free_irq_cpu_rmap(bp->dev->rx_cpu_rmap);
	bp->dev->rx_cpu_rmap = NULL;
#endif
	if (!bp->irq_tbl || !bp->bnapi)
		return;

	for (i = 0; i < bp->cp_nr_rings; i++) {
		int map_idx = bnxt_cp_num_to_irq_num(bp, i);

		irq = &bp->irq_tbl[map_idx];
		if (irq->requested) {
			if (irq->have_cpumask) {
				irq_set_affinity_hint(irq->vector, NULL);
				free_cpumask_var(irq->cpu_mask);
				irq->have_cpumask = 0;
			}
			free_irq(irq->vector, bp->bnapi[i]);
		}

		irq->requested = 0;
	}
}

static int bnxt_request_irq(struct bnxt *bp)
{
	int i, j, rc = 0;
	unsigned long flags = 0;
#ifdef CONFIG_RFS_ACCEL
	struct cpu_rmap *rmap;
#endif

	rc = bnxt_setup_int_mode(bp);
	if (rc) {
		netdev_err(bp->dev, "bnxt_setup_int_mode err: %x\n",
			   rc);
		return rc;
	}
#ifdef CONFIG_RFS_ACCEL
	rmap = bp->dev->rx_cpu_rmap;
#endif
	if (!(bp->flags & BNXT_FLAG_USING_MSIX))
		flags = IRQF_SHARED;

	for (i = 0, j = 0; i < bp->cp_nr_rings; i++) {
		int map_idx = bnxt_cp_num_to_irq_num(bp, i);
		struct bnxt_irq *irq = &bp->irq_tbl[map_idx];

#ifdef CONFIG_RFS_ACCEL
		if (rmap && bp->bnapi[i]->rx_ring) {
			rc = irq_cpu_rmap_add(rmap, irq->vector);
			if (rc)
				netdev_warn(bp->dev, "failed adding irq rmap for ring %d\n",
					    j);
			j++;
		}
#endif
		rc = request_irq(irq->vector, irq->handler, flags, irq->name,
				 bp->bnapi[i]);
		if (rc)
			break;

		irq->requested = 1;

		if (zalloc_cpumask_var(&irq->cpu_mask, GFP_KERNEL)) {
			int numa_node = dev_to_node(&bp->pdev->dev);

			irq->have_cpumask = 1;
			cpumask_set_cpu(cpumask_local_spread(i, numa_node),
					irq->cpu_mask);
			rc = irq_set_affinity_hint(irq->vector, irq->cpu_mask);
			if (rc) {
				netdev_warn(bp->dev,
					    "Set affinity failed, IRQ = %d\n",
					    irq->vector);
				break;
			}
		}
	}
	return rc;
}

static void bnxt_del_napi(struct bnxt *bp)
{
	int i;

	if (!bp->bnapi)
		return;

	for (i = 0; i < bp->cp_nr_rings; i++) {
		struct bnxt_napi *bnapi = bp->bnapi[i];

		napi_hash_del(&bnapi->napi);
		netif_napi_del(&bnapi->napi);
	}
	/* We called napi_hash_del() before netif_napi_del(), we need
	 * to respect an RCU grace period before freeing napi structures.
	 */
	synchronize_net();
}

static void bnxt_init_napi(struct bnxt *bp)
{
	int i;
	unsigned int cp_nr_rings = bp->cp_nr_rings;
	struct bnxt_napi *bnapi;

	if (bp->flags & BNXT_FLAG_USING_MSIX) {
		int (*poll_fn)(struct napi_struct *, int) = bnxt_poll;

		if (bp->flags & BNXT_FLAG_CHIP_P5)
			poll_fn = bnxt_poll_p5;
		else if (BNXT_CHIP_TYPE_NITRO_A0(bp))
			cp_nr_rings--;
		for (i = 0; i < cp_nr_rings; i++) {
			bnapi = bp->bnapi[i];
			netif_napi_add(bp->dev, &bnapi->napi, poll_fn, 64);
		}
		if (BNXT_CHIP_TYPE_NITRO_A0(bp)) {
			bnapi = bp->bnapi[cp_nr_rings];
			netif_napi_add(bp->dev, &bnapi->napi,
				       bnxt_poll_nitroa0, 64);
		}
	} else {
		bnapi = bp->bnapi[0];
		netif_napi_add(bp->dev, &bnapi->napi, bnxt_poll, 64);
	}
}

static void bnxt_disable_napi(struct bnxt *bp)
{
	int i;

	if (!bp->bnapi)
		return;

	for (i = 0; i < bp->cp_nr_rings; i++) {
		struct bnxt_cp_ring_info *cpr = &bp->bnapi[i]->cp_ring;

		if (bp->bnapi[i]->rx_ring)
			cancel_work_sync(&cpr->dim.work);

		napi_disable(&bp->bnapi[i]->napi);
	}
}

static void bnxt_enable_napi(struct bnxt *bp)
{
	int i;

	for (i = 0; i < bp->cp_nr_rings; i++) {
		struct bnxt_cp_ring_info *cpr = &bp->bnapi[i]->cp_ring;
		bp->bnapi[i]->in_reset = false;

		if (bp->bnapi[i]->rx_ring) {
			INIT_WORK(&cpr->dim.work, bnxt_dim_work);
			cpr->dim.mode = DIM_CQ_PERIOD_MODE_START_FROM_EQE;
		}
		napi_enable(&bp->bnapi[i]->napi);
	}
}

void bnxt_tx_disable(struct bnxt *bp)
{
	int i;
	struct bnxt_tx_ring_info *txr;

	if (bp->tx_ring) {
		for (i = 0; i < bp->tx_nr_rings; i++) {
			txr = &bp->tx_ring[i];
			txr->dev_state = BNXT_DEV_STATE_CLOSING;
		}
	}
	/* Stop all TX queues */
	netif_tx_disable(bp->dev);
	netif_carrier_off(bp->dev);
}

void bnxt_tx_enable(struct bnxt *bp)
{
	int i;
	struct bnxt_tx_ring_info *txr;

	for (i = 0; i < bp->tx_nr_rings; i++) {
		txr = &bp->tx_ring[i];
		txr->dev_state = 0;
	}
	netif_tx_wake_all_queues(bp->dev);
	if (bp->link_info.link_up)
		netif_carrier_on(bp->dev);
}

static void bnxt_report_link(struct bnxt *bp)
{
	if (bp->link_info.link_up) {
		const char *duplex;
		const char *flow_ctrl;
		u32 speed;
		u16 fec;

		netif_carrier_on(bp->dev);
		if (bp->link_info.duplex == BNXT_LINK_DUPLEX_FULL)
			duplex = "full";
		else
			duplex = "half";
		if (bp->link_info.pause == BNXT_LINK_PAUSE_BOTH)
			flow_ctrl = "ON - receive & transmit";
		else if (bp->link_info.pause == BNXT_LINK_PAUSE_TX)
			flow_ctrl = "ON - transmit";
		else if (bp->link_info.pause == BNXT_LINK_PAUSE_RX)
			flow_ctrl = "ON - receive";
		else
			flow_ctrl = "none";
		speed = bnxt_fw_to_ethtool_speed(bp->link_info.link_speed);
		netdev_info(bp->dev, "NIC Link is Up, %u Mbps %s duplex, Flow control: %s\n",
			    speed, duplex, flow_ctrl);
		if (bp->flags & BNXT_FLAG_EEE_CAP)
			netdev_info(bp->dev, "EEE is %s\n",
				    bp->eee.eee_active ? "active" :
							 "not active");
		fec = bp->link_info.fec_cfg;
		if (!(fec & PORT_PHY_QCFG_RESP_FEC_CFG_FEC_NONE_SUPPORTED))
			netdev_info(bp->dev, "FEC autoneg %s encodings: %s\n",
				    (fec & BNXT_FEC_AUTONEG) ? "on" : "off",
				    (fec & BNXT_FEC_ENC_BASE_R) ? "BaseR" :
				     (fec & BNXT_FEC_ENC_RS) ? "RS" : "None");
	} else {
		netif_carrier_off(bp->dev);
		netdev_err(bp->dev, "NIC Link is Down\n");
	}
}

static int bnxt_hwrm_phy_qcaps(struct bnxt *bp)
{
	int rc = 0;
	struct hwrm_port_phy_qcaps_input req = {0};
	struct hwrm_port_phy_qcaps_output *resp = bp->hwrm_cmd_resp_addr;
	struct bnxt_link_info *link_info = &bp->link_info;

	bp->flags &= ~BNXT_FLAG_EEE_CAP;
	if (bp->test_info)
		bp->test_info->flags &= ~(BNXT_TEST_FL_EXT_LPBK |
					  BNXT_TEST_FL_AN_PHY_LPBK);
	if (bp->hwrm_spec_code < 0x10201)
		return 0;

	bnxt_hwrm_cmd_hdr_init(bp, &req, HWRM_PORT_PHY_QCAPS, -1, -1);

	mutex_lock(&bp->hwrm_cmd_lock);
	rc = _hwrm_send_message(bp, &req, sizeof(req), HWRM_CMD_TIMEOUT);
	if (rc)
		goto hwrm_phy_qcaps_exit;

	if (resp->flags & PORT_PHY_QCAPS_RESP_FLAGS_EEE_SUPPORTED) {
		struct ethtool_eee *eee = &bp->eee;
		u16 fw_speeds = le16_to_cpu(resp->supported_speeds_eee_mode);

		bp->flags |= BNXT_FLAG_EEE_CAP;
		eee->supported = _bnxt_fw_to_ethtool_adv_spds(fw_speeds, 0);
		bp->lpi_tmr_lo = le32_to_cpu(resp->tx_lpi_timer_low) &
				 PORT_PHY_QCAPS_RESP_TX_LPI_TIMER_LOW_MASK;
		bp->lpi_tmr_hi = le32_to_cpu(resp->valid_tx_lpi_timer_high) &
				 PORT_PHY_QCAPS_RESP_TX_LPI_TIMER_HIGH_MASK;
	}
	if (resp->flags & PORT_PHY_QCAPS_RESP_FLAGS_EXTERNAL_LPBK_SUPPORTED) {
		if (bp->test_info)
			bp->test_info->flags |= BNXT_TEST_FL_EXT_LPBK;
	}
	if (resp->flags & PORT_PHY_QCAPS_RESP_FLAGS_AUTONEG_LPBK_SUPPORTED) {
		if (bp->test_info)
			bp->test_info->flags |= BNXT_TEST_FL_AN_PHY_LPBK;
	}
	if (resp->flags & PORT_PHY_QCAPS_RESP_FLAGS_SHARED_PHY_CFG_SUPPORTED) {
		if (BNXT_PF(bp))
			bp->fw_cap |= BNXT_FW_CAP_SHARED_PORT_CFG;
	}
	if (resp->supported_speeds_auto_mode)
		link_info->support_auto_speeds =
			le16_to_cpu(resp->supported_speeds_auto_mode);

	bp->port_count = resp->port_cnt;

hwrm_phy_qcaps_exit:
	mutex_unlock(&bp->hwrm_cmd_lock);
	return rc;
}

static int bnxt_update_link(struct bnxt *bp, bool chng_link_state)
{
	int rc = 0;
	struct bnxt_link_info *link_info = &bp->link_info;
	struct hwrm_port_phy_qcfg_input req = {0};
	struct hwrm_port_phy_qcfg_output *resp = bp->hwrm_cmd_resp_addr;
	u8 link_up = link_info->link_up;
	u16 diff;

	bnxt_hwrm_cmd_hdr_init(bp, &req, HWRM_PORT_PHY_QCFG, -1, -1);

	mutex_lock(&bp->hwrm_cmd_lock);
	rc = _hwrm_send_message(bp, &req, sizeof(req), HWRM_CMD_TIMEOUT);
	if (rc) {
		mutex_unlock(&bp->hwrm_cmd_lock);
		return rc;
	}

	memcpy(&link_info->phy_qcfg_resp, resp, sizeof(*resp));
	link_info->phy_link_status = resp->link;
	link_info->duplex = resp->duplex_cfg;
	if (bp->hwrm_spec_code >= 0x10800)
		link_info->duplex = resp->duplex_state;
	link_info->pause = resp->pause;
	link_info->auto_mode = resp->auto_mode;
	link_info->auto_pause_setting = resp->auto_pause;
	link_info->lp_pause = resp->link_partner_adv_pause;
	link_info->force_pause_setting = resp->force_pause;
	link_info->duplex_setting = resp->duplex_cfg;
	if (link_info->phy_link_status == BNXT_LINK_LINK)
		link_info->link_speed = le16_to_cpu(resp->link_speed);
	else
		link_info->link_speed = 0;
	link_info->force_link_speed = le16_to_cpu(resp->force_link_speed);
	link_info->support_speeds = le16_to_cpu(resp->support_speeds);
	link_info->auto_link_speeds = le16_to_cpu(resp->auto_link_speed_mask);
	link_info->lp_auto_link_speeds =
		le16_to_cpu(resp->link_partner_adv_speeds);
	link_info->preemphasis = le32_to_cpu(resp->preemphasis);
	link_info->phy_ver[0] = resp->phy_maj;
	link_info->phy_ver[1] = resp->phy_min;
	link_info->phy_ver[2] = resp->phy_bld;
	link_info->media_type = resp->media_type;
	link_info->phy_type = resp->phy_type;
	link_info->transceiver = resp->xcvr_pkg_type;
	link_info->phy_addr = resp->eee_config_phy_addr &
			      PORT_PHY_QCFG_RESP_PHY_ADDR_MASK;
	link_info->module_status = resp->module_status;

	if (bp->flags & BNXT_FLAG_EEE_CAP) {
		struct ethtool_eee *eee = &bp->eee;
		u16 fw_speeds;

		eee->eee_active = 0;
		if (resp->eee_config_phy_addr &
		    PORT_PHY_QCFG_RESP_EEE_CONFIG_EEE_ACTIVE) {
			eee->eee_active = 1;
			fw_speeds = le16_to_cpu(
				resp->link_partner_adv_eee_link_speed_mask);
			eee->lp_advertised =
				_bnxt_fw_to_ethtool_adv_spds(fw_speeds, 0);
		}

		/* Pull initial EEE config */
		if (!chng_link_state) {
			if (resp->eee_config_phy_addr &
			    PORT_PHY_QCFG_RESP_EEE_CONFIG_EEE_ENABLED)
				eee->eee_enabled = 1;

			fw_speeds = le16_to_cpu(resp->adv_eee_link_speed_mask);
			eee->advertised =
				_bnxt_fw_to_ethtool_adv_spds(fw_speeds, 0);

			if (resp->eee_config_phy_addr &
			    PORT_PHY_QCFG_RESP_EEE_CONFIG_EEE_TX_LPI) {
				__le32 tmr;

				eee->tx_lpi_enabled = 1;
				tmr = resp->xcvr_identifier_type_tx_lpi_timer;
				eee->tx_lpi_timer = le32_to_cpu(tmr) &
					PORT_PHY_QCFG_RESP_TX_LPI_TIMER_MASK;
			}
		}
	}

	link_info->fec_cfg = PORT_PHY_QCFG_RESP_FEC_CFG_FEC_NONE_SUPPORTED;
	if (bp->hwrm_spec_code >= 0x10504)
		link_info->fec_cfg = le16_to_cpu(resp->fec_cfg);

	/* TODO: need to add more logic to report VF link */
	if (chng_link_state) {
		if (link_info->phy_link_status == BNXT_LINK_LINK)
			link_info->link_up = 1;
		else
			link_info->link_up = 0;
		if (link_up != link_info->link_up)
			bnxt_report_link(bp);
	} else {
		/* alwasy link down if not require to update link state */
		link_info->link_up = 0;
	}
	mutex_unlock(&bp->hwrm_cmd_lock);

	if (!BNXT_PHY_CFG_ABLE(bp))
		return 0;

	diff = link_info->support_auto_speeds ^ link_info->advertising;
	if ((link_info->support_auto_speeds | diff) !=
	    link_info->support_auto_speeds) {
		/* An advertised speed is no longer supported, so we need to
		 * update the advertisement settings.  Caller holds RTNL
		 * so we can modify link settings.
		 */
		link_info->advertising = link_info->support_auto_speeds;
		if (link_info->autoneg & BNXT_AUTONEG_SPEED)
			bnxt_hwrm_set_link_setting(bp, true, false);
	}
	return 0;
}

static void bnxt_get_port_module_status(struct bnxt *bp)
{
	struct bnxt_link_info *link_info = &bp->link_info;
	struct hwrm_port_phy_qcfg_output *resp = &link_info->phy_qcfg_resp;
	u8 module_status;

	if (bnxt_update_link(bp, true))
		return;

	module_status = link_info->module_status;
	switch (module_status) {
	case PORT_PHY_QCFG_RESP_MODULE_STATUS_DISABLETX:
	case PORT_PHY_QCFG_RESP_MODULE_STATUS_PWRDOWN:
	case PORT_PHY_QCFG_RESP_MODULE_STATUS_WARNINGMSG:
		netdev_warn(bp->dev, "Unqualified SFP+ module detected on port %d\n",
			    bp->pf.port_id);
		if (bp->hwrm_spec_code >= 0x10201) {
			netdev_warn(bp->dev, "Module part number %s\n",
				    resp->phy_vendor_partnumber);
		}
		if (module_status == PORT_PHY_QCFG_RESP_MODULE_STATUS_DISABLETX)
			netdev_warn(bp->dev, "TX is disabled\n");
		if (module_status == PORT_PHY_QCFG_RESP_MODULE_STATUS_PWRDOWN)
			netdev_warn(bp->dev, "SFP+ module is shutdown\n");
	}
}

static void
bnxt_hwrm_set_pause_common(struct bnxt *bp, struct hwrm_port_phy_cfg_input *req)
{
	if (bp->link_info.autoneg & BNXT_AUTONEG_FLOW_CTRL) {
		if (bp->hwrm_spec_code >= 0x10201)
			req->auto_pause =
				PORT_PHY_CFG_REQ_AUTO_PAUSE_AUTONEG_PAUSE;
		if (bp->link_info.req_flow_ctrl & BNXT_LINK_PAUSE_RX)
			req->auto_pause |= PORT_PHY_CFG_REQ_AUTO_PAUSE_RX;
		if (bp->link_info.req_flow_ctrl & BNXT_LINK_PAUSE_TX)
			req->auto_pause |= PORT_PHY_CFG_REQ_AUTO_PAUSE_TX;
		req->enables |=
			cpu_to_le32(PORT_PHY_CFG_REQ_ENABLES_AUTO_PAUSE);
	} else {
		if (bp->link_info.req_flow_ctrl & BNXT_LINK_PAUSE_RX)
			req->force_pause |= PORT_PHY_CFG_REQ_FORCE_PAUSE_RX;
		if (bp->link_info.req_flow_ctrl & BNXT_LINK_PAUSE_TX)
			req->force_pause |= PORT_PHY_CFG_REQ_FORCE_PAUSE_TX;
		req->enables |=
			cpu_to_le32(PORT_PHY_CFG_REQ_ENABLES_FORCE_PAUSE);
		if (bp->hwrm_spec_code >= 0x10201) {
			req->auto_pause = req->force_pause;
			req->enables |= cpu_to_le32(
				PORT_PHY_CFG_REQ_ENABLES_AUTO_PAUSE);
		}
	}
}

static void bnxt_hwrm_set_link_common(struct bnxt *bp,
				      struct hwrm_port_phy_cfg_input *req)
{
	u8 autoneg = bp->link_info.autoneg;
	u16 fw_link_speed = bp->link_info.req_link_speed;
	u16 advertising = bp->link_info.advertising;

	if (autoneg & BNXT_AUTONEG_SPEED) {
		req->auto_mode |=
			PORT_PHY_CFG_REQ_AUTO_MODE_SPEED_MASK;

		req->enables |= cpu_to_le32(
			PORT_PHY_CFG_REQ_ENABLES_AUTO_LINK_SPEED_MASK);
		req->auto_link_speed_mask = cpu_to_le16(advertising);

		req->enables |= cpu_to_le32(PORT_PHY_CFG_REQ_ENABLES_AUTO_MODE);
		req->flags |=
			cpu_to_le32(PORT_PHY_CFG_REQ_FLAGS_RESTART_AUTONEG);
	} else {
		req->force_link_speed = cpu_to_le16(fw_link_speed);
		req->flags |= cpu_to_le32(PORT_PHY_CFG_REQ_FLAGS_FORCE);
	}

	/* tell chimp that the setting takes effect immediately */
	req->flags |= cpu_to_le32(PORT_PHY_CFG_REQ_FLAGS_RESET_PHY);
}

int bnxt_hwrm_set_pause(struct bnxt *bp)
{
	struct hwrm_port_phy_cfg_input req = {0};
	int rc;

	bnxt_hwrm_cmd_hdr_init(bp, &req, HWRM_PORT_PHY_CFG, -1, -1);
	bnxt_hwrm_set_pause_common(bp, &req);

	if ((bp->link_info.autoneg & BNXT_AUTONEG_FLOW_CTRL) ||
	    bp->link_info.force_link_chng)
		bnxt_hwrm_set_link_common(bp, &req);

	mutex_lock(&bp->hwrm_cmd_lock);
	rc = _hwrm_send_message(bp, &req, sizeof(req), HWRM_CMD_TIMEOUT);
	if (!rc && !(bp->link_info.autoneg & BNXT_AUTONEG_FLOW_CTRL)) {
		/* since changing of pause setting doesn't trigger any link
		 * change event, the driver needs to update the current pause
		 * result upon successfully return of the phy_cfg command
		 */
		bp->link_info.pause =
		bp->link_info.force_pause_setting = bp->link_info.req_flow_ctrl;
		bp->link_info.auto_pause_setting = 0;
		if (!bp->link_info.force_link_chng)
			bnxt_report_link(bp);
	}
	bp->link_info.force_link_chng = false;
	mutex_unlock(&bp->hwrm_cmd_lock);
	return rc;
}

static void bnxt_hwrm_set_eee(struct bnxt *bp,
			      struct hwrm_port_phy_cfg_input *req)
{
	struct ethtool_eee *eee = &bp->eee;

	if (eee->eee_enabled) {
		u16 eee_speeds;
		u32 flags = PORT_PHY_CFG_REQ_FLAGS_EEE_ENABLE;

		if (eee->tx_lpi_enabled)
			flags |= PORT_PHY_CFG_REQ_FLAGS_EEE_TX_LPI_ENABLE;
		else
			flags |= PORT_PHY_CFG_REQ_FLAGS_EEE_TX_LPI_DISABLE;

		req->flags |= cpu_to_le32(flags);
		eee_speeds = bnxt_get_fw_auto_link_speeds(eee->advertised);
		req->eee_link_speed_mask = cpu_to_le16(eee_speeds);
		req->tx_lpi_timer = cpu_to_le32(eee->tx_lpi_timer);
	} else {
		req->flags |= cpu_to_le32(PORT_PHY_CFG_REQ_FLAGS_EEE_DISABLE);
	}
}

int bnxt_hwrm_set_link_setting(struct bnxt *bp, bool set_pause, bool set_eee)
{
	struct hwrm_port_phy_cfg_input req = {0};

	bnxt_hwrm_cmd_hdr_init(bp, &req, HWRM_PORT_PHY_CFG, -1, -1);
	if (set_pause)
		bnxt_hwrm_set_pause_common(bp, &req);

	bnxt_hwrm_set_link_common(bp, &req);

	if (set_eee)
		bnxt_hwrm_set_eee(bp, &req);
	return hwrm_send_message(bp, &req, sizeof(req), HWRM_CMD_TIMEOUT);
}

static int bnxt_hwrm_shutdown_link(struct bnxt *bp)
{
	struct hwrm_port_phy_cfg_input req = {0};

	if (!BNXT_SINGLE_PF(bp))
		return 0;

	if (pci_num_vf(bp->pdev))
		return 0;

	bnxt_hwrm_cmd_hdr_init(bp, &req, HWRM_PORT_PHY_CFG, -1, -1);
	req.flags = cpu_to_le32(PORT_PHY_CFG_REQ_FLAGS_FORCE_LINK_DWN);
	return hwrm_send_message(bp, &req, sizeof(req), HWRM_CMD_TIMEOUT);
}

static int bnxt_fw_init_one(struct bnxt *bp);

static int bnxt_hwrm_if_change(struct bnxt *bp, bool up)
{
	struct hwrm_func_drv_if_change_output *resp = bp->hwrm_cmd_resp_addr;
	struct hwrm_func_drv_if_change_input req = {0};
	bool resc_reinit = false, fw_reset = false;
	u32 flags = 0;
	int rc;

	if (!(bp->fw_cap & BNXT_FW_CAP_IF_CHANGE))
		return 0;

	bnxt_hwrm_cmd_hdr_init(bp, &req, HWRM_FUNC_DRV_IF_CHANGE, -1, -1);
	if (up)
		req.flags = cpu_to_le32(FUNC_DRV_IF_CHANGE_REQ_FLAGS_UP);
	mutex_lock(&bp->hwrm_cmd_lock);
	rc = _hwrm_send_message(bp, &req, sizeof(req), HWRM_CMD_TIMEOUT);
	if (!rc)
		flags = le32_to_cpu(resp->flags);
	mutex_unlock(&bp->hwrm_cmd_lock);
	if (rc)
		return rc;

	if (!up)
		return 0;

	if (flags & FUNC_DRV_IF_CHANGE_RESP_FLAGS_RESC_CHANGE)
		resc_reinit = true;
	if (flags & FUNC_DRV_IF_CHANGE_RESP_FLAGS_HOT_FW_RESET_DONE)
		fw_reset = true;

	if (test_bit(BNXT_STATE_IN_FW_RESET, &bp->state) && !fw_reset) {
		netdev_err(bp->dev, "RESET_DONE not set during FW reset.\n");
		return -ENODEV;
	}
	if (resc_reinit || fw_reset) {
		if (fw_reset) {
			if (!test_bit(BNXT_STATE_IN_FW_RESET, &bp->state))
				bnxt_ulp_stop(bp);
			bnxt_free_ctx_mem(bp);
			kfree(bp->ctx);
			bp->ctx = NULL;
			rc = bnxt_fw_init_one(bp);
			if (rc) {
				set_bit(BNXT_STATE_ABORT_ERR, &bp->state);
				return rc;
			}
			bnxt_clear_int_mode(bp);
			rc = bnxt_init_int_mode(bp);
			if (rc) {
				netdev_err(bp->dev, "init int mode failed\n");
				return rc;
			}
			set_bit(BNXT_STATE_FW_RESET_DET, &bp->state);
		}
		if (BNXT_NEW_RM(bp)) {
			struct bnxt_hw_resc *hw_resc = &bp->hw_resc;

			rc = bnxt_hwrm_func_resc_qcaps(bp, true);
			hw_resc->resv_cp_rings = 0;
			hw_resc->resv_stat_ctxs = 0;
			hw_resc->resv_irqs = 0;
			hw_resc->resv_tx_rings = 0;
			hw_resc->resv_rx_rings = 0;
			hw_resc->resv_hw_ring_grps = 0;
			hw_resc->resv_vnics = 0;
			if (!fw_reset) {
				bp->tx_nr_rings = 0;
				bp->rx_nr_rings = 0;
			}
		}
	}
	return 0;
}

static int bnxt_hwrm_port_led_qcaps(struct bnxt *bp)
{
	struct hwrm_port_led_qcaps_output *resp = bp->hwrm_cmd_resp_addr;
	struct hwrm_port_led_qcaps_input req = {0};
	struct bnxt_pf_info *pf = &bp->pf;
	int rc;

	bp->num_leds = 0;
	if (BNXT_VF(bp) || bp->hwrm_spec_code < 0x10601)
		return 0;

	bnxt_hwrm_cmd_hdr_init(bp, &req, HWRM_PORT_LED_QCAPS, -1, -1);
	req.port_id = cpu_to_le16(pf->port_id);
	mutex_lock(&bp->hwrm_cmd_lock);
	rc = _hwrm_send_message(bp, &req, sizeof(req), HWRM_CMD_TIMEOUT);
	if (rc) {
		mutex_unlock(&bp->hwrm_cmd_lock);
		return rc;
	}
	if (resp->num_leds > 0 && resp->num_leds < BNXT_MAX_LED) {
		int i;

		bp->num_leds = resp->num_leds;
		memcpy(bp->leds, &resp->led0_id, sizeof(bp->leds[0]) *
						 bp->num_leds);
		for (i = 0; i < bp->num_leds; i++) {
			struct bnxt_led_info *led = &bp->leds[i];
			__le16 caps = led->led_state_caps;

			if (!led->led_group_id ||
			    !BNXT_LED_ALT_BLINK_CAP(caps)) {
				bp->num_leds = 0;
				break;
			}
		}
	}
	mutex_unlock(&bp->hwrm_cmd_lock);
	return 0;
}

int bnxt_hwrm_alloc_wol_fltr(struct bnxt *bp)
{
	struct hwrm_wol_filter_alloc_input req = {0};
	struct hwrm_wol_filter_alloc_output *resp = bp->hwrm_cmd_resp_addr;
	int rc;

	bnxt_hwrm_cmd_hdr_init(bp, &req, HWRM_WOL_FILTER_ALLOC, -1, -1);
	req.port_id = cpu_to_le16(bp->pf.port_id);
	req.wol_type = WOL_FILTER_ALLOC_REQ_WOL_TYPE_MAGICPKT;
	req.enables = cpu_to_le32(WOL_FILTER_ALLOC_REQ_ENABLES_MAC_ADDRESS);
	memcpy(req.mac_address, bp->dev->dev_addr, ETH_ALEN);
	mutex_lock(&bp->hwrm_cmd_lock);
	rc = _hwrm_send_message(bp, &req, sizeof(req), HWRM_CMD_TIMEOUT);
	if (!rc)
		bp->wol_filter_id = resp->wol_filter_id;
	mutex_unlock(&bp->hwrm_cmd_lock);
	return rc;
}

int bnxt_hwrm_free_wol_fltr(struct bnxt *bp)
{
	struct hwrm_wol_filter_free_input req = {0};
	int rc;

	bnxt_hwrm_cmd_hdr_init(bp, &req, HWRM_WOL_FILTER_FREE, -1, -1);
	req.port_id = cpu_to_le16(bp->pf.port_id);
	req.enables = cpu_to_le32(WOL_FILTER_FREE_REQ_ENABLES_WOL_FILTER_ID);
	req.wol_filter_id = bp->wol_filter_id;
	rc = hwrm_send_message(bp, &req, sizeof(req), HWRM_CMD_TIMEOUT);
	return rc;
}

static u16 bnxt_hwrm_get_wol_fltrs(struct bnxt *bp, u16 handle)
{
	struct hwrm_wol_filter_qcfg_input req = {0};
	struct hwrm_wol_filter_qcfg_output *resp = bp->hwrm_cmd_resp_addr;
	u16 next_handle = 0;
	int rc;

	bnxt_hwrm_cmd_hdr_init(bp, &req, HWRM_WOL_FILTER_QCFG, -1, -1);
	req.port_id = cpu_to_le16(bp->pf.port_id);
	req.handle = cpu_to_le16(handle);
	mutex_lock(&bp->hwrm_cmd_lock);
	rc = _hwrm_send_message(bp, &req, sizeof(req), HWRM_CMD_TIMEOUT);
	if (!rc) {
		next_handle = le16_to_cpu(resp->next_handle);
		if (next_handle != 0) {
			if (resp->wol_type ==
			    WOL_FILTER_ALLOC_REQ_WOL_TYPE_MAGICPKT) {
				bp->wol = 1;
				bp->wol_filter_id = resp->wol_filter_id;
			}
		}
	}
	mutex_unlock(&bp->hwrm_cmd_lock);
	return next_handle;
}

static void bnxt_get_wol_settings(struct bnxt *bp)
{
	u16 handle = 0;

	bp->wol = 0;
	if (!BNXT_PF(bp) || !(bp->flags & BNXT_FLAG_WOL_CAP))
		return;

	do {
		handle = bnxt_hwrm_get_wol_fltrs(bp, handle);
	} while (handle && handle != 0xffff);
}

#ifdef CONFIG_BNXT_HWMON
static ssize_t bnxt_show_temp(struct device *dev,
			      struct device_attribute *devattr, char *buf)
{
	struct hwrm_temp_monitor_query_input req = {0};
	struct hwrm_temp_monitor_query_output *resp;
	struct bnxt *bp = dev_get_drvdata(dev);
	u32 temp = 0;

	resp = bp->hwrm_cmd_resp_addr;
	bnxt_hwrm_cmd_hdr_init(bp, &req, HWRM_TEMP_MONITOR_QUERY, -1, -1);
	mutex_lock(&bp->hwrm_cmd_lock);
	if (!_hwrm_send_message(bp, &req, sizeof(req), HWRM_CMD_TIMEOUT))
		temp = resp->temp * 1000; /* display millidegree */
	mutex_unlock(&bp->hwrm_cmd_lock);

	return sprintf(buf, "%u\n", temp);
}
static SENSOR_DEVICE_ATTR(temp1_input, 0444, bnxt_show_temp, NULL, 0);

static struct attribute *bnxt_attrs[] = {
	&sensor_dev_attr_temp1_input.dev_attr.attr,
	NULL
};
ATTRIBUTE_GROUPS(bnxt);

static void bnxt_hwmon_close(struct bnxt *bp)
{
	if (bp->hwmon_dev) {
		hwmon_device_unregister(bp->hwmon_dev);
		bp->hwmon_dev = NULL;
	}
}

static void bnxt_hwmon_open(struct bnxt *bp)
{
	struct pci_dev *pdev = bp->pdev;

	if (bp->hwmon_dev)
		return;

	bp->hwmon_dev = hwmon_device_register_with_groups(&pdev->dev,
							  DRV_MODULE_NAME, bp,
							  bnxt_groups);
	if (IS_ERR(bp->hwmon_dev)) {
		bp->hwmon_dev = NULL;
		dev_warn(&pdev->dev, "Cannot register hwmon device\n");
	}
}
#else
static void bnxt_hwmon_close(struct bnxt *bp)
{
}

static void bnxt_hwmon_open(struct bnxt *bp)
{
}
#endif

static bool bnxt_eee_config_ok(struct bnxt *bp)
{
	struct ethtool_eee *eee = &bp->eee;
	struct bnxt_link_info *link_info = &bp->link_info;

	if (!(bp->flags & BNXT_FLAG_EEE_CAP))
		return true;

	if (eee->eee_enabled) {
		u32 advertising =
			_bnxt_fw_to_ethtool_adv_spds(link_info->advertising, 0);

		if (!(link_info->autoneg & BNXT_AUTONEG_SPEED)) {
			eee->eee_enabled = 0;
			return false;
		}
		if (eee->advertised & ~advertising) {
			eee->advertised = advertising & eee->supported;
			return false;
		}
	}
	return true;
}

static int bnxt_update_phy_setting(struct bnxt *bp)
{
	int rc;
	bool update_link = false;
	bool update_pause = false;
	bool update_eee = false;
	struct bnxt_link_info *link_info = &bp->link_info;

	rc = bnxt_update_link(bp, true);
	if (rc) {
		netdev_err(bp->dev, "failed to update link (rc: %x)\n",
			   rc);
		return rc;
	}
	if (!BNXT_SINGLE_PF(bp))
		return 0;

	if ((link_info->autoneg & BNXT_AUTONEG_FLOW_CTRL) &&
	    (link_info->auto_pause_setting & BNXT_LINK_PAUSE_BOTH) !=
	    link_info->req_flow_ctrl)
		update_pause = true;
	if (!(link_info->autoneg & BNXT_AUTONEG_FLOW_CTRL) &&
	    link_info->force_pause_setting != link_info->req_flow_ctrl)
		update_pause = true;
	if (!(link_info->autoneg & BNXT_AUTONEG_SPEED)) {
		if (BNXT_AUTO_MODE(link_info->auto_mode))
			update_link = true;
		if (link_info->req_link_speed != link_info->force_link_speed)
			update_link = true;
		if (link_info->req_duplex != link_info->duplex_setting)
			update_link = true;
	} else {
		if (link_info->auto_mode == BNXT_LINK_AUTO_NONE)
			update_link = true;
		if (link_info->advertising != link_info->auto_link_speeds)
			update_link = true;
	}

	/* The last close may have shutdown the link, so need to call
	 * PHY_CFG to bring it back up.
	 */
	if (!netif_carrier_ok(bp->dev))
		update_link = true;

	if (!bnxt_eee_config_ok(bp))
		update_eee = true;

	if (update_link)
		rc = bnxt_hwrm_set_link_setting(bp, update_pause, update_eee);
	else if (update_pause)
		rc = bnxt_hwrm_set_pause(bp);
	if (rc) {
		netdev_err(bp->dev, "failed to update phy setting (rc: %x)\n",
			   rc);
		return rc;
	}

	return rc;
}

/* Common routine to pre-map certain register block to different GRC window.
 * A PF has 16 4K windows and a VF has 4 4K windows. However, only 15 windows
 * in PF and 3 windows in VF that can be customized to map in different
 * register blocks.
 */
static void bnxt_preset_reg_win(struct bnxt *bp)
{
	if (BNXT_PF(bp)) {
		/* CAG registers map to GRC window #4 */
		writel(BNXT_CAG_REG_BASE,
		       bp->bar0 + BNXT_GRCPF_REG_WINDOW_BASE_OUT + 12);
	}
}

static int bnxt_init_dflt_ring_mode(struct bnxt *bp);

static int __bnxt_open_nic(struct bnxt *bp, bool irq_re_init, bool link_re_init)
{
	int rc = 0;

	bnxt_preset_reg_win(bp);
	netif_carrier_off(bp->dev);
	if (irq_re_init) {
		/* Reserve rings now if none were reserved at driver probe. */
		rc = bnxt_init_dflt_ring_mode(bp);
		if (rc) {
			netdev_err(bp->dev, "Failed to reserve default rings at open\n");
			return rc;
		}
	}
	rc = bnxt_reserve_rings(bp, irq_re_init);
	if (rc)
		return rc;
	if ((bp->flags & BNXT_FLAG_RFS) &&
	    !(bp->flags & BNXT_FLAG_USING_MSIX)) {
		/* disable RFS if falling back to INTA */
		bp->dev->hw_features &= ~NETIF_F_NTUPLE;
		bp->flags &= ~BNXT_FLAG_RFS;
	}

	rc = bnxt_alloc_mem(bp, irq_re_init);
	if (rc) {
		netdev_err(bp->dev, "bnxt_alloc_mem err: %x\n", rc);
		goto open_err_free_mem;
	}

	if (irq_re_init) {
		bnxt_init_napi(bp);
		rc = bnxt_request_irq(bp);
		if (rc) {
			netdev_err(bp->dev, "bnxt_request_irq err: %x\n", rc);
			goto open_err_irq;
		}
	}

	bnxt_enable_napi(bp);
	bnxt_debug_dev_init(bp);

	rc = bnxt_init_nic(bp, irq_re_init);
	if (rc) {
		netdev_err(bp->dev, "bnxt_init_nic err: %x\n", rc);
		goto open_err;
	}

	if (link_re_init) {
		mutex_lock(&bp->link_lock);
		rc = bnxt_update_phy_setting(bp);
		mutex_unlock(&bp->link_lock);
		if (rc) {
			netdev_warn(bp->dev, "failed to update phy settings\n");
			if (BNXT_SINGLE_PF(bp)) {
				bp->link_info.phy_retry = true;
				bp->link_info.phy_retry_expires =
					jiffies + 5 * HZ;
			}
		}
	}

	if (irq_re_init)
		udp_tunnel_get_rx_info(bp->dev);

	set_bit(BNXT_STATE_OPEN, &bp->state);
	bnxt_enable_int(bp);
	/* Enable TX queues */
	bnxt_tx_enable(bp);
	mod_timer(&bp->timer, jiffies + bp->current_interval);
	/* Poll link status and check for SFP+ module status */
	bnxt_get_port_module_status(bp);

	/* VF-reps may need to be re-opened after the PF is re-opened */
	if (BNXT_PF(bp))
		bnxt_vf_reps_open(bp);
	return 0;

open_err:
	bnxt_debug_dev_exit(bp);
	bnxt_disable_napi(bp);

open_err_irq:
	bnxt_del_napi(bp);

open_err_free_mem:
	bnxt_free_skbs(bp);
	bnxt_free_irq(bp);
	bnxt_free_mem(bp, true);
	return rc;
}

/* rtnl_lock held */
int bnxt_open_nic(struct bnxt *bp, bool irq_re_init, bool link_re_init)
{
	int rc = 0;

	rc = __bnxt_open_nic(bp, irq_re_init, link_re_init);
	if (rc) {
		netdev_err(bp->dev, "nic open fail (rc: %x)\n", rc);
		dev_close(bp->dev);
	}
	return rc;
}

/* rtnl_lock held, open the NIC half way by allocating all resources, but
 * NAPI, IRQ, and TX are not enabled.  This is mainly used for offline
 * self tests.
 */
int bnxt_half_open_nic(struct bnxt *bp)
{
	int rc = 0;

	rc = bnxt_alloc_mem(bp, false);
	if (rc) {
		netdev_err(bp->dev, "bnxt_alloc_mem err: %x\n", rc);
		goto half_open_err;
	}
	rc = bnxt_init_nic(bp, false);
	if (rc) {
		netdev_err(bp->dev, "bnxt_init_nic err: %x\n", rc);
		goto half_open_err;
	}
	return 0;

half_open_err:
	bnxt_free_skbs(bp);
	bnxt_free_mem(bp, false);
	dev_close(bp->dev);
	return rc;
}

/* rtnl_lock held, this call can only be made after a previous successful
 * call to bnxt_half_open_nic().
 */
void bnxt_half_close_nic(struct bnxt *bp)
{
	bnxt_hwrm_resource_free(bp, false, false);
	bnxt_free_skbs(bp);
	bnxt_free_mem(bp, false);
}

static void bnxt_reenable_sriov(struct bnxt *bp)
{
	if (BNXT_PF(bp)) {
		struct bnxt_pf_info *pf = &bp->pf;
		int n = pf->active_vfs;

		if (n)
			bnxt_cfg_hw_sriov(bp, &n, true);
	}
}

static int bnxt_open(struct net_device *dev)
{
	struct bnxt *bp = netdev_priv(dev);
	int rc;

	if (test_bit(BNXT_STATE_ABORT_ERR, &bp->state)) {
		netdev_err(bp->dev, "A previous firmware reset did not complete, aborting\n");
		return -ENODEV;
	}

	rc = bnxt_hwrm_if_change(bp, true);
	if (rc)
		return rc;
	rc = __bnxt_open_nic(bp, true, true);
	if (rc) {
		bnxt_hwrm_if_change(bp, false);
	} else {
		if (test_and_clear_bit(BNXT_STATE_FW_RESET_DET, &bp->state)) {
			if (!test_bit(BNXT_STATE_IN_FW_RESET, &bp->state)) {
				bnxt_ulp_start(bp, 0);
				bnxt_reenable_sriov(bp);
			}
		}
		bnxt_hwmon_open(bp);
	}

	return rc;
}

static bool bnxt_drv_busy(struct bnxt *bp)
{
	return (test_bit(BNXT_STATE_IN_SP_TASK, &bp->state) ||
		test_bit(BNXT_STATE_READ_STATS, &bp->state));
}

static void bnxt_get_ring_stats(struct bnxt *bp,
				struct rtnl_link_stats64 *stats);

static void __bnxt_close_nic(struct bnxt *bp, bool irq_re_init,
			     bool link_re_init)
{
	/* Close the VF-reps before closing PF */
	if (BNXT_PF(bp))
		bnxt_vf_reps_close(bp);

	/* Change device state to avoid TX queue wake up's */
	bnxt_tx_disable(bp);

	clear_bit(BNXT_STATE_OPEN, &bp->state);
	smp_mb__after_atomic();
	while (bnxt_drv_busy(bp))
		msleep(20);

	/* Flush rings and and disable interrupts */
	bnxt_shutdown_nic(bp, irq_re_init);

	/* TODO CHIMP_FW: Link/PHY related cleanup if (link_re_init) */

	bnxt_debug_dev_exit(bp);
	bnxt_disable_napi(bp);
	del_timer_sync(&bp->timer);
	bnxt_free_skbs(bp);

	/* Save ring stats before shutdown */
	if (bp->bnapi)
		bnxt_get_ring_stats(bp, &bp->net_stats_prev);
	if (irq_re_init) {
		bnxt_free_irq(bp);
		bnxt_del_napi(bp);
	}
	bnxt_free_mem(bp, irq_re_init);
}

int bnxt_close_nic(struct bnxt *bp, bool irq_re_init, bool link_re_init)
{
	int rc = 0;

	if (test_bit(BNXT_STATE_IN_FW_RESET, &bp->state)) {
		/* If we get here, it means firmware reset is in progress
		 * while we are trying to close.  We can safely proceed with
		 * the close because we are holding rtnl_lock().  Some firmware
		 * messages may fail as we proceed to close.  We set the
		 * ABORT_ERR flag here so that the FW reset thread will later
		 * abort when it gets the rtnl_lock() and sees the flag.
		 */
		netdev_warn(bp->dev, "FW reset in progress during close, FW reset will be aborted\n");
		set_bit(BNXT_STATE_ABORT_ERR, &bp->state);
	}

#ifdef CONFIG_BNXT_SRIOV
	if (bp->sriov_cfg) {
		rc = wait_event_interruptible_timeout(bp->sriov_cfg_wait,
						      !bp->sriov_cfg,
						      BNXT_SRIOV_CFG_WAIT_TMO);
		if (rc)
			netdev_warn(bp->dev, "timeout waiting for SRIOV config operation to complete!\n");
	}
#endif
	__bnxt_close_nic(bp, irq_re_init, link_re_init);
	return rc;
}

static int bnxt_close(struct net_device *dev)
{
	struct bnxt *bp = netdev_priv(dev);

	bnxt_hwmon_close(bp);
	bnxt_close_nic(bp, true, true);
	bnxt_hwrm_shutdown_link(bp);
	bnxt_hwrm_if_change(bp, false);
	return 0;
}

static int bnxt_hwrm_port_phy_read(struct bnxt *bp, u16 phy_addr, u16 reg,
				   u16 *val)
{
	struct hwrm_port_phy_mdio_read_output *resp = bp->hwrm_cmd_resp_addr;
	struct hwrm_port_phy_mdio_read_input req = {0};
	int rc;

	if (bp->hwrm_spec_code < 0x10a00)
		return -EOPNOTSUPP;

	bnxt_hwrm_cmd_hdr_init(bp, &req, HWRM_PORT_PHY_MDIO_READ, -1, -1);
	req.port_id = cpu_to_le16(bp->pf.port_id);
	req.phy_addr = phy_addr;
	req.reg_addr = cpu_to_le16(reg & 0x1f);
	if (mdio_phy_id_is_c45(phy_addr)) {
		req.cl45_mdio = 1;
		req.phy_addr = mdio_phy_id_prtad(phy_addr);
		req.dev_addr = mdio_phy_id_devad(phy_addr);
		req.reg_addr = cpu_to_le16(reg);
	}

	mutex_lock(&bp->hwrm_cmd_lock);
	rc = _hwrm_send_message(bp, &req, sizeof(req), HWRM_CMD_TIMEOUT);
	if (!rc)
		*val = le16_to_cpu(resp->reg_data);
	mutex_unlock(&bp->hwrm_cmd_lock);
	return rc;
}

static int bnxt_hwrm_port_phy_write(struct bnxt *bp, u16 phy_addr, u16 reg,
				    u16 val)
{
	struct hwrm_port_phy_mdio_write_input req = {0};

	if (bp->hwrm_spec_code < 0x10a00)
		return -EOPNOTSUPP;

	bnxt_hwrm_cmd_hdr_init(bp, &req, HWRM_PORT_PHY_MDIO_WRITE, -1, -1);
	req.port_id = cpu_to_le16(bp->pf.port_id);
	req.phy_addr = phy_addr;
	req.reg_addr = cpu_to_le16(reg & 0x1f);
	if (mdio_phy_id_is_c45(phy_addr)) {
		req.cl45_mdio = 1;
		req.phy_addr = mdio_phy_id_prtad(phy_addr);
		req.dev_addr = mdio_phy_id_devad(phy_addr);
		req.reg_addr = cpu_to_le16(reg);
	}
	req.reg_data = cpu_to_le16(val);

	return hwrm_send_message(bp, &req, sizeof(req), HWRM_CMD_TIMEOUT);
}

/* rtnl_lock held */
static int bnxt_ioctl(struct net_device *dev, struct ifreq *ifr, int cmd)
{
	struct mii_ioctl_data *mdio = if_mii(ifr);
	struct bnxt *bp = netdev_priv(dev);
	int rc;

	switch (cmd) {
	case SIOCGMIIPHY:
		mdio->phy_id = bp->link_info.phy_addr;

		/* fallthru */
	case SIOCGMIIREG: {
		u16 mii_regval = 0;

		if (!netif_running(dev))
			return -EAGAIN;

		rc = bnxt_hwrm_port_phy_read(bp, mdio->phy_id, mdio->reg_num,
					     &mii_regval);
		mdio->val_out = mii_regval;
		return rc;
	}

	case SIOCSMIIREG:
		if (!netif_running(dev))
			return -EAGAIN;

		return bnxt_hwrm_port_phy_write(bp, mdio->phy_id, mdio->reg_num,
						mdio->val_in);

	default:
		/* do nothing */
		break;
	}
	return -EOPNOTSUPP;
}

static void bnxt_get_ring_stats(struct bnxt *bp,
				struct rtnl_link_stats64 *stats)
{
	int i;


	for (i = 0; i < bp->cp_nr_rings; i++) {
		struct bnxt_napi *bnapi = bp->bnapi[i];
		struct bnxt_cp_ring_info *cpr = &bnapi->cp_ring;
		struct ctx_hw_stats *hw_stats = cpr->hw_stats;

		stats->rx_packets += le64_to_cpu(hw_stats->rx_ucast_pkts);
		stats->rx_packets += le64_to_cpu(hw_stats->rx_mcast_pkts);
		stats->rx_packets += le64_to_cpu(hw_stats->rx_bcast_pkts);

		stats->tx_packets += le64_to_cpu(hw_stats->tx_ucast_pkts);
		stats->tx_packets += le64_to_cpu(hw_stats->tx_mcast_pkts);
		stats->tx_packets += le64_to_cpu(hw_stats->tx_bcast_pkts);

		stats->rx_bytes += le64_to_cpu(hw_stats->rx_ucast_bytes);
		stats->rx_bytes += le64_to_cpu(hw_stats->rx_mcast_bytes);
		stats->rx_bytes += le64_to_cpu(hw_stats->rx_bcast_bytes);

		stats->tx_bytes += le64_to_cpu(hw_stats->tx_ucast_bytes);
		stats->tx_bytes += le64_to_cpu(hw_stats->tx_mcast_bytes);
		stats->tx_bytes += le64_to_cpu(hw_stats->tx_bcast_bytes);

		stats->rx_missed_errors +=
			le64_to_cpu(hw_stats->rx_discard_pkts);

		stats->multicast += le64_to_cpu(hw_stats->rx_mcast_pkts);

		stats->tx_dropped += le64_to_cpu(hw_stats->tx_drop_pkts);
	}
}

static void bnxt_add_prev_stats(struct bnxt *bp,
				struct rtnl_link_stats64 *stats)
{
	struct rtnl_link_stats64 *prev_stats = &bp->net_stats_prev;

	stats->rx_packets += prev_stats->rx_packets;
	stats->tx_packets += prev_stats->tx_packets;
	stats->rx_bytes += prev_stats->rx_bytes;
	stats->tx_bytes += prev_stats->tx_bytes;
	stats->rx_missed_errors += prev_stats->rx_missed_errors;
	stats->multicast += prev_stats->multicast;
	stats->tx_dropped += prev_stats->tx_dropped;
}

static void
bnxt_get_stats64(struct net_device *dev, struct rtnl_link_stats64 *stats)
{
	struct bnxt *bp = netdev_priv(dev);

	set_bit(BNXT_STATE_READ_STATS, &bp->state);
	/* Make sure bnxt_close_nic() sees that we are reading stats before
	 * we check the BNXT_STATE_OPEN flag.
	 */
	smp_mb__after_atomic();
	if (!test_bit(BNXT_STATE_OPEN, &bp->state)) {
		clear_bit(BNXT_STATE_READ_STATS, &bp->state);
		*stats = bp->net_stats_prev;
		return;
	}

	bnxt_get_ring_stats(bp, stats);
	bnxt_add_prev_stats(bp, stats);

	if (bp->flags & BNXT_FLAG_PORT_STATS) {
		struct rx_port_stats *rx = bp->hw_rx_port_stats;
		struct tx_port_stats *tx = bp->hw_tx_port_stats;

		stats->rx_crc_errors = le64_to_cpu(rx->rx_fcs_err_frames);
		stats->rx_frame_errors = le64_to_cpu(rx->rx_align_err_frames);
		stats->rx_length_errors = le64_to_cpu(rx->rx_undrsz_frames) +
					  le64_to_cpu(rx->rx_ovrsz_frames) +
					  le64_to_cpu(rx->rx_runt_frames);
		stats->rx_errors = le64_to_cpu(rx->rx_false_carrier_frames) +
				   le64_to_cpu(rx->rx_jbr_frames);
		stats->collisions = le64_to_cpu(tx->tx_total_collisions);
		stats->tx_fifo_errors = le64_to_cpu(tx->tx_fifo_underruns);
		stats->tx_errors = le64_to_cpu(tx->tx_err);
	}
	clear_bit(BNXT_STATE_READ_STATS, &bp->state);
}

static bool bnxt_mc_list_updated(struct bnxt *bp, u32 *rx_mask)
{
	struct net_device *dev = bp->dev;
	struct bnxt_vnic_info *vnic = &bp->vnic_info[0];
	struct netdev_hw_addr *ha;
	u8 *haddr;
	int mc_count = 0;
	bool update = false;
	int off = 0;

	netdev_for_each_mc_addr(ha, dev) {
		if (mc_count >= BNXT_MAX_MC_ADDRS) {
			*rx_mask |= CFA_L2_SET_RX_MASK_REQ_MASK_ALL_MCAST;
			vnic->mc_list_count = 0;
			return false;
		}
		haddr = ha->addr;
		if (!ether_addr_equal(haddr, vnic->mc_list + off)) {
			memcpy(vnic->mc_list + off, haddr, ETH_ALEN);
			update = true;
		}
		off += ETH_ALEN;
		mc_count++;
	}
	if (mc_count)
		*rx_mask |= CFA_L2_SET_RX_MASK_REQ_MASK_MCAST;

	if (mc_count != vnic->mc_list_count) {
		vnic->mc_list_count = mc_count;
		update = true;
	}
	return update;
}

static bool bnxt_uc_list_updated(struct bnxt *bp)
{
	struct net_device *dev = bp->dev;
	struct bnxt_vnic_info *vnic = &bp->vnic_info[0];
	struct netdev_hw_addr *ha;
	int off = 0;

	if (netdev_uc_count(dev) != (vnic->uc_filter_count - 1))
		return true;

	netdev_for_each_uc_addr(ha, dev) {
		if (!ether_addr_equal(ha->addr, vnic->uc_list + off))
			return true;

		off += ETH_ALEN;
	}
	return false;
}

static void bnxt_set_rx_mode(struct net_device *dev)
{
	struct bnxt *bp = netdev_priv(dev);
	struct bnxt_vnic_info *vnic;
	bool mc_update = false;
	bool uc_update;
	u32 mask;

	if (!test_bit(BNXT_STATE_OPEN, &bp->state))
		return;

	vnic = &bp->vnic_info[0];
	mask = vnic->rx_mask;
	mask &= ~(CFA_L2_SET_RX_MASK_REQ_MASK_PROMISCUOUS |
		  CFA_L2_SET_RX_MASK_REQ_MASK_MCAST |
		  CFA_L2_SET_RX_MASK_REQ_MASK_ALL_MCAST |
		  CFA_L2_SET_RX_MASK_REQ_MASK_BCAST);

	if ((dev->flags & IFF_PROMISC) && bnxt_promisc_ok(bp))
		mask |= CFA_L2_SET_RX_MASK_REQ_MASK_PROMISCUOUS;

	uc_update = bnxt_uc_list_updated(bp);

	if (dev->flags & IFF_BROADCAST)
		mask |= CFA_L2_SET_RX_MASK_REQ_MASK_BCAST;
	if (dev->flags & IFF_ALLMULTI) {
		mask |= CFA_L2_SET_RX_MASK_REQ_MASK_ALL_MCAST;
		vnic->mc_list_count = 0;
	} else {
		mc_update = bnxt_mc_list_updated(bp, &mask);
	}

	if (mask != vnic->rx_mask || uc_update || mc_update) {
		vnic->rx_mask = mask;

		set_bit(BNXT_RX_MASK_SP_EVENT, &bp->sp_event);
		bnxt_queue_sp_work(bp);
	}
}

static int bnxt_cfg_rx_mode(struct bnxt *bp)
{
	struct net_device *dev = bp->dev;
	struct bnxt_vnic_info *vnic = &bp->vnic_info[0];
	struct netdev_hw_addr *ha;
	int i, off = 0, rc;
	bool uc_update;

	netif_addr_lock_bh(dev);
	uc_update = bnxt_uc_list_updated(bp);
	netif_addr_unlock_bh(dev);

	if (!uc_update)
		goto skip_uc;

	mutex_lock(&bp->hwrm_cmd_lock);
	for (i = 1; i < vnic->uc_filter_count; i++) {
		struct hwrm_cfa_l2_filter_free_input req = {0};

		bnxt_hwrm_cmd_hdr_init(bp, &req, HWRM_CFA_L2_FILTER_FREE, -1,
				       -1);

		req.l2_filter_id = vnic->fw_l2_filter_id[i];

		rc = _hwrm_send_message(bp, &req, sizeof(req),
					HWRM_CMD_TIMEOUT);
	}
	mutex_unlock(&bp->hwrm_cmd_lock);

	vnic->uc_filter_count = 1;

	netif_addr_lock_bh(dev);
	if (netdev_uc_count(dev) > (BNXT_MAX_UC_ADDRS - 1)) {
		vnic->rx_mask |= CFA_L2_SET_RX_MASK_REQ_MASK_PROMISCUOUS;
	} else {
		netdev_for_each_uc_addr(ha, dev) {
			memcpy(vnic->uc_list + off, ha->addr, ETH_ALEN);
			off += ETH_ALEN;
			vnic->uc_filter_count++;
		}
	}
	netif_addr_unlock_bh(dev);

	for (i = 1, off = 0; i < vnic->uc_filter_count; i++, off += ETH_ALEN) {
		rc = bnxt_hwrm_set_vnic_filter(bp, 0, i, vnic->uc_list + off);
		if (rc) {
			netdev_err(bp->dev, "HWRM vnic filter failure rc: %x\n",
				   rc);
			vnic->uc_filter_count = i;
			return rc;
		}
	}

skip_uc:
	rc = bnxt_hwrm_cfa_l2_set_rx_mask(bp, 0);
	if (rc && vnic->mc_list_count) {
		netdev_info(bp->dev, "Failed setting MC filters rc: %d, turning on ALL_MCAST mode\n",
			    rc);
		vnic->rx_mask |= CFA_L2_SET_RX_MASK_REQ_MASK_ALL_MCAST;
		vnic->mc_list_count = 0;
		rc = bnxt_hwrm_cfa_l2_set_rx_mask(bp, 0);
	}
	if (rc)
		netdev_err(bp->dev, "HWRM cfa l2 rx mask failure rc: %d\n",
			   rc);

	return rc;
}

static bool bnxt_can_reserve_rings(struct bnxt *bp)
{
#ifdef CONFIG_BNXT_SRIOV
	if (BNXT_NEW_RM(bp) && BNXT_VF(bp)) {
		struct bnxt_hw_resc *hw_resc = &bp->hw_resc;

		/* No minimum rings were provisioned by the PF.  Don't
		 * reserve rings by default when device is down.
		 */
		if (hw_resc->min_tx_rings || hw_resc->resv_tx_rings)
			return true;

		if (!netif_running(bp->dev))
			return false;
	}
#endif
	return true;
}

/* If the chip and firmware supports RFS */
static bool bnxt_rfs_supported(struct bnxt *bp)
{
	if (bp->flags & BNXT_FLAG_CHIP_P5) {
		if (bp->fw_cap & BNXT_FW_CAP_CFA_RFS_RING_TBL_IDX_V2)
			return true;
		return false;
	}
	if (BNXT_PF(bp) && !BNXT_CHIP_TYPE_NITRO_A0(bp))
		return true;
	if (bp->flags & BNXT_FLAG_NEW_RSS_CAP)
		return true;
	return false;
}

/* If runtime conditions support RFS */
static bool bnxt_rfs_capable(struct bnxt *bp)
{
#ifdef CONFIG_RFS_ACCEL
	int vnics, max_vnics, max_rss_ctxs;

	if (bp->flags & BNXT_FLAG_CHIP_P5)
		return bnxt_rfs_supported(bp);
	if (!(bp->flags & BNXT_FLAG_MSIX_CAP) || !bnxt_can_reserve_rings(bp))
		return false;

	vnics = 1 + bp->rx_nr_rings;
	max_vnics = bnxt_get_max_func_vnics(bp);
	max_rss_ctxs = bnxt_get_max_func_rss_ctxs(bp);

	/* RSS contexts not a limiting factor */
	if (bp->flags & BNXT_FLAG_NEW_RSS_CAP)
		max_rss_ctxs = max_vnics;
	if (vnics > max_vnics || vnics > max_rss_ctxs) {
		if (bp->rx_nr_rings > 1)
			netdev_warn(bp->dev,
				    "Not enough resources to support NTUPLE filters, enough resources for up to %d rx rings\n",
				    min(max_rss_ctxs - 1, max_vnics - 1));
		return false;
	}

	if (!BNXT_NEW_RM(bp))
		return true;

	if (vnics == bp->hw_resc.resv_vnics)
		return true;

	bnxt_hwrm_reserve_rings(bp, 0, 0, 0, 0, 0, vnics);
	if (vnics <= bp->hw_resc.resv_vnics)
		return true;

	netdev_warn(bp->dev, "Unable to reserve resources to support NTUPLE filters.\n");
	bnxt_hwrm_reserve_rings(bp, 0, 0, 0, 0, 0, 1);
	return false;
#else
	return false;
#endif
}

static netdev_features_t bnxt_fix_features(struct net_device *dev,
					   netdev_features_t features)
{
	struct bnxt *bp = netdev_priv(dev);

	if ((features & NETIF_F_NTUPLE) && !bnxt_rfs_capable(bp))
		features &= ~NETIF_F_NTUPLE;

	if (bp->flags & BNXT_FLAG_NO_AGG_RINGS)
		features &= ~(NETIF_F_LRO | NETIF_F_GRO_HW);

	if (!(features & NETIF_F_GRO))
		features &= ~NETIF_F_GRO_HW;

	if (features & NETIF_F_GRO_HW)
		features &= ~NETIF_F_LRO;

	/* Both CTAG and STAG VLAN accelaration on the RX side have to be
	 * turned on or off together.
	 */
	if ((features & (NETIF_F_HW_VLAN_CTAG_RX | NETIF_F_HW_VLAN_STAG_RX)) !=
	    (NETIF_F_HW_VLAN_CTAG_RX | NETIF_F_HW_VLAN_STAG_RX)) {
		if (dev->features & NETIF_F_HW_VLAN_CTAG_RX)
			features &= ~(NETIF_F_HW_VLAN_CTAG_RX |
				      NETIF_F_HW_VLAN_STAG_RX);
		else
			features |= NETIF_F_HW_VLAN_CTAG_RX |
				    NETIF_F_HW_VLAN_STAG_RX;
	}
#ifdef CONFIG_BNXT_SRIOV
	if (BNXT_VF(bp)) {
		if (bp->vf.vlan) {
			features &= ~(NETIF_F_HW_VLAN_CTAG_RX |
				      NETIF_F_HW_VLAN_STAG_RX);
		}
	}
#endif
	return features;
}

static int bnxt_set_features(struct net_device *dev, netdev_features_t features)
{
	struct bnxt *bp = netdev_priv(dev);
	u32 flags = bp->flags;
	u32 changes;
	int rc = 0;
	bool re_init = false;
	bool update_tpa = false;

	flags &= ~BNXT_FLAG_ALL_CONFIG_FEATS;
	if (features & NETIF_F_GRO_HW)
		flags |= BNXT_FLAG_GRO;
	else if (features & NETIF_F_LRO)
		flags |= BNXT_FLAG_LRO;

	if (bp->flags & BNXT_FLAG_NO_AGG_RINGS)
		flags &= ~BNXT_FLAG_TPA;

	if (features & NETIF_F_HW_VLAN_CTAG_RX)
		flags |= BNXT_FLAG_STRIP_VLAN;

	if (features & NETIF_F_NTUPLE)
		flags |= BNXT_FLAG_RFS;

	changes = flags ^ bp->flags;
	if (changes & BNXT_FLAG_TPA) {
		update_tpa = true;
		if ((bp->flags & BNXT_FLAG_TPA) == 0 ||
		    (flags & BNXT_FLAG_TPA) == 0 ||
		    (bp->flags & BNXT_FLAG_CHIP_P5))
			re_init = true;
	}

	if (changes & ~BNXT_FLAG_TPA)
		re_init = true;

	if (flags != bp->flags) {
		u32 old_flags = bp->flags;

		if (!test_bit(BNXT_STATE_OPEN, &bp->state)) {
			bp->flags = flags;
			if (update_tpa)
				bnxt_set_ring_params(bp);
			return rc;
		}

		if (re_init) {
			bnxt_close_nic(bp, false, false);
			bp->flags = flags;
			if (update_tpa)
				bnxt_set_ring_params(bp);

			return bnxt_open_nic(bp, false, false);
		}
		if (update_tpa) {
			bp->flags = flags;
			rc = bnxt_set_tpa(bp,
					  (flags & BNXT_FLAG_TPA) ?
					  true : false);
			if (rc)
				bp->flags = old_flags;
		}
	}
	return rc;
}

static int bnxt_dbg_hwrm_ring_info_get(struct bnxt *bp, u8 ring_type,
				       u32 ring_id, u32 *prod, u32 *cons)
{
	struct hwrm_dbg_ring_info_get_output *resp = bp->hwrm_cmd_resp_addr;
	struct hwrm_dbg_ring_info_get_input req = {0};
	int rc;

	bnxt_hwrm_cmd_hdr_init(bp, &req, HWRM_DBG_RING_INFO_GET, -1, -1);
	req.ring_type = ring_type;
	req.fw_ring_id = cpu_to_le32(ring_id);
	mutex_lock(&bp->hwrm_cmd_lock);
	rc = _hwrm_send_message(bp, &req, sizeof(req), HWRM_CMD_TIMEOUT);
	if (!rc) {
		*prod = le32_to_cpu(resp->producer_index);
		*cons = le32_to_cpu(resp->consumer_index);
	}
	mutex_unlock(&bp->hwrm_cmd_lock);
	return rc;
}

static void bnxt_dump_tx_sw_state(struct bnxt_napi *bnapi)
{
	struct bnxt_tx_ring_info *txr = bnapi->tx_ring;
	int i = bnapi->index;

	if (!txr)
		return;

	netdev_info(bnapi->bp->dev, "[%d]: tx{fw_ring: %d prod: %x cons: %x}\n",
		    i, txr->tx_ring_struct.fw_ring_id, txr->tx_prod,
		    txr->tx_cons);
}

static void bnxt_dump_rx_sw_state(struct bnxt_napi *bnapi)
{
	struct bnxt_rx_ring_info *rxr = bnapi->rx_ring;
	int i = bnapi->index;

	if (!rxr)
		return;

	netdev_info(bnapi->bp->dev, "[%d]: rx{fw_ring: %d prod: %x} rx_agg{fw_ring: %d agg_prod: %x sw_agg_prod: %x}\n",
		    i, rxr->rx_ring_struct.fw_ring_id, rxr->rx_prod,
		    rxr->rx_agg_ring_struct.fw_ring_id, rxr->rx_agg_prod,
		    rxr->rx_sw_agg_prod);
}

static void bnxt_dump_cp_sw_state(struct bnxt_napi *bnapi)
{
	struct bnxt_cp_ring_info *cpr = &bnapi->cp_ring;
	int i = bnapi->index;

	netdev_info(bnapi->bp->dev, "[%d]: cp{fw_ring: %d raw_cons: %x}\n",
		    i, cpr->cp_ring_struct.fw_ring_id, cpr->cp_raw_cons);
}

static void bnxt_dbg_dump_states(struct bnxt *bp)
{
	int i;
	struct bnxt_napi *bnapi;

	for (i = 0; i < bp->cp_nr_rings; i++) {
		bnapi = bp->bnapi[i];
		if (netif_msg_drv(bp)) {
			bnxt_dump_tx_sw_state(bnapi);
			bnxt_dump_rx_sw_state(bnapi);
			bnxt_dump_cp_sw_state(bnapi);
		}
	}
}

static void bnxt_reset_task(struct bnxt *bp, bool silent)
{
	if (!silent)
		bnxt_dbg_dump_states(bp);
	if (netif_running(bp->dev)) {
		int rc;

		if (silent) {
			bnxt_close_nic(bp, false, false);
			bnxt_open_nic(bp, false, false);
		} else {
			bnxt_ulp_stop(bp);
			bnxt_close_nic(bp, true, false);
			rc = bnxt_open_nic(bp, true, false);
			bnxt_ulp_start(bp, rc);
		}
	}
}

static void bnxt_tx_timeout(struct net_device *dev)
{
	struct bnxt *bp = netdev_priv(dev);

	netdev_err(bp->dev,  "TX timeout detected, starting reset task!\n");
	set_bit(BNXT_RESET_TASK_SP_EVENT, &bp->sp_event);
	bnxt_queue_sp_work(bp);
}

static void bnxt_fw_health_check(struct bnxt *bp)
{
	struct bnxt_fw_health *fw_health = bp->fw_health;
	u32 val;

	if (!fw_health->enabled || test_bit(BNXT_STATE_IN_FW_RESET, &bp->state))
		return;

	if (fw_health->tmr_counter) {
		fw_health->tmr_counter--;
		return;
	}

	val = bnxt_fw_health_readl(bp, BNXT_FW_HEARTBEAT_REG);
	if (val == fw_health->last_fw_heartbeat)
		goto fw_reset;

	fw_health->last_fw_heartbeat = val;

	val = bnxt_fw_health_readl(bp, BNXT_FW_RESET_CNT_REG);
	if (val != fw_health->last_fw_reset_cnt)
		goto fw_reset;

	fw_health->tmr_counter = fw_health->tmr_multiplier;
	return;

fw_reset:
	set_bit(BNXT_FW_EXCEPTION_SP_EVENT, &bp->sp_event);
	bnxt_queue_sp_work(bp);
}

static void bnxt_timer(struct timer_list *t)
{
	struct bnxt *bp = from_timer(bp, t, timer);
	struct net_device *dev = bp->dev;

	if (!netif_running(dev))
		return;

	if (atomic_read(&bp->intr_sem) != 0)
		goto bnxt_restart_timer;

	if (bp->fw_cap & BNXT_FW_CAP_ERROR_RECOVERY)
		bnxt_fw_health_check(bp);

	if (bp->link_info.link_up && (bp->flags & BNXT_FLAG_PORT_STATS) &&
	    bp->stats_coal_ticks) {
		set_bit(BNXT_PERIODIC_STATS_SP_EVENT, &bp->sp_event);
		bnxt_queue_sp_work(bp);
	}

	if (bnxt_tc_flower_enabled(bp)) {
		set_bit(BNXT_FLOW_STATS_SP_EVENT, &bp->sp_event);
		bnxt_queue_sp_work(bp);
	}

	if (bp->link_info.phy_retry) {
		if (time_after(jiffies, bp->link_info.phy_retry_expires)) {
			bp->link_info.phy_retry = false;
			netdev_warn(bp->dev, "failed to update phy settings after maximum retries.\n");
		} else {
			set_bit(BNXT_UPDATE_PHY_SP_EVENT, &bp->sp_event);
			bnxt_queue_sp_work(bp);
		}
	}

	if ((bp->flags & BNXT_FLAG_CHIP_P5) && netif_carrier_ok(dev)) {
		set_bit(BNXT_RING_COAL_NOW_SP_EVENT, &bp->sp_event);
		bnxt_queue_sp_work(bp);
	}
bnxt_restart_timer:
	mod_timer(&bp->timer, jiffies + bp->current_interval);
}

static void bnxt_rtnl_lock_sp(struct bnxt *bp)
{
	/* We are called from bnxt_sp_task which has BNXT_STATE_IN_SP_TASK
	 * set.  If the device is being closed, bnxt_close() may be holding
	 * rtnl() and waiting for BNXT_STATE_IN_SP_TASK to clear.  So we
	 * must clear BNXT_STATE_IN_SP_TASK before holding rtnl().
	 */
	clear_bit(BNXT_STATE_IN_SP_TASK, &bp->state);
	rtnl_lock();
}

static void bnxt_rtnl_unlock_sp(struct bnxt *bp)
{
	set_bit(BNXT_STATE_IN_SP_TASK, &bp->state);
	rtnl_unlock();
}

/* Only called from bnxt_sp_task() */
static void bnxt_reset(struct bnxt *bp, bool silent)
{
	bnxt_rtnl_lock_sp(bp);
	if (test_bit(BNXT_STATE_OPEN, &bp->state))
		bnxt_reset_task(bp, silent);
	bnxt_rtnl_unlock_sp(bp);
}

static void bnxt_fw_reset_close(struct bnxt *bp)
{
	bnxt_ulp_stop(bp);
	/* When firmware is fatal state, disable PCI device to prevent
	 * any potential bad DMAs before freeing kernel memory.
	 */
	if (test_bit(BNXT_STATE_FW_FATAL_COND, &bp->state))
		pci_disable_device(bp->pdev);
	__bnxt_close_nic(bp, true, false);
<<<<<<< HEAD
=======
	bnxt_ulp_irq_stop(bp);
	/* When firmware is fatal state, disable PCI device to prevent
	 * any potential bad DMAs before freeing kernel memory.
	 */
	if (test_bit(BNXT_STATE_FW_FATAL_COND, &bp->state))
		pci_disable_device(bp->pdev);
>>>>>>> d6591ea2
	bnxt_clear_int_mode(bp);
	bnxt_hwrm_func_drv_unrgtr(bp);
	if (pci_is_enabled(bp->pdev))
		pci_disable_device(bp->pdev);
	bnxt_free_ctx_mem(bp);
	kfree(bp->ctx);
	bp->ctx = NULL;
}

static bool is_bnxt_fw_ok(struct bnxt *bp)
{
	struct bnxt_fw_health *fw_health = bp->fw_health;
	bool no_heartbeat = false, has_reset = false;
	u32 val;

	val = bnxt_fw_health_readl(bp, BNXT_FW_HEARTBEAT_REG);
	if (val == fw_health->last_fw_heartbeat)
		no_heartbeat = true;

	val = bnxt_fw_health_readl(bp, BNXT_FW_RESET_CNT_REG);
	if (val != fw_health->last_fw_reset_cnt)
		has_reset = true;

	if (!no_heartbeat && has_reset)
		return true;

	return false;
}

/* rtnl_lock is acquired before calling this function */
static void bnxt_force_fw_reset(struct bnxt *bp)
{
	struct bnxt_fw_health *fw_health = bp->fw_health;
	u32 wait_dsecs;

	if (!test_bit(BNXT_STATE_OPEN, &bp->state) ||
	    test_bit(BNXT_STATE_IN_FW_RESET, &bp->state))
		return;

	set_bit(BNXT_STATE_IN_FW_RESET, &bp->state);
	bnxt_fw_reset_close(bp);
	wait_dsecs = fw_health->master_func_wait_dsecs;
	if (fw_health->master) {
		if (fw_health->flags & ERROR_RECOVERY_QCFG_RESP_FLAGS_CO_CPU)
			wait_dsecs = 0;
		bp->fw_reset_state = BNXT_FW_RESET_STATE_RESET_FW;
	} else {
		bp->fw_reset_timestamp = jiffies + wait_dsecs * HZ / 10;
		wait_dsecs = fw_health->normal_func_wait_dsecs;
		bp->fw_reset_state = BNXT_FW_RESET_STATE_ENABLE_DEV;
	}

	bp->fw_reset_min_dsecs = fw_health->post_reset_wait_dsecs;
	bp->fw_reset_max_dsecs = fw_health->post_reset_max_wait_dsecs;
	bnxt_queue_fw_reset_work(bp, wait_dsecs * HZ / 10);
}

void bnxt_fw_exception(struct bnxt *bp)
{
	netdev_warn(bp->dev, "Detected firmware fatal condition, initiating reset\n");
	set_bit(BNXT_STATE_FW_FATAL_COND, &bp->state);
	bnxt_rtnl_lock_sp(bp);
	bnxt_force_fw_reset(bp);
	bnxt_rtnl_unlock_sp(bp);
}

/* Returns the number of registered VFs, or 1 if VF configuration is pending, or
 * < 0 on error.
 */
static int bnxt_get_registered_vfs(struct bnxt *bp)
{
#ifdef CONFIG_BNXT_SRIOV
	int rc;

	if (!BNXT_PF(bp))
		return 0;

	rc = bnxt_hwrm_func_qcfg(bp);
	if (rc) {
		netdev_err(bp->dev, "func_qcfg cmd failed, rc = %d\n", rc);
		return rc;
	}
	if (bp->pf.registered_vfs)
		return bp->pf.registered_vfs;
	if (bp->sriov_cfg)
		return 1;
#endif
	return 0;
}

void bnxt_fw_reset(struct bnxt *bp)
{
	bnxt_rtnl_lock_sp(bp);
	if (test_bit(BNXT_STATE_OPEN, &bp->state) &&
	    !test_bit(BNXT_STATE_IN_FW_RESET, &bp->state)) {
		int n = 0, tmo;

		set_bit(BNXT_STATE_IN_FW_RESET, &bp->state);
		if (bp->pf.active_vfs &&
		    !test_bit(BNXT_STATE_FW_FATAL_COND, &bp->state))
			n = bnxt_get_registered_vfs(bp);
		if (n < 0) {
			netdev_err(bp->dev, "Firmware reset aborted, rc = %d\n",
				   n);
			clear_bit(BNXT_STATE_IN_FW_RESET, &bp->state);
			dev_close(bp->dev);
			goto fw_reset_exit;
		} else if (n > 0) {
			u16 vf_tmo_dsecs = n * 10;

			if (bp->fw_reset_max_dsecs < vf_tmo_dsecs)
				bp->fw_reset_max_dsecs = vf_tmo_dsecs;
			bp->fw_reset_state =
				BNXT_FW_RESET_STATE_POLL_VF;
			bnxt_queue_fw_reset_work(bp, HZ / 10);
			goto fw_reset_exit;
		}
		bnxt_fw_reset_close(bp);
		if (bp->fw_cap & BNXT_FW_CAP_ERR_RECOVER_RELOAD) {
			bp->fw_reset_state = BNXT_FW_RESET_STATE_POLL_FW_DOWN;
			tmo = HZ / 10;
		} else {
			bp->fw_reset_state = BNXT_FW_RESET_STATE_ENABLE_DEV;
			tmo = bp->fw_reset_min_dsecs * HZ / 10;
		}
		bnxt_queue_fw_reset_work(bp, tmo);
	}
fw_reset_exit:
	bnxt_rtnl_unlock_sp(bp);
}

static void bnxt_chk_missed_irq(struct bnxt *bp)
{
	int i;

	if (!(bp->flags & BNXT_FLAG_CHIP_P5))
		return;

	for (i = 0; i < bp->cp_nr_rings; i++) {
		struct bnxt_napi *bnapi = bp->bnapi[i];
		struct bnxt_cp_ring_info *cpr;
		u32 fw_ring_id;
		int j;

		if (!bnapi)
			continue;

		cpr = &bnapi->cp_ring;
		for (j = 0; j < 2; j++) {
			struct bnxt_cp_ring_info *cpr2 = cpr->cp_ring_arr[j];
			u32 val[2];

			if (!cpr2 || cpr2->has_more_work ||
			    !bnxt_has_work(bp, cpr2))
				continue;

			if (cpr2->cp_raw_cons != cpr2->last_cp_raw_cons) {
				cpr2->last_cp_raw_cons = cpr2->cp_raw_cons;
				continue;
			}
			fw_ring_id = cpr2->cp_ring_struct.fw_ring_id;
			bnxt_dbg_hwrm_ring_info_get(bp,
				DBG_RING_INFO_GET_REQ_RING_TYPE_L2_CMPL,
				fw_ring_id, &val[0], &val[1]);
			cpr->missed_irqs++;
		}
	}
}

static void bnxt_cfg_ntp_filters(struct bnxt *);

static void bnxt_init_ethtool_link_settings(struct bnxt *bp)
{
	struct bnxt_link_info *link_info = &bp->link_info;

	if (BNXT_AUTO_MODE(link_info->auto_mode)) {
		link_info->autoneg = BNXT_AUTONEG_SPEED;
		if (bp->hwrm_spec_code >= 0x10201) {
			if (link_info->auto_pause_setting &
			    PORT_PHY_CFG_REQ_AUTO_PAUSE_AUTONEG_PAUSE)
				link_info->autoneg |= BNXT_AUTONEG_FLOW_CTRL;
		} else {
			link_info->autoneg |= BNXT_AUTONEG_FLOW_CTRL;
		}
		link_info->advertising = link_info->auto_link_speeds;
	} else {
		link_info->req_link_speed = link_info->force_link_speed;
		link_info->req_duplex = link_info->duplex_setting;
	}
	if (link_info->autoneg & BNXT_AUTONEG_FLOW_CTRL)
		link_info->req_flow_ctrl =
			link_info->auto_pause_setting & BNXT_LINK_PAUSE_BOTH;
	else
		link_info->req_flow_ctrl = link_info->force_pause_setting;
}

static void bnxt_sp_task(struct work_struct *work)
{
	struct bnxt *bp = container_of(work, struct bnxt, sp_task);

	set_bit(BNXT_STATE_IN_SP_TASK, &bp->state);
	smp_mb__after_atomic();
	if (!test_bit(BNXT_STATE_OPEN, &bp->state)) {
		clear_bit(BNXT_STATE_IN_SP_TASK, &bp->state);
		return;
	}

	if (test_and_clear_bit(BNXT_RX_MASK_SP_EVENT, &bp->sp_event))
		bnxt_cfg_rx_mode(bp);

	if (test_and_clear_bit(BNXT_RX_NTP_FLTR_SP_EVENT, &bp->sp_event))
		bnxt_cfg_ntp_filters(bp);
	if (test_and_clear_bit(BNXT_HWRM_EXEC_FWD_REQ_SP_EVENT, &bp->sp_event))
		bnxt_hwrm_exec_fwd_req(bp);
	if (test_and_clear_bit(BNXT_VXLAN_ADD_PORT_SP_EVENT, &bp->sp_event)) {
		bnxt_hwrm_tunnel_dst_port_alloc(
			bp, bp->vxlan_port,
			TUNNEL_DST_PORT_FREE_REQ_TUNNEL_TYPE_VXLAN);
	}
	if (test_and_clear_bit(BNXT_VXLAN_DEL_PORT_SP_EVENT, &bp->sp_event)) {
		bnxt_hwrm_tunnel_dst_port_free(
			bp, TUNNEL_DST_PORT_FREE_REQ_TUNNEL_TYPE_VXLAN);
	}
	if (test_and_clear_bit(BNXT_GENEVE_ADD_PORT_SP_EVENT, &bp->sp_event)) {
		bnxt_hwrm_tunnel_dst_port_alloc(
			bp, bp->nge_port,
			TUNNEL_DST_PORT_FREE_REQ_TUNNEL_TYPE_GENEVE);
	}
	if (test_and_clear_bit(BNXT_GENEVE_DEL_PORT_SP_EVENT, &bp->sp_event)) {
		bnxt_hwrm_tunnel_dst_port_free(
			bp, TUNNEL_DST_PORT_FREE_REQ_TUNNEL_TYPE_GENEVE);
	}
	if (test_and_clear_bit(BNXT_PERIODIC_STATS_SP_EVENT, &bp->sp_event)) {
		bnxt_hwrm_port_qstats(bp);
		bnxt_hwrm_port_qstats_ext(bp);
		bnxt_hwrm_pcie_qstats(bp);
	}

	if (test_and_clear_bit(BNXT_LINK_CHNG_SP_EVENT, &bp->sp_event)) {
		int rc;

		mutex_lock(&bp->link_lock);
		if (test_and_clear_bit(BNXT_LINK_SPEED_CHNG_SP_EVENT,
				       &bp->sp_event))
			bnxt_hwrm_phy_qcaps(bp);

		if (test_and_clear_bit(BNXT_LINK_CFG_CHANGE_SP_EVENT,
				       &bp->sp_event))
			bnxt_init_ethtool_link_settings(bp);

		rc = bnxt_update_link(bp, true);
		mutex_unlock(&bp->link_lock);
		if (rc)
			netdev_err(bp->dev, "SP task can't update link (rc: %x)\n",
				   rc);
	}
	if (test_and_clear_bit(BNXT_UPDATE_PHY_SP_EVENT, &bp->sp_event)) {
		int rc;

		mutex_lock(&bp->link_lock);
		rc = bnxt_update_phy_setting(bp);
		mutex_unlock(&bp->link_lock);
		if (rc) {
			netdev_warn(bp->dev, "update phy settings retry failed\n");
		} else {
			bp->link_info.phy_retry = false;
			netdev_info(bp->dev, "update phy settings retry succeeded\n");
		}
	}
	if (test_and_clear_bit(BNXT_HWRM_PORT_MODULE_SP_EVENT, &bp->sp_event)) {
		mutex_lock(&bp->link_lock);
		bnxt_get_port_module_status(bp);
		mutex_unlock(&bp->link_lock);
	}

	if (test_and_clear_bit(BNXT_FLOW_STATS_SP_EVENT, &bp->sp_event))
		bnxt_tc_flow_stats_work(bp);

	if (test_and_clear_bit(BNXT_RING_COAL_NOW_SP_EVENT, &bp->sp_event))
		bnxt_chk_missed_irq(bp);

	/* These functions below will clear BNXT_STATE_IN_SP_TASK.  They
	 * must be the last functions to be called before exiting.
	 */
	if (test_and_clear_bit(BNXT_RESET_TASK_SP_EVENT, &bp->sp_event))
		bnxt_reset(bp, false);

	if (test_and_clear_bit(BNXT_RESET_TASK_SILENT_SP_EVENT, &bp->sp_event))
		bnxt_reset(bp, true);

	if (test_and_clear_bit(BNXT_FW_RESET_NOTIFY_SP_EVENT, &bp->sp_event))
		bnxt_devlink_health_report(bp, BNXT_FW_RESET_NOTIFY_SP_EVENT);

	if (test_and_clear_bit(BNXT_FW_EXCEPTION_SP_EVENT, &bp->sp_event)) {
		if (!is_bnxt_fw_ok(bp))
			bnxt_devlink_health_report(bp,
						   BNXT_FW_EXCEPTION_SP_EVENT);
	}

	smp_mb__before_atomic();
	clear_bit(BNXT_STATE_IN_SP_TASK, &bp->state);
}

/* Under rtnl_lock */
int bnxt_check_rings(struct bnxt *bp, int tx, int rx, bool sh, int tcs,
		     int tx_xdp)
{
	int max_rx, max_tx, tx_sets = 1;
	int tx_rings_needed, stats;
	int rx_rings = rx;
	int cp, vnics, rc;

	if (tcs)
		tx_sets = tcs;

	rc = bnxt_get_max_rings(bp, &max_rx, &max_tx, sh);
	if (rc)
		return rc;

	if (max_rx < rx)
		return -ENOMEM;

	tx_rings_needed = tx * tx_sets + tx_xdp;
	if (max_tx < tx_rings_needed)
		return -ENOMEM;

	vnics = 1;
	if ((bp->flags & (BNXT_FLAG_RFS | BNXT_FLAG_CHIP_P5)) == BNXT_FLAG_RFS)
		vnics += rx_rings;

	if (bp->flags & BNXT_FLAG_AGG_RINGS)
		rx_rings <<= 1;
	cp = sh ? max_t(int, tx_rings_needed, rx) : tx_rings_needed + rx;
	stats = cp;
	if (BNXT_NEW_RM(bp)) {
		cp += bnxt_get_ulp_msix_num(bp);
		stats += bnxt_get_ulp_stat_ctxs(bp);
	}
	return bnxt_hwrm_check_rings(bp, tx_rings_needed, rx_rings, rx, cp,
				     stats, vnics);
}

static void bnxt_unmap_bars(struct bnxt *bp, struct pci_dev *pdev)
{
	if (bp->bar2) {
		pci_iounmap(pdev, bp->bar2);
		bp->bar2 = NULL;
	}

	if (bp->bar1) {
		pci_iounmap(pdev, bp->bar1);
		bp->bar1 = NULL;
	}

	if (bp->bar0) {
		pci_iounmap(pdev, bp->bar0);
		bp->bar0 = NULL;
	}
}

static void bnxt_cleanup_pci(struct bnxt *bp)
{
	bnxt_unmap_bars(bp, bp->pdev);
	pci_release_regions(bp->pdev);
	if (pci_is_enabled(bp->pdev))
		pci_disable_device(bp->pdev);
}

static void bnxt_init_dflt_coal(struct bnxt *bp)
{
	struct bnxt_coal *coal;

	/* Tick values in micro seconds.
	 * 1 coal_buf x bufs_per_record = 1 completion record.
	 */
	coal = &bp->rx_coal;
	coal->coal_ticks = 10;
	coal->coal_bufs = 30;
	coal->coal_ticks_irq = 1;
	coal->coal_bufs_irq = 2;
	coal->idle_thresh = 50;
	coal->bufs_per_record = 2;
	coal->budget = 64;		/* NAPI budget */

	coal = &bp->tx_coal;
	coal->coal_ticks = 28;
	coal->coal_bufs = 30;
	coal->coal_ticks_irq = 2;
	coal->coal_bufs_irq = 2;
	coal->bufs_per_record = 1;

	bp->stats_coal_ticks = BNXT_DEF_STATS_COAL_TICKS;
}

static void bnxt_alloc_fw_health(struct bnxt *bp)
{
	if (bp->fw_health)
		return;

	if (!(bp->fw_cap & BNXT_FW_CAP_HOT_RESET) &&
	    !(bp->fw_cap & BNXT_FW_CAP_ERROR_RECOVERY))
		return;

	bp->fw_health = kzalloc(sizeof(*bp->fw_health), GFP_KERNEL);
	if (!bp->fw_health) {
		netdev_warn(bp->dev, "Failed to allocate fw_health\n");
		bp->fw_cap &= ~BNXT_FW_CAP_HOT_RESET;
		bp->fw_cap &= ~BNXT_FW_CAP_ERROR_RECOVERY;
	}
}

static int bnxt_fw_init_one_p1(struct bnxt *bp)
{
	int rc;

	bp->fw_cap = 0;
	rc = bnxt_hwrm_ver_get(bp);
	if (rc)
		return rc;

	if (bp->fw_cap & BNXT_FW_CAP_KONG_MB_CHNL) {
		rc = bnxt_alloc_kong_hwrm_resources(bp);
		if (rc)
			bp->fw_cap &= ~BNXT_FW_CAP_KONG_MB_CHNL;
	}

	if ((bp->fw_cap & BNXT_FW_CAP_SHORT_CMD) ||
	    bp->hwrm_max_ext_req_len > BNXT_HWRM_MAX_REQ_LEN) {
		rc = bnxt_alloc_hwrm_short_cmd_req(bp);
		if (rc)
			return rc;
	}
	rc = bnxt_hwrm_func_reset(bp);
	if (rc)
		return -ENODEV;

	bnxt_hwrm_fw_set_time(bp);
	return 0;
}

static int bnxt_fw_init_one_p2(struct bnxt *bp)
{
	int rc;

	/* Get the MAX capabilities for this function */
	rc = bnxt_hwrm_func_qcaps(bp);
	if (rc) {
		netdev_err(bp->dev, "hwrm query capability failure rc: %x\n",
			   rc);
		return -ENODEV;
	}

	rc = bnxt_hwrm_cfa_adv_flow_mgnt_qcaps(bp);
	if (rc)
		netdev_warn(bp->dev, "hwrm query adv flow mgnt failure rc: %d\n",
			    rc);

	bnxt_alloc_fw_health(bp);
	rc = bnxt_hwrm_error_recovery_qcfg(bp);
	if (rc)
		netdev_warn(bp->dev, "hwrm query error recovery failure rc: %d\n",
			    rc);

	rc = bnxt_hwrm_func_drv_rgtr(bp, NULL, 0, false);
	if (rc)
		return -ENODEV;

	bnxt_hwrm_func_qcfg(bp);
	bnxt_hwrm_vnic_qcaps(bp);
	bnxt_hwrm_port_led_qcaps(bp);
	bnxt_ethtool_init(bp);
	bnxt_dcb_init(bp);
	return 0;
}

static void bnxt_set_dflt_rss_hash_type(struct bnxt *bp)
{
	bp->flags &= ~BNXT_FLAG_UDP_RSS_CAP;
	bp->rss_hash_cfg = VNIC_RSS_CFG_REQ_HASH_TYPE_IPV4 |
			   VNIC_RSS_CFG_REQ_HASH_TYPE_TCP_IPV4 |
			   VNIC_RSS_CFG_REQ_HASH_TYPE_IPV6 |
			   VNIC_RSS_CFG_REQ_HASH_TYPE_TCP_IPV6;
	if (BNXT_CHIP_P4(bp) && bp->hwrm_spec_code >= 0x10501) {
		bp->flags |= BNXT_FLAG_UDP_RSS_CAP;
		bp->rss_hash_cfg |= VNIC_RSS_CFG_REQ_HASH_TYPE_UDP_IPV4 |
				    VNIC_RSS_CFG_REQ_HASH_TYPE_UDP_IPV6;
	}
}

static void bnxt_set_dflt_rfs(struct bnxt *bp)
{
	struct net_device *dev = bp->dev;

	dev->hw_features &= ~NETIF_F_NTUPLE;
	dev->features &= ~NETIF_F_NTUPLE;
	bp->flags &= ~BNXT_FLAG_RFS;
	if (bnxt_rfs_supported(bp)) {
		dev->hw_features |= NETIF_F_NTUPLE;
		if (bnxt_rfs_capable(bp)) {
			bp->flags |= BNXT_FLAG_RFS;
			dev->features |= NETIF_F_NTUPLE;
		}
	}
}

static void bnxt_fw_init_one_p3(struct bnxt *bp)
{
	struct pci_dev *pdev = bp->pdev;

	bnxt_set_dflt_rss_hash_type(bp);
	bnxt_set_dflt_rfs(bp);

	bnxt_get_wol_settings(bp);
	if (bp->flags & BNXT_FLAG_WOL_CAP)
		device_set_wakeup_enable(&pdev->dev, bp->wol);
	else
		device_set_wakeup_capable(&pdev->dev, false);

	bnxt_hwrm_set_cache_line_size(bp, cache_line_size());
	bnxt_hwrm_coal_params_qcaps(bp);
}

static int bnxt_fw_init_one(struct bnxt *bp)
{
	int rc;

	rc = bnxt_fw_init_one_p1(bp);
	if (rc) {
		netdev_err(bp->dev, "Firmware init phase 1 failed\n");
		return rc;
	}
	rc = bnxt_fw_init_one_p2(bp);
	if (rc) {
		netdev_err(bp->dev, "Firmware init phase 2 failed\n");
		return rc;
	}
	rc = bnxt_approve_mac(bp, bp->dev->dev_addr, false);
	if (rc)
		return rc;

	/* In case fw capabilities have changed, destroy the unneeded
	 * reporters and create newly capable ones.
	 */
	bnxt_dl_fw_reporters_destroy(bp, false);
	bnxt_dl_fw_reporters_create(bp);
	bnxt_fw_init_one_p3(bp);
	return 0;
}

static void bnxt_fw_reset_writel(struct bnxt *bp, int reg_idx)
{
	struct bnxt_fw_health *fw_health = bp->fw_health;
	u32 reg = fw_health->fw_reset_seq_regs[reg_idx];
	u32 val = fw_health->fw_reset_seq_vals[reg_idx];
	u32 reg_type, reg_off, delay_msecs;

	delay_msecs = fw_health->fw_reset_seq_delay_msec[reg_idx];
	reg_type = BNXT_FW_HEALTH_REG_TYPE(reg);
	reg_off = BNXT_FW_HEALTH_REG_OFF(reg);
	switch (reg_type) {
	case BNXT_FW_HEALTH_REG_TYPE_CFG:
		pci_write_config_dword(bp->pdev, reg_off, val);
		break;
	case BNXT_FW_HEALTH_REG_TYPE_GRC:
		writel(reg_off & BNXT_GRC_BASE_MASK,
		       bp->bar0 + BNXT_GRCPF_REG_WINDOW_BASE_OUT + 4);
		reg_off = (reg_off & BNXT_GRC_OFFSET_MASK) + 0x2000;
		/* fall through */
	case BNXT_FW_HEALTH_REG_TYPE_BAR0:
		writel(val, bp->bar0 + reg_off);
		break;
	case BNXT_FW_HEALTH_REG_TYPE_BAR1:
		writel(val, bp->bar1 + reg_off);
		break;
	}
	if (delay_msecs) {
		pci_read_config_dword(bp->pdev, 0, &val);
		msleep(delay_msecs);
	}
}

static void bnxt_reset_all(struct bnxt *bp)
{
	struct bnxt_fw_health *fw_health = bp->fw_health;
	int i;

	if (fw_health->flags & ERROR_RECOVERY_QCFG_RESP_FLAGS_HOST) {
		for (i = 0; i < fw_health->fw_reset_seq_cnt; i++)
			bnxt_fw_reset_writel(bp, i);
	} else if (fw_health->flags & ERROR_RECOVERY_QCFG_RESP_FLAGS_CO_CPU) {
		struct hwrm_fw_reset_input req = {0};
		int rc;

		bnxt_hwrm_cmd_hdr_init(bp, &req, HWRM_FW_RESET, -1, -1);
		req.resp_addr = cpu_to_le64(bp->hwrm_cmd_kong_resp_dma_addr);
		req.embedded_proc_type = FW_RESET_REQ_EMBEDDED_PROC_TYPE_CHIP;
		req.selfrst_status = FW_RESET_REQ_SELFRST_STATUS_SELFRSTASAP;
		req.flags = FW_RESET_REQ_FLAGS_RESET_GRACEFUL;
		rc = hwrm_send_message(bp, &req, sizeof(req), HWRM_CMD_TIMEOUT);
		if (rc)
			netdev_warn(bp->dev, "Unable to reset FW rc=%d\n", rc);
	}
	bp->fw_reset_timestamp = jiffies;
}

static void bnxt_fw_reset_task(struct work_struct *work)
{
	struct bnxt *bp = container_of(work, struct bnxt, fw_reset_task.work);
	int rc;

	if (!test_bit(BNXT_STATE_IN_FW_RESET, &bp->state)) {
		netdev_err(bp->dev, "bnxt_fw_reset_task() called when not in fw reset mode!\n");
		return;
	}

	switch (bp->fw_reset_state) {
	case BNXT_FW_RESET_STATE_POLL_VF: {
		int n = bnxt_get_registered_vfs(bp);
		int tmo;

		if (n < 0) {
			netdev_err(bp->dev, "Firmware reset aborted, subsequent func_qcfg cmd failed, rc = %d, %d msecs since reset timestamp\n",
				   n, jiffies_to_msecs(jiffies -
				   bp->fw_reset_timestamp));
			goto fw_reset_abort;
		} else if (n > 0) {
			if (time_after(jiffies, bp->fw_reset_timestamp +
				       (bp->fw_reset_max_dsecs * HZ / 10))) {
				clear_bit(BNXT_STATE_IN_FW_RESET, &bp->state);
				bp->fw_reset_state = 0;
				netdev_err(bp->dev, "Firmware reset aborted, bnxt_get_registered_vfs() returns %d\n",
					   n);
				return;
			}
			bnxt_queue_fw_reset_work(bp, HZ / 10);
			return;
		}
		bp->fw_reset_timestamp = jiffies;
		rtnl_lock();
		bnxt_fw_reset_close(bp);
		if (bp->fw_cap & BNXT_FW_CAP_ERR_RECOVER_RELOAD) {
			bp->fw_reset_state = BNXT_FW_RESET_STATE_POLL_FW_DOWN;
			tmo = HZ / 10;
		} else {
			bp->fw_reset_state = BNXT_FW_RESET_STATE_ENABLE_DEV;
			tmo = bp->fw_reset_min_dsecs * HZ / 10;
		}
		rtnl_unlock();
		bnxt_queue_fw_reset_work(bp, tmo);
		return;
	}
	case BNXT_FW_RESET_STATE_POLL_FW_DOWN: {
		u32 val;

		val = bnxt_fw_health_readl(bp, BNXT_FW_HEALTH_REG);
		if (!(val & BNXT_FW_STATUS_SHUTDOWN) &&
		    !time_after(jiffies, bp->fw_reset_timestamp +
		    (bp->fw_reset_max_dsecs * HZ / 10))) {
			bnxt_queue_fw_reset_work(bp, HZ / 5);
			return;
		}

		if (!bp->fw_health->master) {
			u32 wait_dsecs = bp->fw_health->normal_func_wait_dsecs;

			bp->fw_reset_state = BNXT_FW_RESET_STATE_ENABLE_DEV;
			bnxt_queue_fw_reset_work(bp, wait_dsecs * HZ / 10);
			return;
		}
		bp->fw_reset_state = BNXT_FW_RESET_STATE_RESET_FW;
	}
	/* fall through */
	case BNXT_FW_RESET_STATE_RESET_FW:
		bnxt_reset_all(bp);
		bp->fw_reset_state = BNXT_FW_RESET_STATE_ENABLE_DEV;
		bnxt_queue_fw_reset_work(bp, bp->fw_reset_min_dsecs * HZ / 10);
		return;
	case BNXT_FW_RESET_STATE_ENABLE_DEV:
		if (test_bit(BNXT_STATE_FW_FATAL_COND, &bp->state)) {
			u32 val;

			val = bnxt_fw_health_readl(bp,
						   BNXT_FW_RESET_INPROG_REG);
			if (val)
				netdev_warn(bp->dev, "FW reset inprog %x after min wait time.\n",
					    val);
		}
		clear_bit(BNXT_STATE_FW_FATAL_COND, &bp->state);
		if (pci_enable_device(bp->pdev)) {
			netdev_err(bp->dev, "Cannot re-enable PCI device\n");
			goto fw_reset_abort;
		}
		pci_set_master(bp->pdev);
		bp->fw_reset_state = BNXT_FW_RESET_STATE_POLL_FW;
		/* fall through */
	case BNXT_FW_RESET_STATE_POLL_FW:
		bp->hwrm_cmd_timeout = SHORT_HWRM_CMD_TIMEOUT;
		rc = __bnxt_hwrm_ver_get(bp, true);
		if (rc) {
			if (time_after(jiffies, bp->fw_reset_timestamp +
				       (bp->fw_reset_max_dsecs * HZ / 10))) {
				netdev_err(bp->dev, "Firmware reset aborted\n");
				goto fw_reset_abort;
			}
			bnxt_queue_fw_reset_work(bp, HZ / 5);
			return;
		}
		bp->hwrm_cmd_timeout = DFLT_HWRM_CMD_TIMEOUT;
		bp->fw_reset_state = BNXT_FW_RESET_STATE_OPENING;
		/* fall through */
	case BNXT_FW_RESET_STATE_OPENING:
		while (!rtnl_trylock()) {
			bnxt_queue_fw_reset_work(bp, HZ / 10);
			return;
		}
		rc = bnxt_open(bp->dev);
		if (rc) {
			netdev_err(bp->dev, "bnxt_open_nic() failed\n");
			clear_bit(BNXT_STATE_IN_FW_RESET, &bp->state);
			dev_close(bp->dev);
		}

		bp->fw_reset_state = 0;
		/* Make sure fw_reset_state is 0 before clearing the flag */
		smp_mb__before_atomic();
		clear_bit(BNXT_STATE_IN_FW_RESET, &bp->state);
		bnxt_ulp_start(bp, rc);
		if (!rc)
			bnxt_reenable_sriov(bp);
		bnxt_dl_health_recovery_done(bp);
		bnxt_dl_health_status_update(bp, true);
		rtnl_unlock();
		break;
	}
	return;

fw_reset_abort:
	clear_bit(BNXT_STATE_IN_FW_RESET, &bp->state);
	if (bp->fw_reset_state != BNXT_FW_RESET_STATE_POLL_VF)
		bnxt_dl_health_status_update(bp, false);
	bp->fw_reset_state = 0;
	rtnl_lock();
	dev_close(bp->dev);
	rtnl_unlock();
}

static int bnxt_init_board(struct pci_dev *pdev, struct net_device *dev)
{
	int rc;
	struct bnxt *bp = netdev_priv(dev);

	SET_NETDEV_DEV(dev, &pdev->dev);

	/* enable device (incl. PCI PM wakeup), and bus-mastering */
	rc = pci_enable_device(pdev);
	if (rc) {
		dev_err(&pdev->dev, "Cannot enable PCI device, aborting\n");
		goto init_err;
	}

	if (!(pci_resource_flags(pdev, 0) & IORESOURCE_MEM)) {
		dev_err(&pdev->dev,
			"Cannot find PCI device base address, aborting\n");
		rc = -ENODEV;
		goto init_err_disable;
	}

	rc = pci_request_regions(pdev, DRV_MODULE_NAME);
	if (rc) {
		dev_err(&pdev->dev, "Cannot obtain PCI resources, aborting\n");
		goto init_err_disable;
	}

	if (dma_set_mask_and_coherent(&pdev->dev, DMA_BIT_MASK(64)) != 0 &&
	    dma_set_mask_and_coherent(&pdev->dev, DMA_BIT_MASK(32)) != 0) {
		dev_err(&pdev->dev, "System does not support DMA, aborting\n");
		goto init_err_disable;
	}

	pci_set_master(pdev);

	bp->dev = dev;
	bp->pdev = pdev;

	bp->bar0 = pci_ioremap_bar(pdev, 0);
	if (!bp->bar0) {
		dev_err(&pdev->dev, "Cannot map device registers, aborting\n");
		rc = -ENOMEM;
		goto init_err_release;
	}

	bp->bar1 = pci_ioremap_bar(pdev, 2);
	if (!bp->bar1) {
		dev_err(&pdev->dev, "Cannot map doorbell registers, aborting\n");
		rc = -ENOMEM;
		goto init_err_release;
	}

	bp->bar2 = pci_ioremap_bar(pdev, 4);
	if (!bp->bar2) {
		dev_err(&pdev->dev, "Cannot map bar4 registers, aborting\n");
		rc = -ENOMEM;
		goto init_err_release;
	}

	pci_enable_pcie_error_reporting(pdev);

	INIT_WORK(&bp->sp_task, bnxt_sp_task);
	INIT_DELAYED_WORK(&bp->fw_reset_task, bnxt_fw_reset_task);

	spin_lock_init(&bp->ntp_fltr_lock);
#if BITS_PER_LONG == 32
	spin_lock_init(&bp->db_lock);
#endif

	bp->rx_ring_size = BNXT_DEFAULT_RX_RING_SIZE;
	bp->tx_ring_size = BNXT_DEFAULT_TX_RING_SIZE;

	bnxt_init_dflt_coal(bp);

	timer_setup(&bp->timer, bnxt_timer, 0);
	bp->current_interval = BNXT_TIMER_INTERVAL;

	clear_bit(BNXT_STATE_OPEN, &bp->state);
	return 0;

init_err_release:
	bnxt_unmap_bars(bp, pdev);
	pci_release_regions(pdev);

init_err_disable:
	pci_disable_device(pdev);

init_err:
	return rc;
}

/* rtnl_lock held */
static int bnxt_change_mac_addr(struct net_device *dev, void *p)
{
	struct sockaddr *addr = p;
	struct bnxt *bp = netdev_priv(dev);
	int rc = 0;

	if (!is_valid_ether_addr(addr->sa_data))
		return -EADDRNOTAVAIL;

	if (ether_addr_equal(addr->sa_data, dev->dev_addr))
		return 0;

	rc = bnxt_approve_mac(bp, addr->sa_data, true);
	if (rc)
		return rc;

	memcpy(dev->dev_addr, addr->sa_data, dev->addr_len);
	if (netif_running(dev)) {
		bnxt_close_nic(bp, false, false);
		rc = bnxt_open_nic(bp, false, false);
	}

	return rc;
}

/* rtnl_lock held */
static int bnxt_change_mtu(struct net_device *dev, int new_mtu)
{
	struct bnxt *bp = netdev_priv(dev);

	if (netif_running(dev))
		bnxt_close_nic(bp, false, false);

	dev->mtu = new_mtu;
	bnxt_set_ring_params(bp);

	if (netif_running(dev))
		return bnxt_open_nic(bp, false, false);

	return 0;
}

int bnxt_setup_mq_tc(struct net_device *dev, u8 tc)
{
	struct bnxt *bp = netdev_priv(dev);
	bool sh = false;
	int rc;

	if (tc > bp->max_tc) {
		netdev_err(dev, "Too many traffic classes requested: %d. Max supported is %d.\n",
			   tc, bp->max_tc);
		return -EINVAL;
	}

	if (netdev_get_num_tc(dev) == tc)
		return 0;

	if (bp->flags & BNXT_FLAG_SHARED_RINGS)
		sh = true;

	rc = bnxt_check_rings(bp, bp->tx_nr_rings_per_tc, bp->rx_nr_rings,
			      sh, tc, bp->tx_nr_rings_xdp);
	if (rc)
		return rc;

	/* Needs to close the device and do hw resource re-allocations */
	if (netif_running(bp->dev))
		bnxt_close_nic(bp, true, false);

	if (tc) {
		bp->tx_nr_rings = bp->tx_nr_rings_per_tc * tc;
		netdev_set_num_tc(dev, tc);
	} else {
		bp->tx_nr_rings = bp->tx_nr_rings_per_tc;
		netdev_reset_tc(dev);
	}
	bp->tx_nr_rings += bp->tx_nr_rings_xdp;
	bp->cp_nr_rings = sh ? max_t(int, bp->tx_nr_rings, bp->rx_nr_rings) :
			       bp->tx_nr_rings + bp->rx_nr_rings;

	if (netif_running(bp->dev))
		return bnxt_open_nic(bp, true, false);

	return 0;
}

static int bnxt_setup_tc_block_cb(enum tc_setup_type type, void *type_data,
				  void *cb_priv)
{
	struct bnxt *bp = cb_priv;

	if (!bnxt_tc_flower_enabled(bp) ||
	    !tc_cls_can_offload_and_chain0(bp->dev, type_data))
		return -EOPNOTSUPP;

	switch (type) {
	case TC_SETUP_CLSFLOWER:
		return bnxt_tc_setup_flower(bp, bp->pf.fw_fid, type_data);
	default:
		return -EOPNOTSUPP;
	}
}

LIST_HEAD(bnxt_block_cb_list);

static int bnxt_setup_tc(struct net_device *dev, enum tc_setup_type type,
			 void *type_data)
{
	struct bnxt *bp = netdev_priv(dev);

	switch (type) {
	case TC_SETUP_BLOCK:
		return flow_block_cb_setup_simple(type_data,
						  &bnxt_block_cb_list,
						  bnxt_setup_tc_block_cb,
						  bp, bp, true);
	case TC_SETUP_QDISC_MQPRIO: {
		struct tc_mqprio_qopt *mqprio = type_data;

		mqprio->hw = TC_MQPRIO_HW_OFFLOAD_TCS;

		return bnxt_setup_mq_tc(dev, mqprio->num_tc);
	}
	default:
		return -EOPNOTSUPP;
	}
}

#ifdef CONFIG_RFS_ACCEL
static bool bnxt_fltr_match(struct bnxt_ntuple_filter *f1,
			    struct bnxt_ntuple_filter *f2)
{
	struct flow_keys *keys1 = &f1->fkeys;
	struct flow_keys *keys2 = &f2->fkeys;

	if (keys1->basic.n_proto != keys2->basic.n_proto ||
	    keys1->basic.ip_proto != keys2->basic.ip_proto)
		return false;

	if (keys1->basic.n_proto == htons(ETH_P_IP)) {
		if (keys1->addrs.v4addrs.src != keys2->addrs.v4addrs.src ||
		    keys1->addrs.v4addrs.dst != keys2->addrs.v4addrs.dst)
			return false;
	} else {
		if (memcmp(&keys1->addrs.v6addrs.src, &keys2->addrs.v6addrs.src,
			   sizeof(keys1->addrs.v6addrs.src)) ||
		    memcmp(&keys1->addrs.v6addrs.dst, &keys2->addrs.v6addrs.dst,
			   sizeof(keys1->addrs.v6addrs.dst)))
			return false;
	}

	if (keys1->ports.ports == keys2->ports.ports &&
	    keys1->control.flags == keys2->control.flags &&
	    ether_addr_equal(f1->src_mac_addr, f2->src_mac_addr) &&
	    ether_addr_equal(f1->dst_mac_addr, f2->dst_mac_addr))
		return true;

	return false;
}

static int bnxt_rx_flow_steer(struct net_device *dev, const struct sk_buff *skb,
			      u16 rxq_index, u32 flow_id)
{
	struct bnxt *bp = netdev_priv(dev);
	struct bnxt_ntuple_filter *fltr, *new_fltr;
	struct flow_keys *fkeys;
	struct ethhdr *eth = (struct ethhdr *)skb_mac_header(skb);
	int rc = 0, idx, bit_id, l2_idx = 0;
	struct hlist_head *head;

	if (!ether_addr_equal(dev->dev_addr, eth->h_dest)) {
		struct bnxt_vnic_info *vnic = &bp->vnic_info[0];
		int off = 0, j;

		netif_addr_lock_bh(dev);
		for (j = 0; j < vnic->uc_filter_count; j++, off += ETH_ALEN) {
			if (ether_addr_equal(eth->h_dest,
					     vnic->uc_list + off)) {
				l2_idx = j + 1;
				break;
			}
		}
		netif_addr_unlock_bh(dev);
		if (!l2_idx)
			return -EINVAL;
	}
	new_fltr = kzalloc(sizeof(*new_fltr), GFP_ATOMIC);
	if (!new_fltr)
		return -ENOMEM;

	fkeys = &new_fltr->fkeys;
	if (!skb_flow_dissect_flow_keys(skb, fkeys, 0)) {
		rc = -EPROTONOSUPPORT;
		goto err_free;
	}

	if ((fkeys->basic.n_proto != htons(ETH_P_IP) &&
	     fkeys->basic.n_proto != htons(ETH_P_IPV6)) ||
	    ((fkeys->basic.ip_proto != IPPROTO_TCP) &&
	     (fkeys->basic.ip_proto != IPPROTO_UDP))) {
		rc = -EPROTONOSUPPORT;
		goto err_free;
	}
	if (fkeys->basic.n_proto == htons(ETH_P_IPV6) &&
	    bp->hwrm_spec_code < 0x10601) {
		rc = -EPROTONOSUPPORT;
		goto err_free;
	}
	if ((fkeys->control.flags & FLOW_DIS_ENCAPSULATION) &&
	    bp->hwrm_spec_code < 0x10601) {
		rc = -EPROTONOSUPPORT;
		goto err_free;
	}

	memcpy(new_fltr->dst_mac_addr, eth->h_dest, ETH_ALEN);
	memcpy(new_fltr->src_mac_addr, eth->h_source, ETH_ALEN);

	idx = skb_get_hash_raw(skb) & BNXT_NTP_FLTR_HASH_MASK;
	head = &bp->ntp_fltr_hash_tbl[idx];
	rcu_read_lock();
	hlist_for_each_entry_rcu(fltr, head, hash) {
		if (bnxt_fltr_match(fltr, new_fltr)) {
			rcu_read_unlock();
			rc = 0;
			goto err_free;
		}
	}
	rcu_read_unlock();

	spin_lock_bh(&bp->ntp_fltr_lock);
	bit_id = bitmap_find_free_region(bp->ntp_fltr_bmap,
					 BNXT_NTP_FLTR_MAX_FLTR, 0);
	if (bit_id < 0) {
		spin_unlock_bh(&bp->ntp_fltr_lock);
		rc = -ENOMEM;
		goto err_free;
	}

	new_fltr->sw_id = (u16)bit_id;
	new_fltr->flow_id = flow_id;
	new_fltr->l2_fltr_idx = l2_idx;
	new_fltr->rxq = rxq_index;
	hlist_add_head_rcu(&new_fltr->hash, head);
	bp->ntp_fltr_count++;
	spin_unlock_bh(&bp->ntp_fltr_lock);

	set_bit(BNXT_RX_NTP_FLTR_SP_EVENT, &bp->sp_event);
	bnxt_queue_sp_work(bp);

	return new_fltr->sw_id;

err_free:
	kfree(new_fltr);
	return rc;
}

static void bnxt_cfg_ntp_filters(struct bnxt *bp)
{
	int i;

	for (i = 0; i < BNXT_NTP_FLTR_HASH_SIZE; i++) {
		struct hlist_head *head;
		struct hlist_node *tmp;
		struct bnxt_ntuple_filter *fltr;
		int rc;

		head = &bp->ntp_fltr_hash_tbl[i];
		hlist_for_each_entry_safe(fltr, tmp, head, hash) {
			bool del = false;

			if (test_bit(BNXT_FLTR_VALID, &fltr->state)) {
				if (rps_may_expire_flow(bp->dev, fltr->rxq,
							fltr->flow_id,
							fltr->sw_id)) {
					bnxt_hwrm_cfa_ntuple_filter_free(bp,
									 fltr);
					del = true;
				}
			} else {
				rc = bnxt_hwrm_cfa_ntuple_filter_alloc(bp,
								       fltr);
				if (rc)
					del = true;
				else
					set_bit(BNXT_FLTR_VALID, &fltr->state);
			}

			if (del) {
				spin_lock_bh(&bp->ntp_fltr_lock);
				hlist_del_rcu(&fltr->hash);
				bp->ntp_fltr_count--;
				spin_unlock_bh(&bp->ntp_fltr_lock);
				synchronize_rcu();
				clear_bit(fltr->sw_id, bp->ntp_fltr_bmap);
				kfree(fltr);
			}
		}
	}
	if (test_and_clear_bit(BNXT_HWRM_PF_UNLOAD_SP_EVENT, &bp->sp_event))
		netdev_info(bp->dev, "Receive PF driver unload event!");
}

#else

static void bnxt_cfg_ntp_filters(struct bnxt *bp)
{
}

#endif /* CONFIG_RFS_ACCEL */

static void bnxt_udp_tunnel_add(struct net_device *dev,
				struct udp_tunnel_info *ti)
{
	struct bnxt *bp = netdev_priv(dev);

	if (ti->sa_family != AF_INET6 && ti->sa_family != AF_INET)
		return;

	if (!netif_running(dev))
		return;

	switch (ti->type) {
	case UDP_TUNNEL_TYPE_VXLAN:
		if (bp->vxlan_port_cnt && bp->vxlan_port != ti->port)
			return;

		bp->vxlan_port_cnt++;
		if (bp->vxlan_port_cnt == 1) {
			bp->vxlan_port = ti->port;
			set_bit(BNXT_VXLAN_ADD_PORT_SP_EVENT, &bp->sp_event);
			bnxt_queue_sp_work(bp);
		}
		break;
	case UDP_TUNNEL_TYPE_GENEVE:
		if (bp->nge_port_cnt && bp->nge_port != ti->port)
			return;

		bp->nge_port_cnt++;
		if (bp->nge_port_cnt == 1) {
			bp->nge_port = ti->port;
			set_bit(BNXT_GENEVE_ADD_PORT_SP_EVENT, &bp->sp_event);
		}
		break;
	default:
		return;
	}

	bnxt_queue_sp_work(bp);
}

static void bnxt_udp_tunnel_del(struct net_device *dev,
				struct udp_tunnel_info *ti)
{
	struct bnxt *bp = netdev_priv(dev);

	if (ti->sa_family != AF_INET6 && ti->sa_family != AF_INET)
		return;

	if (!netif_running(dev))
		return;

	switch (ti->type) {
	case UDP_TUNNEL_TYPE_VXLAN:
		if (!bp->vxlan_port_cnt || bp->vxlan_port != ti->port)
			return;
		bp->vxlan_port_cnt--;

		if (bp->vxlan_port_cnt != 0)
			return;

		set_bit(BNXT_VXLAN_DEL_PORT_SP_EVENT, &bp->sp_event);
		break;
	case UDP_TUNNEL_TYPE_GENEVE:
		if (!bp->nge_port_cnt || bp->nge_port != ti->port)
			return;
		bp->nge_port_cnt--;

		if (bp->nge_port_cnt != 0)
			return;

		set_bit(BNXT_GENEVE_DEL_PORT_SP_EVENT, &bp->sp_event);
		break;
	default:
		return;
	}

	bnxt_queue_sp_work(bp);
}

static int bnxt_bridge_getlink(struct sk_buff *skb, u32 pid, u32 seq,
			       struct net_device *dev, u32 filter_mask,
			       int nlflags)
{
	struct bnxt *bp = netdev_priv(dev);

	return ndo_dflt_bridge_getlink(skb, pid, seq, dev, bp->br_mode, 0, 0,
				       nlflags, filter_mask, NULL);
}

static int bnxt_bridge_setlink(struct net_device *dev, struct nlmsghdr *nlh,
			       u16 flags, struct netlink_ext_ack *extack)
{
	struct bnxt *bp = netdev_priv(dev);
	struct nlattr *attr, *br_spec;
	int rem, rc = 0;

	if (bp->hwrm_spec_code < 0x10708 || !BNXT_SINGLE_PF(bp))
		return -EOPNOTSUPP;

	br_spec = nlmsg_find_attr(nlh, sizeof(struct ifinfomsg), IFLA_AF_SPEC);
	if (!br_spec)
		return -EINVAL;

	nla_for_each_nested(attr, br_spec, rem) {
		u16 mode;

		if (nla_type(attr) != IFLA_BRIDGE_MODE)
			continue;

		if (nla_len(attr) < sizeof(mode))
			return -EINVAL;

		mode = nla_get_u16(attr);
		if (mode == bp->br_mode)
			break;

		rc = bnxt_hwrm_set_br_mode(bp, mode);
		if (!rc)
			bp->br_mode = mode;
		break;
	}
	return rc;
}

int bnxt_get_port_parent_id(struct net_device *dev,
			    struct netdev_phys_item_id *ppid)
{
	struct bnxt *bp = netdev_priv(dev);

	if (bp->eswitch_mode != DEVLINK_ESWITCH_MODE_SWITCHDEV)
		return -EOPNOTSUPP;

	/* The PF and it's VF-reps only support the switchdev framework */
	if (!BNXT_PF(bp) || !(bp->flags & BNXT_FLAG_DSN_VALID))
		return -EOPNOTSUPP;

	ppid->id_len = sizeof(bp->switch_id);
	memcpy(ppid->id, bp->switch_id, ppid->id_len);

	return 0;
}

static struct devlink_port *bnxt_get_devlink_port(struct net_device *dev)
{
	struct bnxt *bp = netdev_priv(dev);

	return &bp->dl_port;
}

static const struct net_device_ops bnxt_netdev_ops = {
	.ndo_open		= bnxt_open,
	.ndo_start_xmit		= bnxt_start_xmit,
	.ndo_stop		= bnxt_close,
	.ndo_get_stats64	= bnxt_get_stats64,
	.ndo_set_rx_mode	= bnxt_set_rx_mode,
	.ndo_do_ioctl		= bnxt_ioctl,
	.ndo_validate_addr	= eth_validate_addr,
	.ndo_set_mac_address	= bnxt_change_mac_addr,
	.ndo_change_mtu		= bnxt_change_mtu,
	.ndo_fix_features	= bnxt_fix_features,
	.ndo_set_features	= bnxt_set_features,
	.ndo_tx_timeout		= bnxt_tx_timeout,
#ifdef CONFIG_BNXT_SRIOV
	.ndo_get_vf_config	= bnxt_get_vf_config,
	.ndo_set_vf_mac		= bnxt_set_vf_mac,
	.ndo_set_vf_vlan	= bnxt_set_vf_vlan,
	.ndo_set_vf_rate	= bnxt_set_vf_bw,
	.ndo_set_vf_link_state	= bnxt_set_vf_link_state,
	.ndo_set_vf_spoofchk	= bnxt_set_vf_spoofchk,
	.ndo_set_vf_trust	= bnxt_set_vf_trust,
#endif
	.ndo_setup_tc           = bnxt_setup_tc,
#ifdef CONFIG_RFS_ACCEL
	.ndo_rx_flow_steer	= bnxt_rx_flow_steer,
#endif
	.ndo_udp_tunnel_add	= bnxt_udp_tunnel_add,
	.ndo_udp_tunnel_del	= bnxt_udp_tunnel_del,
	.ndo_bpf		= bnxt_xdp,
	.ndo_xdp_xmit		= bnxt_xdp_xmit,
	.ndo_bridge_getlink	= bnxt_bridge_getlink,
	.ndo_bridge_setlink	= bnxt_bridge_setlink,
	.ndo_get_devlink_port	= bnxt_get_devlink_port,
};

static void bnxt_remove_one(struct pci_dev *pdev)
{
	struct net_device *dev = pci_get_drvdata(pdev);
	struct bnxt *bp = netdev_priv(dev);

	if (BNXT_PF(bp))
		bnxt_sriov_disable(bp);

	bnxt_dl_fw_reporters_destroy(bp, true);
	pci_disable_pcie_error_reporting(pdev);
	unregister_netdev(dev);
	bnxt_dl_unregister(bp);
	bnxt_shutdown_tc(bp);
	bnxt_cancel_sp_work(bp);
	bp->sp_event = 0;

	bnxt_clear_int_mode(bp);
	bnxt_hwrm_func_drv_unrgtr(bp);
	bnxt_free_hwrm_resources(bp);
	bnxt_free_hwrm_short_cmd_req(bp);
	bnxt_ethtool_free(bp);
	bnxt_dcb_free(bp);
	kfree(bp->edev);
	bp->edev = NULL;
	kfree(bp->fw_health);
	bp->fw_health = NULL;
	bnxt_cleanup_pci(bp);
	bnxt_free_ctx_mem(bp);
	kfree(bp->ctx);
	bp->ctx = NULL;
	bnxt_free_port_stats(bp);
	free_netdev(dev);
}

static int bnxt_probe_phy(struct bnxt *bp, bool fw_dflt)
{
	int rc = 0;
	struct bnxt_link_info *link_info = &bp->link_info;

	rc = bnxt_hwrm_phy_qcaps(bp);
	if (rc) {
		netdev_err(bp->dev, "Probe phy can't get phy capabilities (rc: %x)\n",
			   rc);
		return rc;
	}
	rc = bnxt_update_link(bp, false);
	if (rc) {
		netdev_err(bp->dev, "Probe phy can't update link (rc: %x)\n",
			   rc);
		return rc;
	}

	/* Older firmware does not have supported_auto_speeds, so assume
	 * that all supported speeds can be autonegotiated.
	 */
	if (link_info->auto_link_speeds && !link_info->support_auto_speeds)
		link_info->support_auto_speeds = link_info->support_speeds;

	if (!fw_dflt)
		return 0;

	bnxt_init_ethtool_link_settings(bp);
	return 0;
}

static int bnxt_get_max_irq(struct pci_dev *pdev)
{
	u16 ctrl;

	if (!pdev->msix_cap)
		return 1;

	pci_read_config_word(pdev, pdev->msix_cap + PCI_MSIX_FLAGS, &ctrl);
	return (ctrl & PCI_MSIX_FLAGS_QSIZE) + 1;
}

static void _bnxt_get_max_rings(struct bnxt *bp, int *max_rx, int *max_tx,
				int *max_cp)
{
	struct bnxt_hw_resc *hw_resc = &bp->hw_resc;
	int max_ring_grps = 0, max_irq;

	*max_tx = hw_resc->max_tx_rings;
	*max_rx = hw_resc->max_rx_rings;
	*max_cp = bnxt_get_max_func_cp_rings_for_en(bp);
	max_irq = min_t(int, bnxt_get_max_func_irqs(bp) -
			bnxt_get_ulp_msix_num(bp),
			hw_resc->max_stat_ctxs - bnxt_get_ulp_stat_ctxs(bp));
	if (!(bp->flags & BNXT_FLAG_CHIP_P5))
		*max_cp = min_t(int, *max_cp, max_irq);
	max_ring_grps = hw_resc->max_hw_ring_grps;
	if (BNXT_CHIP_TYPE_NITRO_A0(bp) && BNXT_PF(bp)) {
		*max_cp -= 1;
		*max_rx -= 2;
	}
	if (bp->flags & BNXT_FLAG_AGG_RINGS)
		*max_rx >>= 1;
	if (bp->flags & BNXT_FLAG_CHIP_P5) {
		bnxt_trim_rings(bp, max_rx, max_tx, *max_cp, false);
		/* On P5 chips, max_cp output param should be available NQs */
		*max_cp = max_irq;
	}
	*max_rx = min_t(int, *max_rx, max_ring_grps);
}

int bnxt_get_max_rings(struct bnxt *bp, int *max_rx, int *max_tx, bool shared)
{
	int rx, tx, cp;

	_bnxt_get_max_rings(bp, &rx, &tx, &cp);
	*max_rx = rx;
	*max_tx = tx;
	if (!rx || !tx || !cp)
		return -ENOMEM;

	return bnxt_trim_rings(bp, max_rx, max_tx, cp, shared);
}

static int bnxt_get_dflt_rings(struct bnxt *bp, int *max_rx, int *max_tx,
			       bool shared)
{
	int rc;

	rc = bnxt_get_max_rings(bp, max_rx, max_tx, shared);
	if (rc && (bp->flags & BNXT_FLAG_AGG_RINGS)) {
		/* Not enough rings, try disabling agg rings. */
		bp->flags &= ~BNXT_FLAG_AGG_RINGS;
		rc = bnxt_get_max_rings(bp, max_rx, max_tx, shared);
		if (rc) {
			/* set BNXT_FLAG_AGG_RINGS back for consistency */
			bp->flags |= BNXT_FLAG_AGG_RINGS;
			return rc;
		}
		bp->flags |= BNXT_FLAG_NO_AGG_RINGS;
		bp->dev->hw_features &= ~(NETIF_F_LRO | NETIF_F_GRO_HW);
		bp->dev->features &= ~(NETIF_F_LRO | NETIF_F_GRO_HW);
		bnxt_set_ring_params(bp);
	}

	if (bp->flags & BNXT_FLAG_ROCE_CAP) {
		int max_cp, max_stat, max_irq;

		/* Reserve minimum resources for RoCE */
		max_cp = bnxt_get_max_func_cp_rings(bp);
		max_stat = bnxt_get_max_func_stat_ctxs(bp);
		max_irq = bnxt_get_max_func_irqs(bp);
		if (max_cp <= BNXT_MIN_ROCE_CP_RINGS ||
		    max_irq <= BNXT_MIN_ROCE_CP_RINGS ||
		    max_stat <= BNXT_MIN_ROCE_STAT_CTXS)
			return 0;

		max_cp -= BNXT_MIN_ROCE_CP_RINGS;
		max_irq -= BNXT_MIN_ROCE_CP_RINGS;
		max_stat -= BNXT_MIN_ROCE_STAT_CTXS;
		max_cp = min_t(int, max_cp, max_irq);
		max_cp = min_t(int, max_cp, max_stat);
		rc = bnxt_trim_rings(bp, max_rx, max_tx, max_cp, shared);
		if (rc)
			rc = 0;
	}
	return rc;
}

/* In initial default shared ring setting, each shared ring must have a
 * RX/TX ring pair.
 */
static void bnxt_trim_dflt_sh_rings(struct bnxt *bp)
{
	bp->cp_nr_rings = min_t(int, bp->tx_nr_rings_per_tc, bp->rx_nr_rings);
	bp->rx_nr_rings = bp->cp_nr_rings;
	bp->tx_nr_rings_per_tc = bp->cp_nr_rings;
	bp->tx_nr_rings = bp->tx_nr_rings_per_tc;
}

static int bnxt_set_dflt_rings(struct bnxt *bp, bool sh)
{
	int dflt_rings, max_rx_rings, max_tx_rings, rc;

	if (!bnxt_can_reserve_rings(bp))
		return 0;

	if (sh)
		bp->flags |= BNXT_FLAG_SHARED_RINGS;
	dflt_rings = is_kdump_kernel() ? 1 : netif_get_num_default_rss_queues();
	/* Reduce default rings on multi-port cards so that total default
	 * rings do not exceed CPU count.
	 */
	if (bp->port_count > 1) {
		int max_rings =
			max_t(int, num_online_cpus() / bp->port_count, 1);

		dflt_rings = min_t(int, dflt_rings, max_rings);
	}
	rc = bnxt_get_dflt_rings(bp, &max_rx_rings, &max_tx_rings, sh);
	if (rc)
		return rc;
	bp->rx_nr_rings = min_t(int, dflt_rings, max_rx_rings);
	bp->tx_nr_rings_per_tc = min_t(int, dflt_rings, max_tx_rings);
	if (sh)
		bnxt_trim_dflt_sh_rings(bp);
	else
		bp->cp_nr_rings = bp->tx_nr_rings_per_tc + bp->rx_nr_rings;
	bp->tx_nr_rings = bp->tx_nr_rings_per_tc;

	rc = __bnxt_reserve_rings(bp);
	if (rc)
		netdev_warn(bp->dev, "Unable to reserve tx rings\n");
	bp->tx_nr_rings_per_tc = bp->tx_nr_rings;
	if (sh)
		bnxt_trim_dflt_sh_rings(bp);

	/* Rings may have been trimmed, re-reserve the trimmed rings. */
	if (bnxt_need_reserve_rings(bp)) {
		rc = __bnxt_reserve_rings(bp);
		if (rc)
			netdev_warn(bp->dev, "2nd rings reservation failed.\n");
		bp->tx_nr_rings_per_tc = bp->tx_nr_rings;
	}
	if (BNXT_CHIP_TYPE_NITRO_A0(bp)) {
		bp->rx_nr_rings++;
		bp->cp_nr_rings++;
	}
	return rc;
}

static int bnxt_init_dflt_ring_mode(struct bnxt *bp)
{
	int rc;

	if (bp->tx_nr_rings)
		return 0;

	bnxt_ulp_irq_stop(bp);
	bnxt_clear_int_mode(bp);
	rc = bnxt_set_dflt_rings(bp, true);
	if (rc) {
		netdev_err(bp->dev, "Not enough rings available.\n");
		goto init_dflt_ring_err;
	}
	rc = bnxt_init_int_mode(bp);
	if (rc)
		goto init_dflt_ring_err;

	bp->tx_nr_rings_per_tc = bp->tx_nr_rings;
	if (bnxt_rfs_supported(bp) && bnxt_rfs_capable(bp)) {
		bp->flags |= BNXT_FLAG_RFS;
		bp->dev->features |= NETIF_F_NTUPLE;
	}
init_dflt_ring_err:
	bnxt_ulp_irq_restart(bp, rc);
	return rc;
}

int bnxt_restore_pf_fw_resources(struct bnxt *bp)
{
	int rc;

	ASSERT_RTNL();
	bnxt_hwrm_func_qcaps(bp);

	if (netif_running(bp->dev))
		__bnxt_close_nic(bp, true, false);

	bnxt_ulp_irq_stop(bp);
	bnxt_clear_int_mode(bp);
	rc = bnxt_init_int_mode(bp);
	bnxt_ulp_irq_restart(bp, rc);

	if (netif_running(bp->dev)) {
		if (rc)
			dev_close(bp->dev);
		else
			rc = bnxt_open_nic(bp, true, false);
	}

	return rc;
}

static int bnxt_init_mac_addr(struct bnxt *bp)
{
	int rc = 0;

	if (BNXT_PF(bp)) {
		memcpy(bp->dev->dev_addr, bp->pf.mac_addr, ETH_ALEN);
	} else {
#ifdef CONFIG_BNXT_SRIOV
		struct bnxt_vf_info *vf = &bp->vf;
		bool strict_approval = true;

		if (is_valid_ether_addr(vf->mac_addr)) {
			/* overwrite netdev dev_addr with admin VF MAC */
			memcpy(bp->dev->dev_addr, vf->mac_addr, ETH_ALEN);
			/* Older PF driver or firmware may not approve this
			 * correctly.
			 */
			strict_approval = false;
		} else {
			eth_hw_addr_random(bp->dev);
		}
		rc = bnxt_approve_mac(bp, bp->dev->dev_addr, strict_approval);
#endif
	}
	return rc;
}

static int bnxt_pcie_dsn_get(struct bnxt *bp, u8 dsn[])
{
	struct pci_dev *pdev = bp->pdev;
	int pos = pci_find_ext_capability(pdev, PCI_EXT_CAP_ID_DSN);
	u32 dw;

	if (!pos) {
		netdev_info(bp->dev, "Unable do read adapter's DSN");
		return -EOPNOTSUPP;
	}

	/* DSN (two dw) is at an offset of 4 from the cap pos */
	pos += 4;
	pci_read_config_dword(pdev, pos, &dw);
	put_unaligned_le32(dw, &dsn[0]);
	pci_read_config_dword(pdev, pos + 4, &dw);
	put_unaligned_le32(dw, &dsn[4]);
	bp->flags |= BNXT_FLAG_DSN_VALID;
	return 0;
}

static int bnxt_init_one(struct pci_dev *pdev, const struct pci_device_id *ent)
{
	static int version_printed;
	struct net_device *dev;
	struct bnxt *bp;
	int rc, max_irqs;

	if (pci_is_bridge(pdev))
		return -ENODEV;

	if (version_printed++ == 0)
		pr_info("%s", version);

	max_irqs = bnxt_get_max_irq(pdev);
	dev = alloc_etherdev_mq(sizeof(*bp), max_irqs);
	if (!dev)
		return -ENOMEM;

	bp = netdev_priv(dev);
	bnxt_set_max_func_irqs(bp, max_irqs);

	if (bnxt_vf_pciid(ent->driver_data))
		bp->flags |= BNXT_FLAG_VF;

	if (pdev->msix_cap)
		bp->flags |= BNXT_FLAG_MSIX_CAP;

	rc = bnxt_init_board(pdev, dev);
	if (rc < 0)
		goto init_err_free;

	dev->netdev_ops = &bnxt_netdev_ops;
	dev->watchdog_timeo = BNXT_TX_TIMEOUT;
	dev->ethtool_ops = &bnxt_ethtool_ops;
	pci_set_drvdata(pdev, dev);

	rc = bnxt_alloc_hwrm_resources(bp);
	if (rc)
		goto init_err_pci_clean;

	mutex_init(&bp->hwrm_cmd_lock);
	mutex_init(&bp->link_lock);

	rc = bnxt_fw_init_one_p1(bp);
	if (rc)
		goto init_err_pci_clean;

	if (BNXT_CHIP_P5(bp))
		bp->flags |= BNXT_FLAG_CHIP_P5;

	rc = bnxt_fw_init_one_p2(bp);
	if (rc)
		goto init_err_pci_clean;

	dev->hw_features = NETIF_F_IP_CSUM | NETIF_F_IPV6_CSUM | NETIF_F_SG |
			   NETIF_F_TSO | NETIF_F_TSO6 |
			   NETIF_F_GSO_UDP_TUNNEL | NETIF_F_GSO_GRE |
			   NETIF_F_GSO_IPXIP4 |
			   NETIF_F_GSO_UDP_TUNNEL_CSUM | NETIF_F_GSO_GRE_CSUM |
			   NETIF_F_GSO_PARTIAL | NETIF_F_RXHASH |
			   NETIF_F_RXCSUM | NETIF_F_GRO;

	if (BNXT_SUPPORTS_TPA(bp))
		dev->hw_features |= NETIF_F_LRO;

	dev->hw_enc_features =
			NETIF_F_IP_CSUM | NETIF_F_IPV6_CSUM | NETIF_F_SG |
			NETIF_F_TSO | NETIF_F_TSO6 |
			NETIF_F_GSO_UDP_TUNNEL | NETIF_F_GSO_GRE |
			NETIF_F_GSO_UDP_TUNNEL_CSUM | NETIF_F_GSO_GRE_CSUM |
			NETIF_F_GSO_IPXIP4 | NETIF_F_GSO_PARTIAL;
	dev->gso_partial_features = NETIF_F_GSO_UDP_TUNNEL_CSUM |
				    NETIF_F_GSO_GRE_CSUM;
	dev->vlan_features = dev->hw_features | NETIF_F_HIGHDMA;
	dev->hw_features |= NETIF_F_HW_VLAN_CTAG_RX | NETIF_F_HW_VLAN_CTAG_TX |
			    NETIF_F_HW_VLAN_STAG_RX | NETIF_F_HW_VLAN_STAG_TX;
	if (BNXT_SUPPORTS_TPA(bp))
		dev->hw_features |= NETIF_F_GRO_HW;
	dev->features |= dev->hw_features | NETIF_F_HIGHDMA;
	if (dev->features & NETIF_F_GRO_HW)
		dev->features &= ~NETIF_F_LRO;
	dev->priv_flags |= IFF_UNICAST_FLT;

#ifdef CONFIG_BNXT_SRIOV
	init_waitqueue_head(&bp->sriov_cfg_wait);
	mutex_init(&bp->sriov_lock);
#endif
	if (BNXT_SUPPORTS_TPA(bp)) {
		bp->gro_func = bnxt_gro_func_5730x;
		if (BNXT_CHIP_P4(bp))
			bp->gro_func = bnxt_gro_func_5731x;
		else if (BNXT_CHIP_P5(bp))
			bp->gro_func = bnxt_gro_func_5750x;
	}
	if (!BNXT_CHIP_P4_PLUS(bp))
		bp->flags |= BNXT_FLAG_DOUBLE_DB;

	bp->ulp_probe = bnxt_ulp_probe;

	rc = bnxt_init_mac_addr(bp);
	if (rc) {
		dev_err(&pdev->dev, "Unable to initialize mac address.\n");
		rc = -EADDRNOTAVAIL;
		goto init_err_pci_clean;
	}

	if (BNXT_PF(bp)) {
		/* Read the adapter's DSN to use as the eswitch switch_id */
		bnxt_pcie_dsn_get(bp, bp->switch_id);
	}

	/* MTU range: 60 - FW defined max */
	dev->min_mtu = ETH_ZLEN;
	dev->max_mtu = bp->max_mtu;

	rc = bnxt_probe_phy(bp, true);
	if (rc)
		goto init_err_pci_clean;

	bnxt_set_rx_skb_mode(bp, false);
	bnxt_set_tpa_flags(bp);
	bnxt_set_ring_params(bp);
	rc = bnxt_set_dflt_rings(bp, true);
	if (rc) {
		netdev_err(bp->dev, "Not enough rings available.\n");
		rc = -ENOMEM;
		goto init_err_pci_clean;
	}

	bnxt_fw_init_one_p3(bp);

	if (dev->hw_features & NETIF_F_HW_VLAN_CTAG_RX)
		bp->flags |= BNXT_FLAG_STRIP_VLAN;

	rc = bnxt_init_int_mode(bp);
	if (rc)
		goto init_err_pci_clean;

	/* No TC has been set yet and rings may have been trimmed due to
	 * limited MSIX, so we re-initialize the TX rings per TC.
	 */
	bp->tx_nr_rings_per_tc = bp->tx_nr_rings;

	if (BNXT_PF(bp)) {
		if (!bnxt_pf_wq) {
			bnxt_pf_wq =
				create_singlethread_workqueue("bnxt_pf_wq");
			if (!bnxt_pf_wq) {
				dev_err(&pdev->dev, "Unable to create workqueue.\n");
				goto init_err_pci_clean;
			}
		}
		bnxt_init_tc(bp);
	}

	bnxt_dl_register(bp);

	rc = register_netdev(dev);
	if (rc)
		goto init_err_cleanup;

	if (BNXT_PF(bp))
		devlink_port_type_eth_set(&bp->dl_port, bp->dev);
	bnxt_dl_fw_reporters_create(bp);

	netdev_info(dev, "%s found at mem %lx, node addr %pM\n",
		    board_info[ent->driver_data].name,
		    (long)pci_resource_start(pdev, 0), dev->dev_addr);
	pcie_print_link_status(pdev);

	return 0;

init_err_cleanup:
	bnxt_dl_unregister(bp);
	bnxt_shutdown_tc(bp);
	bnxt_clear_int_mode(bp);

init_err_pci_clean:
	bnxt_hwrm_func_drv_unrgtr(bp);
	bnxt_free_hwrm_short_cmd_req(bp);
	bnxt_free_hwrm_resources(bp);
	bnxt_free_ctx_mem(bp);
	kfree(bp->ctx);
	bp->ctx = NULL;
	kfree(bp->fw_health);
	bp->fw_health = NULL;
	bnxt_cleanup_pci(bp);

init_err_free:
	free_netdev(dev);
	return rc;
}

static void bnxt_shutdown(struct pci_dev *pdev)
{
	struct net_device *dev = pci_get_drvdata(pdev);
	struct bnxt *bp;

	if (!dev)
		return;

	rtnl_lock();
	bp = netdev_priv(dev);
	if (!bp)
		goto shutdown_exit;

	if (netif_running(dev))
		dev_close(dev);

	bnxt_ulp_shutdown(bp);

	if (system_state == SYSTEM_POWER_OFF) {
		bnxt_clear_int_mode(bp);
		pci_disable_device(pdev);
		pci_wake_from_d3(pdev, bp->wol);
		pci_set_power_state(pdev, PCI_D3hot);
	}

shutdown_exit:
	rtnl_unlock();
}

#ifdef CONFIG_PM_SLEEP
static int bnxt_suspend(struct device *device)
{
	struct net_device *dev = dev_get_drvdata(device);
	struct bnxt *bp = netdev_priv(dev);
	int rc = 0;

	rtnl_lock();
	bnxt_ulp_stop(bp);
	if (netif_running(dev)) {
		netif_device_detach(dev);
		rc = bnxt_close(dev);
	}
	bnxt_hwrm_func_drv_unrgtr(bp);
	pci_disable_device(bp->pdev);
	bnxt_free_ctx_mem(bp);
	kfree(bp->ctx);
	bp->ctx = NULL;
	rtnl_unlock();
	return rc;
}

static int bnxt_resume(struct device *device)
{
	struct net_device *dev = dev_get_drvdata(device);
	struct bnxt *bp = netdev_priv(dev);
	int rc = 0;

	rtnl_lock();
	rc = pci_enable_device(bp->pdev);
	if (rc) {
		netdev_err(dev, "Cannot re-enable PCI device during resume, err = %d\n",
			   rc);
		goto resume_exit;
	}
	pci_set_master(bp->pdev);
	if (bnxt_hwrm_ver_get(bp)) {
		rc = -ENODEV;
		goto resume_exit;
	}
	rc = bnxt_hwrm_func_reset(bp);
	if (rc) {
		rc = -EBUSY;
		goto resume_exit;
	}

	if (bnxt_hwrm_queue_qportcfg(bp)) {
		rc = -ENODEV;
		goto resume_exit;
	}

	if (bp->hwrm_spec_code >= 0x10803) {
		if (bnxt_alloc_ctx_mem(bp)) {
			rc = -ENODEV;
			goto resume_exit;
		}
	}
	if (BNXT_NEW_RM(bp))
		bnxt_hwrm_func_resc_qcaps(bp, false);

	if (bnxt_hwrm_func_drv_rgtr(bp, NULL, 0, false)) {
		rc = -ENODEV;
		goto resume_exit;
	}

	bnxt_get_wol_settings(bp);
	if (netif_running(dev)) {
		rc = bnxt_open(dev);
		if (!rc)
			netif_device_attach(dev);
	}

resume_exit:
	bnxt_ulp_start(bp, rc);
	rtnl_unlock();
	return rc;
}

static SIMPLE_DEV_PM_OPS(bnxt_pm_ops, bnxt_suspend, bnxt_resume);
#define BNXT_PM_OPS (&bnxt_pm_ops)

#else

#define BNXT_PM_OPS NULL

#endif /* CONFIG_PM_SLEEP */

/**
 * bnxt_io_error_detected - called when PCI error is detected
 * @pdev: Pointer to PCI device
 * @state: The current pci connection state
 *
 * This function is called after a PCI bus error affecting
 * this device has been detected.
 */
static pci_ers_result_t bnxt_io_error_detected(struct pci_dev *pdev,
					       pci_channel_state_t state)
{
	struct net_device *netdev = pci_get_drvdata(pdev);
	struct bnxt *bp = netdev_priv(netdev);

	netdev_info(netdev, "PCI I/O error detected\n");

	rtnl_lock();
	netif_device_detach(netdev);

	bnxt_ulp_stop(bp);

	if (state == pci_channel_io_perm_failure) {
		rtnl_unlock();
		return PCI_ERS_RESULT_DISCONNECT;
	}

	if (netif_running(netdev))
		bnxt_close(netdev);

	pci_disable_device(pdev);
	rtnl_unlock();

	/* Request a slot slot reset. */
	return PCI_ERS_RESULT_NEED_RESET;
}

/**
 * bnxt_io_slot_reset - called after the pci bus has been reset.
 * @pdev: Pointer to PCI device
 *
 * Restart the card from scratch, as if from a cold-boot.
 * At this point, the card has exprienced a hard reset,
 * followed by fixups by BIOS, and has its config space
 * set up identically to what it was at cold boot.
 */
static pci_ers_result_t bnxt_io_slot_reset(struct pci_dev *pdev)
{
	struct net_device *netdev = pci_get_drvdata(pdev);
	struct bnxt *bp = netdev_priv(netdev);
	int err = 0;
	pci_ers_result_t result = PCI_ERS_RESULT_DISCONNECT;

	netdev_info(bp->dev, "PCI Slot Reset\n");

	rtnl_lock();

	if (pci_enable_device(pdev)) {
		dev_err(&pdev->dev,
			"Cannot re-enable PCI device after reset.\n");
	} else {
		pci_set_master(pdev);

		err = bnxt_hwrm_func_reset(bp);
		if (!err && netif_running(netdev))
			err = bnxt_open(netdev);

		if (!err)
			result = PCI_ERS_RESULT_RECOVERED;
		bnxt_ulp_start(bp, err);
	}

	if (result != PCI_ERS_RESULT_RECOVERED && netif_running(netdev))
		dev_close(netdev);

	rtnl_unlock();

	return PCI_ERS_RESULT_RECOVERED;
}

/**
 * bnxt_io_resume - called when traffic can start flowing again.
 * @pdev: Pointer to PCI device
 *
 * This callback is called when the error recovery driver tells
 * us that its OK to resume normal operation.
 */
static void bnxt_io_resume(struct pci_dev *pdev)
{
	struct net_device *netdev = pci_get_drvdata(pdev);

	rtnl_lock();

	netif_device_attach(netdev);

	rtnl_unlock();
}

static const struct pci_error_handlers bnxt_err_handler = {
	.error_detected	= bnxt_io_error_detected,
	.slot_reset	= bnxt_io_slot_reset,
	.resume		= bnxt_io_resume
};

static struct pci_driver bnxt_pci_driver = {
	.name		= DRV_MODULE_NAME,
	.id_table	= bnxt_pci_tbl,
	.probe		= bnxt_init_one,
	.remove		= bnxt_remove_one,
	.shutdown	= bnxt_shutdown,
	.driver.pm	= BNXT_PM_OPS,
	.err_handler	= &bnxt_err_handler,
#if defined(CONFIG_BNXT_SRIOV)
	.sriov_configure = bnxt_sriov_configure,
#endif
};

static int __init bnxt_init(void)
{
	bnxt_debug_init();
	return pci_register_driver(&bnxt_pci_driver);
}

static void __exit bnxt_exit(void)
{
	pci_unregister_driver(&bnxt_pci_driver);
	if (bnxt_pf_wq)
		destroy_workqueue(bnxt_pf_wq);
	bnxt_debug_exit();
}

module_init(bnxt_init);
module_exit(bnxt_exit);<|MERGE_RESOLUTION|>--- conflicted
+++ resolved
@@ -10101,15 +10101,12 @@
 	if (test_bit(BNXT_STATE_FW_FATAL_COND, &bp->state))
 		pci_disable_device(bp->pdev);
 	__bnxt_close_nic(bp, true, false);
-<<<<<<< HEAD
-=======
 	bnxt_ulp_irq_stop(bp);
 	/* When firmware is fatal state, disable PCI device to prevent
 	 * any potential bad DMAs before freeing kernel memory.
 	 */
 	if (test_bit(BNXT_STATE_FW_FATAL_COND, &bp->state))
 		pci_disable_device(bp->pdev);
->>>>>>> d6591ea2
 	bnxt_clear_int_mode(bp);
 	bnxt_hwrm_func_drv_unrgtr(bp);
 	if (pci_is_enabled(bp->pdev))
