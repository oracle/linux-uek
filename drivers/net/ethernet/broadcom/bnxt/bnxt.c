--- conflicted
+++ resolved
@@ -4594,12 +4594,9 @@
 
 	mutex_lock(&bp->hwrm_cmd_lock);
 	rc = _hwrm_send_message(bp, &req, sizeof(req), HWRM_CMD_TIMEOUT);
-	if (!rc) {
-		set_bit(BNXT_STATE_DRV_REGISTERED, &bp->state);
-		if (resp->flags &
-		    cpu_to_le32(FUNC_DRV_RGTR_RESP_FLAGS_IF_CHANGE_SUPPORTED))
+	if (!rc && (resp->flags &
+		    cpu_to_le32(FUNC_DRV_RGTR_RESP_FLAGS_IF_CHANGE_SUPPORTED)))
 			bp->fw_cap |= BNXT_FW_CAP_IF_CHANGE;
-	}
 	mutex_unlock(&bp->hwrm_cmd_lock);
 	return rc;
 }
@@ -4607,9 +4604,6 @@
 static int bnxt_hwrm_func_drv_unrgtr(struct bnxt *bp)
 {
 	struct hwrm_func_drv_unrgtr_input req = {0};
-
-	if (!test_and_clear_bit(BNXT_STATE_DRV_REGISTERED, &bp->state))
-		return 0;
 
 	bnxt_hwrm_cmd_hdr_init(bp, &req, HWRM_FUNC_DRV_UNRGTR, -1, -1);
 	return hwrm_send_message(bp, &req, sizeof(req), HWRM_CMD_TIMEOUT);
@@ -11867,13 +11861,6 @@
 	bp->sp_event = 0;
 
 	bnxt_dl_fw_reporters_destroy(bp, true);
-<<<<<<< HEAD
-	if (BNXT_PF(bp))
-		devlink_port_type_clear(&bp->dl_port);
-	pci_disable_pcie_error_reporting(pdev);
-	unregister_netdev(dev);
-=======
->>>>>>> b300b28b
 	bnxt_dl_unregister(bp);
 	bnxt_shutdown_tc(bp);
 
