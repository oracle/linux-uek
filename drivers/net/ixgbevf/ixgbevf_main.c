--- conflicted
+++ resolved
@@ -57,11 +57,7 @@
 static const char ixgbevf_driver_string[] =
 	"Intel(R) 10 Gigabit PCI Express Virtual Function Network Driver";
 
-<<<<<<< HEAD
-#define DRV_VERSION "2.1.0-k"
-=======
 #define DRV_VERSION "2.2.0-k"
->>>>>>> acd92ae5
 const char ixgbevf_driver_version[] = DRV_VERSION;
 static char ixgbevf_copyright[] =
 	"Copyright (c) 2009 - 2012 Intel Corporation.";
@@ -301,17 +297,10 @@
 {
 	struct ixgbevf_adapter *adapter = q_vector->adapter;
 	bool is_vlan = (status & IXGBE_RXD_STAT_VP);
-
-<<<<<<< HEAD
-	if (is_vlan) {
-		u16 tag = le16_to_cpu(rx_desc->wb.upper.vlan);
-
-		__vlan_hwaccel_put_tag(skb, tag);
-	}
-=======
+	u16 tag = le16_to_cpu(rx_desc->wb.upper.vlan);
+
 	if (is_vlan && test_bit(tag, adapter->active_vlans))
 		__vlan_hwaccel_put_tag(skb, tag);
->>>>>>> acd92ae5
 
 	if (!(adapter->flags & IXGBE_FLAG_IN_NETPOLL))
 			napi_gro_receive(&q_vector->napi, skb);
@@ -3264,10 +3253,7 @@
 	.ndo_tx_timeout		= ixgbevf_tx_timeout,
 	.ndo_vlan_rx_add_vid	= ixgbevf_vlan_rx_add_vid,
 	.ndo_vlan_rx_kill_vid	= ixgbevf_vlan_rx_kill_vid,
-<<<<<<< HEAD
-=======
 	.ndo_set_features	= ixgbevf_set_features,
->>>>>>> acd92ae5
 };
 
 static void ixgbevf_assign_netdev_ops(struct net_device *dev)
