--- conflicted
+++ resolved
@@ -473,10 +473,7 @@
 	 ((BNX2X_CHIP_IS_E2_PLUS((cp)->chip_id)) ? MAX_STAT_COUNTER_ID_E2 :\
 	  MAX_STAT_COUNTER_ID_E1))
 #endif
-<<<<<<< HEAD
-=======
 
 #define CNIC_RAMROD_TMO			(HZ / 4)
->>>>>>> acd92ae5
 
 #endif
