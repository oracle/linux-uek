--- conflicted
+++ resolved
@@ -768,13 +768,9 @@
 				rcu_read_unlock();
 				put_page(page);
 				head_skb = page_to_skb(vi, rq, xdp_page,
-<<<<<<< HEAD
-						       offset, len, PAGE_SIZE);
-=======
 						       offset, len,
 						       PAGE_SIZE, false);
 				ewma_pkt_len_add(&rq->mrg_avg_pkt_len, len);
->>>>>>> 3beeb261
 				return head_skb;
 			}
 			break;
