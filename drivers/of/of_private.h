/* SPDX-License-Identifier: GPL-2.0+ */
#ifndef _LINUX_OF_PRIVATE_H
#define _LINUX_OF_PRIVATE_H
/*
 * Private symbols used by OF support code
 *
 * Paul Mackerras	August 1996.
 * Copyright (C) 1996-2005 Paul Mackerras.
 */

#define FDT_ALIGN_SIZE 8
#define MAX_RESERVED_REGIONS    64

/**
 * struct alias_prop - Alias property in 'aliases' node
 * @link:	List node to link the structure in aliases_lookup list
 * @alias:	Alias property name
 * @np:		Pointer to device_node that the alias stands for
 * @id:		Index value from end of alias name
 * @stem:	Alias string without the index
 *
 * The structure represents one alias property of 'aliases' node as
 * an entry in aliases_lookup list.
 */
struct alias_prop {
	struct list_head link;
	const char *alias;
	struct device_node *np;
	int id;
	char stem[];
};

#if defined(CONFIG_SPARC)
#define OF_ROOT_NODE_ADDR_CELLS_DEFAULT 2
#else
#define OF_ROOT_NODE_ADDR_CELLS_DEFAULT 1
#endif

#define OF_ROOT_NODE_SIZE_CELLS_DEFAULT 1

extern struct mutex of_mutex;
extern raw_spinlock_t devtree_lock;
extern struct list_head aliases_lookup;
extern struct kset *of_kset;

struct kunit;
extern void of_root_kunit_skip(struct kunit *test);

#if defined(CONFIG_OF_DYNAMIC)
extern int of_property_notify(int action, struct device_node *np,
			      struct property *prop, struct property *old_prop);
extern void of_node_release(struct kobject *kobj);
extern int __of_changeset_apply_entries(struct of_changeset *ocs,
					int *ret_revert);
extern int __of_changeset_apply_notify(struct of_changeset *ocs);
extern int __of_changeset_revert_entries(struct of_changeset *ocs,
					 int *ret_apply);
extern int __of_changeset_revert_notify(struct of_changeset *ocs);
#else /* CONFIG_OF_DYNAMIC */
static inline int of_property_notify(int action, struct device_node *np,
				     struct property *prop, struct property *old_prop)
{
	return 0;
}
#endif /* CONFIG_OF_DYNAMIC */

#if defined(CONFIG_OF_DYNAMIC) && defined(CONFIG_OF_ADDRESS)
void of_platform_register_reconfig_notifier(void);
#else
static inline void of_platform_register_reconfig_notifier(void) { }
#endif

#if defined(CONFIG_OF_KOBJ)
int of_node_is_attached(const struct device_node *node);
int __of_add_property_sysfs(struct device_node *np, struct property *pp);
void __of_remove_property_sysfs(struct device_node *np, const struct property *prop);
void __of_update_property_sysfs(struct device_node *np, struct property *newprop,
		const struct property *oldprop);
int __of_attach_node_sysfs(struct device_node *np);
void __of_detach_node_sysfs(struct device_node *np);
#else
static inline int __of_add_property_sysfs(struct device_node *np, struct property *pp)
{
	return 0;
}
static inline void __of_remove_property_sysfs(struct device_node *np, const struct property *prop) {}
static inline void __of_update_property_sysfs(struct device_node *np,
		struct property *newprop, const struct property *oldprop) {}
static inline int __of_attach_node_sysfs(struct device_node *np)
{
	return 0;
}
static inline void __of_detach_node_sysfs(struct device_node *np) {}
#endif

#if defined(CONFIG_OF_RESOLVE)
int of_resolve_phandles(struct device_node *tree);
#endif

void __of_phandle_cache_inv_entry(phandle handle);

#if defined(CONFIG_OF_OVERLAY)
void of_overlay_mutex_lock(void);
void of_overlay_mutex_unlock(void);
#else
static inline void of_overlay_mutex_lock(void) {};
static inline void of_overlay_mutex_unlock(void) {};
#endif

#if defined(CONFIG_OF_UNITTEST) && defined(CONFIG_OF_OVERLAY)
extern void __init unittest_unflatten_overlay_base(void);
#else
static inline void unittest_unflatten_overlay_base(void) {};
#endif

extern void *__unflatten_device_tree(const void *blob,
			      struct device_node *dad,
			      struct device_node **mynodes,
			      void *(*dt_alloc)(u64 size, u64 align),
			      bool detached);

void of_alias_scan(void * (*dt_alloc)(u64 size, u64 align));

/**
 * General utilities for working with live trees.
 *
 * All functions with two leading underscores operate
 * without taking node references, so you either have to
 * own the devtree lock or work on detached trees only.
 */
struct property *__of_prop_dup(const struct property *prop, gfp_t allocflags);
void __of_prop_free(struct property *prop);
struct device_node *__of_node_dup(const struct device_node *np,
				  const char *full_name);

struct device_node *__of_find_node_by_path(const struct device_node *parent,
						const char *path);
struct device_node *__of_find_node_by_full_path(struct device_node *node,
						const char *path);

extern const void *__of_get_property(const struct device_node *np,
				     const char *name, int *lenp);
extern int __of_add_property(struct device_node *np, struct property *prop);
extern int __of_remove_property(struct device_node *np, struct property *prop);
extern int __of_update_property(struct device_node *np,
		struct property *newprop, struct property **oldprop);

extern void __of_detach_node(struct device_node *np);

extern void __of_sysfs_remove_bin_file(struct device_node *np,
				       const struct property *prop);

/* illegal phandle value (set when unresolved) */
#define OF_PHANDLE_ILLEGAL	0xdeadbeef

/* iterators for transactions, used for overlays */
/* forward iterator */
#define for_each_transaction_entry(_oft, _te) \
	list_for_each_entry(_te, &(_oft)->te_list, node)

/* reverse iterator */
#define for_each_transaction_entry_reverse(_oft, _te) \
	list_for_each_entry_reverse(_te, &(_oft)->te_list, node)

extern int of_bus_n_addr_cells(struct device_node *np);
extern int of_bus_n_size_cells(struct device_node *np);

const __be32 *of_irq_parse_imap_parent(const __be32 *imap, int len,
				       struct of_phandle_args *out_irq);

struct bus_dma_region;
#if defined(CONFIG_OF_ADDRESS) && defined(CONFIG_HAS_DMA)
int of_dma_get_range(struct device_node *np,
		const struct bus_dma_region **map);
struct device_node *__of_get_dma_parent(const struct device_node *np);
#else
static inline int of_dma_get_range(struct device_node *np,
		const struct bus_dma_region **map)
{
	return -ENODEV;
}
static inline struct device_node *__of_get_dma_parent(const struct device_node *np)
{
	return of_get_parent(np);
}
#endif

int fdt_scan_reserved_mem(void);
void __init fdt_scan_reserved_mem_reg_nodes(void);

bool of_fdt_device_is_available(const void *blob, unsigned long node);

/* Max address size we deal with */
#define OF_MAX_ADDR_CELLS	4
#define OF_CHECK_ADDR_COUNT(na)	((na) > 0 && (na) <= OF_MAX_ADDR_CELLS)
#define OF_CHECK_COUNTS(na, ns)	(OF_CHECK_ADDR_COUNT(na) && (ns) > 0)

/* Debug utility */
#ifdef DEBUG
static void __maybe_unused of_dump_addr(const char *s, const __be32 *addr, int na)
{
	pr_debug("%s", s);
	while (na--)
		pr_cont(" %08x", be32_to_cpu(*(addr++)));
	pr_cont("\n");
}
#else
static void __maybe_unused of_dump_addr(const char *s, const __be32 *addr, int na) { }
#endif

<<<<<<< HEAD
#if IS_ENABLED(CONFIG_KUNIT)
int __of_address_resource_bounds(struct resource *r, u64 start, u64 size);
#endif
=======
static inline bool is_pseudo_property(const char *prop_name)
{
	return !of_prop_cmp(prop_name, "name") ||
		!of_prop_cmp(prop_name, "phandle") ||
		!of_prop_cmp(prop_name, "linux,phandle");
}
>>>>>>> 314655d4

#endif /* _LINUX_OF_PRIVATE_H */<|MERGE_RESOLUTION|>--- conflicted
+++ resolved
@@ -208,17 +208,15 @@
 static void __maybe_unused of_dump_addr(const char *s, const __be32 *addr, int na) { }
 #endif
 
-<<<<<<< HEAD
-#if IS_ENABLED(CONFIG_KUNIT)
-int __of_address_resource_bounds(struct resource *r, u64 start, u64 size);
-#endif
-=======
 static inline bool is_pseudo_property(const char *prop_name)
 {
 	return !of_prop_cmp(prop_name, "name") ||
 		!of_prop_cmp(prop_name, "phandle") ||
 		!of_prop_cmp(prop_name, "linux,phandle");
 }
->>>>>>> 314655d4
+
+#if IS_ENABLED(CONFIG_KUNIT)
+int __of_address_resource_bounds(struct resource *r, u64 start, u64 size);
+#endif
 
 #endif /* _LINUX_OF_PRIVATE_H */