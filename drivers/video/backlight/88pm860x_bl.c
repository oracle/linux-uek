/*
 * Backlight driver for Marvell Semiconductor 88PM8606
 *
 * Copyright (C) 2009 Marvell International Ltd.
 *	Haojian Zhuang <haojian.zhuang@marvell.com>
 *
 * This program is free software; you can redistribute it and/or modify
 * it under the terms of the GNU General Public License version 2 as
 * published by the Free Software Foundation.
 */

#include <linux/init.h>
#include <linux/kernel.h>
#include <linux/of.h>
#include <linux/platform_device.h>
#include <linux/slab.h>
#include <linux/fb.h>
#include <linux/i2c.h>
#include <linux/backlight.h>
#include <linux/mfd/88pm860x.h>
#include <linux/module.h>

#define MAX_BRIGHTNESS		(0xFF)
#define MIN_BRIGHTNESS		(0)

#define CURRENT_BITMASK		(0x1F << 1)

struct pm860x_backlight_data {
	struct pm860x_chip *chip;
	struct i2c_client *i2c;
	int	current_brightness;
	int	port;
	int	pwm;
	int	iset;
	int	reg_duty_cycle;
	int	reg_always_on;
	int	reg_current;
};

static int backlight_power_set(struct pm860x_chip *chip, int port,
		int on)
{
	int ret = -EINVAL;

	switch (port) {
	case 0:
		ret = on ? pm8606_osc_enable(chip, WLED1_DUTY) :
			pm8606_osc_disable(chip, WLED1_DUTY);
		break;
	case 1:
		ret = on ? pm8606_osc_enable(chip, WLED2_DUTY) :
			pm8606_osc_disable(chip, WLED2_DUTY);
		break;
	case 2:
		ret = on ? pm8606_osc_enable(chip, WLED3_DUTY) :
			pm8606_osc_disable(chip, WLED3_DUTY);
		break;
	}
	return ret;
}

static int pm860x_backlight_set(struct backlight_device *bl, int brightness)
{
	struct pm860x_backlight_data *data = bl_get_data(bl);
	struct pm860x_chip *chip = data->chip;
	unsigned char value;
	int ret;

	if (brightness > MAX_BRIGHTNESS)
		value = MAX_BRIGHTNESS;
	else
		value = brightness;

	if (brightness)
		backlight_power_set(chip, data->port, 1);

	ret = pm860x_reg_write(data->i2c, data->reg_duty_cycle, value);
	if (ret < 0)
		goto out;

	if ((data->current_brightness == 0) && brightness) {
		if (data->iset) {
			ret = pm860x_set_bits(data->i2c, data->reg_current,
					      CURRENT_BITMASK, data->iset);
			if (ret < 0)
				goto out;
		}
		if (data->pwm) {
			ret = pm860x_set_bits(data->i2c, PM8606_PWM,
					      PM8606_PWM_FREQ_MASK, data->pwm);
			if (ret < 0)
				goto out;
		}
		if (brightness == MAX_BRIGHTNESS) {
			/* set WLED_ON bit as 100% */
			ret = pm860x_set_bits(data->i2c, data->reg_always_on,
					      PM8606_WLED_ON, PM8606_WLED_ON);
		}
	} else {
		if (brightness == MAX_BRIGHTNESS) {
			/* set WLED_ON bit as 100% */
			ret = pm860x_set_bits(data->i2c, data->reg_always_on,
					      PM8606_WLED_ON, PM8606_WLED_ON);
		} else {
			/* clear WLED_ON bit since it's not 100% */
			ret = pm860x_set_bits(data->i2c, data->reg_always_on,
					      PM8606_WLED_ON, 0);
		}
	}
	if (ret < 0)
		goto out;

	if (brightness == 0)
		backlight_power_set(chip, data->port, 0);

	dev_dbg(chip->dev, "set brightness %d\n", value);
	data->current_brightness = value;
	return 0;
out:
	dev_dbg(chip->dev, "set brightness %d failure with return "
		"value:%d\n", value, ret);
	return ret;
}

static int pm860x_backlight_update_status(struct backlight_device *bl)
{
	int brightness = bl->props.brightness;

	if (bl->props.power != FB_BLANK_UNBLANK)
		brightness = 0;

	if (bl->props.fb_blank != FB_BLANK_UNBLANK)
		brightness = 0;

	if (bl->props.state & BL_CORE_SUSPENDED)
		brightness = 0;

	return pm860x_backlight_set(bl, brightness);
}

static int pm860x_backlight_get_brightness(struct backlight_device *bl)
{
	struct pm860x_backlight_data *data = bl_get_data(bl);
	struct pm860x_chip *chip = data->chip;
	int ret;

	ret = pm860x_reg_read(data->i2c, data->reg_duty_cycle);
	if (ret < 0)
		goto out;
	data->current_brightness = ret;
	dev_dbg(chip->dev, "get brightness %d\n", data->current_brightness);
	return data->current_brightness;
out:
	return -EINVAL;
}

static const struct backlight_ops pm860x_backlight_ops = {
	.options	= BL_CORE_SUSPENDRESUME,
	.update_status	= pm860x_backlight_update_status,
	.get_brightness	= pm860x_backlight_get_brightness,
};

#ifdef CONFIG_OF
static int pm860x_backlight_dt_init(struct platform_device *pdev,
				    struct pm860x_backlight_data *data,
				    char *name)
{
	struct device_node *nproot = pdev->dev.parent->of_node, *np;
	int iset = 0;
	if (!nproot)
		return -ENODEV;
	nproot = of_find_node_by_name(nproot, "backlights");
	if (!nproot) {
		dev_err(&pdev->dev, "failed to find backlights node\n");
		return -ENODEV;
	}
	for_each_child_of_node(nproot, np) {
		if (!of_node_cmp(np->name, name)) {
			of_property_read_u32(np, "marvell,88pm860x-iset",
					     &iset);
			data->iset = PM8606_WLED_CURRENT(iset);
			of_property_read_u32(np, "marvell,88pm860x-pwm",
					     &data->pwm);
			break;
		}
	}
	return 0;
}
#else
#define pm860x_backlight_dt_init(x, y, z)	(-1)
#endif

static int pm860x_backlight_probe(struct platform_device *pdev)
{
	struct pm860x_chip *chip = dev_get_drvdata(pdev->dev.parent);
	struct pm860x_backlight_pdata *pdata = pdev->dev.platform_data;
	struct pm860x_backlight_data *data;
	struct backlight_device *bl;
	struct resource *res;
	struct backlight_properties props;
	char name[MFD_NAME_SIZE];
	int ret = 0;

	data = devm_kzalloc(&pdev->dev, sizeof(struct pm860x_backlight_data),
			    GFP_KERNEL);
	if (data == NULL)
		return -ENOMEM;
	res = platform_get_resource_byname(pdev, IORESOURCE_REG, "duty cycle");
	if (!res) {
		dev_err(&pdev->dev, "No REG resource for duty cycle\n");
		ret = -ENXIO;
		goto out;
	}
	data->reg_duty_cycle = res->start;
	res = platform_get_resource_byname(pdev, IORESOURCE_REG, "always on");
	if (!res) {
		dev_err(&pdev->dev, "No REG resorce for always on\n");
		ret = -ENXIO;
		goto out;
	}
	data->reg_always_on = res->start;
	res = platform_get_resource_byname(pdev, IORESOURCE_REG, "current");
	if (!res) {
		dev_err(&pdev->dev, "No REG resource for current\n");
		ret = -ENXIO;
		goto out;
	}
	data->reg_current = res->start;

	memset(name, 0, MFD_NAME_SIZE);
	sprintf(name, "backlight-%d", pdev->id);
	data->port = pdev->id;
	data->chip = chip;
	data->i2c = (chip->id == CHIP_PM8606) ? chip->client	\
			: chip->companion;
	data->current_brightness = MAX_BRIGHTNESS;
<<<<<<< HEAD
	data->pwm = pdata->pwm;
	data->iset = pdata->iset;
	data->port = pdata->flags;
	if (data->port < 0) {
		dev_err(&pdev->dev, "wrong platform data is assigned");
		return -EINVAL;
=======
	if (pm860x_backlight_dt_init(pdev, data, name)) {
		if (pdata) {
			data->pwm = pdata->pwm;
			data->iset = pdata->iset;
		}
>>>>>>> 74d83781
	}

	memset(&props, 0, sizeof(struct backlight_properties));
	props.type = BACKLIGHT_RAW;
	props.max_brightness = MAX_BRIGHTNESS;
	bl = backlight_device_register(name, &pdev->dev, data,
					&pm860x_backlight_ops, &props);
	if (IS_ERR(bl)) {
		dev_err(&pdev->dev, "failed to register backlight\n");
		return PTR_ERR(bl);
	}
	bl->props.brightness = MAX_BRIGHTNESS;

	platform_set_drvdata(pdev, bl);

	/* read current backlight */
	ret = pm860x_backlight_get_brightness(bl);
	if (ret < 0)
		goto out_brt;

	backlight_update_status(bl);
	return 0;
out_brt:
	backlight_device_unregister(bl);
out:
	devm_kfree(&pdev->dev, data);
	return ret;
}

static int pm860x_backlight_remove(struct platform_device *pdev)
{
	struct backlight_device *bl = platform_get_drvdata(pdev);

	backlight_device_unregister(bl);
	return 0;
}

static struct platform_driver pm860x_backlight_driver = {
	.driver		= {
		.name	= "88pm860x-backlight",
		.owner	= THIS_MODULE,
	},
	.probe		= pm860x_backlight_probe,
	.remove		= pm860x_backlight_remove,
};

module_platform_driver(pm860x_backlight_driver);

MODULE_DESCRIPTION("Backlight Driver for Marvell Semiconductor 88PM8606");
MODULE_AUTHOR("Haojian Zhuang <haojian.zhuang@marvell.com>");
MODULE_LICENSE("GPL");
MODULE_ALIAS("platform:88pm860x-backlight");<|MERGE_RESOLUTION|>--- conflicted
+++ resolved
@@ -234,20 +234,11 @@
 	data->i2c = (chip->id == CHIP_PM8606) ? chip->client	\
 			: chip->companion;
 	data->current_brightness = MAX_BRIGHTNESS;
-<<<<<<< HEAD
-	data->pwm = pdata->pwm;
-	data->iset = pdata->iset;
-	data->port = pdata->flags;
-	if (data->port < 0) {
-		dev_err(&pdev->dev, "wrong platform data is assigned");
-		return -EINVAL;
-=======
 	if (pm860x_backlight_dt_init(pdev, data, name)) {
 		if (pdata) {
 			data->pwm = pdata->pwm;
 			data->iset = pdata->iset;
 		}
->>>>>>> 74d83781
 	}
 
 	memset(&props, 0, sizeof(struct backlight_properties));
