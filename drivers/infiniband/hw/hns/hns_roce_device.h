/*
 * Copyright (c) 2016 Hisilicon Limited.
 *
 * This software is available to you under a choice of one of two
 * licenses.  You may choose to be licensed under the terms of the GNU
 * General Public License (GPL) Version 2, available from the file
 * COPYING in the main directory of this source tree, or the
 * OpenIB.org BSD license below:
 *
 *     Redistribution and use in source and binary forms, with or
 *     without modification, are permitted provided that the following
 *     conditions are met:
 *
 *      - Redistributions of source code must retain the above
 *        copyright notice, this list of conditions and the following
 *        disclaimer.
 *
 *      - Redistributions in binary form must reproduce the above
 *        copyright notice, this list of conditions and the following
 *        disclaimer in the documentation and/or other materials
 *        provided with the distribution.
 *
 * THE SOFTWARE IS PROVIDED "AS IS", WITHOUT WARRANTY OF ANY KIND,
 * EXPRESS OR IMPLIED, INCLUDING BUT NOT LIMITED TO THE WARRANTIES OF
 * MERCHANTABILITY, FITNESS FOR A PARTICULAR PURPOSE AND
 * NONINFRINGEMENT. IN NO EVENT SHALL THE AUTHORS OR COPYRIGHT HOLDERS
 * BE LIABLE FOR ANY CLAIM, DAMAGES OR OTHER LIABILITY, WHETHER IN AN
 * ACTION OF CONTRACT, TORT OR OTHERWISE, ARISING FROM, OUT OF OR IN
 * CONNECTION WITH THE SOFTWARE OR THE USE OR OTHER DEALINGS IN THE
 * SOFTWARE.
 */

#ifndef _HNS_ROCE_DEVICE_H
#define _HNS_ROCE_DEVICE_H

#include <rdma/ib_verbs.h>
#include <rdma/hns-abi.h>
#include "hns_roce_debugfs.h"

#define PCI_REVISION_ID_HIP08			0x21
#define PCI_REVISION_ID_HIP09			0x30

#define HNS_ROCE_MAX_MSG_LEN			0x80000000

#define HNS_ROCE_IB_MIN_SQ_STRIDE		6

#define BA_BYTE_LEN				8

#define HNS_ROCE_MIN_CQE_NUM			0x40
#define HNS_ROCE_MIN_SRQ_WQE_NUM		1

#define HNS_ROCE_MAX_IRQ_NUM			128

#define HNS_ROCE_SGE_IN_WQE			2
#define HNS_ROCE_SGE_SHIFT			4

#define EQ_ENABLE				1
#define EQ_DISABLE				0

#define HNS_ROCE_CEQ				0
#define HNS_ROCE_AEQ				1

#define HNS_ROCE_CEQE_SIZE 0x4
#define HNS_ROCE_AEQE_SIZE 0x10

#define HNS_ROCE_V3_EQE_SIZE 0x40

#define HNS_ROCE_V2_CQE_SIZE 32
#define HNS_ROCE_V3_CQE_SIZE 64

#define HNS_ROCE_V2_QPC_SZ 256
#define HNS_ROCE_V3_QPC_SZ 512

#define HNS_ROCE_MAX_PORTS			6
#define HNS_ROCE_GID_SIZE			16
#define HNS_ROCE_SGE_SIZE			16
#define HNS_ROCE_DWQE_SIZE			65536

#define HNS_ROCE_HOP_NUM_0			0xff

#define MR_TYPE_MR				0x00
#define MR_TYPE_FRMR				0x01
#define MR_TYPE_DMA				0x03

#define HNS_ROCE_FRMR_MAX_PA			512

#define PKEY_ID					0xffff
#define NODE_DESC_SIZE				64
#define DB_REG_OFFSET				0x1000

/* Configure to HW for PAGE_SIZE larger than 4KB */
#define PG_SHIFT_OFFSET				(PAGE_SHIFT - 12)

#define HNS_ROCE_IDX_QUE_ENTRY_SZ		4
#define SRQ_DB_REG				0x230

#define HNS_ROCE_QP_BANK_NUM 8
#define HNS_ROCE_CQ_BANK_NUM 4

#define CQ_BANKID_SHIFT 2
#define CQ_BANKID_MASK GENMASK(1, 0)
<<<<<<< HEAD
=======

#define HNS_ROCE_MAX_CQ_COUNT 0xFFFF
#define HNS_ROCE_MAX_CQ_PERIOD 0xFFFF
>>>>>>> 0c383648

enum {
	SERV_TYPE_RC,
	SERV_TYPE_UC,
	SERV_TYPE_RD,
	SERV_TYPE_UD,
	SERV_TYPE_XRC = 5,
};

enum hns_roce_event {
	HNS_ROCE_EVENT_TYPE_PATH_MIG                  = 0x01,
	HNS_ROCE_EVENT_TYPE_PATH_MIG_FAILED           = 0x02,
	HNS_ROCE_EVENT_TYPE_COMM_EST                  = 0x03,
	HNS_ROCE_EVENT_TYPE_SQ_DRAINED                = 0x04,
	HNS_ROCE_EVENT_TYPE_WQ_CATAS_ERROR            = 0x05,
	HNS_ROCE_EVENT_TYPE_INV_REQ_LOCAL_WQ_ERROR    = 0x06,
	HNS_ROCE_EVENT_TYPE_LOCAL_WQ_ACCESS_ERROR     = 0x07,
	HNS_ROCE_EVENT_TYPE_SRQ_LIMIT_REACH           = 0x08,
	HNS_ROCE_EVENT_TYPE_SRQ_LAST_WQE_REACH        = 0x09,
	HNS_ROCE_EVENT_TYPE_SRQ_CATAS_ERROR           = 0x0a,
	HNS_ROCE_EVENT_TYPE_CQ_ACCESS_ERROR           = 0x0b,
	HNS_ROCE_EVENT_TYPE_CQ_OVERFLOW               = 0x0c,
	HNS_ROCE_EVENT_TYPE_CQ_ID_INVALID             = 0x0d,
	HNS_ROCE_EVENT_TYPE_PORT_CHANGE               = 0x0f,
	/* 0x10 and 0x11 is unused in currently application case */
	HNS_ROCE_EVENT_TYPE_DB_OVERFLOW               = 0x12,
	HNS_ROCE_EVENT_TYPE_MB                        = 0x13,
	HNS_ROCE_EVENT_TYPE_FLR			      = 0x15,
	HNS_ROCE_EVENT_TYPE_XRCD_VIOLATION	      = 0x16,
	HNS_ROCE_EVENT_TYPE_INVALID_XRCETH	      = 0x17,
};

enum {
	HNS_ROCE_CAP_FLAG_REREG_MR		= BIT(0),
	HNS_ROCE_CAP_FLAG_ROCE_V1_V2		= BIT(1),
	HNS_ROCE_CAP_FLAG_RQ_INLINE		= BIT(2),
	HNS_ROCE_CAP_FLAG_CQ_RECORD_DB		= BIT(3),
	HNS_ROCE_CAP_FLAG_QP_RECORD_DB		= BIT(4),
	HNS_ROCE_CAP_FLAG_SRQ			= BIT(5),
	HNS_ROCE_CAP_FLAG_XRC			= BIT(6),
	HNS_ROCE_CAP_FLAG_MW			= BIT(7),
	HNS_ROCE_CAP_FLAG_FRMR                  = BIT(8),
	HNS_ROCE_CAP_FLAG_QP_FLOW_CTRL		= BIT(9),
	HNS_ROCE_CAP_FLAG_ATOMIC		= BIT(10),
	HNS_ROCE_CAP_FLAG_DIRECT_WQE		= BIT(12),
	HNS_ROCE_CAP_FLAG_SDI_MODE		= BIT(14),
	HNS_ROCE_CAP_FLAG_STASH			= BIT(17),
	HNS_ROCE_CAP_FLAG_CQE_INLINE		= BIT(19),
	HNS_ROCE_CAP_FLAG_SRQ_RECORD_DB         = BIT(22),
};

#define HNS_ROCE_DB_TYPE_COUNT			2
#define HNS_ROCE_DB_UNIT_SIZE			4

enum {
	HNS_ROCE_DB_PER_PAGE = PAGE_SIZE / 4
};

enum hns_roce_reset_stage {
	HNS_ROCE_STATE_NON_RST,
	HNS_ROCE_STATE_RST_BEF_DOWN,
	HNS_ROCE_STATE_RST_DOWN,
	HNS_ROCE_STATE_RST_UNINIT,
	HNS_ROCE_STATE_RST_INIT,
	HNS_ROCE_STATE_RST_INITED,
};

enum hns_roce_instance_state {
	HNS_ROCE_STATE_NON_INIT,
	HNS_ROCE_STATE_INIT,
	HNS_ROCE_STATE_INITED,
	HNS_ROCE_STATE_UNINIT,
};

enum {
	HNS_ROCE_RST_DIRECT_RETURN		= 0,
};

#define HNS_ROCE_CMD_SUCCESS			1

#define HNS_ROCE_MAX_HOP_NUM			3
/* The minimum page size is 4K for hardware */
#define HNS_HW_PAGE_SHIFT			12
#define HNS_HW_PAGE_SIZE			(1 << HNS_HW_PAGE_SHIFT)

struct hns_roce_uar {
	u64		pfn;
	unsigned long	index;
	unsigned long	logic_idx;
};

enum hns_roce_mmap_type {
	HNS_ROCE_MMAP_TYPE_DB = 1,
	HNS_ROCE_MMAP_TYPE_DWQE,
};

struct hns_user_mmap_entry {
	struct rdma_user_mmap_entry rdma_entry;
	enum hns_roce_mmap_type mmap_type;
	u64 address;
};

struct hns_roce_ucontext {
	struct ib_ucontext	ibucontext;
	struct hns_roce_uar	uar;
	struct list_head	page_list;
	struct mutex		page_mutex;
	struct hns_user_mmap_entry *db_mmap_entry;
	u32			config;
};

struct hns_roce_pd {
	struct ib_pd		ibpd;
	unsigned long		pdn;
};

struct hns_roce_xrcd {
	struct ib_xrcd ibxrcd;
	u32 xrcdn;
};

struct hns_roce_bitmap {
	/* Bitmap Traversal last a bit which is 1 */
	unsigned long		last;
	unsigned long		top;
	unsigned long		max;
	unsigned long		reserved_top;
	unsigned long		mask;
	spinlock_t		lock;
	unsigned long		*table;
};

struct hns_roce_ida {
	struct ida ida;
	u32 min; /* Lowest ID to allocate.  */
	u32 max; /* Highest ID to allocate. */
};

/* For Hardware Entry Memory */
struct hns_roce_hem_table {
	/* HEM type: 0 = qpc, 1 = mtt, 2 = cqc, 3 = srq, 4 = other */
	u32		type;
	/* HEM array elment num */
	unsigned long	num_hem;
	/* Single obj size */
	unsigned long	obj_size;
	unsigned long	table_chunk_size;
	struct mutex	mutex;
	struct hns_roce_hem **hem;
	u64		**bt_l1;
	dma_addr_t	*bt_l1_dma_addr;
	u64		**bt_l0;
	dma_addr_t	*bt_l0_dma_addr;
};

struct hns_roce_buf_region {
	u32 offset; /* page offset */
	u32 count; /* page count */
	int hopnum; /* addressing hop num */
};

#define HNS_ROCE_MAX_BT_REGION	3
#define HNS_ROCE_MAX_BT_LEVEL	3
struct hns_roce_hem_list {
	struct list_head root_bt;
	/* link all bt dma mem by hop config */
	struct list_head mid_bt[HNS_ROCE_MAX_BT_REGION][HNS_ROCE_MAX_BT_LEVEL];
	struct list_head btm_bt; /* link all bottom bt in @mid_bt */
	dma_addr_t root_ba; /* pointer to the root ba table */
};

enum mtr_type {
	MTR_DEFAULT = 0,
	MTR_PBL,
};

struct hns_roce_buf_attr {
	struct {
		size_t	size;  /* region size */
		int	hopnum; /* multi-hop addressing hop num */
	} region[HNS_ROCE_MAX_BT_REGION];
	unsigned int region_count; /* valid region count */
	unsigned int page_shift;  /* buffer page shift */
	unsigned int user_access; /* umem access flag */
	u64 iova;
	enum mtr_type type;
	bool mtt_only; /* only alloc buffer-required MTT memory */
	bool adaptive; /* adaptive for page_shift and hopnum */
};

struct hns_roce_hem_cfg {
	dma_addr_t	root_ba; /* root BA table's address */
	bool		is_direct; /* addressing without BA table */
	unsigned int	ba_pg_shift; /* BA table page shift */
	unsigned int	buf_pg_shift; /* buffer page shift */
	unsigned int	buf_pg_count;  /* buffer page count */
	struct hns_roce_buf_region region[HNS_ROCE_MAX_BT_REGION];
	unsigned int	region_count;
};

/* memory translate region */
struct hns_roce_mtr {
	struct hns_roce_hem_list hem_list; /* multi-hop addressing resource */
	struct ib_umem		*umem; /* user space buffer */
	struct hns_roce_buf	*kmem; /* kernel space buffer */
	struct hns_roce_hem_cfg  hem_cfg; /* config for hardware addressing */
};

struct hns_roce_mw {
	struct ib_mw		ibmw;
	u32			pdn;
	u32			rkey;
	int			enabled; /* MW's active status */
	u32			pbl_hop_num;
	u32			pbl_ba_pg_sz;
	u32			pbl_buf_pg_sz;
};

struct hns_roce_mr {
	struct ib_mr		ibmr;
	u64			iova; /* MR's virtual original addr */
	u64			size; /* Address range of MR */
	u32			key; /* Key of MR */
	u32			pd;   /* PD num of MR */
	u32			access; /* Access permission of MR */
	int			enabled; /* MR's active status */
	int			type; /* MR's register type */
	u32			pbl_hop_num; /* multi-hop number */
	struct hns_roce_mtr	pbl_mtr;
	u32			npages;
	dma_addr_t		*page_list;
};

struct hns_roce_mr_table {
	struct hns_roce_ida mtpt_ida;
	struct hns_roce_hem_table	mtpt_table;
};

struct hns_roce_wq {
	u64		*wrid;     /* Work request ID */
	spinlock_t	lock;
	u32		wqe_cnt;  /* WQE num */
	u32		max_gs;
	u32		rsv_sge;
	u32		offset;
	u32		wqe_shift; /* WQE size */
	u32		head;
	u32		tail;
	void __iomem	*db_reg;
	u32		ext_sge_cnt;
};

struct hns_roce_sge {
	unsigned int	sge_cnt; /* SGE num */
	u32		offset;
	u32		sge_shift; /* SGE size */
};

struct hns_roce_buf_list {
	void		*buf;
	dma_addr_t	map;
};

/*
 * %HNS_ROCE_BUF_DIRECT indicates that the all memory must be in a continuous
 * dma address range.
 *
 * %HNS_ROCE_BUF_NOSLEEP indicates that the caller cannot sleep.
 *
 * %HNS_ROCE_BUF_NOFAIL allocation only failed when allocated size is zero, even
 * the allocated size is smaller than the required size.
 */
enum {
	HNS_ROCE_BUF_DIRECT = BIT(0),
	HNS_ROCE_BUF_NOSLEEP = BIT(1),
	HNS_ROCE_BUF_NOFAIL = BIT(2),
};

struct hns_roce_buf {
	struct hns_roce_buf_list	*trunk_list;
	u32				ntrunks;
	u32				npages;
	unsigned int			trunk_shift;
	unsigned int			page_shift;
};

struct hns_roce_db_pgdir {
	struct list_head	list;
	DECLARE_BITMAP(order0, HNS_ROCE_DB_PER_PAGE);
	DECLARE_BITMAP(order1, HNS_ROCE_DB_PER_PAGE / HNS_ROCE_DB_TYPE_COUNT);
	unsigned long		*bits[HNS_ROCE_DB_TYPE_COUNT];
	u32			*page;
	dma_addr_t		db_dma;
};

struct hns_roce_user_db_page {
	struct list_head	list;
	struct ib_umem		*umem;
	unsigned long		user_virt;
	refcount_t		refcount;
};

struct hns_roce_db {
	u32		*db_record;
	union {
		struct hns_roce_db_pgdir *pgdir;
		struct hns_roce_user_db_page *user_page;
	} u;
	dma_addr_t	dma;
	void		*virt_addr;
	unsigned long	index;
	unsigned long	order;
};

struct hns_roce_cq {
	struct ib_cq			ib_cq;
	struct hns_roce_mtr		mtr;
	struct hns_roce_db		db;
	u32				flags;
	spinlock_t			lock;
	u32				cq_depth;
	u32				cons_index;
	u32				*set_ci_db;
	void __iomem			*db_reg;
	int				arm_sn;
	int				cqe_size;
	unsigned long			cqn;
	u32				vector;
	refcount_t			refcount;
	struct completion		free;
	struct list_head		sq_list; /* all qps on this send cq */
	struct list_head		rq_list; /* all qps on this recv cq */
	int				is_armed; /* cq is armed */
	struct list_head		node; /* all armed cqs are on a list */
};

struct hns_roce_idx_que {
	struct hns_roce_mtr		mtr;
	u32				entry_shift;
	unsigned long			*bitmap;
	u32				head;
	u32				tail;
};

struct hns_roce_srq {
	struct ib_srq		ibsrq;
	unsigned long		srqn;
	u32			wqe_cnt;
	int			max_gs;
	u32			rsv_sge;
	u32			wqe_shift;
	u32			cqn;
	u32			xrcdn;
	void __iomem		*db_reg;

	refcount_t		refcount;
	struct completion	free;

	struct hns_roce_mtr	buf_mtr;

	u64		       *wrid;
	struct hns_roce_idx_que idx_que;
	spinlock_t		lock;
	struct mutex		mutex;
	void (*event)(struct hns_roce_srq *srq, enum hns_roce_event event);
	struct hns_roce_db	rdb;
	u32			cap_flags;
};

struct hns_roce_uar_table {
	struct hns_roce_bitmap bitmap;
};

struct hns_roce_bank {
	struct ida ida;
	u32 inuse; /* Number of IDs allocated */
	u32 min; /* Lowest ID to allocate.  */
	u32 max; /* Highest ID to allocate. */
	u32 next; /* Next ID to allocate. */
};

struct hns_roce_idx_table {
	u32 *spare_idx;
	u32 head;
	u32 tail;
};

struct hns_roce_qp_table {
	struct hns_roce_hem_table	qp_table;
	struct hns_roce_hem_table	irrl_table;
	struct hns_roce_hem_table	trrl_table;
	struct hns_roce_hem_table	sccc_table;
	struct mutex			scc_mutex;
	struct hns_roce_bank bank[HNS_ROCE_QP_BANK_NUM];
	struct mutex bank_mutex;
	struct hns_roce_idx_table	idx_table;
};

struct hns_roce_cq_table {
	struct xarray			array;
	struct hns_roce_hem_table	table;
	struct hns_roce_bank bank[HNS_ROCE_CQ_BANK_NUM];
	struct mutex			bank_mutex;
};

struct hns_roce_srq_table {
	struct hns_roce_ida		srq_ida;
	struct xarray			xa;
	struct hns_roce_hem_table	table;
};

struct hns_roce_av {
	u8 port;
	u8 gid_index;
	u8 stat_rate;
	u8 hop_limit;
	u32 flowlabel;
	u16 udp_sport;
	u8 sl;
	u8 tclass;
	u8 dgid[HNS_ROCE_GID_SIZE];
	u8 mac[ETH_ALEN];
	u16 vlan_id;
	u8 vlan_en;
};

struct hns_roce_ah {
	struct ib_ah		ibah;
	struct hns_roce_av	av;
};

struct hns_roce_cmd_context {
	struct completion	done;
	int			result;
	int			next;
	u64			out_param;
	u16			token;
	u16			busy;
};

enum hns_roce_cmdq_state {
	HNS_ROCE_CMDQ_STATE_NORMAL,
	HNS_ROCE_CMDQ_STATE_FATAL_ERR,
};

struct hns_roce_cmdq {
	struct dma_pool		*pool;
	struct semaphore	poll_sem;
	/*
	 * Event mode: cmd register mutex protection,
	 * ensure to not exceed max_cmds and user use limit region
	 */
	struct semaphore	event_sem;
	int			max_cmds;
	spinlock_t		context_lock;
	int			free_head;
	struct hns_roce_cmd_context *context;
	/*
	 * Process whether use event mode, init default non-zero
	 * After the event queue of cmd event ready,
	 * can switch into event mode
	 * close device, switch into poll mode(non event mode)
	 */
	u8			use_events;
	enum hns_roce_cmdq_state state;
};

struct hns_roce_cmd_mailbox {
	void		       *buf;
	dma_addr_t		dma;
};

struct hns_roce_mbox_msg {
	u64 in_param;
	u64 out_param;
	u8 cmd;
	u32 tag;
	u16 token;
	u8 event_en;
};

struct hns_roce_dev;

enum {
	HNS_ROCE_FLUSH_FLAG = 0,
};

struct hns_roce_work {
	struct hns_roce_dev *hr_dev;
	struct work_struct work;
	int event_type;
	int sub_type;
	u32 queue_num;
};

enum hns_roce_cong_type {
	CONG_TYPE_DCQCN,
	CONG_TYPE_LDCP,
	CONG_TYPE_HC3,
	CONG_TYPE_DIP,
};

struct hns_roce_qp {
	struct ib_qp		ibqp;
	struct hns_roce_wq	rq;
	struct hns_roce_db	rdb;
	struct hns_roce_db	sdb;
	unsigned long		en_flags;
	enum ib_sig_type	sq_signal_bits;
	struct hns_roce_wq	sq;

	struct hns_roce_mtr	mtr;

	u32			buff_size;
	struct mutex		mutex;
	u8			port;
	u8			phy_port;
	u8			sl;
	u8			resp_depth;
	u8			state;
	u32                     atomic_rd_en;
	u32			qkey;
	void			(*event)(struct hns_roce_qp *qp,
					 enum hns_roce_event event_type);
	unsigned long		qpn;

	u32			xrcdn;

	refcount_t		refcount;
	struct completion	free;

	struct hns_roce_sge	sge;
	u32			next_sge;
	enum ib_mtu		path_mtu;
	u32			max_inline_data;
	u8			free_mr_en;

	/* 0: flush needed, 1: unneeded */
	unsigned long		flush_flag;
	struct hns_roce_work	flush_work;
	struct list_head	node; /* all qps are on a list */
	struct list_head	rq_node; /* all recv qps are on a list */
	struct list_head	sq_node; /* all send qps are on a list */
	struct hns_user_mmap_entry *dwqe_mmap_entry;
	u32			config;
	enum hns_roce_cong_type	cong_type;
<<<<<<< HEAD
=======
	u8			tc_mode;
	u8			priority;
>>>>>>> 0c383648
};

struct hns_roce_ib_iboe {
	spinlock_t		lock;
	struct net_device      *netdevs[HNS_ROCE_MAX_PORTS];
	struct notifier_block	nb;
	u8			phy_port[HNS_ROCE_MAX_PORTS];
};

struct hns_roce_ceqe {
	__le32	comp;
	__le32	rsv[15];
};

#define CEQE_FIELD_LOC(h, l) FIELD_LOC(struct hns_roce_ceqe, h, l)

#define CEQE_CQN CEQE_FIELD_LOC(23, 0)
#define CEQE_OWNER CEQE_FIELD_LOC(31, 31)

struct hns_roce_aeqe {
	__le32 asyn;
	union {
		struct {
			__le32 num;
			u32 rsv0;
			u32 rsv1;
		} queue_event;

		struct {
			__le64  out_param;
			__le16  token;
			u8	status;
			u8	rsv0;
		} __packed cmd;
	 } event;
	__le32 rsv[12];
};

#define AEQE_FIELD_LOC(h, l) FIELD_LOC(struct hns_roce_aeqe, h, l)

#define AEQE_EVENT_TYPE AEQE_FIELD_LOC(7, 0)
#define AEQE_SUB_TYPE AEQE_FIELD_LOC(15, 8)
#define AEQE_OWNER AEQE_FIELD_LOC(31, 31)
#define AEQE_EVENT_QUEUE_NUM AEQE_FIELD_LOC(55, 32)

struct hns_roce_eq {
	struct hns_roce_dev		*hr_dev;
	void __iomem			*db_reg;

	int				type_flag; /* Aeq:1 ceq:0 */
	int				eqn;
	u32				entries;
	int				eqe_size;
	int				irq;
	u32				cons_index;
	int				over_ignore;
	int				coalesce;
	int				arm_st;
	int				hop_num;
	struct hns_roce_mtr		mtr;
	u16				eq_max_cnt;
	u32				eq_period;
	int				shift;
	int				event_type;
	int				sub_type;
};

struct hns_roce_eq_table {
	struct hns_roce_eq	*eq;
};

struct hns_roce_caps {
	u64		fw_ver;
	u8		num_ports;
	int		gid_table_len[HNS_ROCE_MAX_PORTS];
	int		pkey_table_len[HNS_ROCE_MAX_PORTS];
	int		local_ca_ack_delay;
	int		num_uars;
	u32		phy_num_uars;
	u32		max_sq_sg;
	u32		max_sq_inline;
	u32		max_rq_sg;
	u32		rsv0;
	u32		num_qps;
	u32		reserved_qps;
	u32		num_srqs;
	u32		max_wqes;
	u32		max_srq_wrs;
	u32		max_srq_sges;
	u32		max_sq_desc_sz;
	u32		max_rq_desc_sz;
	u32		rsv2;
	int		max_qp_init_rdma;
	int		max_qp_dest_rdma;
	u32		num_cqs;
	u32		max_cqes;
	u32		min_cqes;
	u32		min_wqes;
	u32		reserved_cqs;
	u32		reserved_srqs;
	int		num_aeq_vectors;
	int		num_comp_vectors;
	int		num_other_vectors;
	u32		num_mtpts;
	u32		rsv1;
	u32		num_srqwqe_segs;
	u32		num_idx_segs;
	int		reserved_mrws;
	int		reserved_uars;
	int		num_pds;
	int		reserved_pds;
	u32		num_xrcds;
	u32		reserved_xrcds;
	u32		mtt_entry_sz;
	u32		cqe_sz;
	u32		page_size_cap;
	u32		reserved_lkey;
	int		mtpt_entry_sz;
	int		qpc_sz;
	int		irrl_entry_sz;
	int		trrl_entry_sz;
	int		cqc_entry_sz;
	int		sccc_sz;
	int		qpc_timer_entry_sz;
	int		cqc_timer_entry_sz;
	int		srqc_entry_sz;
	int		idx_entry_sz;
	u32		pbl_ba_pg_sz;
	u32		pbl_buf_pg_sz;
	u32		pbl_hop_num;
	int		aeqe_depth;
	int		ceqe_depth;
	u32		aeqe_size;
	u32		ceqe_size;
	enum ib_mtu	max_mtu;
	u32		qpc_bt_num;
	u32		qpc_timer_bt_num;
	u32		srqc_bt_num;
	u32		cqc_bt_num;
	u32		cqc_timer_bt_num;
	u32		mpt_bt_num;
	u32		eqc_bt_num;
	u32		smac_bt_num;
	u32		sgid_bt_num;
	u32		sccc_bt_num;
	u32		gmv_bt_num;
	u32		qpc_ba_pg_sz;
	u32		qpc_buf_pg_sz;
	u32		qpc_hop_num;
	u32		srqc_ba_pg_sz;
	u32		srqc_buf_pg_sz;
	u32		srqc_hop_num;
	u32		cqc_ba_pg_sz;
	u32		cqc_buf_pg_sz;
	u32		cqc_hop_num;
	u32		mpt_ba_pg_sz;
	u32		mpt_buf_pg_sz;
	u32		mpt_hop_num;
	u32		mtt_ba_pg_sz;
	u32		mtt_buf_pg_sz;
	u32		mtt_hop_num;
	u32		wqe_sq_hop_num;
	u32		wqe_sge_hop_num;
	u32		wqe_rq_hop_num;
	u32		sccc_ba_pg_sz;
	u32		sccc_buf_pg_sz;
	u32		sccc_hop_num;
	u32		qpc_timer_ba_pg_sz;
	u32		qpc_timer_buf_pg_sz;
	u32		qpc_timer_hop_num;
	u32		cqc_timer_ba_pg_sz;
	u32		cqc_timer_buf_pg_sz;
	u32		cqc_timer_hop_num;
	u32		cqe_ba_pg_sz; /* page_size = 4K*(2^cqe_ba_pg_sz) */
	u32		cqe_buf_pg_sz;
	u32		cqe_hop_num;
	u32		srqwqe_ba_pg_sz;
	u32		srqwqe_buf_pg_sz;
	u32		srqwqe_hop_num;
	u32		idx_ba_pg_sz;
	u32		idx_buf_pg_sz;
	u32		idx_hop_num;
	u32		eqe_ba_pg_sz;
	u32		eqe_buf_pg_sz;
	u32		eqe_hop_num;
	u32		gmv_entry_num;
	u32		gmv_entry_sz;
	u32		gmv_ba_pg_sz;
	u32		gmv_buf_pg_sz;
	u32		gmv_hop_num;
	u32		sl_num;
	u32		llm_buf_pg_sz;
	u32		chunk_sz; /* chunk size in non multihop mode */
	u64		flags;
	u16		default_ceq_max_cnt;
	u16		default_ceq_period;
	u16		default_aeq_max_cnt;
	u16		default_aeq_period;
	u16		default_aeq_arm_st;
	u16		default_ceq_arm_st;
	u8		cong_cap;
	enum hns_roce_cong_type default_cong_type;
};

enum hns_roce_device_state {
	HNS_ROCE_DEVICE_STATE_INITED,
	HNS_ROCE_DEVICE_STATE_RST_DOWN,
	HNS_ROCE_DEVICE_STATE_UNINIT,
};

enum hns_roce_hw_pkt_stat_index {
	HNS_ROCE_HW_RX_RC_PKT_CNT,
	HNS_ROCE_HW_RX_UC_PKT_CNT,
	HNS_ROCE_HW_RX_UD_PKT_CNT,
	HNS_ROCE_HW_RX_XRC_PKT_CNT,
	HNS_ROCE_HW_RX_PKT_CNT,
	HNS_ROCE_HW_RX_ERR_PKT_CNT,
	HNS_ROCE_HW_RX_CNP_PKT_CNT,
	HNS_ROCE_HW_TX_RC_PKT_CNT,
	HNS_ROCE_HW_TX_UC_PKT_CNT,
	HNS_ROCE_HW_TX_UD_PKT_CNT,
	HNS_ROCE_HW_TX_XRC_PKT_CNT,
	HNS_ROCE_HW_TX_PKT_CNT,
	HNS_ROCE_HW_TX_ERR_PKT_CNT,
	HNS_ROCE_HW_TX_CNP_PKT_CNT,
	HNS_ROCE_HW_TRP_GET_MPT_ERR_PKT_CNT,
	HNS_ROCE_HW_TRP_GET_IRRL_ERR_PKT_CNT,
	HNS_ROCE_HW_ECN_DB_CNT,
	HNS_ROCE_HW_RX_BUF_CNT,
	HNS_ROCE_HW_TRP_RX_SOF_CNT,
	HNS_ROCE_HW_CQ_CQE_CNT,
	HNS_ROCE_HW_CQ_POE_CNT,
	HNS_ROCE_HW_CQ_NOTIFY_CNT,
	HNS_ROCE_HW_CNT_TOTAL
};

enum hns_roce_sw_dfx_stat_index {
	HNS_ROCE_DFX_AEQE_CNT,
	HNS_ROCE_DFX_CEQE_CNT,
	HNS_ROCE_DFX_CMDS_CNT,
	HNS_ROCE_DFX_CMDS_ERR_CNT,
	HNS_ROCE_DFX_MBX_POSTED_CNT,
	HNS_ROCE_DFX_MBX_POLLED_CNT,
	HNS_ROCE_DFX_MBX_EVENT_CNT,
	HNS_ROCE_DFX_QP_CREATE_ERR_CNT,
	HNS_ROCE_DFX_QP_MODIFY_ERR_CNT,
	HNS_ROCE_DFX_CQ_CREATE_ERR_CNT,
	HNS_ROCE_DFX_CQ_MODIFY_ERR_CNT,
	HNS_ROCE_DFX_SRQ_CREATE_ERR_CNT,
	HNS_ROCE_DFX_SRQ_MODIFY_ERR_CNT,
	HNS_ROCE_DFX_XRCD_ALLOC_ERR_CNT,
	HNS_ROCE_DFX_MR_REG_ERR_CNT,
	HNS_ROCE_DFX_MR_REREG_ERR_CNT,
	HNS_ROCE_DFX_AH_CREATE_ERR_CNT,
	HNS_ROCE_DFX_MMAP_ERR_CNT,
	HNS_ROCE_DFX_UCTX_ALLOC_ERR_CNT,
	HNS_ROCE_DFX_CNT_TOTAL
};

struct hns_roce_hw {
	int (*cmq_init)(struct hns_roce_dev *hr_dev);
	void (*cmq_exit)(struct hns_roce_dev *hr_dev);
	int (*hw_profile)(struct hns_roce_dev *hr_dev);
	int (*hw_init)(struct hns_roce_dev *hr_dev);
	void (*hw_exit)(struct hns_roce_dev *hr_dev);
	int (*post_mbox)(struct hns_roce_dev *hr_dev,
			 struct hns_roce_mbox_msg *mbox_msg);
	int (*poll_mbox_done)(struct hns_roce_dev *hr_dev);
	bool (*chk_mbox_avail)(struct hns_roce_dev *hr_dev, bool *is_busy);
	int (*set_gid)(struct hns_roce_dev *hr_dev, int gid_index,
		       const union ib_gid *gid, const struct ib_gid_attr *attr);
	int (*set_mac)(struct hns_roce_dev *hr_dev, u8 phy_port,
		       const u8 *addr);
	int (*write_mtpt)(struct hns_roce_dev *hr_dev, void *mb_buf,
			  struct hns_roce_mr *mr);
	int (*rereg_write_mtpt)(struct hns_roce_dev *hr_dev,
				struct hns_roce_mr *mr, int flags,
				void *mb_buf);
	int (*frmr_write_mtpt)(void *mb_buf, struct hns_roce_mr *mr);
	int (*mw_write_mtpt)(void *mb_buf, struct hns_roce_mw *mw);
	void (*write_cqc)(struct hns_roce_dev *hr_dev,
			  struct hns_roce_cq *hr_cq, void *mb_buf, u64 *mtts,
			  dma_addr_t dma_handle);
	int (*set_hem)(struct hns_roce_dev *hr_dev,
		       struct hns_roce_hem_table *table, int obj, u32 step_idx);
	int (*clear_hem)(struct hns_roce_dev *hr_dev,
			 struct hns_roce_hem_table *table, int obj,
			 u32 step_idx);
	int (*modify_qp)(struct ib_qp *ibqp, const struct ib_qp_attr *attr,
			 int attr_mask, enum ib_qp_state cur_state,
			 enum ib_qp_state new_state, struct ib_udata *udata);
	int (*qp_flow_control_init)(struct hns_roce_dev *hr_dev,
			 struct hns_roce_qp *hr_qp);
	void (*dereg_mr)(struct hns_roce_dev *hr_dev);
	int (*init_eq)(struct hns_roce_dev *hr_dev);
	void (*cleanup_eq)(struct hns_roce_dev *hr_dev);
	int (*write_srqc)(struct hns_roce_srq *srq, void *mb_buf);
	int (*query_cqc)(struct hns_roce_dev *hr_dev, u32 cqn, void *buffer);
	int (*query_qpc)(struct hns_roce_dev *hr_dev, u32 qpn, void *buffer);
	int (*query_mpt)(struct hns_roce_dev *hr_dev, u32 key, void *buffer);
	int (*query_srqc)(struct hns_roce_dev *hr_dev, u32 srqn, void *buffer);
	int (*query_sccc)(struct hns_roce_dev *hr_dev, u32 qpn, void *buffer);
	int (*query_hw_counter)(struct hns_roce_dev *hr_dev,
				u64 *stats, u32 port, int *hw_counters);
<<<<<<< HEAD
=======
	int (*get_dscp)(struct hns_roce_dev *hr_dev, u8 dscp,
			u8 *tc_mode, u8 *priority);
>>>>>>> 0c383648
	const struct ib_device_ops *hns_roce_dev_ops;
	const struct ib_device_ops *hns_roce_dev_srq_ops;
};

struct hns_roce_dev {
	struct ib_device	ib_dev;
	struct pci_dev		*pci_dev;
	struct device		*dev;
	struct hns_roce_uar     priv_uar;
	const char		*irq_names[HNS_ROCE_MAX_IRQ_NUM];
	spinlock_t		sm_lock;
	bool			active;
	bool			is_reset;
	bool			dis_db;
	unsigned long		reset_cnt;
	struct hns_roce_ib_iboe iboe;
	enum hns_roce_device_state state;
	struct list_head	qp_list; /* list of all qps on this dev */
	spinlock_t		qp_list_lock; /* protect qp_list */
	struct list_head	dip_list; /* list of all dest ips on this dev */
	spinlock_t		dip_list_lock; /* protect dip_list */

	struct list_head        pgdir_list;
	struct mutex            pgdir_mutex;
	int			irq[HNS_ROCE_MAX_IRQ_NUM];
	u8 __iomem		*reg_base;
	void __iomem		*mem_base;
	struct hns_roce_caps	caps;
	struct xarray		qp_table_xa;

	unsigned char	dev_addr[HNS_ROCE_MAX_PORTS][ETH_ALEN];
	u64			sys_image_guid;
	u32                     vendor_id;
	u32                     vendor_part_id;
	u32                     hw_rev;
	void __iomem            *priv_addr;

	struct hns_roce_cmdq	cmd;
	struct hns_roce_ida pd_ida;
	struct hns_roce_ida xrcd_ida;
	struct hns_roce_ida uar_ida;
	struct hns_roce_mr_table  mr_table;
	struct hns_roce_cq_table  cq_table;
	struct hns_roce_srq_table srq_table;
	struct hns_roce_qp_table  qp_table;
	struct hns_roce_eq_table  eq_table;
	struct hns_roce_hem_table  qpc_timer_table;
	struct hns_roce_hem_table  cqc_timer_table;
	/* GMV is the memory area that the driver allocates for the hardware
	 * to store SGID, SMAC and VLAN information.
	 */
	struct hns_roce_hem_table  gmv_table;

	int			cmd_mod;
	int			loop_idc;
	u32			sdb_offset;
	u32			odb_offset;
	const struct hns_roce_hw *hw;
	void			*priv;
	struct workqueue_struct *irq_workq;
	struct work_struct ecc_work;
	u32 func_num;
	u32 is_vf;
	u32 cong_algo_tmpl_id;
	u64 dwqe_page;
	struct hns_roce_dev_debugfs dbgfs;
	atomic64_t *dfx_cnt;
};

static inline struct hns_roce_dev *to_hr_dev(struct ib_device *ib_dev)
{
	return container_of(ib_dev, struct hns_roce_dev, ib_dev);
}

static inline struct hns_roce_ucontext
			*to_hr_ucontext(struct ib_ucontext *ibucontext)
{
	return container_of(ibucontext, struct hns_roce_ucontext, ibucontext);
}

static inline struct hns_roce_pd *to_hr_pd(struct ib_pd *ibpd)
{
	return container_of(ibpd, struct hns_roce_pd, ibpd);
}

static inline struct hns_roce_xrcd *to_hr_xrcd(struct ib_xrcd *ibxrcd)
{
	return container_of(ibxrcd, struct hns_roce_xrcd, ibxrcd);
}

static inline struct hns_roce_ah *to_hr_ah(struct ib_ah *ibah)
{
	return container_of(ibah, struct hns_roce_ah, ibah);
}

static inline struct hns_roce_mr *to_hr_mr(struct ib_mr *ibmr)
{
	return container_of(ibmr, struct hns_roce_mr, ibmr);
}

static inline struct hns_roce_mw *to_hr_mw(struct ib_mw *ibmw)
{
	return container_of(ibmw, struct hns_roce_mw, ibmw);
}

static inline struct hns_roce_qp *to_hr_qp(struct ib_qp *ibqp)
{
	return container_of(ibqp, struct hns_roce_qp, ibqp);
}

static inline struct hns_roce_cq *to_hr_cq(struct ib_cq *ib_cq)
{
	return container_of(ib_cq, struct hns_roce_cq, ib_cq);
}

static inline struct hns_roce_srq *to_hr_srq(struct ib_srq *ibsrq)
{
	return container_of(ibsrq, struct hns_roce_srq, ibsrq);
}

static inline struct hns_user_mmap_entry *
to_hns_mmap(struct rdma_user_mmap_entry *rdma_entry)
{
	return container_of(rdma_entry, struct hns_user_mmap_entry, rdma_entry);
}

static inline void hns_roce_write64_k(__le32 val[2], void __iomem *dest)
{
	writeq(*(u64 *)val, dest);
}

static inline struct hns_roce_qp
	*__hns_roce_qp_lookup(struct hns_roce_dev *hr_dev, u32 qpn)
{
	return xa_load(&hr_dev->qp_table_xa, qpn);
}

static inline void *hns_roce_buf_offset(struct hns_roce_buf *buf,
					unsigned int offset)
{
	return (char *)(buf->trunk_list[offset >> buf->trunk_shift].buf) +
			(offset & ((1 << buf->trunk_shift) - 1));
}

static inline dma_addr_t hns_roce_buf_dma_addr(struct hns_roce_buf *buf,
					       unsigned int offset)
{
	return buf->trunk_list[offset >> buf->trunk_shift].map +
			(offset & ((1 << buf->trunk_shift) - 1));
}

static inline dma_addr_t hns_roce_buf_page(struct hns_roce_buf *buf, u32 idx)
{
	return hns_roce_buf_dma_addr(buf, idx << buf->page_shift);
}

#define hr_hw_page_align(x)		ALIGN(x, 1 << HNS_HW_PAGE_SHIFT)

static inline u64 to_hr_hw_page_addr(u64 addr)
{
	return addr >> HNS_HW_PAGE_SHIFT;
}

static inline u32 to_hr_hw_page_shift(u32 page_shift)
{
	return page_shift - HNS_HW_PAGE_SHIFT;
}

static inline u32 to_hr_hem_hopnum(u32 hopnum, u32 count)
{
	if (count > 0)
		return hopnum == HNS_ROCE_HOP_NUM_0 ? 0 : hopnum;

	return 0;
}

static inline u32 to_hr_hem_entries_size(u32 count, u32 buf_shift)
{
	return hr_hw_page_align(count << buf_shift);
}

static inline u32 to_hr_hem_entries_count(u32 count, u32 buf_shift)
{
	return hr_hw_page_align(count << buf_shift) >> buf_shift;
}

static inline u32 to_hr_hem_entries_shift(u32 count, u32 buf_shift)
{
	if (!count)
		return 0;

	return ilog2(to_hr_hem_entries_count(count, buf_shift));
}

#define DSCP_SHIFT 2

static inline u8 get_tclass(const struct ib_global_route *grh)
{
	return grh->sgid_attr->gid_type == IB_GID_TYPE_ROCE_UDP_ENCAP ?
	       grh->traffic_class >> DSCP_SHIFT : grh->traffic_class;
}

void hns_roce_init_uar_table(struct hns_roce_dev *dev);
int hns_roce_uar_alloc(struct hns_roce_dev *dev, struct hns_roce_uar *uar);

int hns_roce_cmd_init(struct hns_roce_dev *hr_dev);
void hns_roce_cmd_cleanup(struct hns_roce_dev *hr_dev);
void hns_roce_cmd_event(struct hns_roce_dev *hr_dev, u16 token, u8 status,
			u64 out_param);
int hns_roce_cmd_use_events(struct hns_roce_dev *hr_dev);
void hns_roce_cmd_use_polling(struct hns_roce_dev *hr_dev);

/* hns roce hw need current block and next block addr from mtt */
#define MTT_MIN_COUNT	 2
static inline dma_addr_t hns_roce_get_mtr_ba(struct hns_roce_mtr *mtr)
{
	return mtr->hem_cfg.root_ba;
}

int hns_roce_mtr_find(struct hns_roce_dev *hr_dev, struct hns_roce_mtr *mtr,
		      u32 offset, u64 *mtt_buf, int mtt_max);
int hns_roce_mtr_create(struct hns_roce_dev *hr_dev, struct hns_roce_mtr *mtr,
			struct hns_roce_buf_attr *buf_attr,
			unsigned int page_shift, struct ib_udata *udata,
			unsigned long user_addr);
void hns_roce_mtr_destroy(struct hns_roce_dev *hr_dev,
			  struct hns_roce_mtr *mtr);
int hns_roce_mtr_map(struct hns_roce_dev *hr_dev, struct hns_roce_mtr *mtr,
		     dma_addr_t *pages, unsigned int page_cnt);

void hns_roce_init_pd_table(struct hns_roce_dev *hr_dev);
void hns_roce_init_mr_table(struct hns_roce_dev *hr_dev);
void hns_roce_init_cq_table(struct hns_roce_dev *hr_dev);
int hns_roce_init_qp_table(struct hns_roce_dev *hr_dev);
void hns_roce_init_srq_table(struct hns_roce_dev *hr_dev);
void hns_roce_init_xrcd_table(struct hns_roce_dev *hr_dev);

void hns_roce_cleanup_cq_table(struct hns_roce_dev *hr_dev);
void hns_roce_cleanup_qp_table(struct hns_roce_dev *hr_dev);

void hns_roce_cleanup_bitmap(struct hns_roce_dev *hr_dev);

int hns_roce_create_ah(struct ib_ah *ah, struct rdma_ah_init_attr *init_attr,
		       struct ib_udata *udata);
int hns_roce_query_ah(struct ib_ah *ibah, struct rdma_ah_attr *ah_attr);
static inline int hns_roce_destroy_ah(struct ib_ah *ah, u32 flags)
{
	return 0;
}

int hns_roce_alloc_pd(struct ib_pd *pd, struct ib_udata *udata);
int hns_roce_dealloc_pd(struct ib_pd *pd, struct ib_udata *udata);

struct ib_mr *hns_roce_get_dma_mr(struct ib_pd *pd, int acc);
struct ib_mr *hns_roce_reg_user_mr(struct ib_pd *pd, u64 start, u64 length,
				   u64 virt_addr, int access_flags,
				   struct ib_udata *udata);
struct ib_mr *hns_roce_rereg_user_mr(struct ib_mr *mr, int flags, u64 start,
				     u64 length, u64 virt_addr,
				     int mr_access_flags, struct ib_pd *pd,
				     struct ib_udata *udata);
struct ib_mr *hns_roce_alloc_mr(struct ib_pd *pd, enum ib_mr_type mr_type,
				u32 max_num_sg);
int hns_roce_map_mr_sg(struct ib_mr *ibmr, struct scatterlist *sg, int sg_nents,
		       unsigned int *sg_offset);
int hns_roce_dereg_mr(struct ib_mr *ibmr, struct ib_udata *udata);
unsigned long key_to_hw_index(u32 key);

int hns_roce_alloc_mw(struct ib_mw *mw, struct ib_udata *udata);
int hns_roce_dealloc_mw(struct ib_mw *ibmw);

void hns_roce_buf_free(struct hns_roce_dev *hr_dev, struct hns_roce_buf *buf);
struct hns_roce_buf *hns_roce_buf_alloc(struct hns_roce_dev *hr_dev, u32 size,
					u32 page_shift, u32 flags);

int hns_roce_get_kmem_bufs(struct hns_roce_dev *hr_dev, dma_addr_t *bufs,
			   int buf_cnt, struct hns_roce_buf *buf,
			   unsigned int page_shift);
int hns_roce_get_umem_bufs(dma_addr_t *bufs,
			   int buf_cnt, struct ib_umem *umem,
			   unsigned int page_shift);

int hns_roce_create_srq(struct ib_srq *srq,
			struct ib_srq_init_attr *srq_init_attr,
			struct ib_udata *udata);
int hns_roce_destroy_srq(struct ib_srq *ibsrq, struct ib_udata *udata);

int hns_roce_alloc_xrcd(struct ib_xrcd *ib_xrcd, struct ib_udata *udata);
int hns_roce_dealloc_xrcd(struct ib_xrcd *ib_xrcd, struct ib_udata *udata);

int hns_roce_create_qp(struct ib_qp *ib_qp, struct ib_qp_init_attr *init_attr,
		       struct ib_udata *udata);
int hns_roce_modify_qp(struct ib_qp *ibqp, struct ib_qp_attr *attr,
		       int attr_mask, struct ib_udata *udata);
void init_flush_work(struct hns_roce_dev *hr_dev, struct hns_roce_qp *hr_qp);
void *hns_roce_get_recv_wqe(struct hns_roce_qp *hr_qp, unsigned int n);
void *hns_roce_get_send_wqe(struct hns_roce_qp *hr_qp, unsigned int n);
void *hns_roce_get_extend_sge(struct hns_roce_qp *hr_qp, unsigned int n);
bool hns_roce_wq_overflow(struct hns_roce_wq *hr_wq, u32 nreq,
			  struct ib_cq *ib_cq);
void hns_roce_lock_cqs(struct hns_roce_cq *send_cq,
		       struct hns_roce_cq *recv_cq);
void hns_roce_unlock_cqs(struct hns_roce_cq *send_cq,
			 struct hns_roce_cq *recv_cq);
void hns_roce_qp_remove(struct hns_roce_dev *hr_dev, struct hns_roce_qp *hr_qp);
void hns_roce_qp_destroy(struct hns_roce_dev *hr_dev, struct hns_roce_qp *hr_qp,
			 struct ib_udata *udata);
__be32 send_ieth(const struct ib_send_wr *wr);
int to_hr_qp_type(int qp_type);

int hns_roce_create_cq(struct ib_cq *ib_cq, const struct ib_cq_init_attr *attr,
		       struct ib_udata *udata);

int hns_roce_destroy_cq(struct ib_cq *ib_cq, struct ib_udata *udata);
int hns_roce_db_map_user(struct hns_roce_ucontext *context, unsigned long virt,
			 struct hns_roce_db *db);
void hns_roce_db_unmap_user(struct hns_roce_ucontext *context,
			    struct hns_roce_db *db);
int hns_roce_alloc_db(struct hns_roce_dev *hr_dev, struct hns_roce_db *db,
		      int order);
void hns_roce_free_db(struct hns_roce_dev *hr_dev, struct hns_roce_db *db);

void hns_roce_cq_completion(struct hns_roce_dev *hr_dev, u32 cqn);
void hns_roce_cq_event(struct hns_roce_dev *hr_dev, u32 cqn, int event_type);
void flush_cqe(struct hns_roce_dev *dev, struct hns_roce_qp *qp);
void hns_roce_qp_event(struct hns_roce_dev *hr_dev, u32 qpn, int event_type);
void hns_roce_srq_event(struct hns_roce_dev *hr_dev, u32 srqn, int event_type);
void hns_roce_handle_device_err(struct hns_roce_dev *hr_dev);
int hns_roce_init(struct hns_roce_dev *hr_dev);
void hns_roce_exit(struct hns_roce_dev *hr_dev);
int hns_roce_fill_res_cq_entry(struct sk_buff *msg, struct ib_cq *ib_cq);
int hns_roce_fill_res_cq_entry_raw(struct sk_buff *msg, struct ib_cq *ib_cq);
int hns_roce_fill_res_qp_entry(struct sk_buff *msg, struct ib_qp *ib_qp);
int hns_roce_fill_res_qp_entry_raw(struct sk_buff *msg, struct ib_qp *ib_qp);
int hns_roce_fill_res_mr_entry(struct sk_buff *msg, struct ib_mr *ib_mr);
int hns_roce_fill_res_mr_entry_raw(struct sk_buff *msg, struct ib_mr *ib_mr);
int hns_roce_fill_res_srq_entry(struct sk_buff *msg, struct ib_srq *ib_srq);
int hns_roce_fill_res_srq_entry_raw(struct sk_buff *msg, struct ib_srq *ib_srq);
struct hns_user_mmap_entry *
hns_roce_user_mmap_entry_insert(struct ib_ucontext *ucontext, u64 address,
				size_t length,
				enum hns_roce_mmap_type mmap_type);
bool check_sl_valid(struct hns_roce_dev *hr_dev, u8 sl);

#endif /* _HNS_ROCE_DEVICE_H */<|MERGE_RESOLUTION|>--- conflicted
+++ resolved
@@ -99,12 +99,9 @@
 
 #define CQ_BANKID_SHIFT 2
 #define CQ_BANKID_MASK GENMASK(1, 0)
-<<<<<<< HEAD
-=======
 
 #define HNS_ROCE_MAX_CQ_COUNT 0xFFFF
 #define HNS_ROCE_MAX_CQ_PERIOD 0xFFFF
->>>>>>> 0c383648
 
 enum {
 	SERV_TYPE_RC,
@@ -651,11 +648,8 @@
 	struct hns_user_mmap_entry *dwqe_mmap_entry;
 	u32			config;
 	enum hns_roce_cong_type	cong_type;
-<<<<<<< HEAD
-=======
 	u8			tc_mode;
 	u8			priority;
->>>>>>> 0c383648
 };
 
 struct hns_roce_ib_iboe {
@@ -960,11 +954,8 @@
 	int (*query_sccc)(struct hns_roce_dev *hr_dev, u32 qpn, void *buffer);
 	int (*query_hw_counter)(struct hns_roce_dev *hr_dev,
 				u64 *stats, u32 port, int *hw_counters);
-<<<<<<< HEAD
-=======
 	int (*get_dscp)(struct hns_roce_dev *hr_dev, u8 dscp,
 			u8 *tc_mode, u8 *priority);
->>>>>>> 0c383648
 	const struct ib_device_ops *hns_roce_dev_ops;
 	const struct ib_device_ops *hns_roce_dev_srq_ops;
 };
