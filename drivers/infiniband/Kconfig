--- conflicted
+++ resolved
@@ -80,7 +80,6 @@
 	  This allows the user to config the default GID type that the CM
 	  uses for each device, when initiaing new connections.
 
-<<<<<<< HEAD
 config INFINIBAND_RESILIENT_RDMAIP
 	tristate "InfiniBand Resilient RDMAIP"
 	depends on PCI
@@ -91,10 +90,9 @@
 	---help---
 	  Resilient RDMA IP support. This provides a HA solution for RDMA
 	  capable devices.
-=======
+
 config INFINIBAND_VIRT_DMA
 	def_bool !HIGHMEM
->>>>>>> 9f4b26f3
 
 if INFINIBAND_USER_ACCESS || !INFINIBAND_USER_ACCESS
 source "drivers/infiniband/hw/mthca/Kconfig"
