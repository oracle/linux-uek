/*
 * Copyright (c) 2005 Topspin Communications.  All rights reserved.
 * Copyright (c) 2005, 2006 Cisco Systems.  All rights reserved.
 * Copyright (c) 2005 Mellanox Technologies. All rights reserved.
 * Copyright (c) 2005 Voltaire, Inc. All rights reserved.
 * Copyright (c) 2005 PathScale, Inc. All rights reserved.
 *
 * This software is available to you under a choice of one of two
 * licenses.  You may choose to be licensed under the terms of the GNU
 * General Public License (GPL) Version 2, available from the file
 * COPYING in the main directory of this source tree, or the
 * OpenIB.org BSD license below:
 *
 *     Redistribution and use in source and binary forms, with or
 *     without modification, are permitted provided that the following
 *     conditions are met:
 *
 *      - Redistributions of source code must retain the above
 *        copyright notice, this list of conditions and the following
 *        disclaimer.
 *
 *      - Redistributions in binary form must reproduce the above
 *        copyright notice, this list of conditions and the following
 *        disclaimer in the documentation and/or other materials
 *        provided with the distribution.
 *
 * THE SOFTWARE IS PROVIDED "AS IS", WITHOUT WARRANTY OF ANY KIND,
 * EXPRESS OR IMPLIED, INCLUDING BUT NOT LIMITED TO THE WARRANTIES OF
 * MERCHANTABILITY, FITNESS FOR A PARTICULAR PURPOSE AND
 * NONINFRINGEMENT. IN NO EVENT SHALL THE AUTHORS OR COPYRIGHT HOLDERS
 * BE LIABLE FOR ANY CLAIM, DAMAGES OR OTHER LIABILITY, WHETHER IN AN
 * ACTION OF CONTRACT, TORT OR OTHERWISE, ARISING FROM, OUT OF OR IN
 * CONNECTION WITH THE SOFTWARE OR THE USE OR OTHER DEALINGS IN THE
 * SOFTWARE.
 */

#include <linux/module.h>
#include <linux/init.h>
#include <linux/device.h>
#include <linux/err.h>
#include <linux/fs.h>
#include <linux/poll.h>
#include <linux/sched.h>
#include <linux/file.h>
#include <linux/cdev.h>
#include <linux/anon_inodes.h>
#include <linux/slab.h>

#include <asm/uaccess.h>

#include "uverbs.h"

MODULE_AUTHOR("Roland Dreier");
MODULE_DESCRIPTION("InfiniBand userspace verbs access");
MODULE_LICENSE("Dual BSD/GPL");

module_param(ufmr_pool1_blocksize, int, 0444);
MODULE_PARM_DESC(ufmr_pool1_blocksize, "Block size for Usermode FMR Pool 1");

module_param(ufmr_pool1_nelems, int, 0444);
MODULE_PARM_DESC(ufmr_pool1_nelems, "No of FMRs in Usermode FMR Pool 1");

module_param(ufmr_pool2_blocksize, int, 0444);
MODULE_PARM_DESC(ufmr_pool2_blocksize, "Block size for Usermode FMR Pool 2");

module_param(ufmr_pool2_nelems, int, 0444);
MODULE_PARM_DESC(ufmr_pool2_nelems, "No of FMRs in Usermode FMR Pool 2");

enum {
	IB_UVERBS_MAJOR       = 231,
	IB_UVERBS_BASE_MINOR  = 192,
	IB_UVERBS_MAX_DEVICES = 32
};

#define IB_UVERBS_BASE_DEV	MKDEV(IB_UVERBS_MAJOR, IB_UVERBS_BASE_MINOR)

static struct class *uverbs_class;

DEFINE_SPINLOCK(ib_uverbs_idr_lock);
DEFINE_IDR(ib_uverbs_pd_idr);
DEFINE_IDR(ib_uverbs_shpd_idr);
DEFINE_IDR(ib_uverbs_mr_idr);
DEFINE_IDR(ib_uverbs_fmr_idr);
DEFINE_IDR(ib_uverbs_mw_idr);
DEFINE_IDR(ib_uverbs_ah_idr);
DEFINE_IDR(ib_uverbs_cq_idr);
DEFINE_IDR(ib_uverbs_qp_idr);
DEFINE_IDR(ib_uverbs_srq_idr);
DEFINE_IDR(ib_uverbs_xrcd_idr);
DEFINE_IDR(ib_uverbs_rule_idr);

static DEFINE_SPINLOCK(map_lock);
static DECLARE_BITMAP(dev_map, IB_UVERBS_MAX_DEVICES);

static ssize_t (*uverbs_cmd_table[])(struct ib_uverbs_file *file,
				     const char __user *buf, int in_len,
				     int out_len) = {
	[IB_USER_VERBS_CMD_GET_CONTEXT]		= ib_uverbs_get_context,
	[IB_USER_VERBS_CMD_QUERY_DEVICE]	= ib_uverbs_query_device,
	[IB_USER_VERBS_CMD_QUERY_PORT]		= ib_uverbs_query_port,
	[IB_USER_VERBS_CMD_ALLOC_PD]		= ib_uverbs_alloc_pd,
	[IB_USER_VERBS_CMD_DEALLOC_PD]		= ib_uverbs_dealloc_pd,
	[IB_USER_VERBS_CMD_REG_MR]		= ib_uverbs_reg_mr,
	[IB_USER_VERBS_CMD_REREG_MR]		= ib_uverbs_rereg_mr,
	[IB_USER_VERBS_CMD_DEREG_MR]		= ib_uverbs_dereg_mr,
	[IB_USER_VERBS_CMD_ALLOC_MW]		= ib_uverbs_alloc_mw,
	[IB_USER_VERBS_CMD_DEALLOC_MW]		= ib_uverbs_dealloc_mw,
	[IB_USER_VERBS_CMD_CREATE_COMP_CHANNEL] = ib_uverbs_create_comp_channel,
	[IB_USER_VERBS_CMD_CREATE_CQ]		= ib_uverbs_create_cq,
	[IB_USER_VERBS_CMD_RESIZE_CQ]		= ib_uverbs_resize_cq,
	[IB_USER_VERBS_CMD_POLL_CQ]		= ib_uverbs_poll_cq,
	[IB_USER_VERBS_CMD_REQ_NOTIFY_CQ]	= ib_uverbs_req_notify_cq,
	[IB_USER_VERBS_CMD_DESTROY_CQ]		= ib_uverbs_destroy_cq,
	[IB_USER_VERBS_CMD_CREATE_QP]		= ib_uverbs_create_qp,
	[IB_USER_VERBS_CMD_QUERY_QP]		= ib_uverbs_query_qp,
	[IB_USER_VERBS_CMD_MODIFY_QP]		= ib_uverbs_modify_qp,
	[IB_USER_VERBS_CMD_DESTROY_QP]		= ib_uverbs_destroy_qp,
	[IB_USER_VERBS_CMD_POST_SEND]		= ib_uverbs_post_send,
	[IB_USER_VERBS_CMD_POST_RECV]		= ib_uverbs_post_recv,
	[IB_USER_VERBS_CMD_POST_SRQ_RECV]	= ib_uverbs_post_srq_recv,
	[IB_USER_VERBS_CMD_CREATE_AH]		= ib_uverbs_create_ah,
	[IB_USER_VERBS_CMD_DESTROY_AH]		= ib_uverbs_destroy_ah,
	[IB_USER_VERBS_CMD_ATTACH_MCAST]	= ib_uverbs_attach_mcast,
	[IB_USER_VERBS_CMD_DETACH_MCAST]	= ib_uverbs_detach_mcast,
	[IB_USER_VERBS_CMD_CREATE_SRQ]		= ib_uverbs_create_srq,
	[IB_USER_VERBS_CMD_MODIFY_SRQ]		= ib_uverbs_modify_srq,
	[IB_USER_VERBS_CMD_QUERY_SRQ]		= ib_uverbs_query_srq,
	[IB_USER_VERBS_CMD_DESTROY_SRQ]		= ib_uverbs_destroy_srq,
	[IB_USER_VERBS_CMD_OPEN_XRCD]		= ib_uverbs_open_xrcd,
	[IB_USER_VERBS_CMD_CLOSE_XRCD]		= ib_uverbs_close_xrcd,
	[IB_USER_VERBS_CMD_CREATE_XSRQ]		= ib_uverbs_create_xsrq,
	[IB_USER_VERBS_CMD_OPEN_QP]		= ib_uverbs_open_qp,
	/*
	 * Upstream verbs index 0-40 above.
	 * Oracle additions to verbs start here with some
	 * space (index 46)
	 */
	[IB_USER_VERBS_CMD_ALLOC_SHPD]		= ib_uverbs_alloc_shpd,
	[IB_USER_VERBS_CMD_SHARE_PD]		= ib_uverbs_share_pd,
	[IB_USER_VERBS_CMD_REG_MR_RELAXED]	= ib_uverbs_reg_mr_relaxed,
	[IB_USER_VERBS_CMD_DEREG_MR_RELAXED]	= ib_uverbs_dereg_mr_relaxed,
	[IB_USER_VERBS_CMD_FLUSH_RELAXED_MR]	= ib_uverbs_flush_relaxed_mr,
};

static int (*uverbs_ex_cmd_table[])(struct ib_uverbs_file *file,
				    struct ib_udata *ucore,
				    struct ib_udata *uhw) = {
	[IB_USER_VERBS_EX_CMD_CREATE_FLOW]	= ib_uverbs_ex_create_flow,
	[IB_USER_VERBS_EX_CMD_DESTROY_FLOW]	= ib_uverbs_ex_destroy_flow,
	[IB_USER_VERBS_EX_CMD_QUERY_DEVICE]	= ib_uverbs_ex_query_device,
};

static void ib_uverbs_add_one(struct ib_device *device);
static void ib_uverbs_remove_one(struct ib_device *device);

<<<<<<< HEAD
static void release_uobj(struct kref *kref)
{
	kfree(container_of(kref, struct ib_uobject, ref));
}

static void put_uobj(struct ib_uobject *uobj)
{
	kref_put(&uobj->ref, release_uobj);
}

static void ib_uverbs_release_dev(struct kref *ref)
=======
static void ib_uverbs_release_dev(struct kobject *kobj)
>>>>>>> 1caa9a75
{
	struct ib_uverbs_device *dev =
		container_of(kobj, struct ib_uverbs_device, kobj);

	kfree(dev);
}

static struct kobj_type ib_uverbs_dev_ktype = {
	.release = ib_uverbs_release_dev,
};

static void ib_uverbs_release_event_file(struct kref *ref)
{
	struct ib_uverbs_event_file *file =
		container_of(ref, struct ib_uverbs_event_file, ref);

	kfree(file);
}

void ib_uverbs_release_ucq(struct ib_uverbs_file *file,
			  struct ib_uverbs_event_file *ev_file,
			  struct ib_ucq_object *uobj)
{
	struct ib_uverbs_event *evt, *tmp;

	if (ev_file) {
		spin_lock_irq(&ev_file->lock);
		list_for_each_entry_safe(evt, tmp, &uobj->comp_list, obj_list) {
			list_del(&evt->list);
			kfree(evt);
		}
		spin_unlock_irq(&ev_file->lock);

		kref_put(&ev_file->ref, ib_uverbs_release_event_file);
	}

	spin_lock_irq(&file->async_file->lock);
	list_for_each_entry_safe(evt, tmp, &uobj->async_list, obj_list) {
		list_del(&evt->list);
		kfree(evt);
	}
	spin_unlock_irq(&file->async_file->lock);
}

void ib_uverbs_release_uevent(struct ib_uverbs_file *file,
			      struct ib_uevent_object *uobj)
{
	struct ib_uverbs_event *evt, *tmp;

	spin_lock_irq(&file->async_file->lock);
	list_for_each_entry_safe(evt, tmp, &uobj->event_list, obj_list) {
		list_del(&evt->list);
		kfree(evt);
	}
	spin_unlock_irq(&file->async_file->lock);
}

static void ib_uverbs_detach_umcast(struct ib_qp *qp,
				    struct ib_uqp_object *uobj)
{
	struct ib_uverbs_mcast_entry *mcast, *tmp;

	list_for_each_entry_safe(mcast, tmp, &uobj->mcast_list, list) {
		ib_detach_mcast(qp, &mcast->gid, mcast->lid);
		list_del(&mcast->list);
		kfree(mcast);
	}
}

static int ib_uverbs_cleanup_ucontext(struct ib_uverbs_file *file,
				      struct ib_ucontext *context)
{
	struct ib_uobject *uobj, *tmp;
	int err;

	if (!context)
		return 0;

	context->closing = 1;

	list_for_each_entry_safe(uobj, tmp, &context->ah_list, list) {
		struct ib_ah *ah = uobj->object;

		idr_remove_uobj(&ib_uverbs_ah_idr, uobj);
		ib_destroy_ah(ah);
		kfree(uobj);
	}

	/* Remove MWs before QPs, in order to support type 2A MWs. */
	list_for_each_entry_safe(uobj, tmp, &context->mw_list, list) {
		struct ib_mw *mw = uobj->object;

		idr_remove_uobj(&ib_uverbs_mw_idr, uobj);
		ib_dealloc_mw(mw);
		kfree(uobj);
	}

	list_for_each_entry_safe(uobj, tmp, &context->rule_list, list) {
		struct ib_flow *flow_id = uobj->object;

		idr_remove_uobj(&ib_uverbs_rule_idr, uobj);
		ib_destroy_flow(flow_id);
		kfree(uobj);
	}

	list_for_each_entry_safe(uobj, tmp, &context->qp_list, list) {
		struct ib_qp *qp = uobj->object;
		struct ib_uqp_object *uqp =
			container_of(uobj, struct ib_uqp_object, uevent.uobject);

		idr_remove_uobj(&ib_uverbs_qp_idr, uobj);
		if (qp != qp->real_qp) {
			ib_close_qp(qp);
		} else {
			ib_uverbs_detach_umcast(qp, uqp);
			ib_destroy_qp(qp);
		}
		ib_uverbs_release_uevent(file, &uqp->uevent);
		kfree(uqp);
	}

	list_for_each_entry_safe(uobj, tmp, &context->srq_list, list) {
		struct ib_srq *srq = uobj->object;
		struct ib_uevent_object *uevent =
			container_of(uobj, struct ib_uevent_object, uobject);

		idr_remove_uobj(&ib_uverbs_srq_idr, uobj);
		ib_destroy_srq(srq);
		ib_uverbs_release_uevent(file, uevent);
		kfree(uevent);
	}

	list_for_each_entry_safe(uobj, tmp, &context->cq_list, list) {
		struct ib_cq *cq = uobj->object;
		struct ib_uverbs_event_file *ev_file = cq->cq_context;
		struct ib_ucq_object *ucq =
			container_of(uobj, struct ib_ucq_object, uobject);

		idr_remove_uobj(&ib_uverbs_cq_idr, uobj);
		ib_destroy_cq(cq);
		ib_uverbs_release_ucq(file, ev_file, ucq);
		kfree(ucq);
	}

	list_for_each_entry_safe(uobj, tmp, &context->mr_list, list) {
		struct ib_mr *mr = uobj->object;

		idr_remove_uobj(&ib_uverbs_mr_idr, uobj);
		err = ib_dereg_mr(mr);
		if (err) {
			pr_info("user_verbs: couldn't deregister an MR during cleanup.\n");
			pr_info("user_verbs: the system may have become unstable.\n");
		}
		kfree(uobj);
	}

	list_for_each_entry_safe(uobj, tmp, &context->fmr_list, list) {
		struct ib_pool_fmr *fmr = uobj->object;
		struct ib_pd *pd = fmr->pd;

		idr_remove_uobj(&ib_uverbs_fmr_idr, uobj);
		ib_fmr_pool_unmap(fmr);
		atomic_dec(&pd->usecnt);
		kfree(uobj);
	}

	mutex_lock(&file->device->xrcd_tree_mutex);
	list_for_each_entry_safe(uobj, tmp, &context->xrcd_list, list) {
		struct ib_xrcd *xrcd = uobj->object;
		struct ib_uxrcd_object *uxrcd =
			container_of(uobj, struct ib_uxrcd_object, uobject);

		idr_remove_uobj(&ib_uverbs_xrcd_idr, uobj);
		ib_uverbs_dealloc_xrcd(file->device, xrcd);
		kfree(uxrcd);
	}
	mutex_unlock(&file->device->xrcd_tree_mutex);

	list_for_each_entry_safe(uobj, tmp, &context->pd_list, list) {
		struct ib_pd *pd = uobj->object;
		struct ib_uobject          *shuobj = NULL;
		struct ib_shpd             *shpd = NULL;
		struct ib_relaxed_pool_data *pos;

		/* flush fmr pool associated with this pd */
		list_for_each_entry(pos, &pd->device->relaxed_pool_list,
				    pool_list) {
			ib_flush_fmr_pool(pos->fmr_pool);
		}

		idr_remove_uobj(&ib_uverbs_pd_idr, uobj);

		/* is pd shared ?*/
		if (pd->shpd) {
			shpd = pd->shpd;
			shuobj = shpd->uobject;
		}

		ib_dealloc_pd(pd);

		if (shpd) {

			down_write(&shuobj->mutex);

			/* if this shpd is no longer shared */
			if (atomic_dec_and_test(&shpd->shared)) {
				/* free the shpd info from device driver */
				file->device->ib_dev->remove_shpd(
					  file->device->ib_dev, shpd, 0);
				shuobj->live = 0;
				up_write(&shuobj->mutex);
				idr_remove_uobj(&ib_uverbs_shpd_idr, shuobj);
				/*
				 * there could some one waiting to
				 * lock this shared object
				 */
				put_uobj(shuobj);
			} else
				up_write(&shuobj->mutex);
		}
		kfree(uobj);
	}

	put_pid(context->tgid);

	return context->device->dealloc_ucontext(context);
}

static void ib_uverbs_comp_dev(struct ib_uverbs_device *dev)
{
	complete(&dev->comp);
}

static void ib_uverbs_release_file(struct kref *ref)
{
	struct ib_uverbs_file *file =
		container_of(ref, struct ib_uverbs_file, ref);

	module_put(file->device->ib_dev->owner);
	if (atomic_dec_and_test(&file->device->refcount))
		ib_uverbs_comp_dev(file->device);

	kfree(file);
}

static ssize_t ib_uverbs_event_read(struct file *filp, char __user *buf,
				    size_t count, loff_t *pos)
{
	struct ib_uverbs_event_file *file = filp->private_data;
	struct ib_uverbs_event *event;
	int eventsz;
	int ret = 0;

	spin_lock_irq(&file->lock);

	while (list_empty(&file->event_list)) {
		spin_unlock_irq(&file->lock);

		if (filp->f_flags & O_NONBLOCK)
			return -EAGAIN;

		if (wait_event_interruptible(file->poll_wait,
					     !list_empty(&file->event_list)))
			return -ERESTARTSYS;

		spin_lock_irq(&file->lock);
	}

	event = list_entry(file->event_list.next, struct ib_uverbs_event, list);

	if (file->is_async)
		eventsz = sizeof (struct ib_uverbs_async_event_desc);
	else
		eventsz = sizeof (struct ib_uverbs_comp_event_desc);

	if (eventsz > count) {
		ret   = -EINVAL;
		event = NULL;
	} else {
		list_del(file->event_list.next);
		if (event->counter) {
			++(*event->counter);
			list_del(&event->obj_list);
		}
	}

	spin_unlock_irq(&file->lock);

	if (event) {
		if (copy_to_user(buf, event, eventsz))
			ret = -EFAULT;
		else
			ret = eventsz;
	}

	kfree(event);

	return ret;
}

static unsigned int ib_uverbs_event_poll(struct file *filp,
					 struct poll_table_struct *wait)
{
	unsigned int pollflags = 0;
	struct ib_uverbs_event_file *file = filp->private_data;

	poll_wait(filp, &file->poll_wait, wait);

	spin_lock_irq(&file->lock);
	if (!list_empty(&file->event_list))
		pollflags = POLLIN | POLLRDNORM;
	spin_unlock_irq(&file->lock);

	return pollflags;
}

static int ib_uverbs_event_fasync(int fd, struct file *filp, int on)
{
	struct ib_uverbs_event_file *file = filp->private_data;

	return fasync_helper(fd, filp, on, &file->async_queue);
}

static int ib_uverbs_event_close(struct inode *inode, struct file *filp)
{
	struct ib_uverbs_event_file *file = filp->private_data;
	struct ib_uverbs_event *entry, *tmp;

	spin_lock_irq(&file->lock);
	file->is_closed = 1;
	list_for_each_entry_safe(entry, tmp, &file->event_list, list) {
		if (entry->counter)
			list_del(&entry->obj_list);
		kfree(entry);
	}
	spin_unlock_irq(&file->lock);

	if (file->is_async) {
		ib_unregister_event_handler(&file->uverbs_file->event_handler);
		kref_put(&file->uverbs_file->ref, ib_uverbs_release_file);
	}
	kref_put(&file->ref, ib_uverbs_release_event_file);

	return 0;
}

static const struct file_operations uverbs_event_fops = {
	.owner	 = THIS_MODULE,
	.read	 = ib_uverbs_event_read,
	.poll    = ib_uverbs_event_poll,
	.release = ib_uverbs_event_close,
	.fasync  = ib_uverbs_event_fasync,
	.llseek	 = no_llseek,
};

void ib_uverbs_comp_handler(struct ib_cq *cq, void *cq_context)
{
	struct ib_uverbs_event_file    *file = cq_context;
	struct ib_ucq_object	       *uobj;
	struct ib_uverbs_event	       *entry;
	unsigned long			flags;

	if (!file)
		return;

	spin_lock_irqsave(&file->lock, flags);
	if (file->is_closed) {
		spin_unlock_irqrestore(&file->lock, flags);
		return;
	}

	entry = kmalloc(sizeof *entry, GFP_ATOMIC);
	if (!entry) {
		spin_unlock_irqrestore(&file->lock, flags);
		return;
	}

	uobj = container_of(cq->uobject, struct ib_ucq_object, uobject);

	entry->desc.comp.cq_handle = cq->uobject->user_handle;
	entry->counter		   = &uobj->comp_events_reported;

	list_add_tail(&entry->list, &file->event_list);
	list_add_tail(&entry->obj_list, &uobj->comp_list);
	spin_unlock_irqrestore(&file->lock, flags);

	wake_up_interruptible(&file->poll_wait);
	kill_fasync(&file->async_queue, SIGIO, POLL_IN);
}

static void ib_uverbs_async_handler(struct ib_uverbs_file *file,
				    __u64 element, __u64 event,
				    struct list_head *obj_list,
				    u32 *counter)
{
	struct ib_uverbs_event *entry;
	unsigned long flags;

	spin_lock_irqsave(&file->async_file->lock, flags);
	if (file->async_file->is_closed) {
		spin_unlock_irqrestore(&file->async_file->lock, flags);
		return;
	}

	entry = kmalloc(sizeof *entry, GFP_ATOMIC);
	if (!entry) {
		spin_unlock_irqrestore(&file->async_file->lock, flags);
		return;
	}

	entry->desc.async.element    = element;
	entry->desc.async.event_type = event;
	entry->desc.async.reserved   = 0;
	entry->counter               = counter;

	list_add_tail(&entry->list, &file->async_file->event_list);
	if (obj_list)
		list_add_tail(&entry->obj_list, obj_list);
	spin_unlock_irqrestore(&file->async_file->lock, flags);

	wake_up_interruptible(&file->async_file->poll_wait);
	kill_fasync(&file->async_file->async_queue, SIGIO, POLL_IN);
}

void ib_uverbs_cq_event_handler(struct ib_event *event, void *context_ptr)
{
	struct ib_ucq_object *uobj = container_of(event->element.cq->uobject,
						  struct ib_ucq_object, uobject);

	ib_uverbs_async_handler(uobj->uverbs_file, uobj->uobject.user_handle,
				event->event, &uobj->async_list,
				&uobj->async_events_reported);
}

void ib_uverbs_qp_event_handler(struct ib_event *event, void *context_ptr)
{
	struct ib_uevent_object *uobj;

	/* for XRC target qp's, check that qp is live */
	if (!event->element.qp->uobject || !event->element.qp->uobject->live)
		return;

	uobj = container_of(event->element.qp->uobject,
			    struct ib_uevent_object, uobject);

	ib_uverbs_async_handler(context_ptr, uobj->uobject.user_handle,
				event->event, &uobj->event_list,
				&uobj->events_reported);
}

void ib_uverbs_srq_event_handler(struct ib_event *event, void *context_ptr)
{
	struct ib_uevent_object *uobj;

	uobj = container_of(event->element.srq->uobject,
			    struct ib_uevent_object, uobject);

	ib_uverbs_async_handler(context_ptr, uobj->uobject.user_handle,
				event->event, &uobj->event_list,
				&uobj->events_reported);
}

void ib_uverbs_event_handler(struct ib_event_handler *handler,
			     struct ib_event *event)
{
	struct ib_uverbs_file *file =
		container_of(handler, struct ib_uverbs_file, event_handler);

	ib_uverbs_async_handler(file, event->element.port_num, event->event,
				NULL, NULL);
}

struct file *ib_uverbs_alloc_event_file(struct ib_uverbs_file *uverbs_file,
					int is_async)
{
	struct ib_uverbs_event_file *ev_file;
	struct file *filp;

	ev_file = kmalloc(sizeof *ev_file, GFP_KERNEL);
	if (!ev_file)
		return ERR_PTR(-ENOMEM);

	kref_init(&ev_file->ref);
	spin_lock_init(&ev_file->lock);
	INIT_LIST_HEAD(&ev_file->event_list);
	init_waitqueue_head(&ev_file->poll_wait);
	ev_file->uverbs_file = uverbs_file;
	ev_file->async_queue = NULL;
	ev_file->is_async    = is_async;
	ev_file->is_closed   = 0;

	filp = anon_inode_getfile("[infinibandevent]", &uverbs_event_fops,
				  ev_file, O_RDONLY);
	if (IS_ERR(filp))
		kfree(ev_file);

	return filp;
}

/*
 * Look up a completion event file by FD.  If lookup is successful,
 * takes a ref to the event file struct that it returns; if
 * unsuccessful, returns NULL.
 */
struct ib_uverbs_event_file *ib_uverbs_lookup_comp_file(int fd)
{
	struct ib_uverbs_event_file *ev_file = NULL;
	struct fd f = fdget(fd);

	if (!f.file)
		return NULL;

	if (f.file->f_op != &uverbs_event_fops)
		goto out;

	ev_file = f.file->private_data;
	if (ev_file->is_async) {
		ev_file = NULL;
		goto out;
	}

	kref_get(&ev_file->ref);

out:
	fdput(f);
	return ev_file;
}

static ssize_t ib_uverbs_write(struct file *filp, const char __user *buf,
			     size_t count, loff_t *pos)
{
	struct ib_uverbs_file *file = filp->private_data;
	struct ib_uverbs_cmd_hdr hdr;
	__u32 flags;

	if (count < sizeof(hdr)) {
		pr_debug("ib_uverbs_write: header too short\n");
		return -EINVAL;
	}

	if (copy_from_user(&hdr, buf, sizeof(hdr)))
		return -EFAULT;

	flags = (hdr.command &
		 IB_USER_VERBS_CMD_FLAGS_MASK) >> IB_USER_VERBS_CMD_FLAGS_SHIFT;

	if (!flags) {
		__u32 command;

		if (hdr.command & ~(__u32)(IB_USER_VERBS_CMD_FLAGS_MASK |
					   IB_USER_VERBS_CMD_COMMAND_MASK))
			return -EINVAL;

		command = hdr.command & IB_USER_VERBS_CMD_COMMAND_MASK;

		if (command >= ARRAY_SIZE(uverbs_cmd_table) ||
		    !uverbs_cmd_table[command]) {
			pr_debug("ib_uverbs_write: unexpected command\n");
			return -EINVAL;
		}

		if (!file->ucontext &&
		    command != IB_USER_VERBS_CMD_GET_CONTEXT) {
			pr_debug("ib_uverbs_write: invalid context\n");
			return -EINVAL;
		}

		if (!(file->device->ib_dev->uverbs_cmd_mask & (1ull << command))) {
			pr_debug("ib_uverbs_write: command not support by the device\n");
			return -ENOSYS;
		}

		if (hdr.in_words * 4 != count) {
			pr_debug("ib_uverbs_write: header input length doesn't match written length\n");
			return -EINVAL;
		}

		return uverbs_cmd_table[command](file,
						 buf + sizeof(hdr),
						 hdr.in_words * 4,
						 hdr.out_words * 4);

	} else if (flags == IB_USER_VERBS_CMD_FLAG_EXTENDED) {
		__u32 command;

		struct ib_uverbs_ex_cmd_hdr ex_hdr;
		struct ib_udata ucore;
		struct ib_udata uhw;
		int err;
		size_t written_count = count;

		if (hdr.command & ~(__u32)(IB_USER_VERBS_CMD_FLAGS_MASK |
					   IB_USER_VERBS_CMD_COMMAND_MASK)) {
			pr_debug("ib_uverbs_write: extended command invalid opcode\n");
			return -EINVAL;
		}

		command = hdr.command & IB_USER_VERBS_CMD_COMMAND_MASK;

		if (command >= ARRAY_SIZE(uverbs_ex_cmd_table) ||
		    !uverbs_ex_cmd_table[command]) {
			pr_debug("ib_uverbs_write: invalid extended command\n");
			return -ENOSYS;
		}

		if (!file->ucontext) {
			pr_debug("ib_uverbs_write: invalid context in extended command\n");
			return -EINVAL;
		}

		if (!(file->device->ib_dev->uverbs_ex_cmd_mask & (1ull << command))) {
			pr_debug("ib_uverbs_write: extended command not supported by driver\n");
			return -ENOSYS;
		}

		if (count < (sizeof(hdr) + sizeof(ex_hdr))) {
			pr_debug("ib_uverbs_write: ex header input length doesn't match written length\n");
			return -EINVAL;
		}

		if (copy_from_user(&ex_hdr, buf + sizeof(hdr), sizeof(ex_hdr)))
			return -EFAULT;

		count -= sizeof(hdr) + sizeof(ex_hdr);
		buf += sizeof(hdr) + sizeof(ex_hdr);

		if ((hdr.in_words + ex_hdr.provider_in_words) * 8 != count) {
			pr_debug("ib_uverbs_write: extended command doesn't match written length\n");
			return -EINVAL;
		}

		if (ex_hdr.cmd_hdr_reserved)
			return -EINVAL;

		if (ex_hdr.response) {
			if (!hdr.out_words && !ex_hdr.provider_out_words) {
				pr_debug("ib_uverbs_write: got response pointer to a zero length buffer\n");
				return -EINVAL;
			}

			if (!access_ok(VERIFY_WRITE,
				       (void __user *) (unsigned long) ex_hdr.response,
				       (hdr.out_words + ex_hdr.provider_out_words) * 8))
				return -EFAULT;
		} else {
			if (hdr.out_words || ex_hdr.provider_out_words) {
				pr_debug("ib_uverbs_write: got NULL response pointer but non-zero output length\n");
				return -EINVAL;
			}
		}

		INIT_UDATA_BUF_OR_NULL(&ucore, buf, (unsigned long) ex_hdr.response,
				       hdr.in_words * 8, hdr.out_words * 8);

		INIT_UDATA_BUF_OR_NULL(&uhw,
				       buf + ucore.inlen,
				       (unsigned long) ex_hdr.response + ucore.outlen,
				       ex_hdr.provider_in_words * 8,
				       ex_hdr.provider_out_words * 8);

		err = uverbs_ex_cmd_table[command](file,
						   &ucore,
						   &uhw);

		if (err)
			return err;

		return written_count;
	}

	return -ENOSYS;
}

static int ib_uverbs_mmap(struct file *filp, struct vm_area_struct *vma)
{
	struct ib_uverbs_file *file = filp->private_data;

	if (!file->ucontext)
		return -ENODEV;
	else
		return file->device->ib_dev->mmap(file->ucontext, vma);
}

/*
 * ib_uverbs_open() does not need the BKL:
 *
 *  - the ib_uverbs_device structures are properly reference counted and
 *    everything else is purely local to the file being created, so
 *    races against other open calls are not a problem;
 *  - there is no ioctl method to race against;
 *  - the open method will either immediately run -ENXIO, or all
 *    required initialization will be done.
 */
static int ib_uverbs_open(struct inode *inode, struct file *filp)
{
	struct ib_uverbs_device *dev;
	struct ib_uverbs_file *file;
	int ret;

	dev = container_of(inode->i_cdev, struct ib_uverbs_device, cdev);
	if (!atomic_inc_not_zero(&dev->refcount))
		return -ENXIO;

	if (!try_module_get(dev->ib_dev->owner)) {
		ret = -ENODEV;
		goto err;
	}

	file = kmalloc(sizeof *file, GFP_KERNEL);
	if (!file) {
		ret = -ENOMEM;
		goto err_module;
	}

	file->device	 = dev;
	file->ucontext	 = NULL;
	file->async_file = NULL;
	kref_init(&file->ref);
	mutex_init(&file->mutex);

	filp->private_data = file;
	kobject_get(&dev->kobj);

	return nonseekable_open(inode, filp);

err_module:
	module_put(dev->ib_dev->owner);

err:
	if (atomic_dec_and_test(&dev->refcount))
		ib_uverbs_comp_dev(dev);

	return ret;
}

static int ib_uverbs_close(struct inode *inode, struct file *filp)
{
	struct ib_uverbs_file *file = filp->private_data;
	struct ib_uverbs_device *dev = file->device;

	ib_uverbs_cleanup_ucontext(file, file->ucontext);

	if (file->async_file)
		kref_put(&file->async_file->ref, ib_uverbs_release_event_file);

	kref_put(&file->ref, ib_uverbs_release_file);
	kobject_put(&dev->kobj);

	return 0;
}

static const struct file_operations uverbs_fops = {
	.owner	 = THIS_MODULE,
	.write	 = ib_uverbs_write,
	.open	 = ib_uverbs_open,
	.release = ib_uverbs_close,
	.llseek	 = no_llseek,
};

static const struct file_operations uverbs_mmap_fops = {
	.owner	 = THIS_MODULE,
	.write	 = ib_uverbs_write,
	.mmap    = ib_uverbs_mmap,
	.open	 = ib_uverbs_open,
	.release = ib_uverbs_close,
	.llseek	 = no_llseek,
};

static struct ib_client uverbs_client = {
	.name   = "uverbs",
	.add    = ib_uverbs_add_one,
	.remove = ib_uverbs_remove_one
};

static ssize_t show_ibdev(struct device *device, struct device_attribute *attr,
			  char *buf)
{
	struct ib_uverbs_device *dev = dev_get_drvdata(device);

	if (!dev)
		return -ENODEV;

	return sprintf(buf, "%s\n", dev->ib_dev->name);
}
static DEVICE_ATTR(ibdev, S_IRUGO, show_ibdev, NULL);

static ssize_t show_dev_abi_version(struct device *device,
				    struct device_attribute *attr, char *buf)
{
	struct ib_uverbs_device *dev = dev_get_drvdata(device);

	if (!dev)
		return -ENODEV;

	return sprintf(buf, "%d\n", dev->ib_dev->uverbs_abi_ver);
}
static DEVICE_ATTR(abi_version, S_IRUGO, show_dev_abi_version, NULL);

static CLASS_ATTR_STRING(abi_version, S_IRUGO,
			 __stringify(IB_USER_VERBS_ABI_VERSION));

static dev_t overflow_maj;
static DECLARE_BITMAP(overflow_map, IB_UVERBS_MAX_DEVICES);

/*
 * If we have more than IB_UVERBS_MAX_DEVICES, dynamically overflow by
 * requesting a new major number and doubling the number of max devices we
 * support. It's stupid, but simple.
 */
static int find_overflow_devnum(void)
{
	int ret;

	if (!overflow_maj) {
		ret = alloc_chrdev_region(&overflow_maj, 0, IB_UVERBS_MAX_DEVICES,
					  "infiniband_verbs");
		if (ret) {
			printk(KERN_ERR "user_verbs: couldn't register dynamic device number\n");
			return ret;
		}
	}

	ret = find_first_zero_bit(overflow_map, IB_UVERBS_MAX_DEVICES);
	if (ret >= IB_UVERBS_MAX_DEVICES)
		return -1;

	return ret;
}

static void ib_uverbs_add_one(struct ib_device *device)
{
	int devnum;
	dev_t base;
	struct ib_uverbs_device *uverbs_dev;

	if (!device->alloc_ucontext)
		return;

	uverbs_dev = kzalloc(sizeof *uverbs_dev, GFP_KERNEL);
	if (!uverbs_dev)
		return;

	atomic_set(&uverbs_dev->refcount, 1);
	init_completion(&uverbs_dev->comp);
	uverbs_dev->xrcd_tree = RB_ROOT;
	mutex_init(&uverbs_dev->xrcd_tree_mutex);
	kobject_init(&uverbs_dev->kobj, &ib_uverbs_dev_ktype);

	spin_lock(&map_lock);
	devnum = find_first_zero_bit(dev_map, IB_UVERBS_MAX_DEVICES);
	if (devnum >= IB_UVERBS_MAX_DEVICES) {
		spin_unlock(&map_lock);
		devnum = find_overflow_devnum();
		if (devnum < 0)
			goto err;

		spin_lock(&map_lock);
		uverbs_dev->devnum = devnum + IB_UVERBS_MAX_DEVICES;
		base = devnum + overflow_maj;
		set_bit(devnum, overflow_map);
	} else {
		uverbs_dev->devnum = devnum;
		base = devnum + IB_UVERBS_BASE_DEV;
		set_bit(devnum, dev_map);
	}
	spin_unlock(&map_lock);

	uverbs_dev->ib_dev           = device;
	uverbs_dev->num_comp_vectors = device->num_comp_vectors;

	cdev_init(&uverbs_dev->cdev, NULL);
	uverbs_dev->cdev.owner = THIS_MODULE;
	uverbs_dev->cdev.ops = device->mmap ? &uverbs_mmap_fops : &uverbs_fops;
	uverbs_dev->cdev.kobj.parent = &uverbs_dev->kobj;
	kobject_set_name(&uverbs_dev->cdev.kobj, "uverbs%d", uverbs_dev->devnum);
	if (cdev_add(&uverbs_dev->cdev, base, 1))
		goto err_cdev;

	uverbs_dev->dev = device_create(uverbs_class, device->dma_device,
					uverbs_dev->cdev.dev, uverbs_dev,
					"uverbs%d", uverbs_dev->devnum);
	if (IS_ERR(uverbs_dev->dev))
		goto err_cdev;

	if (device_create_file(uverbs_dev->dev, &dev_attr_ibdev))
		goto err_class;
	if (device_create_file(uverbs_dev->dev, &dev_attr_abi_version))
		goto err_class;

	device->relaxed_pd = ib_alloc_pd(device);
	if (IS_ERR(device->relaxed_pd)) {
		device->relaxed_pd = NULL;
		goto err_class;
	}

	ib_set_client_data(device, &uverbs_client, uverbs_dev);

	return;

err_class:
	device_destroy(uverbs_class, uverbs_dev->cdev.dev);

err_cdev:
	cdev_del(&uverbs_dev->cdev);
	if (uverbs_dev->devnum < IB_UVERBS_MAX_DEVICES)
		clear_bit(devnum, dev_map);
	else
		clear_bit(devnum, overflow_map);

err:
	if (atomic_dec_and_test(&uverbs_dev->refcount))
		ib_uverbs_comp_dev(uverbs_dev);
	wait_for_completion(&uverbs_dev->comp);
	kobject_put(&uverbs_dev->kobj);
	return;
}

static void ib_uverbs_remove_one(struct ib_device *device)
{
	struct ib_uverbs_device *uverbs_dev = ib_get_client_data(device, &uverbs_client);
	struct ib_relaxed_pool_data *pos;
	struct ib_relaxed_pool_data *tmp;
	int ret = 0;

	if (!uverbs_dev)
		return;
	list_for_each_entry_safe(pos, tmp, &device->relaxed_pool_list,
				 pool_list) {
		ib_destroy_fmr_pool(pos->fmr_pool);
		list_del(&pos->pool_list);
		kfree(pos);
	}

	ret = ib_dealloc_pd(device->relaxed_pd);
	device->relaxed_pd = NULL;

	dev_set_drvdata(uverbs_dev->dev, NULL);
	device_destroy(uverbs_class, uverbs_dev->cdev.dev);
	cdev_del(&uverbs_dev->cdev);

	if (uverbs_dev->devnum < IB_UVERBS_MAX_DEVICES)
		clear_bit(uverbs_dev->devnum, dev_map);
	else
		clear_bit(uverbs_dev->devnum - IB_UVERBS_MAX_DEVICES, overflow_map);

	if (atomic_dec_and_test(&uverbs_dev->refcount))
		ib_uverbs_comp_dev(uverbs_dev);
	wait_for_completion(&uverbs_dev->comp);
	kobject_put(&uverbs_dev->kobj);
}

static char *uverbs_devnode(struct device *dev, umode_t *mode)
{
	if (mode)
		*mode = 0666;
	return kasprintf(GFP_KERNEL, "infiniband/%s", dev_name(dev));
}

static int __init ib_uverbs_init(void)
{
	int ret;

	ret = register_chrdev_region(IB_UVERBS_BASE_DEV, IB_UVERBS_MAX_DEVICES,
				     "infiniband_verbs");
	if (ret) {
		printk(KERN_ERR "user_verbs: couldn't register device number\n");
		goto out;
	}

	uverbs_class = class_create(THIS_MODULE, "infiniband_verbs");
	if (IS_ERR(uverbs_class)) {
		ret = PTR_ERR(uverbs_class);
		printk(KERN_ERR "user_verbs: couldn't create class infiniband_verbs\n");
		goto out_chrdev;
	}

	uverbs_class->devnode = uverbs_devnode;

	ret = class_create_file(uverbs_class, &class_attr_abi_version.attr);
	if (ret) {
		printk(KERN_ERR "user_verbs: couldn't create abi_version attribute\n");
		goto out_class;
	}

	ret = ib_register_client(&uverbs_client);
	if (ret) {
		printk(KERN_ERR "user_verbs: couldn't register client\n");
		goto out_class;
	}

	return 0;

out_class:
	class_destroy(uverbs_class);

out_chrdev:
	unregister_chrdev_region(IB_UVERBS_BASE_DEV, IB_UVERBS_MAX_DEVICES);

out:
	return ret;
}

static void __exit ib_uverbs_cleanup(void)
{
	ib_unregister_client(&uverbs_client);
	class_destroy(uverbs_class);
	unregister_chrdev_region(IB_UVERBS_BASE_DEV, IB_UVERBS_MAX_DEVICES);
	if (overflow_maj)
		unregister_chrdev_region(overflow_maj, IB_UVERBS_MAX_DEVICES);
	idr_destroy(&ib_uverbs_pd_idr);
	idr_destroy(&ib_uverbs_shpd_idr);
	idr_destroy(&ib_uverbs_mr_idr);
	idr_destroy(&ib_uverbs_fmr_idr);
	idr_destroy(&ib_uverbs_mw_idr);
	idr_destroy(&ib_uverbs_ah_idr);
	idr_destroy(&ib_uverbs_cq_idr);
	idr_destroy(&ib_uverbs_qp_idr);
	idr_destroy(&ib_uverbs_srq_idr);
}

module_init(ib_uverbs_init);
module_exit(ib_uverbs_cleanup);<|MERGE_RESOLUTION|>--- conflicted
+++ resolved
@@ -153,7 +153,6 @@
 static void ib_uverbs_add_one(struct ib_device *device);
 static void ib_uverbs_remove_one(struct ib_device *device);
 
-<<<<<<< HEAD
 static void release_uobj(struct kref *kref)
 {
 	kfree(container_of(kref, struct ib_uobject, ref));
@@ -164,10 +163,7 @@
 	kref_put(&uobj->ref, release_uobj);
 }
 
-static void ib_uverbs_release_dev(struct kref *ref)
-=======
 static void ib_uverbs_release_dev(struct kobject *kobj)
->>>>>>> 1caa9a75
 {
 	struct ib_uverbs_device *dev =
 		container_of(kobj, struct ib_uverbs_device, kobj);
