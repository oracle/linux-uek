/*
 * Copyright (c) 2005 Voltaire Inc.  All rights reserved.
 * Copyright (c) 2002-2005, Network Appliance, Inc. All rights reserved.
 * Copyright (c) 1999-2005, Mellanox Technologies, Inc. All rights reserved.
 * Copyright (c) 2005 Intel Corporation.  All rights reserved.
 *
 * This software is available to you under a choice of one of two
 * licenses.  You may choose to be licensed under the terms of the GNU
 * General Public License (GPL) Version 2, available from the file
 * COPYING in the main directory of this source tree, or the
 * OpenIB.org BSD license below:
 *
 *     Redistribution and use in source and binary forms, with or
 *     without modification, are permitted provided that the following
 *     conditions are met:
 *
 *      - Redistributions of source code must retain the above
 *        copyright notice, this list of conditions and the following
 *        disclaimer.
 *
 *      - Redistributions in binary form must reproduce the above
 *        copyright notice, this list of conditions and the following
 *        disclaimer in the documentation and/or other materials
 *        provided with the distribution.
 *
 * THE SOFTWARE IS PROVIDED "AS IS", WITHOUT WARRANTY OF ANY KIND,
 * EXPRESS OR IMPLIED, INCLUDING BUT NOT LIMITED TO THE WARRANTIES OF
 * MERCHANTABILITY, FITNESS FOR A PARTICULAR PURPOSE AND
 * NONINFRINGEMENT. IN NO EVENT SHALL THE AUTHORS OR COPYRIGHT HOLDERS
 * BE LIABLE FOR ANY CLAIM, DAMAGES OR OTHER LIABILITY, WHETHER IN AN
 * ACTION OF CONTRACT, TORT OR OTHERWISE, ARISING FROM, OUT OF OR IN
 * CONNECTION WITH THE SOFTWARE OR THE USE OR OTHER DEALINGS IN THE
 * SOFTWARE.
 */

#include <linux/mutex.h>
#include <linux/inetdevice.h>
#include <linux/slab.h>
#include <linux/workqueue.h>
#include <linux/module.h>
#include <net/arp.h>
#include <net/neighbour.h>
#include <net/route.h>
#include <net/netevent.h>
#include <net/addrconf.h>
#include <net/ip6_route.h>
#include <rdma/ib_addr.h>
#include <rdma/ib.h>
#include <rdma/rdma_netlink.h>
#include <net/netlink.h>

#include "core_priv.h"

struct addr_req {
	struct list_head list;
	struct sockaddr_storage src_addr;
	struct sockaddr_storage dst_addr;
	struct rdma_dev_addr *addr;
	struct rdma_addr_client *client;
	void *context;
	void (*callback)(int status, struct sockaddr *src_addr,
			 struct rdma_dev_addr *addr, void *context);
	unsigned long timeout;
	struct delayed_work work;
	int status;
	u32 seq;
};

static atomic_t ib_nl_addr_request_seq = ATOMIC_INIT(0);

static void process_req(struct work_struct *work);

static DEFINE_MUTEX(lock);
static LIST_HEAD(req_list);
static DECLARE_DELAYED_WORK(work, process_req);
static struct workqueue_struct *addr_wq;

static const struct nla_policy ib_nl_addr_policy[LS_NLA_TYPE_MAX] = {
	[LS_NLA_TYPE_DGID] = {.type = NLA_BINARY,
		.len = sizeof(struct rdma_nla_ls_gid)},
};

static inline bool ib_nl_is_good_ip_resp(const struct nlmsghdr *nlh)
{
	struct nlattr *tb[LS_NLA_TYPE_MAX] = {};
	int ret;

	if (nlh->nlmsg_flags & RDMA_NL_LS_F_ERR)
		return false;

	ret = nla_parse(tb, LS_NLA_TYPE_MAX - 1, nlmsg_data(nlh),
			nlmsg_len(nlh), ib_nl_addr_policy, NULL);
	if (ret)
		return false;

	return true;
}

static void ib_nl_process_good_ip_rsep(const struct nlmsghdr *nlh)
{
	const struct nlattr *head, *curr;
	union ib_gid gid;
	struct addr_req *req;
	int len, rem;
	int found = 0;

	head = (const struct nlattr *)nlmsg_data(nlh);
	len = nlmsg_len(nlh);

	nla_for_each_attr(curr, head, len, rem) {
		if (curr->nla_type == LS_NLA_TYPE_DGID)
			memcpy(&gid, nla_data(curr), nla_len(curr));
	}

	mutex_lock(&lock);
	list_for_each_entry(req, &req_list, list) {
		if (nlh->nlmsg_seq != req->seq)
			continue;
		/* We set the DGID part, the rest was set earlier */
		rdma_addr_set_dgid(req->addr, &gid);
		req->status = 0;
		found = 1;
		break;
	}
	mutex_unlock(&lock);

	if (!found)
		pr_info("Couldn't find request waiting for DGID: %pI6\n",
			&gid);
}

int ib_nl_handle_ip_res_resp(struct sk_buff *skb,
			     struct nlmsghdr *nlh,
			     struct netlink_ext_ack *extack)
{
	if ((nlh->nlmsg_flags & NLM_F_REQUEST) ||
	    !(NETLINK_CB(skb).sk))
		return -EPERM;

	if (ib_nl_is_good_ip_resp(nlh))
		ib_nl_process_good_ip_rsep(nlh);

	return skb->len;
}

static int ib_nl_ip_send_msg(struct rdma_dev_addr *dev_addr,
			     const void *daddr,
			     u32 seq, u16 family)
{
	struct sk_buff *skb = NULL;
	struct nlmsghdr *nlh;
	struct rdma_ls_ip_resolve_header *header;
	void *data;
	size_t size;
	int attrtype;
	int len;

	if (family == AF_INET) {
		size = sizeof(struct in_addr);
		attrtype = RDMA_NLA_F_MANDATORY | LS_NLA_TYPE_IPV4;
	} else {
		size = sizeof(struct in6_addr);
		attrtype = RDMA_NLA_F_MANDATORY | LS_NLA_TYPE_IPV6;
	}

	len = nla_total_size(sizeof(size));
	len += NLMSG_ALIGN(sizeof(*header));

	skb = nlmsg_new(len, GFP_KERNEL);
	if (!skb)
		return -ENOMEM;

	data = ibnl_put_msg(skb, &nlh, seq, 0, RDMA_NL_LS,
			    RDMA_NL_LS_OP_IP_RESOLVE, NLM_F_REQUEST);
	if (!data) {
		nlmsg_free(skb);
		return -ENODATA;
	}

	/* Construct the family header first */
	header = skb_put(skb, NLMSG_ALIGN(sizeof(*header)));
	header->ifindex = dev_addr->bound_dev_if;
	nla_put(skb, attrtype, size, daddr);

	/* Repair the nlmsg header length */
	nlmsg_end(skb, nlh);
	rdma_nl_multicast(skb, RDMA_NL_GROUP_LS, GFP_KERNEL);

	/* Make the request retry, so when we get the response from userspace
	 * we will have something.
	 */
	return -ENODATA;
}

int rdma_addr_size(struct sockaddr *addr)
{
	switch (addr->sa_family) {
	case AF_INET:
		return sizeof(struct sockaddr_in);
	case AF_INET6:
		return sizeof(struct sockaddr_in6);
	case AF_IB:
		return sizeof(struct sockaddr_ib);
	default:
		return 0;
	}
}
EXPORT_SYMBOL(rdma_addr_size);

int rdma_addr_size_in6(struct sockaddr_in6 *addr)
{
	int ret = rdma_addr_size((struct sockaddr *) addr);

	return ret <= sizeof(*addr) ? ret : 0;
}
EXPORT_SYMBOL(rdma_addr_size_in6);

int rdma_addr_size_kss(struct __kernel_sockaddr_storage *addr)
{
	int ret = rdma_addr_size((struct sockaddr *) addr);

	return ret <= sizeof(*addr) ? ret : 0;
}
EXPORT_SYMBOL(rdma_addr_size_kss);

static struct rdma_addr_client self;

void rdma_addr_register_client(struct rdma_addr_client *client)
{
	atomic_set(&client->refcount, 1);
	init_completion(&client->comp);
}
EXPORT_SYMBOL(rdma_addr_register_client);

static inline void put_client(struct rdma_addr_client *client)
{
	if (atomic_dec_and_test(&client->refcount))
		complete(&client->comp);
}

void rdma_addr_unregister_client(struct rdma_addr_client *client)
{
	put_client(client);
	wait_for_completion(&client->comp);
}
EXPORT_SYMBOL(rdma_addr_unregister_client);

int rdma_copy_addr(struct rdma_dev_addr *dev_addr, struct net_device *dev,
		     const unsigned char *dst_dev_addr)
{
	dev_addr->dev_type = dev->type;
	memcpy(dev_addr->src_dev_addr, dev->dev_addr, MAX_ADDR_LEN);
	memcpy(dev_addr->broadcast, dev->broadcast, MAX_ADDR_LEN);
	if (dst_dev_addr)
		memcpy(dev_addr->dst_dev_addr, dst_dev_addr, MAX_ADDR_LEN);
	dev_addr->bound_dev_if = dev->ifindex;
	return 0;
}
EXPORT_SYMBOL(rdma_copy_addr);

int rdma_translate_ip(const struct sockaddr *addr,
		      struct rdma_dev_addr *dev_addr)
{
	struct net_device *dev;
	int ret = -EADDRNOTAVAIL;

	if (dev_addr->bound_dev_if) {
		dev = dev_get_by_index(dev_addr->net, dev_addr->bound_dev_if);
		if (!dev)
			return -ENODEV;
		ret = rdma_copy_addr(dev_addr, dev, NULL);
		dev_put(dev);
		return ret;
	}

	switch (addr->sa_family) {
	case AF_INET:
		dev = ip_dev_find(dev_addr->net,
			((const struct sockaddr_in *)addr)->sin_addr.s_addr);

		if (!dev)
			return ret;

		ret = rdma_copy_addr(dev_addr, dev, NULL);
		dev_addr->bound_dev_if = dev->ifindex;
		dev_put(dev);
		break;
#if IS_ENABLED(CONFIG_IPV6)
	case AF_INET6:
		rcu_read_lock();
		for_each_netdev_rcu(dev_addr->net, dev) {
			if (ipv6_chk_addr(dev_addr->net,
					  &((const struct sockaddr_in6 *)addr)->sin6_addr,
					  dev, 1)) {
				ret = rdma_copy_addr(dev_addr, dev, NULL);
				dev_addr->bound_dev_if = dev->ifindex;
				break;
			}
		}
		rcu_read_unlock();
		break;
#endif
	}
	return ret;
}
EXPORT_SYMBOL(rdma_translate_ip);

static void set_timeout(struct delayed_work *delayed_work, unsigned long time)
{
	unsigned long delay;

	delay = time - jiffies;
	if ((long)delay < 0)
		delay = 0;

	mod_delayed_work(addr_wq, delayed_work, delay);
}

static void queue_req(struct addr_req *req)
{
	struct addr_req *temp_req;

	mutex_lock(&lock);
	list_for_each_entry_reverse(temp_req, &req_list, list) {
		if (time_after_eq(req->timeout, temp_req->timeout))
			break;
	}

	list_add(&req->list, &temp_req->list);

	set_timeout(&req->work, req->timeout);
	mutex_unlock(&lock);
}

static int ib_nl_fetch_ha(struct dst_entry *dst, struct rdma_dev_addr *dev_addr,
			  const void *daddr, u32 seq, u16 family)
{
	if (rdma_nl_chk_listeners(RDMA_NL_GROUP_LS))
		return -EADDRNOTAVAIL;

	/* We fill in what we can, the response will fill the rest */
	rdma_copy_addr(dev_addr, dst->dev, NULL);
	return ib_nl_ip_send_msg(dev_addr, daddr, seq, family);
}

static int dst_fetch_ha(struct dst_entry *dst, struct rdma_dev_addr *dev_addr,
			const void *daddr)
{
	struct neighbour *n;
	int ret;

	n = dst_neigh_lookup(dst, daddr);
	if (!n)
		return -ENODATA;

	read_lock_bh(&n->lock);
	if (!(n->nud_state & NUD_VALID)) {
		ret = -ENODATA;
	} else {
		ret = rdma_copy_addr(dev_addr, dst->dev, n->ha);
	}
	read_unlock_bh(&n->lock);

	if (ret)
		neigh_event_send(n, NULL);

	neigh_release(n);

	return ret;
}

static bool has_gateway(struct dst_entry *dst, sa_family_t family)
{
	struct rtable *rt;
	struct rt6_info *rt6;

	if (family == AF_INET) {
		rt = container_of(dst, struct rtable, dst);
		return rt->rt_uses_gateway;
	}

	rt6 = container_of(dst, struct rt6_info, dst);
	return rt6->rt6i_flags & RTF_GATEWAY;
}

static int fetch_ha(struct dst_entry *dst, struct rdma_dev_addr *dev_addr,
		    const struct sockaddr *dst_in, u32 seq)
{
	const struct sockaddr_in *dst_in4 =
		(const struct sockaddr_in *)dst_in;
	const struct sockaddr_in6 *dst_in6 =
		(const struct sockaddr_in6 *)dst_in;
	const void *daddr = (dst_in->sa_family == AF_INET) ?
		(const void *)&dst_in4->sin_addr.s_addr :
		(const void *)&dst_in6->sin6_addr;
	sa_family_t family = dst_in->sa_family;

	/* Gateway + ARPHRD_INFINIBAND -> IB router */
	if (has_gateway(dst, family) && dst->dev->type == ARPHRD_INFINIBAND)
		return ib_nl_fetch_ha(dst, dev_addr, daddr, seq, family);
	else
		return dst_fetch_ha(dst, dev_addr, daddr);
}

static int addr4_resolve(struct sockaddr_in *src_in,
			 const struct sockaddr_in *dst_in,
			 struct rdma_dev_addr *addr,
			 struct rtable **prt)
{
	__be32 src_ip = src_in->sin_addr.s_addr;
	__be32 dst_ip = dst_in->sin_addr.s_addr;
	struct rtable *rt;
	struct flowi4 fl4;
	int ret;

	memset(&fl4, 0, sizeof(fl4));
	fl4.daddr = dst_ip;
	fl4.saddr = src_ip;
	fl4.flowi4_oif = addr->bound_dev_if;
	rt = ip_route_output_key(addr->net, &fl4);
	ret = PTR_ERR_OR_ZERO(rt);
	if (ret)
		return ret;

	src_in->sin_family = AF_INET;
	src_in->sin_addr.s_addr = fl4.saddr;

	/* If there's a gateway and type of device not ARPHRD_INFINIBAND, we're
	 * definitely in RoCE v2 (as RoCE v1 isn't routable) set the network
	 * type accordingly.
	 */
	if (rt->rt_uses_gateway && rt->dst.dev->type != ARPHRD_INFINIBAND)
		addr->network = RDMA_NETWORK_IPV4;

	addr->hoplimit = ip4_dst_hoplimit(&rt->dst);

	*prt = rt;
	return 0;
}

#if IS_ENABLED(CONFIG_IPV6)
static int addr6_resolve(struct sockaddr_in6 *src_in,
			 const struct sockaddr_in6 *dst_in,
			 struct rdma_dev_addr *addr,
			 struct dst_entry **pdst)
{
	struct flowi6 fl6;
	struct dst_entry *dst;
	struct rt6_info *rt;
	int ret;

	memset(&fl6, 0, sizeof fl6);
	fl6.daddr = dst_in->sin6_addr;
	fl6.saddr = src_in->sin6_addr;
	fl6.flowi6_oif = addr->bound_dev_if;

	ret = ipv6_stub->ipv6_dst_lookup(addr->net, NULL, &dst, &fl6);
	if (ret < 0)
		return ret;

	rt = (struct rt6_info *)dst;
	if (ipv6_addr_any(&src_in->sin6_addr)) {
		src_in->sin6_family = AF_INET6;
		src_in->sin6_addr = fl6.saddr;
	}

	/* If there's a gateway and type of device not ARPHRD_INFINIBAND, we're
	 * definitely in RoCE v2 (as RoCE v1 isn't routable) set the network
	 * type accordingly.
	 */
	if (rt->rt6i_flags & RTF_GATEWAY &&
	    ip6_dst_idev(dst)->dev->type != ARPHRD_INFINIBAND)
		addr->network = RDMA_NETWORK_IPV6;

	addr->hoplimit = ip6_dst_hoplimit(dst);

	*pdst = dst;
	return 0;
}
#else
static int addr6_resolve(struct sockaddr_in6 *src_in,
			 const struct sockaddr_in6 *dst_in,
			 struct rdma_dev_addr *addr,
			 struct dst_entry **pdst)
{
	return -EADDRNOTAVAIL;
}
#endif

static int addr_resolve_neigh(struct dst_entry *dst,
			      const struct sockaddr *dst_in,
			      struct rdma_dev_addr *addr,
			      u32 seq)
{
	if (dst->dev->flags & IFF_LOOPBACK) {
		int ret;

		ret = rdma_translate_ip(dst_in, addr);
		if (!ret)
			memcpy(addr->dst_dev_addr, addr->src_dev_addr,
			       MAX_ADDR_LEN);

		return ret;
	}

	/* If the device doesn't do ARP internally */
	if (!(dst->dev->flags & IFF_NOARP))
		return fetch_ha(dst, addr, dst_in, seq);

	return rdma_copy_addr(addr, dst->dev, NULL);
}

static int addr_resolve(struct sockaddr *src_in,
			const struct sockaddr *dst_in,
			struct rdma_dev_addr *addr,
			bool resolve_neigh,
			u32 seq)
{
	struct net_device *ndev;
	struct dst_entry *dst;
	int ret;

	if (!addr->net) {
		pr_warn_ratelimited("%s: missing namespace\n", __func__);
		return -EINVAL;
	}

	if (src_in->sa_family == AF_INET) {
		struct rtable *rt = NULL;
		const struct sockaddr_in *dst_in4 =
			(const struct sockaddr_in *)dst_in;

		ret = addr4_resolve((struct sockaddr_in *)src_in,
				    dst_in4, addr, &rt);
		if (ret)
			return ret;

		if (resolve_neigh)
			ret = addr_resolve_neigh(&rt->dst, dst_in, addr, seq);

		if (addr->bound_dev_if) {
			ndev = dev_get_by_index(addr->net, addr->bound_dev_if);
		} else {
			ndev = rt->dst.dev;
			dev_hold(ndev);
		}

		ip_rt_put(rt);
	} else {
		const struct sockaddr_in6 *dst_in6 =
			(const struct sockaddr_in6 *)dst_in;

		ret = addr6_resolve((struct sockaddr_in6 *)src_in,
				    dst_in6, addr,
				    &dst);
		if (ret)
			return ret;

		if (resolve_neigh)
			ret = addr_resolve_neigh(dst, dst_in, addr, seq);

		if (addr->bound_dev_if) {
			ndev = dev_get_by_index(addr->net, addr->bound_dev_if);
		} else {
			ndev = dst->dev;
			dev_hold(ndev);
		}

		dst_release(dst);
	}

	if (ndev) {
		if (ndev->flags & IFF_LOOPBACK)
			ret = rdma_translate_ip(dst_in, addr);
		else
			addr->bound_dev_if = ndev->ifindex;
		dev_put(ndev);
	}

	return ret;
}

static void process_one_req(struct work_struct *_work)
{
	struct addr_req *req;
	struct sockaddr *src_in, *dst_in;

	mutex_lock(&lock);
	req = container_of(_work, struct addr_req, work.work);

	if (req->status == -ENODATA) {
		src_in = (struct sockaddr *)&req->src_addr;
		dst_in = (struct sockaddr *)&req->dst_addr;
		req->status = addr_resolve(src_in, dst_in, req->addr,
					   true, req->seq);
		if (req->status && time_after_eq(jiffies, req->timeout)) {
			req->status = -ETIMEDOUT;
		} else if (req->status == -ENODATA) {
			/* requeue the work for retrying again */
			set_timeout(&req->work, req->timeout);
			mutex_unlock(&lock);
			return;
		}
	}
	list_del(&req->list);
	mutex_unlock(&lock);

	/*
	 * Although the work will normally have been canceled by the
	 * workqueue, it can still be requeued as long as it is on the
	 * req_list, so it could have been requeued before we grabbed &lock.
	 * We need to cancel it after it is removed from req_list to really be
	 * sure it is safe to free.
	 */
	cancel_delayed_work(&req->work);

	req->callback(req->status, (struct sockaddr *)&req->src_addr,
		req->addr, req->context);
	put_client(req->client);
	kfree(req);
}

static void process_req(struct work_struct *work)
{
	struct addr_req *req, *temp_req;
	struct sockaddr *src_in, *dst_in;
	struct list_head done_list;

	INIT_LIST_HEAD(&done_list);

	mutex_lock(&lock);
	list_for_each_entry_safe(req, temp_req, &req_list, list) {
		if (req->status == -ENODATA) {
			src_in = (struct sockaddr *) &req->src_addr;
			dst_in = (struct sockaddr *) &req->dst_addr;
			req->status = addr_resolve(src_in, dst_in, req->addr,
						   true, req->seq);
			if (req->status && time_after_eq(jiffies, req->timeout))
				req->status = -ETIMEDOUT;
			else if (req->status == -ENODATA) {
				set_timeout(&req->work, req->timeout);
				continue;
			}
		}
		list_move_tail(&req->list, &done_list);
	}

	mutex_unlock(&lock);

	list_for_each_entry_safe(req, temp_req, &done_list, list) {
		list_del(&req->list);
		/* It is safe to cancel other work items from this work item
		 * because at a time there can be only one work item running
		 * with this single threaded work queue.
		 */
		cancel_delayed_work(&req->work);
		req->callback(req->status, (struct sockaddr *) &req->src_addr,
			req->addr, req->context);
		put_client(req->client);
		kfree(req);
	}
}

int rdma_resolve_ip(struct rdma_addr_client *client,
		    struct sockaddr *src_addr, struct sockaddr *dst_addr,
		    struct rdma_dev_addr *addr, int timeout_ms,
		    void (*callback)(int status, struct sockaddr *src_addr,
				     struct rdma_dev_addr *addr, void *context),
		    void *context)
{
	struct sockaddr *src_in, *dst_in;
	struct addr_req *req;
	int ret = 0;

	req = kzalloc(sizeof *req, GFP_KERNEL);
	if (!req)
		return -ENOMEM;

	src_in = (struct sockaddr *) &req->src_addr;
	dst_in = (struct sockaddr *) &req->dst_addr;

	if (src_addr) {
		if (src_addr->sa_family != dst_addr->sa_family) {
			ret = -EINVAL;
			goto err;
		}

		memcpy(src_in, src_addr, rdma_addr_size(src_addr));
	} else {
		src_in->sa_family = dst_addr->sa_family;
	}

	memcpy(dst_in, dst_addr, rdma_addr_size(dst_addr));
	req->addr = addr;
	req->callback = callback;
	req->context = context;
	req->client = client;
	atomic_inc(&client->refcount);
	INIT_DELAYED_WORK(&req->work, process_one_req);
	req->seq = (u32)atomic_inc_return(&ib_nl_addr_request_seq);

	req->status = addr_resolve(src_in, dst_in, addr, true, req->seq);
	switch (req->status) {
	case 0:
		req->timeout = jiffies;
		queue_req(req);
		break;
	case -ENODATA:
		req->timeout = msecs_to_jiffies(timeout_ms) + jiffies;
		queue_req(req);
		break;
	default:
		ret = req->status;
		atomic_dec(&client->refcount);
		goto err;
	}
	return ret;
err:
	kfree(req);
	return ret;
}
EXPORT_SYMBOL(rdma_resolve_ip);

int rdma_resolve_ip_route(struct sockaddr *src_addr,
			  const struct sockaddr *dst_addr,
			  struct rdma_dev_addr *addr)
{
	struct sockaddr_storage ssrc_addr = {};
	struct sockaddr *src_in = (struct sockaddr *)&ssrc_addr;

	if (src_addr) {
		if (src_addr->sa_family != dst_addr->sa_family)
			return -EINVAL;

		memcpy(src_in, src_addr, rdma_addr_size(src_addr));
	} else {
		src_in->sa_family = dst_addr->sa_family;
	}

	return addr_resolve(src_in, dst_addr, addr, false, 0);
}
EXPORT_SYMBOL(rdma_resolve_ip_route);

void rdma_addr_cancel(struct rdma_dev_addr *addr)
{
	struct addr_req *req, *temp_req;

	mutex_lock(&lock);
	list_for_each_entry_safe(req, temp_req, &req_list, list) {
		if (req->addr == addr) {
			req->status = -ECANCELED;
			req->timeout = jiffies;
			list_move(&req->list, &req_list);
			set_timeout(&req->work, req->timeout);
			break;
		}
	}
	mutex_unlock(&lock);
}
EXPORT_SYMBOL(rdma_addr_cancel);

struct resolve_cb_context {
	struct rdma_dev_addr *addr;
	struct completion comp;
	int status;
};

static void resolve_cb(int status, struct sockaddr *src_addr,
	     struct rdma_dev_addr *addr, void *context)
{
	if (!status)
		memcpy(((struct resolve_cb_context *)context)->addr,
		       addr, sizeof(struct rdma_dev_addr));
	((struct resolve_cb_context *)context)->status = status;
	complete(&((struct resolve_cb_context *)context)->comp);
}

int rdma_addr_find_l2_eth_by_grh(const union ib_gid *sgid,
				 const union ib_gid *dgid,
				 u8 *dmac, const struct net_device *ndev,
				 int *hoplimit)
{
	struct rdma_dev_addr dev_addr;
	struct resolve_cb_context ctx;
	union {
		struct sockaddr_in  _sockaddr_in;
		struct sockaddr_in6 _sockaddr_in6;
	} sgid_addr, dgid_addr;
	int ret;

	rdma_gid2ip((struct sockaddr *)&sgid_addr, sgid);
	rdma_gid2ip((struct sockaddr *)&dgid_addr, dgid);

	memset(&dev_addr, 0, sizeof(dev_addr));
	dev_addr.bound_dev_if = ndev->ifindex;
	dev_addr.net = &init_net;

	ctx.addr = &dev_addr;
	init_completion(&ctx.comp);
	ret = rdma_resolve_ip(&self, (struct sockaddr *)&sgid_addr,
			      (struct sockaddr *)&dgid_addr, &dev_addr, 1000,
			      resolve_cb, &ctx);
	if (ret)
		return ret;

	wait_for_completion(&ctx.comp);

	ret = ctx.status;
	if (ret)
		return ret;

	memcpy(dmac, dev_addr.dst_dev_addr, ETH_ALEN);
<<<<<<< HEAD
	*hoplimit = dev_addr.hoplimit;
	return 0;
=======
	dev = dev_get_by_index(&init_net, dev_addr.bound_dev_if);
	if (!dev)
		return -ENODEV;
	if (if_index)
		*if_index = dev_addr.bound_dev_if;
	if (vlan_id)
		*vlan_id = rdma_vlan_dev_vlan_id(dev);
	if (hoplimit)
		*hoplimit = dev_addr.hoplimit;
	dev_put(dev);
	return ret;
}
EXPORT_SYMBOL(rdma_addr_find_l2_eth_by_grh);

int rdma_addr_find_smac_by_sgid(union ib_gid *sgid, u8 *smac, u16 *vlan_id)
{
	int ret = 0;
	struct rdma_dev_addr dev_addr;
	union {
		struct sockaddr_in  _sockaddr_in;
		struct sockaddr_in6 _sockaddr_in6;
	} gid_addr;

	rdma_gid2ip((struct sockaddr *)&gid_addr, sgid);

	memset(&dev_addr, 0, sizeof(dev_addr));
	dev_addr.net = &init_net;
	ret = rdma_translate_ip((struct sockaddr *)&gid_addr, &dev_addr, vlan_id);
	if (ret)
		return ret;

	memcpy(smac, dev_addr.src_dev_addr, ETH_ALEN);
	return ret;
>>>>>>> 3ffe1e79
}

static int netevent_callback(struct notifier_block *self, unsigned long event,
	void *ctx)
{
	if (event == NETEVENT_NEIGH_UPDATE) {
		struct neighbour *neigh = ctx;

		if (neigh->nud_state & NUD_VALID)
			set_timeout(&work, jiffies);
	}
	return 0;
}

static struct notifier_block nb = {
	.notifier_call = netevent_callback
};

int addr_init(void)
{
	addr_wq = alloc_ordered_workqueue("ib_addr", 0);
	if (!addr_wq)
		return -ENOMEM;

	register_netevent_notifier(&nb);
	rdma_addr_register_client(&self);

	return 0;
}

void addr_cleanup(void)
{
	rdma_addr_unregister_client(&self);
	unregister_netevent_notifier(&nb);
	destroy_workqueue(addr_wq);
}<|MERGE_RESOLUTION|>--- conflicted
+++ resolved
@@ -810,44 +810,8 @@
 		return ret;
 
 	memcpy(dmac, dev_addr.dst_dev_addr, ETH_ALEN);
-<<<<<<< HEAD
 	*hoplimit = dev_addr.hoplimit;
 	return 0;
-=======
-	dev = dev_get_by_index(&init_net, dev_addr.bound_dev_if);
-	if (!dev)
-		return -ENODEV;
-	if (if_index)
-		*if_index = dev_addr.bound_dev_if;
-	if (vlan_id)
-		*vlan_id = rdma_vlan_dev_vlan_id(dev);
-	if (hoplimit)
-		*hoplimit = dev_addr.hoplimit;
-	dev_put(dev);
-	return ret;
-}
-EXPORT_SYMBOL(rdma_addr_find_l2_eth_by_grh);
-
-int rdma_addr_find_smac_by_sgid(union ib_gid *sgid, u8 *smac, u16 *vlan_id)
-{
-	int ret = 0;
-	struct rdma_dev_addr dev_addr;
-	union {
-		struct sockaddr_in  _sockaddr_in;
-		struct sockaddr_in6 _sockaddr_in6;
-	} gid_addr;
-
-	rdma_gid2ip((struct sockaddr *)&gid_addr, sgid);
-
-	memset(&dev_addr, 0, sizeof(dev_addr));
-	dev_addr.net = &init_net;
-	ret = rdma_translate_ip((struct sockaddr *)&gid_addr, &dev_addr, vlan_id);
-	if (ret)
-		return ret;
-
-	memcpy(smac, dev_addr.src_dev_addr, ETH_ALEN);
-	return ret;
->>>>>>> 3ffe1e79
 }
 
 static int netevent_callback(struct notifier_block *self, unsigned long event,
