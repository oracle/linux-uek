/*
 * Copyright (c) 2004, 2005 Topspin Communications.  All rights reserved.
 * Copyright (c) 2005 Sun Microsystems, Inc. All rights reserved.
 * Copyright (c) 2004 Voltaire, Inc. All rights reserved.
 *
 * This software is available to you under a choice of one of two
 * licenses.  You may choose to be licensed under the terms of the GNU
 * General Public License (GPL) Version 2, available from the file
 * COPYING in the main directory of this source tree, or the
 * OpenIB.org BSD license below:
 *
 *     Redistribution and use in source and binary forms, with or
 *     without modification, are permitted provided that the following
 *     conditions are met:
 *
 *      - Redistributions of source code must retain the above
 *        copyright notice, this list of conditions and the following
 *        disclaimer.
 *
 *      - Redistributions in binary form must reproduce the above
 *        copyright notice, this list of conditions and the following
 *        disclaimer in the documentation and/or other materials
 *        provided with the distribution.
 *
 * THE SOFTWARE IS PROVIDED "AS IS", WITHOUT WARRANTY OF ANY KIND,
 * EXPRESS OR IMPLIED, INCLUDING BUT NOT LIMITED TO THE WARRANTIES OF
 * MERCHANTABILITY, FITNESS FOR A PARTICULAR PURPOSE AND
 * NONINFRINGEMENT. IN NO EVENT SHALL THE AUTHORS OR COPYRIGHT HOLDERS
 * BE LIABLE FOR ANY CLAIM, DAMAGES OR OTHER LIABILITY, WHETHER IN AN
 * ACTION OF CONTRACT, TORT OR OTHERWISE, ARISING FROM, OUT OF OR IN
 * CONNECTION WITH THE SOFTWARE OR THE USE OR OTHER DEALINGS IN THE
 * SOFTWARE.
 */

#include <linux/skbuff.h>
#include <linux/rtnetlink.h>
#include <linux/ip.h>
#include <linux/in.h>
#include <linux/igmp.h>
#include <linux/inetdevice.h>
#include <linux/delay.h>
#include <linux/completion.h>
#include <linux/slab.h>

#include <net/dst.h>

#include "ipoib.h"

#ifdef CONFIG_INFINIBAND_IPOIB_DEBUG
static int mcast_debug_level;

module_param(mcast_debug_level, int, 0644);
MODULE_PARM_DESC(mcast_debug_level,
		 "Enable multicast debug tracing if > 0");
#endif

static DEFINE_MUTEX(mcast_mutex);

struct ipoib_mcast_iter {
	struct net_device *dev;
	union ib_gid       mgid;
	unsigned long      created;
	unsigned int       queuelen;
	unsigned int       complete;
	unsigned int       send_only;
};

static void ipoib_mcast_free(struct ipoib_mcast *mcast)
{
	struct net_device *dev = mcast->dev;
	struct ipoib_dev_priv *priv = netdev_priv(dev);
	struct ipoib_neigh *neigh, *tmp;
	int tx_dropped = 0;

	ipoib_dbg_mcast(netdev_priv(dev), "deleting multicast group %pI6\n",
			mcast->mcmember.mgid.raw);

	spin_lock_irq(&priv->lock);

	list_for_each_entry_safe(neigh, tmp, &mcast->neigh_list, list) {
		/*
		 * It's safe to call ipoib_put_ah() inside priv->lock
		 * here, because we know that mcast->ah will always
		 * hold one more reference, so ipoib_put_ah() will
		 * never do more than decrement the ref count.
		 */
		if (neigh->ah)
			ipoib_put_ah(neigh->ah);
		ipoib_neigh_free(dev, neigh);
	}

	spin_unlock_irq(&priv->lock);

	if (mcast->ah)
		ipoib_put_ah(mcast->ah);

	while (!skb_queue_empty(&mcast->pkt_queue)) {
		++tx_dropped;
		dev_kfree_skb_any(skb_dequeue(&mcast->pkt_queue));
	}

	netif_tx_lock_bh(dev);
	dev->stats.tx_dropped += tx_dropped;
	netif_tx_unlock_bh(dev);

	kfree(mcast);
}

static struct ipoib_mcast *ipoib_mcast_alloc(struct net_device *dev,
					     int can_sleep)
{
	struct ipoib_mcast *mcast;

	mcast = kzalloc(sizeof *mcast, can_sleep ? GFP_KERNEL : GFP_ATOMIC);
	if (!mcast)
		return NULL;

	mcast->dev = dev;
	mcast->created = jiffies;
	mcast->backoff = 1;

	INIT_LIST_HEAD(&mcast->list);
	INIT_LIST_HEAD(&mcast->neigh_list);
	skb_queue_head_init(&mcast->pkt_queue);

	return mcast;
}

static struct ipoib_mcast *__ipoib_mcast_find(struct net_device *dev, void *mgid)
{
	struct ipoib_dev_priv *priv = netdev_priv(dev);
	struct rb_node *n = priv->multicast_tree.rb_node;

	while (n) {
		struct ipoib_mcast *mcast;
		int ret;

		mcast = rb_entry(n, struct ipoib_mcast, rb_node);

		ret = memcmp(mgid, mcast->mcmember.mgid.raw,
			     sizeof (union ib_gid));
		if (ret < 0)
			n = n->rb_left;
		else if (ret > 0)
			n = n->rb_right;
		else
			return mcast;
	}

	return NULL;
}

static int __ipoib_mcast_add(struct net_device *dev, struct ipoib_mcast *mcast)
{
	struct ipoib_dev_priv *priv = netdev_priv(dev);
	struct rb_node **n = &priv->multicast_tree.rb_node, *pn = NULL;

	while (*n) {
		struct ipoib_mcast *tmcast;
		int ret;

		pn = *n;
		tmcast = rb_entry(pn, struct ipoib_mcast, rb_node);

		ret = memcmp(mcast->mcmember.mgid.raw, tmcast->mcmember.mgid.raw,
			     sizeof (union ib_gid));
		if (ret < 0)
			n = &pn->rb_left;
		else if (ret > 0)
			n = &pn->rb_right;
		else
			return -EEXIST;
	}

	rb_link_node(&mcast->rb_node, pn, n);
	rb_insert_color(&mcast->rb_node, &priv->multicast_tree);

	return 0;
}

static int ipoib_mcast_join_finish(struct ipoib_mcast *mcast,
				   struct ib_sa_mcmember_rec *mcmember)
{
	struct net_device *dev = mcast->dev;
	struct ipoib_dev_priv *priv = netdev_priv(dev);
	struct ipoib_ah *ah;
	int ret;
	int set_qkey = 0;

	mcast->mcmember = *mcmember;

	/* Set the cached Q_Key before we attach if it's the broadcast group */
	if (!memcmp(mcast->mcmember.mgid.raw, priv->dev->broadcast + 4,
		    sizeof (union ib_gid))) {
		spin_lock_irq(&priv->lock);
		if (!priv->broadcast) {
			spin_unlock_irq(&priv->lock);
			return -EAGAIN;
		}
		priv->qkey = be32_to_cpu(priv->broadcast->mcmember.qkey);
		spin_unlock_irq(&priv->lock);
		priv->tx_wr.wr.ud.remote_qkey = priv->qkey;
		set_qkey = 1;
	}

	if (!test_bit(IPOIB_MCAST_FLAG_SENDONLY, &mcast->flags)) {
		if (test_and_set_bit(IPOIB_MCAST_FLAG_ATTACHED, &mcast->flags)) {
			ipoib_warn(priv, "multicast group %pI6 already attached\n",
				   mcast->mcmember.mgid.raw);

			return 0;
		}

		ret = ipoib_mcast_attach(dev, be16_to_cpu(mcast->mcmember.mlid),
					 &mcast->mcmember.mgid, set_qkey);
		if (ret < 0) {
			ipoib_warn(priv, "couldn't attach QP to multicast group %pI6\n",
				   mcast->mcmember.mgid.raw);

			clear_bit(IPOIB_MCAST_FLAG_ATTACHED, &mcast->flags);
			return ret;
		}
	}

	{
		struct ib_ah_attr av = {
			.dlid	       = be16_to_cpu(mcast->mcmember.mlid),
			.port_num      = priv->port,
			.sl	       = mcast->mcmember.sl,
			.ah_flags      = IB_AH_GRH,
			.static_rate   = mcast->mcmember.rate,
			.grh	       = {
				.flow_label    = be32_to_cpu(mcast->mcmember.flow_label),
				.hop_limit     = mcast->mcmember.hop_limit,
				.sgid_index    = 0,
				.traffic_class = mcast->mcmember.traffic_class
			}
		};
		av.grh.dgid = mcast->mcmember.mgid;

		ah = ipoib_create_ah(dev, priv->pd, &av);
		if (!ah) {
			ipoib_warn(priv, "ib_address_create failed\n");
		} else {
			spin_lock_irq(&priv->lock);
			mcast->ah = ah;
			spin_unlock_irq(&priv->lock);

			ipoib_dbg_mcast(priv, "MGID %pI6 AV %p, LID 0x%04x, SL %d\n",
					mcast->mcmember.mgid.raw,
					mcast->ah->ah,
					be16_to_cpu(mcast->mcmember.mlid),
					mcast->mcmember.sl);
		}
	}

	/* actually send any queued packets */
	netif_tx_lock_bh(dev);
	while (!skb_queue_empty(&mcast->pkt_queue)) {
		struct sk_buff *skb = skb_dequeue(&mcast->pkt_queue);
<<<<<<< HEAD
=======
		struct dst_entry *dst = skb_dst(skb);
		struct neighbour *n = NULL;
>>>>>>> acd92ae5

		netif_tx_unlock_bh(dev);

		skb->dev = dev;
<<<<<<< HEAD
=======
		if (dst)
			n = dst_get_neighbour_raw(dst);
		if (!dst || !n) {
			/* put pseudoheader back on for next time */
			skb_push(skb, sizeof (struct ipoib_pseudoheader));
		}
>>>>>>> acd92ae5

		if (dev_queue_xmit(skb))
			ipoib_warn(priv, "dev_queue_xmit failed to requeue packet\n");

		netif_tx_lock_bh(dev);
	}
	netif_tx_unlock_bh(dev);

	return 0;
}

static int
ipoib_mcast_sendonly_join_complete(int status,
				   struct ib_sa_multicast *multicast)
{
	struct ipoib_mcast *mcast = multicast->context;
	struct net_device *dev = mcast->dev;

	/* We trap for port events ourselves. */
	if (status == -ENETRESET)
		return 0;

	if (!status)
		status = ipoib_mcast_join_finish(mcast, &multicast->rec);

	if (status) {
		if (mcast->logcount++ < 20)
			ipoib_dbg_mcast(netdev_priv(dev), "multicast join failed for %pI6, status %d\n",
					mcast->mcmember.mgid.raw, status);

		/* Flush out any queued packets */
		netif_tx_lock_bh(dev);
		while (!skb_queue_empty(&mcast->pkt_queue)) {
			++dev->stats.tx_dropped;
			dev_kfree_skb_any(skb_dequeue(&mcast->pkt_queue));
		}
		netif_tx_unlock_bh(dev);

		/* Clear the busy flag so we try again */
		status = test_and_clear_bit(IPOIB_MCAST_FLAG_BUSY,
					    &mcast->flags);
	}
	return status;
}

static int ipoib_mcast_sendonly_join(struct ipoib_mcast *mcast)
{
	struct net_device *dev = mcast->dev;
	struct ipoib_dev_priv *priv = netdev_priv(dev);
	struct ib_sa_mcmember_rec rec = {
#if 0				/* Some SMs don't support send-only yet */
		.join_state = 4
#else
		.join_state = 1
#endif
	};
	int ret = 0;

	if (!test_bit(IPOIB_FLAG_OPER_UP, &priv->flags)) {
		ipoib_dbg_mcast(priv, "device shutting down, no multicast joins\n");
		return -ENODEV;
	}

	if (test_and_set_bit(IPOIB_MCAST_FLAG_BUSY, &mcast->flags)) {
		ipoib_dbg_mcast(priv, "multicast entry busy, skipping\n");
		return -EBUSY;
	}

	rec.mgid     = mcast->mcmember.mgid;
	rec.port_gid = priv->local_gid;
	rec.pkey     = cpu_to_be16(priv->pkey);

	mcast->mc = ib_sa_join_multicast(&ipoib_sa_client, priv->ca,
					 priv->port, &rec,
					 IB_SA_MCMEMBER_REC_MGID	|
					 IB_SA_MCMEMBER_REC_PORT_GID	|
					 IB_SA_MCMEMBER_REC_PKEY	|
					 IB_SA_MCMEMBER_REC_JOIN_STATE,
					 GFP_ATOMIC,
					 ipoib_mcast_sendonly_join_complete,
					 mcast);
	if (IS_ERR(mcast->mc)) {
		ret = PTR_ERR(mcast->mc);
		clear_bit(IPOIB_MCAST_FLAG_BUSY, &mcast->flags);
		ipoib_warn(priv, "ib_sa_join_multicast failed (ret = %d)\n",
			   ret);
	} else {
		ipoib_dbg_mcast(priv, "no multicast record for %pI6, starting join\n",
				mcast->mcmember.mgid.raw);
	}

	return ret;
}

void ipoib_mcast_carrier_on_task(struct work_struct *work)
{
	struct ipoib_dev_priv *priv = container_of(work, struct ipoib_dev_priv,
						   carrier_on_task);
	struct ib_port_attr attr;

	/*
	 * Take rtnl_lock to avoid racing with ipoib_stop() and
	 * turning the carrier back on while a device is being
	 * removed.
	 */
	if (ib_query_port(priv->ca, priv->port, &attr) ||
	    attr.state != IB_PORT_ACTIVE) {
		ipoib_dbg(priv, "Keeping carrier off until IB port is active\n");
		return;
	}

	rtnl_lock();
	netif_carrier_on(priv->dev);
	rtnl_unlock();
}

static int ipoib_mcast_join_complete(int status,
				     struct ib_sa_multicast *multicast)
{
	struct ipoib_mcast *mcast = multicast->context;
	struct net_device *dev = mcast->dev;
	struct ipoib_dev_priv *priv = netdev_priv(dev);

	ipoib_dbg_mcast(priv, "join completion for %pI6 (status %d)\n",
			mcast->mcmember.mgid.raw, status);

	/* We trap for port events ourselves. */
	if (status == -ENETRESET)
		return 0;

	if (!status)
		status = ipoib_mcast_join_finish(mcast, &multicast->rec);

	if (!status) {
		mcast->backoff = 1;
		mutex_lock(&mcast_mutex);
		if (test_bit(IPOIB_MCAST_RUN, &priv->flags))
			queue_delayed_work(ipoib_workqueue,
					   &priv->mcast_task, 0);
		mutex_unlock(&mcast_mutex);

		/*
		 * Defer carrier on work to ipoib_workqueue to avoid a
		 * deadlock on rtnl_lock here.
		 */
		if (mcast == priv->broadcast)
			queue_work(ipoib_workqueue, &priv->carrier_on_task);

		return 0;
	}

	if (mcast->logcount++ < 20) {
		if (status == -ETIMEDOUT || status == -EAGAIN) {
			ipoib_dbg_mcast(priv, "multicast join failed for %pI6, status %d\n",
					mcast->mcmember.mgid.raw, status);
		} else {
			ipoib_warn(priv, "multicast join failed for %pI6, status %d\n",
				   mcast->mcmember.mgid.raw, status);
		}
	}

	mcast->backoff *= 2;
	if (mcast->backoff > IPOIB_MAX_BACKOFF_SECONDS)
		mcast->backoff = IPOIB_MAX_BACKOFF_SECONDS;

	/* Clear the busy flag so we try again */
	status = test_and_clear_bit(IPOIB_MCAST_FLAG_BUSY, &mcast->flags);

	mutex_lock(&mcast_mutex);
	spin_lock_irq(&priv->lock);
	if (test_bit(IPOIB_MCAST_RUN, &priv->flags))
		queue_delayed_work(ipoib_workqueue, &priv->mcast_task,
				   mcast->backoff * HZ);
	spin_unlock_irq(&priv->lock);
	mutex_unlock(&mcast_mutex);

	return status;
}

static void ipoib_mcast_join(struct net_device *dev, struct ipoib_mcast *mcast,
			     int create)
{
	struct ipoib_dev_priv *priv = netdev_priv(dev);
	struct ib_sa_mcmember_rec rec = {
		.join_state = 1
	};
	ib_sa_comp_mask comp_mask;
	int ret = 0;

	ipoib_dbg_mcast(priv, "joining MGID %pI6\n", mcast->mcmember.mgid.raw);

	rec.mgid     = mcast->mcmember.mgid;
	rec.port_gid = priv->local_gid;
	rec.pkey     = cpu_to_be16(priv->pkey);

	comp_mask =
		IB_SA_MCMEMBER_REC_MGID		|
		IB_SA_MCMEMBER_REC_PORT_GID	|
		IB_SA_MCMEMBER_REC_PKEY		|
		IB_SA_MCMEMBER_REC_JOIN_STATE;

	if (create) {
		comp_mask |=
			IB_SA_MCMEMBER_REC_QKEY			|
			IB_SA_MCMEMBER_REC_MTU_SELECTOR		|
			IB_SA_MCMEMBER_REC_MTU			|
			IB_SA_MCMEMBER_REC_TRAFFIC_CLASS	|
			IB_SA_MCMEMBER_REC_RATE_SELECTOR	|
			IB_SA_MCMEMBER_REC_RATE			|
			IB_SA_MCMEMBER_REC_SL			|
			IB_SA_MCMEMBER_REC_FLOW_LABEL		|
			IB_SA_MCMEMBER_REC_HOP_LIMIT;

		rec.qkey	  = priv->broadcast->mcmember.qkey;
		rec.mtu_selector  = IB_SA_EQ;
		rec.mtu		  = priv->broadcast->mcmember.mtu;
		rec.traffic_class = priv->broadcast->mcmember.traffic_class;
		rec.rate_selector = IB_SA_EQ;
		rec.rate	  = priv->broadcast->mcmember.rate;
		rec.sl		  = priv->broadcast->mcmember.sl;
		rec.flow_label	  = priv->broadcast->mcmember.flow_label;
		rec.hop_limit	  = priv->broadcast->mcmember.hop_limit;
	}

	set_bit(IPOIB_MCAST_FLAG_BUSY, &mcast->flags);
	mcast->mc = ib_sa_join_multicast(&ipoib_sa_client, priv->ca, priv->port,
					 &rec, comp_mask, GFP_KERNEL,
					 ipoib_mcast_join_complete, mcast);
	if (IS_ERR(mcast->mc)) {
		clear_bit(IPOIB_MCAST_FLAG_BUSY, &mcast->flags);
		ret = PTR_ERR(mcast->mc);
		ipoib_warn(priv, "ib_sa_join_multicast failed, status %d\n", ret);

		mcast->backoff *= 2;
		if (mcast->backoff > IPOIB_MAX_BACKOFF_SECONDS)
			mcast->backoff = IPOIB_MAX_BACKOFF_SECONDS;

		mutex_lock(&mcast_mutex);
		if (test_bit(IPOIB_MCAST_RUN, &priv->flags))
			queue_delayed_work(ipoib_workqueue,
					   &priv->mcast_task,
					   mcast->backoff * HZ);
		mutex_unlock(&mcast_mutex);
	}
}

void ipoib_mcast_join_task(struct work_struct *work)
{
	struct ipoib_dev_priv *priv =
		container_of(work, struct ipoib_dev_priv, mcast_task.work);
	struct net_device *dev = priv->dev;

	if (!test_bit(IPOIB_MCAST_RUN, &priv->flags))
		return;

	if (ib_query_gid(priv->ca, priv->port, 0, &priv->local_gid))
		ipoib_warn(priv, "ib_query_gid() failed\n");
	else
		memcpy(priv->dev->dev_addr + 4, priv->local_gid.raw, sizeof (union ib_gid));

	{
		struct ib_port_attr attr;

		if (!ib_query_port(priv->ca, priv->port, &attr))
			priv->local_lid = attr.lid;
		else
			ipoib_warn(priv, "ib_query_port failed\n");
	}

	if (!priv->broadcast) {
		struct ipoib_mcast *broadcast;

		if (!test_bit(IPOIB_FLAG_ADMIN_UP, &priv->flags))
			return;

		broadcast = ipoib_mcast_alloc(dev, 1);
		if (!broadcast) {
			ipoib_warn(priv, "failed to allocate broadcast group\n");
			mutex_lock(&mcast_mutex);
			if (test_bit(IPOIB_MCAST_RUN, &priv->flags))
				queue_delayed_work(ipoib_workqueue,
						   &priv->mcast_task, HZ);
			mutex_unlock(&mcast_mutex);
			return;
		}

		spin_lock_irq(&priv->lock);
		memcpy(broadcast->mcmember.mgid.raw, priv->dev->broadcast + 4,
		       sizeof (union ib_gid));
		priv->broadcast = broadcast;

		__ipoib_mcast_add(dev, priv->broadcast);
		spin_unlock_irq(&priv->lock);
	}

	if (!test_bit(IPOIB_MCAST_FLAG_ATTACHED, &priv->broadcast->flags)) {
		if (!test_bit(IPOIB_MCAST_FLAG_BUSY, &priv->broadcast->flags))
			ipoib_mcast_join(dev, priv->broadcast, 0);
		return;
	}

	while (1) {
		struct ipoib_mcast *mcast = NULL;

		spin_lock_irq(&priv->lock);
		list_for_each_entry(mcast, &priv->multicast_list, list) {
			if (!test_bit(IPOIB_MCAST_FLAG_SENDONLY, &mcast->flags)
			    && !test_bit(IPOIB_MCAST_FLAG_BUSY, &mcast->flags)
			    && !test_bit(IPOIB_MCAST_FLAG_ATTACHED, &mcast->flags)) {
				/* Found the next unjoined group */
				break;
			}
		}
		spin_unlock_irq(&priv->lock);

		if (&mcast->list == &priv->multicast_list) {
			/* All done */
			break;
		}

		ipoib_mcast_join(dev, mcast, 1);
		return;
	}

	priv->mcast_mtu = IPOIB_UD_MTU(ib_mtu_enum_to_int(priv->broadcast->mcmember.mtu));

	if (!ipoib_cm_admin_enabled(dev)) {
		rtnl_lock();
		dev_set_mtu(dev, min(priv->mcast_mtu, priv->admin_mtu));
		rtnl_unlock();
	}

	ipoib_dbg_mcast(priv, "successfully joined all multicast groups\n");

	clear_bit(IPOIB_MCAST_RUN, &priv->flags);
}

int ipoib_mcast_start_thread(struct net_device *dev)
{
	struct ipoib_dev_priv *priv = netdev_priv(dev);

	ipoib_dbg_mcast(priv, "starting multicast thread\n");

	mutex_lock(&mcast_mutex);
	if (!test_and_set_bit(IPOIB_MCAST_RUN, &priv->flags))
		queue_delayed_work(ipoib_workqueue, &priv->mcast_task, 0);
	mutex_unlock(&mcast_mutex);

	return 0;
}

int ipoib_mcast_stop_thread(struct net_device *dev, int flush)
{
	struct ipoib_dev_priv *priv = netdev_priv(dev);

	ipoib_dbg_mcast(priv, "stopping multicast thread\n");

	mutex_lock(&mcast_mutex);
	clear_bit(IPOIB_MCAST_RUN, &priv->flags);
	cancel_delayed_work(&priv->mcast_task);
	mutex_unlock(&mcast_mutex);

	if (flush)
		flush_workqueue(ipoib_workqueue);

	return 0;
}

static int ipoib_mcast_leave(struct net_device *dev, struct ipoib_mcast *mcast)
{
	struct ipoib_dev_priv *priv = netdev_priv(dev);
	int ret = 0;

	if (test_and_clear_bit(IPOIB_MCAST_FLAG_BUSY, &mcast->flags))
		ib_sa_free_multicast(mcast->mc);

	if (test_and_clear_bit(IPOIB_MCAST_FLAG_ATTACHED, &mcast->flags)) {
		ipoib_dbg_mcast(priv, "leaving MGID %pI6\n",
				mcast->mcmember.mgid.raw);

		/* Remove ourselves from the multicast group */
		ret = ib_detach_mcast(priv->qp, &mcast->mcmember.mgid,
				      be16_to_cpu(mcast->mcmember.mlid));
		if (ret)
			ipoib_warn(priv, "ib_detach_mcast failed (result = %d)\n", ret);
	}

	return 0;
}

void ipoib_mcast_send(struct net_device *dev, void *mgid, struct sk_buff *skb)
{
	struct ipoib_dev_priv *priv = netdev_priv(dev);
	struct ipoib_mcast *mcast;
	unsigned long flags;

	spin_lock_irqsave(&priv->lock, flags);

	if (!test_bit(IPOIB_FLAG_OPER_UP, &priv->flags)		||
	    !priv->broadcast					||
	    !test_bit(IPOIB_MCAST_FLAG_ATTACHED, &priv->broadcast->flags)) {
		++dev->stats.tx_dropped;
		dev_kfree_skb_any(skb);
		goto unlock;
	}

	mcast = __ipoib_mcast_find(dev, mgid);
	if (!mcast) {
		/* Let's create a new send only group now */
		ipoib_dbg_mcast(priv, "setting up send only multicast group for %pI6\n",
				mgid);

		mcast = ipoib_mcast_alloc(dev, 0);
		if (!mcast) {
			ipoib_warn(priv, "unable to allocate memory for "
				   "multicast structure\n");
			++dev->stats.tx_dropped;
			dev_kfree_skb_any(skb);
			goto out;
		}

		set_bit(IPOIB_MCAST_FLAG_SENDONLY, &mcast->flags);
		memcpy(mcast->mcmember.mgid.raw, mgid, sizeof (union ib_gid));
		__ipoib_mcast_add(dev, mcast);
		list_add_tail(&mcast->list, &priv->multicast_list);
	}

	if (!mcast->ah) {
		if (skb_queue_len(&mcast->pkt_queue) < IPOIB_MAX_MCAST_QUEUE)
			skb_queue_tail(&mcast->pkt_queue, skb);
		else {
			++dev->stats.tx_dropped;
			dev_kfree_skb_any(skb);
		}

		if (test_bit(IPOIB_MCAST_FLAG_BUSY, &mcast->flags))
			ipoib_dbg_mcast(priv, "no address vector, "
					"but multicast join already started\n");
		else if (test_bit(IPOIB_MCAST_FLAG_SENDONLY, &mcast->flags))
			ipoib_mcast_sendonly_join(mcast);

		/*
		 * If lookup completes between here and out:, don't
		 * want to send packet twice.
		 */
		mcast = NULL;
	}

out:
	if (mcast && mcast->ah) {
		struct dst_entry *dst = skb_dst(skb);
		struct neighbour *n = NULL;

		rcu_read_lock();
		if (dst)
			n = dst_get_neighbour(dst);
		if (n && !*to_ipoib_neigh(n)) {
			struct ipoib_neigh *neigh = ipoib_neigh_alloc(n,
								      skb->dev);

			if (neigh) {
				kref_get(&mcast->ah->ref);
				neigh->ah	= mcast->ah;
				list_add_tail(&neigh->list, &mcast->neigh_list);
			}
		}
		rcu_read_unlock();
		spin_unlock_irqrestore(&priv->lock, flags);
		ipoib_send(dev, skb, mcast->ah, IB_MULTICAST_QPN);
		return;
	}

unlock:
	spin_unlock_irqrestore(&priv->lock, flags);
}

void ipoib_mcast_dev_flush(struct net_device *dev)
{
	struct ipoib_dev_priv *priv = netdev_priv(dev);
	LIST_HEAD(remove_list);
	struct ipoib_mcast *mcast, *tmcast;
	unsigned long flags;

	ipoib_dbg_mcast(priv, "flushing multicast list\n");

	spin_lock_irqsave(&priv->lock, flags);

	list_for_each_entry_safe(mcast, tmcast, &priv->multicast_list, list) {
		list_del(&mcast->list);
		rb_erase(&mcast->rb_node, &priv->multicast_tree);
		list_add_tail(&mcast->list, &remove_list);
	}

	if (priv->broadcast) {
		rb_erase(&priv->broadcast->rb_node, &priv->multicast_tree);
		list_add_tail(&priv->broadcast->list, &remove_list);
		priv->broadcast = NULL;
	}

	spin_unlock_irqrestore(&priv->lock, flags);

	list_for_each_entry_safe(mcast, tmcast, &remove_list, list) {
		ipoib_mcast_leave(dev, mcast);
		ipoib_mcast_free(mcast);
	}
}

static int ipoib_mcast_addr_is_valid(const u8 *addr, const u8 *broadcast)
{
	/* reserved QPN, prefix, scope */
	if (memcmp(addr, broadcast, 6))
		return 0;
	/* signature lower, pkey */
	if (memcmp(addr + 7, broadcast + 7, 3))
		return 0;
	return 1;
}

void ipoib_mcast_restart_task(struct work_struct *work)
{
	struct ipoib_dev_priv *priv =
		container_of(work, struct ipoib_dev_priv, restart_task);
	struct net_device *dev = priv->dev;
	struct netdev_hw_addr *ha;
	struct ipoib_mcast *mcast, *tmcast;
	LIST_HEAD(remove_list);
	unsigned long flags;
	struct ib_sa_mcmember_rec rec;

	ipoib_dbg_mcast(priv, "restarting multicast task\n");

	ipoib_mcast_stop_thread(dev, 0);

	local_irq_save(flags);
	netif_addr_lock(dev);
	spin_lock(&priv->lock);

	/*
	 * Unfortunately, the networking core only gives us a list of all of
	 * the multicast hardware addresses. We need to figure out which ones
	 * are new and which ones have been removed
	 */

	/* Clear out the found flag */
	list_for_each_entry(mcast, &priv->multicast_list, list)
		clear_bit(IPOIB_MCAST_FLAG_FOUND, &mcast->flags);

	/* Mark all of the entries that are found or don't exist */
	netdev_for_each_mc_addr(ha, dev) {
		union ib_gid mgid;

		if (!ipoib_mcast_addr_is_valid(ha->addr, dev->broadcast))
			continue;

		memcpy(mgid.raw, ha->addr + 4, sizeof mgid);

		mcast = __ipoib_mcast_find(dev, &mgid);
		if (!mcast || test_bit(IPOIB_MCAST_FLAG_SENDONLY, &mcast->flags)) {
			struct ipoib_mcast *nmcast;

			/* ignore group which is directly joined by userspace */
			if (test_bit(IPOIB_FLAG_UMCAST, &priv->flags) &&
			    !ib_sa_get_mcmember_rec(priv->ca, priv->port, &mgid, &rec)) {
				ipoib_dbg_mcast(priv, "ignoring multicast entry for mgid %pI6\n",
						mgid.raw);
				continue;
			}

			/* Not found or send-only group, let's add a new entry */
			ipoib_dbg_mcast(priv, "adding multicast entry for mgid %pI6\n",
					mgid.raw);

			nmcast = ipoib_mcast_alloc(dev, 0);
			if (!nmcast) {
				ipoib_warn(priv, "unable to allocate memory for multicast structure\n");
				continue;
			}

			set_bit(IPOIB_MCAST_FLAG_FOUND, &nmcast->flags);

			nmcast->mcmember.mgid = mgid;

			if (mcast) {
				/* Destroy the send only entry */
				list_move_tail(&mcast->list, &remove_list);

				rb_replace_node(&mcast->rb_node,
						&nmcast->rb_node,
						&priv->multicast_tree);
			} else
				__ipoib_mcast_add(dev, nmcast);

			list_add_tail(&nmcast->list, &priv->multicast_list);
		}

		if (mcast)
			set_bit(IPOIB_MCAST_FLAG_FOUND, &mcast->flags);
	}

	/* Remove all of the entries don't exist anymore */
	list_for_each_entry_safe(mcast, tmcast, &priv->multicast_list, list) {
		if (!test_bit(IPOIB_MCAST_FLAG_FOUND, &mcast->flags) &&
		    !test_bit(IPOIB_MCAST_FLAG_SENDONLY, &mcast->flags)) {
			ipoib_dbg_mcast(priv, "deleting multicast group %pI6\n",
					mcast->mcmember.mgid.raw);

			rb_erase(&mcast->rb_node, &priv->multicast_tree);

			/* Move to the remove list */
			list_move_tail(&mcast->list, &remove_list);
		}
	}

	spin_unlock(&priv->lock);
	netif_addr_unlock(dev);
	local_irq_restore(flags);

	/* We have to cancel outside of the spinlock */
	list_for_each_entry_safe(mcast, tmcast, &remove_list, list) {
		ipoib_mcast_leave(mcast->dev, mcast);
		ipoib_mcast_free(mcast);
	}

	if (test_bit(IPOIB_FLAG_ADMIN_UP, &priv->flags))
		ipoib_mcast_start_thread(dev);
}

#ifdef CONFIG_INFINIBAND_IPOIB_DEBUG

struct ipoib_mcast_iter *ipoib_mcast_iter_init(struct net_device *dev)
{
	struct ipoib_mcast_iter *iter;

	iter = kmalloc(sizeof *iter, GFP_KERNEL);
	if (!iter)
		return NULL;

	iter->dev = dev;
	memset(iter->mgid.raw, 0, 16);

	if (ipoib_mcast_iter_next(iter)) {
		kfree(iter);
		return NULL;
	}

	return iter;
}

int ipoib_mcast_iter_next(struct ipoib_mcast_iter *iter)
{
	struct ipoib_dev_priv *priv = netdev_priv(iter->dev);
	struct rb_node *n;
	struct ipoib_mcast *mcast;
	int ret = 1;

	spin_lock_irq(&priv->lock);

	n = rb_first(&priv->multicast_tree);

	while (n) {
		mcast = rb_entry(n, struct ipoib_mcast, rb_node);

		if (memcmp(iter->mgid.raw, mcast->mcmember.mgid.raw,
			   sizeof (union ib_gid)) < 0) {
			iter->mgid      = mcast->mcmember.mgid;
			iter->created   = mcast->created;
			iter->queuelen  = skb_queue_len(&mcast->pkt_queue);
			iter->complete  = !!mcast->ah;
			iter->send_only = !!(mcast->flags & (1 << IPOIB_MCAST_FLAG_SENDONLY));

			ret = 0;

			break;
		}

		n = rb_next(n);
	}

	spin_unlock_irq(&priv->lock);

	return ret;
}

void ipoib_mcast_iter_read(struct ipoib_mcast_iter *iter,
			   union ib_gid *mgid,
			   unsigned long *created,
			   unsigned int *queuelen,
			   unsigned int *complete,
			   unsigned int *send_only)
{
	*mgid      = iter->mgid;
	*created   = iter->created;
	*queuelen  = iter->queuelen;
	*complete  = iter->complete;
	*send_only = iter->send_only;
}

#endif /* CONFIG_INFINIBAND_IPOIB_DEBUG */<|MERGE_RESOLUTION|>--- conflicted
+++ resolved
@@ -258,24 +258,18 @@
 	netif_tx_lock_bh(dev);
 	while (!skb_queue_empty(&mcast->pkt_queue)) {
 		struct sk_buff *skb = skb_dequeue(&mcast->pkt_queue);
-<<<<<<< HEAD
-=======
 		struct dst_entry *dst = skb_dst(skb);
 		struct neighbour *n = NULL;
->>>>>>> acd92ae5
 
 		netif_tx_unlock_bh(dev);
 
 		skb->dev = dev;
-<<<<<<< HEAD
-=======
 		if (dst)
 			n = dst_get_neighbour_raw(dst);
 		if (!dst || !n) {
 			/* put pseudoheader back on for next time */
 			skb_push(skb, sizeof (struct ipoib_pseudoheader));
 		}
->>>>>>> acd92ae5
 
 		if (dev_queue_xmit(skb))
 			ipoib_warn(priv, "dev_queue_xmit failed to requeue packet\n");
