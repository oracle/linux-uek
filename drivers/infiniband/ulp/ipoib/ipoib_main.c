--- conflicted
+++ resolved
@@ -2462,12 +2462,10 @@
 			      priv->ca, ipoib_event);
 	ib_register_event_handler(&priv->event_handler);
 
-<<<<<<< HEAD
 	ipoib_init_acl(priv->dev);
-=======
+
 	/* call event handler to ensure pkey in sync */
 	queue_work(ipoib_workqueue, &priv->flush_heavy);
->>>>>>> fc72a417
 
 	result = register_netdev(priv->dev);
 	if (result) {
