/*
 * Copyright (c) 2004 Topspin Communications.  All rights reserved.
 * Copyright (c) 2005 Sun Microsystems, Inc. All rights reserved.
 * Copyright (c) 2004 Voltaire, Inc. All rights reserved.
 *
 * This software is available to you under a choice of one of two
 * licenses.  You may choose to be licensed under the terms of the GNU
 * General Public License (GPL) Version 2, available from the file
 * COPYING in the main directory of this source tree, or the
 * OpenIB.org BSD license below:
 *
 *     Redistribution and use in source and binary forms, with or
 *     without modification, are permitted provided that the following
 *     conditions are met:
 *
 *      - Redistributions of source code must retain the above
 *        copyright notice, this list of conditions and the following
 *        disclaimer.
 *
 *      - Redistributions in binary form must reproduce the above
 *        copyright notice, this list of conditions and the following
 *        disclaimer in the documentation and/or other materials
 *        provided with the distribution.
 *
 * THE SOFTWARE IS PROVIDED "AS IS", WITHOUT WARRANTY OF ANY KIND,
 * EXPRESS OR IMPLIED, INCLUDING BUT NOT LIMITED TO THE WARRANTIES OF
 * MERCHANTABILITY, FITNESS FOR A PARTICULAR PURPOSE AND
 * NONINFRINGEMENT. IN NO EVENT SHALL THE AUTHORS OR COPYRIGHT HOLDERS
 * BE LIABLE FOR ANY CLAIM, DAMAGES OR OTHER LIABILITY, WHETHER IN AN
 * ACTION OF CONTRACT, TORT OR OTHERWISE, ARISING FROM, OUT OF OR IN
 * CONNECTION WITH THE SOFTWARE OR THE USE OR OTHER DEALINGS IN THE
 * SOFTWARE.
 */

#include "ipoib.h"

#include <linux/module.h>

#include <linux/init.h>
#include <linux/slab.h>
#include <linux/kernel.h>
#include <linux/vmalloc.h>

#include <linux/if_arp.h>	/* For ARPHRD_xxx */

#include <linux/ip.h>
#include <linux/in.h>

#include <net/dst.h>

MODULE_AUTHOR("Roland Dreier");
MODULE_DESCRIPTION("IP-over-InfiniBand net driver");
MODULE_LICENSE("Dual BSD/GPL");

int ipoib_sendq_size __read_mostly = IPOIB_TX_RING_SIZE;
int ipoib_recvq_size __read_mostly = IPOIB_RX_RING_SIZE;

module_param_named(send_queue_size, ipoib_sendq_size, int, 0444);
MODULE_PARM_DESC(send_queue_size, "Number of descriptors in send queue");
module_param_named(recv_queue_size, ipoib_recvq_size, int, 0444);
MODULE_PARM_DESC(recv_queue_size, "Number of descriptors in receive queue");

#ifdef CONFIG_INFINIBAND_IPOIB_DEBUG
int ipoib_debug_level;

module_param_named(debug_level, ipoib_debug_level, int, 0644);
MODULE_PARM_DESC(debug_level, "Enable debug tracing if > 0");
#endif

struct ipoib_path_iter {
	struct net_device *dev;
	struct ipoib_path  path;
};

static const u8 ipv4_bcast_addr[] = {
	0x00, 0xff, 0xff, 0xff,
	0xff, 0x12, 0x40, 0x1b,	0x00, 0x00, 0x00, 0x00,
	0x00, 0x00, 0x00, 0x00,	0xff, 0xff, 0xff, 0xff
};

struct workqueue_struct *ipoib_workqueue;

struct ib_sa_client ipoib_sa_client;

static void ipoib_add_one(struct ib_device *device);
static void ipoib_remove_one(struct ib_device *device);

static struct ib_client ipoib_client = {
	.name   = "ipoib",
	.add    = ipoib_add_one,
	.remove = ipoib_remove_one
};

int ipoib_open(struct net_device *dev)
{
	struct ipoib_dev_priv *priv = netdev_priv(dev);

	ipoib_dbg(priv, "bringing up interface\n");

	set_bit(IPOIB_FLAG_ADMIN_UP, &priv->flags);

	if (ipoib_pkey_dev_delay_open(dev))
		return 0;

	if (ipoib_ib_dev_open(dev))
		goto err_disable;

	if (ipoib_ib_dev_up(dev))
		goto err_stop;

	if (!test_bit(IPOIB_FLAG_SUBINTERFACE, &priv->flags)) {
		struct ipoib_dev_priv *cpriv;

		/* Bring up any child interfaces too */
		mutex_lock(&priv->vlan_mutex);
		list_for_each_entry(cpriv, &priv->child_intfs, list) {
			int flags;

			flags = cpriv->dev->flags;
			if (flags & IFF_UP)
				continue;

			dev_change_flags(cpriv->dev, flags | IFF_UP);
		}
		mutex_unlock(&priv->vlan_mutex);
	}

	netif_start_queue(dev);

	return 0;

err_stop:
	ipoib_ib_dev_stop(dev, 1);

err_disable:
	clear_bit(IPOIB_FLAG_ADMIN_UP, &priv->flags);

	return -EINVAL;
}

static int ipoib_stop(struct net_device *dev)
{
	struct ipoib_dev_priv *priv = netdev_priv(dev);

	ipoib_dbg(priv, "stopping interface\n");

	clear_bit(IPOIB_FLAG_ADMIN_UP, &priv->flags);

	netif_stop_queue(dev);

	ipoib_ib_dev_down(dev, 0);
	ipoib_ib_dev_stop(dev, 0);

	if (!test_bit(IPOIB_FLAG_SUBINTERFACE, &priv->flags)) {
		struct ipoib_dev_priv *cpriv;

		/* Bring down any child interfaces too */
		mutex_lock(&priv->vlan_mutex);
		list_for_each_entry(cpriv, &priv->child_intfs, list) {
			int flags;

			flags = cpriv->dev->flags;
			if (!(flags & IFF_UP))
				continue;

			dev_change_flags(cpriv->dev, flags & ~IFF_UP);
		}
		mutex_unlock(&priv->vlan_mutex);
	}

	return 0;
}

static u32 ipoib_fix_features(struct net_device *dev, u32 features)
{
	struct ipoib_dev_priv *priv = netdev_priv(dev);

	if (test_bit(IPOIB_FLAG_ADMIN_CM, &priv->flags))
		features &= ~(NETIF_F_SG | NETIF_F_IP_CSUM | NETIF_F_TSO);

	return features;
}

static int ipoib_change_mtu(struct net_device *dev, int new_mtu)
{
	struct ipoib_dev_priv *priv = netdev_priv(dev);

	/* dev->mtu > 2K ==> connected mode */
	if (ipoib_cm_admin_enabled(dev)) {
		if (new_mtu > ipoib_cm_max_mtu(dev))
			return -EINVAL;

		if (new_mtu > priv->mcast_mtu)
			ipoib_warn(priv, "mtu > %d will cause multicast packet drops.\n",
				   priv->mcast_mtu);

		dev->mtu = new_mtu;
		return 0;
	}

	if (new_mtu > IPOIB_UD_MTU(priv->max_ib_mtu))
		return -EINVAL;

	priv->admin_mtu = new_mtu;

	dev->mtu = min(priv->mcast_mtu, priv->admin_mtu);

	return 0;
}

static struct ipoib_path *__path_find(struct net_device *dev, void *gid)
{
	struct ipoib_dev_priv *priv = netdev_priv(dev);
	struct rb_node *n = priv->path_tree.rb_node;
	struct ipoib_path *path;
	int ret;

	while (n) {
		path = rb_entry(n, struct ipoib_path, rb_node);

		ret = memcmp(gid, path->pathrec.dgid.raw,
			     sizeof (union ib_gid));

		if (ret < 0)
			n = n->rb_left;
		else if (ret > 0)
			n = n->rb_right;
		else
			return path;
	}

	return NULL;
}

static int __path_add(struct net_device *dev, struct ipoib_path *path)
{
	struct ipoib_dev_priv *priv = netdev_priv(dev);
	struct rb_node **n = &priv->path_tree.rb_node;
	struct rb_node *pn = NULL;
	struct ipoib_path *tpath;
	int ret;

	while (*n) {
		pn = *n;
		tpath = rb_entry(pn, struct ipoib_path, rb_node);

		ret = memcmp(path->pathrec.dgid.raw, tpath->pathrec.dgid.raw,
			     sizeof (union ib_gid));
		if (ret < 0)
			n = &pn->rb_left;
		else if (ret > 0)
			n = &pn->rb_right;
		else
			return -EEXIST;
	}

	rb_link_node(&path->rb_node, pn, n);
	rb_insert_color(&path->rb_node, &priv->path_tree);

	list_add_tail(&path->list, &priv->path_list);

	return 0;
}

static void path_free(struct net_device *dev, struct ipoib_path *path)
{
	struct ipoib_dev_priv *priv = netdev_priv(dev);
	struct ipoib_neigh *neigh, *tn;
	struct sk_buff *skb;
	unsigned long flags;

	while ((skb = __skb_dequeue(&path->queue)))
		dev_kfree_skb_irq(skb);

	spin_lock_irqsave(&priv->lock, flags);

	list_for_each_entry_safe(neigh, tn, &path->neigh_list, list) {
		/*
		 * It's safe to call ipoib_put_ah() inside priv->lock
		 * here, because we know that path->ah will always
		 * hold one more reference, so ipoib_put_ah() will
		 * never do more than decrement the ref count.
		 */
		if (neigh->ah)
			ipoib_put_ah(neigh->ah);

		ipoib_neigh_free(dev, neigh);
	}

	spin_unlock_irqrestore(&priv->lock, flags);

	if (path->ah)
		ipoib_put_ah(path->ah);

	kfree(path);
}

#ifdef CONFIG_INFINIBAND_IPOIB_DEBUG

struct ipoib_path_iter *ipoib_path_iter_init(struct net_device *dev)
{
	struct ipoib_path_iter *iter;

	iter = kmalloc(sizeof *iter, GFP_KERNEL);
	if (!iter)
		return NULL;

	iter->dev = dev;
	memset(iter->path.pathrec.dgid.raw, 0, 16);

	if (ipoib_path_iter_next(iter)) {
		kfree(iter);
		return NULL;
	}

	return iter;
}

int ipoib_path_iter_next(struct ipoib_path_iter *iter)
{
	struct ipoib_dev_priv *priv = netdev_priv(iter->dev);
	struct rb_node *n;
	struct ipoib_path *path;
	int ret = 1;

	spin_lock_irq(&priv->lock);

	n = rb_first(&priv->path_tree);

	while (n) {
		path = rb_entry(n, struct ipoib_path, rb_node);

		if (memcmp(iter->path.pathrec.dgid.raw, path->pathrec.dgid.raw,
			   sizeof (union ib_gid)) < 0) {
			iter->path = *path;
			ret = 0;
			break;
		}

		n = rb_next(n);
	}

	spin_unlock_irq(&priv->lock);

	return ret;
}

void ipoib_path_iter_read(struct ipoib_path_iter *iter,
			  struct ipoib_path *path)
{
	*path = iter->path;
}

#endif /* CONFIG_INFINIBAND_IPOIB_DEBUG */

void ipoib_mark_paths_invalid(struct net_device *dev)
{
	struct ipoib_dev_priv *priv = netdev_priv(dev);
	struct ipoib_path *path, *tp;

	spin_lock_irq(&priv->lock);

	list_for_each_entry_safe(path, tp, &priv->path_list, list) {
		ipoib_dbg(priv, "mark path LID 0x%04x GID %pI6 invalid\n",
			be16_to_cpu(path->pathrec.dlid),
			path->pathrec.dgid.raw);
		path->valid =  0;
	}

	spin_unlock_irq(&priv->lock);
}

void ipoib_flush_paths(struct net_device *dev)
{
	struct ipoib_dev_priv *priv = netdev_priv(dev);
	struct ipoib_path *path, *tp;
	LIST_HEAD(remove_list);
	unsigned long flags;

	netif_tx_lock_bh(dev);
	spin_lock_irqsave(&priv->lock, flags);

	list_splice_init(&priv->path_list, &remove_list);

	list_for_each_entry(path, &remove_list, list)
		rb_erase(&path->rb_node, &priv->path_tree);

	list_for_each_entry_safe(path, tp, &remove_list, list) {
		if (path->query)
			ib_sa_cancel_query(path->query_id, path->query);
		spin_unlock_irqrestore(&priv->lock, flags);
		netif_tx_unlock_bh(dev);
		wait_for_completion(&path->done);
		path_free(dev, path);
		netif_tx_lock_bh(dev);
		spin_lock_irqsave(&priv->lock, flags);
	}

	spin_unlock_irqrestore(&priv->lock, flags);
	netif_tx_unlock_bh(dev);
}

static void path_rec_completion(int status,
				struct ib_sa_path_rec *pathrec,
				void *path_ptr)
{
	struct ipoib_path *path = path_ptr;
	struct net_device *dev = path->dev;
	struct ipoib_dev_priv *priv = netdev_priv(dev);
	struct ipoib_ah *ah = NULL;
	struct ipoib_ah *old_ah = NULL;
	struct ipoib_neigh *neigh, *tn;
	struct sk_buff_head skqueue;
	struct sk_buff *skb;
	unsigned long flags;

	if (!status)
		ipoib_dbg(priv, "PathRec LID 0x%04x for GID %pI6\n",
			  be16_to_cpu(pathrec->dlid), pathrec->dgid.raw);
	else
		ipoib_dbg(priv, "PathRec status %d for GID %pI6\n",
			  status, path->pathrec.dgid.raw);

	skb_queue_head_init(&skqueue);

	if (!status) {
		struct ib_ah_attr av;

		if (!ib_init_ah_from_path(priv->ca, priv->port, pathrec, &av))
			ah = ipoib_create_ah(dev, priv->pd, &av);
	}

	spin_lock_irqsave(&priv->lock, flags);

	if (ah) {
		path->pathrec = *pathrec;

		old_ah   = path->ah;
		path->ah = ah;

		ipoib_dbg(priv, "created address handle %p for LID 0x%04x, SL %d\n",
			  ah, be16_to_cpu(pathrec->dlid), pathrec->sl);

		while ((skb = __skb_dequeue(&path->queue)))
			__skb_queue_tail(&skqueue, skb);

		list_for_each_entry_safe(neigh, tn, &path->neigh_list, list) {
			if (neigh->ah) {
				WARN_ON(neigh->ah != old_ah);
				/*
				 * Dropping the ah reference inside
				 * priv->lock is safe here, because we
				 * will hold one more reference from
				 * the original value of path->ah (ie
				 * old_ah).
				 */
				ipoib_put_ah(neigh->ah);
			}
			kref_get(&path->ah->ref);
			neigh->ah = path->ah;
			memcpy(&neigh->dgid.raw, &path->pathrec.dgid.raw,
			       sizeof(union ib_gid));

			if (ipoib_cm_enabled(dev, neigh->neighbour)) {
				if (!ipoib_cm_get(neigh))
					ipoib_cm_set(neigh, ipoib_cm_create_tx(dev,
									       path,
									       neigh));
				if (!ipoib_cm_get(neigh)) {
					list_del(&neigh->list);
					if (neigh->ah)
						ipoib_put_ah(neigh->ah);
					ipoib_neigh_free(dev, neigh);
					continue;
				}
			}

			while ((skb = __skb_dequeue(&neigh->queue)))
				__skb_queue_tail(&skqueue, skb);
		}
		path->valid = 1;
	}

	path->query = NULL;
	complete(&path->done);

	spin_unlock_irqrestore(&priv->lock, flags);

	if (old_ah)
		ipoib_put_ah(old_ah);

	while ((skb = __skb_dequeue(&skqueue))) {
		skb->dev = dev;
		if (dev_queue_xmit(skb))
			ipoib_warn(priv, "dev_queue_xmit failed "
				   "to requeue packet\n");
	}
}

static struct ipoib_path *path_rec_create(struct net_device *dev, void *gid)
{
	struct ipoib_dev_priv *priv = netdev_priv(dev);
	struct ipoib_path *path;

	if (!priv->broadcast)
		return NULL;

	path = kzalloc(sizeof *path, GFP_ATOMIC);
	if (!path)
		return NULL;

	path->dev = dev;

	skb_queue_head_init(&path->queue);

	INIT_LIST_HEAD(&path->neigh_list);

	memcpy(path->pathrec.dgid.raw, gid, sizeof (union ib_gid));
	path->pathrec.sgid	    = priv->local_gid;
	path->pathrec.pkey	    = cpu_to_be16(priv->pkey);
	path->pathrec.numb_path     = 1;
	path->pathrec.traffic_class = priv->broadcast->mcmember.traffic_class;

	return path;
}

static int path_rec_start(struct net_device *dev,
			  struct ipoib_path *path)
{
	struct ipoib_dev_priv *priv = netdev_priv(dev);

	ipoib_dbg(priv, "Start path record lookup for %pI6\n",
		  path->pathrec.dgid.raw);

	init_completion(&path->done);

	path->query_id =
		ib_sa_path_rec_get(&ipoib_sa_client, priv->ca, priv->port,
				   &path->pathrec,
				   IB_SA_PATH_REC_DGID		|
				   IB_SA_PATH_REC_SGID		|
				   IB_SA_PATH_REC_NUMB_PATH	|
				   IB_SA_PATH_REC_TRAFFIC_CLASS |
				   IB_SA_PATH_REC_PKEY,
				   1000, GFP_ATOMIC,
				   path_rec_completion,
				   path, &path->query);
	if (path->query_id < 0) {
		ipoib_warn(priv, "ib_sa_path_rec_get failed: %d\n", path->query_id);
		path->query = NULL;
		complete(&path->done);
		return path->query_id;
	}

	return 0;
}

/* called with rcu_read_lock */
static void neigh_add_path(struct sk_buff *skb, struct net_device *dev)
{
	struct ipoib_dev_priv *priv = netdev_priv(dev);
	struct ipoib_path *path;
	struct ipoib_neigh *neigh;
	struct neighbour *n;
	unsigned long flags;

	n = dst_get_neighbour(skb_dst(skb));
	neigh = ipoib_neigh_alloc(n, skb->dev);
	if (!neigh) {
		++dev->stats.tx_dropped;
		dev_kfree_skb_any(skb);
		return;
	}

	spin_lock_irqsave(&priv->lock, flags);

	path = __path_find(dev, n->ha + 4);
	if (!path) {
		path = path_rec_create(dev, n->ha + 4);
		if (!path)
			goto err_path;

		__path_add(dev, path);
	}

	list_add_tail(&neigh->list, &path->neigh_list);

	if (path->ah) {
		kref_get(&path->ah->ref);
		neigh->ah = path->ah;
		memcpy(&neigh->dgid.raw, &path->pathrec.dgid.raw,
		       sizeof(union ib_gid));

		if (ipoib_cm_enabled(dev, neigh->neighbour)) {
			if (!ipoib_cm_get(neigh))
				ipoib_cm_set(neigh, ipoib_cm_create_tx(dev, path, neigh));
			if (!ipoib_cm_get(neigh)) {
				list_del(&neigh->list);
				if (neigh->ah)
					ipoib_put_ah(neigh->ah);
				ipoib_neigh_free(dev, neigh);
				goto err_drop;
			}
			if (skb_queue_len(&neigh->queue) < IPOIB_MAX_PATH_REC_QUEUE)
				__skb_queue_tail(&neigh->queue, skb);
			else {
				ipoib_warn(priv, "queue length limit %d. Packet drop.\n",
					   skb_queue_len(&neigh->queue));
				goto err_drop;
			}
		} else {
			spin_unlock_irqrestore(&priv->lock, flags);
			ipoib_send(dev, skb, path->ah, IPOIB_QPN(n->ha));
			return;
		}
	} else {
		neigh->ah  = NULL;

		if (!path->query && path_rec_start(dev, path))
			goto err_list;

		__skb_queue_tail(&neigh->queue, skb);
	}

	spin_unlock_irqrestore(&priv->lock, flags);
	return;

err_list:
	list_del(&neigh->list);

err_path:
	ipoib_neigh_free(dev, neigh);
err_drop:
	++dev->stats.tx_dropped;
	dev_kfree_skb_any(skb);

	spin_unlock_irqrestore(&priv->lock, flags);
}

/* called with rcu_read_lock */
static void ipoib_path_lookup(struct sk_buff *skb, struct net_device *dev)
{
	struct ipoib_dev_priv *priv = netdev_priv(skb->dev);
	struct dst_entry *dst = skb_dst(skb);
	struct neighbour *n;

	/* Look up path record for unicasts */
	n = dst_get_neighbour(dst);
	if (n->ha[4] != 0xff) {
		neigh_add_path(skb, dev);
		return;
	}

	/* Add in the P_Key for multicasts */
	n->ha[8] = (priv->pkey >> 8) & 0xff;
	n->ha[9] = priv->pkey & 0xff;
	ipoib_mcast_send(dev, n->ha + 4, skb);
}

static void unicast_arp_send(struct sk_buff *skb, struct net_device *dev,
			     struct ipoib_cb *cb)
{
	struct ipoib_dev_priv *priv = netdev_priv(dev);
	struct ipoib_path *path;
	unsigned long flags;

	spin_lock_irqsave(&priv->lock, flags);

	path = __path_find(dev, cb->hwaddr + 4);
	if (!path || !path->valid) {
		int new_path = 0;

		if (!path) {
			path = path_rec_create(dev, cb->hwaddr + 4);
			new_path = 1;
		}
		if (path) {
			__skb_queue_tail(&path->queue, skb);

			if (!path->query && path_rec_start(dev, path)) {
				spin_unlock_irqrestore(&priv->lock, flags);
				if (new_path)
					path_free(dev, path);
				return;
			} else
				__path_add(dev, path);
		} else {
			++dev->stats.tx_dropped;
			dev_kfree_skb_any(skb);
		}

		spin_unlock_irqrestore(&priv->lock, flags);
		return;
	}

	if (path->ah) {
		ipoib_dbg(priv, "Send unicast ARP to %04x\n",
			  be16_to_cpu(path->pathrec.dlid));

		spin_unlock_irqrestore(&priv->lock, flags);
		ipoib_send(dev, skb, path->ah, IPOIB_QPN(cb->hwaddr));
		return;
	} else if ((path->query || !path_rec_start(dev, path)) &&
		   skb_queue_len(&path->queue) < IPOIB_MAX_PATH_REC_QUEUE) {
		__skb_queue_tail(&path->queue, skb);
	} else {
		++dev->stats.tx_dropped;
		dev_kfree_skb_any(skb);
	}

	spin_unlock_irqrestore(&priv->lock, flags);
}

static int ipoib_start_xmit(struct sk_buff *skb, struct net_device *dev)
{
	struct ipoib_dev_priv *priv = netdev_priv(dev);
	struct ipoib_neigh *neigh;
	struct neighbour *n = NULL;
	unsigned long flags;

	rcu_read_lock();
	if (likely(skb_dst(skb)))
		n = dst_get_neighbour(skb_dst(skb));

	if (likely(n)) {
		if (unlikely(!*to_ipoib_neigh(n))) {
			ipoib_path_lookup(skb, dev);
			goto unlock;
		}

		neigh = *to_ipoib_neigh(n);

		if (unlikely((memcmp(&neigh->dgid.raw,
				     n->ha + 4,
				     sizeof(union ib_gid))) ||
			     (neigh->dev != dev))) {
			spin_lock_irqsave(&priv->lock, flags);
			/*
			 * It's safe to call ipoib_put_ah() inside
			 * priv->lock here, because we know that
			 * path->ah will always hold one more reference,
			 * so ipoib_put_ah() will never do more than
			 * decrement the ref count.
			 */
			if (neigh->ah)
				ipoib_put_ah(neigh->ah);
			list_del(&neigh->list);
			ipoib_neigh_free(dev, neigh);
			spin_unlock_irqrestore(&priv->lock, flags);
			ipoib_path_lookup(skb, dev);
			goto unlock;
		}

		if (ipoib_cm_get(neigh)) {
			if (ipoib_cm_up(neigh)) {
				ipoib_cm_send(dev, skb, ipoib_cm_get(neigh));
				goto unlock;
			}
		} else if (neigh->ah) {
			ipoib_send(dev, skb, neigh->ah, IPOIB_QPN(n->ha));
			goto unlock;
		}

		if (skb_queue_len(&neigh->queue) < IPOIB_MAX_PATH_REC_QUEUE) {
			spin_lock_irqsave(&priv->lock, flags);
			__skb_queue_tail(&neigh->queue, skb);
			spin_unlock_irqrestore(&priv->lock, flags);
		} else {
			++dev->stats.tx_dropped;
			dev_kfree_skb_any(skb);
		}
	} else {
		struct ipoib_cb *cb = (struct ipoib_cb *) skb->cb;

		if (cb->hwaddr[4] == 0xff) {
			/* Add in the P_Key for multicast*/
			cb->hwaddr[8] = (priv->pkey >> 8) & 0xff;
			cb->hwaddr[9] = priv->pkey & 0xff;

			ipoib_mcast_send(dev, cb->hwaddr + 4, skb);
		} else {
			/* unicast GID -- should be ARP or RARP reply */

			if ((be16_to_cpup((__be16 *) skb->data) != ETH_P_ARP) &&
			    (be16_to_cpup((__be16 *) skb->data) != ETH_P_RARP)) {
				ipoib_warn(priv, "Unicast, no %s: type %04x, QPN %06x %pI6\n",
					   skb_dst(skb) ? "neigh" : "dst",
					   be16_to_cpup((__be16 *) skb->data),
					   IPOIB_QPN(cb->hwaddr),
					   cb->hwaddr + 4);
				dev_kfree_skb_any(skb);
				++dev->stats.tx_dropped;
				goto unlock;
			}

			unicast_arp_send(skb, dev, cb);
		}
	}
unlock:
	rcu_read_unlock();
	return NETDEV_TX_OK;
}

static void ipoib_timeout(struct net_device *dev)
{
	struct ipoib_dev_priv *priv = netdev_priv(dev);

	ipoib_warn(priv, "transmit timeout: latency %d msecs\n",
		   jiffies_to_msecs(jiffies - dev->trans_start));
	ipoib_warn(priv, "queue stopped %d, tx_head %u, tx_tail %u\n",
		   netif_queue_stopped(dev),
		   priv->tx_head, priv->tx_tail);
	/* XXX reset QP, etc. */
}

static int ipoib_hard_header(struct sk_buff *skb,
			     struct net_device *dev,
			     unsigned short type,
			     const void *daddr, const void *saddr, unsigned len)
{
	struct ipoib_header *header;
	struct dst_entry *dst;
	struct neighbour *n;

	header = (struct ipoib_header *) skb_push(skb, sizeof *header);

	header->proto = htons(type);
	header->reserved = 0;

	/*
	 * If we don't have a dst_entry structure, stuff the
	 * destination address into skb->cb so we can figure out where
	 * to send the packet later.
	 */
<<<<<<< HEAD
	if (!skb_dst(skb)) {
		struct ipoib_cb *cb = (struct ipoib_cb *) skb->cb;
		memcpy(cb->hwaddr, daddr, INFINIBAND_ALEN);
=======
	dst = skb_dst(skb);
	n = NULL;
	if (dst)
		n = dst_get_neighbour_raw(dst);
	if ((!dst || !n) && daddr) {
		struct ipoib_pseudoheader *phdr =
			(struct ipoib_pseudoheader *) skb_push(skb, sizeof *phdr);
		memcpy(phdr->hwaddr, daddr, INFINIBAND_ALEN);
>>>>>>> acd92ae5
	}

	return 0;
}

static void ipoib_set_mcast_list(struct net_device *dev)
{
	struct ipoib_dev_priv *priv = netdev_priv(dev);

	if (!test_bit(IPOIB_FLAG_OPER_UP, &priv->flags)) {
		ipoib_dbg(priv, "IPOIB_FLAG_OPER_UP not set");
		return;
	}

	queue_work(ipoib_workqueue, &priv->restart_task);
}

static void ipoib_neigh_cleanup(struct neighbour *n)
{
	struct ipoib_neigh *neigh;
	struct ipoib_dev_priv *priv = netdev_priv(n->dev);
	unsigned long flags;
	struct ipoib_ah *ah = NULL;

	neigh = *to_ipoib_neigh(n);
	if (neigh)
		priv = netdev_priv(neigh->dev);
	else
		return;
	ipoib_dbg(priv,
		  "neigh_cleanup for %06x %pI6\n",
		  IPOIB_QPN(n->ha),
		  n->ha + 4);

	spin_lock_irqsave(&priv->lock, flags);

	if (neigh->ah)
		ah = neigh->ah;
	list_del(&neigh->list);
	ipoib_neigh_free(n->dev, neigh);

	spin_unlock_irqrestore(&priv->lock, flags);

	if (ah)
		ipoib_put_ah(ah);
}

struct ipoib_neigh *ipoib_neigh_alloc(struct neighbour *neighbour,
				      struct net_device *dev)
{
	struct ipoib_neigh *neigh;

	neigh = kmalloc(sizeof *neigh, GFP_ATOMIC);
	if (!neigh)
		return NULL;

	neigh->neighbour = neighbour;
	neigh->dev = dev;
	memset(&neigh->dgid.raw, 0, sizeof (union ib_gid));
	*to_ipoib_neigh(neighbour) = neigh;
	skb_queue_head_init(&neigh->queue);
	ipoib_cm_set(neigh, NULL);

	return neigh;
}

void ipoib_neigh_free(struct net_device *dev, struct ipoib_neigh *neigh)
{
	struct sk_buff *skb;
	*to_ipoib_neigh(neigh->neighbour) = NULL;
	while ((skb = __skb_dequeue(&neigh->queue))) {
		++dev->stats.tx_dropped;
		dev_kfree_skb_any(skb);
	}
	if (ipoib_cm_get(neigh))
		ipoib_cm_destroy_tx(ipoib_cm_get(neigh));
	kfree(neigh);
}

static int ipoib_neigh_setup_dev(struct net_device *dev, struct neigh_parms *parms)
{
	parms->neigh_cleanup = ipoib_neigh_cleanup;

	return 0;
}

int ipoib_dev_init(struct net_device *dev, struct ib_device *ca, int port)
{
	struct ipoib_dev_priv *priv = netdev_priv(dev);

	/* Allocate RX/TX "rings" to hold queued skbs */
	priv->rx_ring =	kzalloc(ipoib_recvq_size * sizeof *priv->rx_ring,
				GFP_KERNEL);
	if (!priv->rx_ring) {
		printk(KERN_WARNING "%s: failed to allocate RX ring (%d entries)\n",
		       ca->name, ipoib_recvq_size);
		goto out;
	}

	priv->tx_ring = vzalloc(ipoib_sendq_size * sizeof *priv->tx_ring);
	if (!priv->tx_ring) {
		printk(KERN_WARNING "%s: failed to allocate TX ring (%d entries)\n",
		       ca->name, ipoib_sendq_size);
		goto out_rx_ring_cleanup;
	}

	/* priv->tx_head, tx_tail & tx_outstanding are already 0 */

	if (ipoib_ib_dev_init(dev, ca, port))
		goto out_tx_ring_cleanup;

	return 0;

out_tx_ring_cleanup:
	vfree(priv->tx_ring);

out_rx_ring_cleanup:
	kfree(priv->rx_ring);

out:
	return -ENOMEM;
}

void ipoib_dev_cleanup(struct net_device *dev)
{
	struct ipoib_dev_priv *priv = netdev_priv(dev), *cpriv, *tcpriv;

	ipoib_delete_debug_files(dev);

	/* Delete any child interfaces first */
	list_for_each_entry_safe(cpriv, tcpriv, &priv->child_intfs, list) {
		unregister_netdev(cpriv->dev);
		ipoib_dev_cleanup(cpriv->dev);
		free_netdev(cpriv->dev);
	}

	ipoib_ib_dev_cleanup(dev);

	kfree(priv->rx_ring);
	vfree(priv->tx_ring);

	priv->rx_ring = NULL;
	priv->tx_ring = NULL;
}

static const struct header_ops ipoib_header_ops = {
	.create	= ipoib_hard_header,
};

static const struct net_device_ops ipoib_netdev_ops = {
	.ndo_open		 = ipoib_open,
	.ndo_stop		 = ipoib_stop,
	.ndo_change_mtu		 = ipoib_change_mtu,
	.ndo_fix_features	 = ipoib_fix_features,
	.ndo_start_xmit	 	 = ipoib_start_xmit,
	.ndo_tx_timeout		 = ipoib_timeout,
	.ndo_set_multicast_list	 = ipoib_set_mcast_list,
	.ndo_neigh_setup	 = ipoib_neigh_setup_dev,
};

static void ipoib_setup(struct net_device *dev)
{
	struct ipoib_dev_priv *priv = netdev_priv(dev);

	dev->netdev_ops		 = &ipoib_netdev_ops;
	dev->header_ops		 = &ipoib_header_ops;

	ipoib_set_ethtool_ops(dev);

	netif_napi_add(dev, &priv->napi, ipoib_poll, 100);

	dev->watchdog_timeo	 = HZ;

	dev->flags		|= IFF_BROADCAST | IFF_MULTICAST;

	dev->hard_header_len	 = IPOIB_ENCAP_LEN;
	dev->addr_len		 = INFINIBAND_ALEN;
	dev->type		 = ARPHRD_INFINIBAND;
	dev->tx_queue_len	 = ipoib_sendq_size * 2;
	dev->features		 = (NETIF_F_VLAN_CHALLENGED	|
				    NETIF_F_HIGHDMA);
	dev->priv_flags		&= ~IFF_XMIT_DST_RELEASE;

	memcpy(dev->broadcast, ipv4_bcast_addr, INFINIBAND_ALEN);

	netif_carrier_off(dev);

	priv->dev = dev;

	spin_lock_init(&priv->lock);

	mutex_init(&priv->vlan_mutex);

	INIT_LIST_HEAD(&priv->path_list);
	INIT_LIST_HEAD(&priv->child_intfs);
	INIT_LIST_HEAD(&priv->dead_ahs);
	INIT_LIST_HEAD(&priv->multicast_list);

	INIT_DELAYED_WORK(&priv->pkey_poll_task, ipoib_pkey_poll);
	INIT_DELAYED_WORK(&priv->mcast_task,   ipoib_mcast_join_task);
	INIT_WORK(&priv->carrier_on_task, ipoib_mcast_carrier_on_task);
	INIT_WORK(&priv->flush_light,   ipoib_ib_dev_flush_light);
	INIT_WORK(&priv->flush_normal,   ipoib_ib_dev_flush_normal);
	INIT_WORK(&priv->flush_heavy,   ipoib_ib_dev_flush_heavy);
	INIT_WORK(&priv->restart_task, ipoib_mcast_restart_task);
	INIT_DELAYED_WORK(&priv->ah_reap_task, ipoib_reap_ah);
}

struct ipoib_dev_priv *ipoib_intf_alloc(const char *name)
{
	struct net_device *dev;

	dev = alloc_netdev((int) sizeof (struct ipoib_dev_priv), name,
			   ipoib_setup);
	if (!dev)
		return NULL;

	return netdev_priv(dev);
}

static ssize_t show_pkey(struct device *dev,
			 struct device_attribute *attr, char *buf)
{
	struct ipoib_dev_priv *priv = netdev_priv(to_net_dev(dev));

	return sprintf(buf, "0x%04x\n", priv->pkey);
}
static DEVICE_ATTR(pkey, S_IRUGO, show_pkey, NULL);

static ssize_t show_umcast(struct device *dev,
			   struct device_attribute *attr, char *buf)
{
	struct ipoib_dev_priv *priv = netdev_priv(to_net_dev(dev));

	return sprintf(buf, "%d\n", test_bit(IPOIB_FLAG_UMCAST, &priv->flags));
}

static ssize_t set_umcast(struct device *dev,
			  struct device_attribute *attr,
			  const char *buf, size_t count)
{
	struct ipoib_dev_priv *priv = netdev_priv(to_net_dev(dev));
	unsigned long umcast_val = simple_strtoul(buf, NULL, 0);

	if (umcast_val > 0) {
		set_bit(IPOIB_FLAG_UMCAST, &priv->flags);
		ipoib_warn(priv, "ignoring multicast groups joined directly "
				"by userspace\n");
	} else
		clear_bit(IPOIB_FLAG_UMCAST, &priv->flags);

	return count;
}
static DEVICE_ATTR(umcast, S_IWUSR | S_IRUGO, show_umcast, set_umcast);

int ipoib_add_umcast_attr(struct net_device *dev)
{
	return device_create_file(&dev->dev, &dev_attr_umcast);
}

static ssize_t create_child(struct device *dev,
			    struct device_attribute *attr,
			    const char *buf, size_t count)
{
	int pkey;
	int ret;

	if (sscanf(buf, "%i", &pkey) != 1)
		return -EINVAL;

	if (pkey < 0 || pkey > 0xffff)
		return -EINVAL;

	/*
	 * Set the full membership bit, so that we join the right
	 * broadcast group, etc.
	 */
	pkey |= 0x8000;

	ret = ipoib_vlan_add(to_net_dev(dev), pkey);

	return ret ? ret : count;
}
static DEVICE_ATTR(create_child, S_IWUSR, NULL, create_child);

static ssize_t delete_child(struct device *dev,
			    struct device_attribute *attr,
			    const char *buf, size_t count)
{
	int pkey;
	int ret;

	if (sscanf(buf, "%i", &pkey) != 1)
		return -EINVAL;

	if (pkey < 0 || pkey > 0xffff)
		return -EINVAL;

	ret = ipoib_vlan_delete(to_net_dev(dev), pkey);

	return ret ? ret : count;

}
static DEVICE_ATTR(delete_child, S_IWUSR, NULL, delete_child);

int ipoib_add_pkey_attr(struct net_device *dev)
{
	return device_create_file(&dev->dev, &dev_attr_pkey);
}

int ipoib_set_dev_features(struct ipoib_dev_priv *priv, struct ib_device *hca)
{
	struct ib_device_attr *device_attr;
	int result = -ENOMEM;

	device_attr = kmalloc(sizeof *device_attr, GFP_KERNEL);
	if (!device_attr) {
		printk(KERN_WARNING "%s: allocation of %zu bytes failed\n",
		       hca->name, sizeof *device_attr);
		return result;
	}

	result = ib_query_device(hca, device_attr);
	if (result) {
		printk(KERN_WARNING "%s: ib_query_device failed (ret = %d)\n",
		       hca->name, result);
		kfree(device_attr);
		return result;
	}
	priv->hca_caps = device_attr->device_cap_flags;

	kfree(device_attr);

	if (priv->hca_caps & IB_DEVICE_UD_IP_CSUM) {
		priv->dev->hw_features = NETIF_F_SG |
			NETIF_F_IP_CSUM | NETIF_F_RXCSUM;

		if (priv->hca_caps & IB_DEVICE_UD_TSO)
			priv->dev->hw_features |= NETIF_F_TSO;

		priv->dev->features |= priv->dev->hw_features;
	}

	return 0;
}

static struct net_device *ipoib_add_port(const char *format,
					 struct ib_device *hca, u8 port)
{
	struct ipoib_dev_priv *priv;
	struct ib_port_attr attr;
	int result = -ENOMEM;

	priv = ipoib_intf_alloc(format);
	if (!priv)
		goto alloc_mem_failed;

	SET_NETDEV_DEV(priv->dev, hca->dma_device);
	priv->dev->dev_id = port - 1;

	if (!ib_query_port(hca, port, &attr))
		priv->max_ib_mtu = ib_mtu_enum_to_int(attr.max_mtu);
	else {
		printk(KERN_WARNING "%s: ib_query_port %d failed\n",
		       hca->name, port);
		goto device_init_failed;
	}

	/* MTU will be reset when mcast join happens */
	priv->dev->mtu  = IPOIB_UD_MTU(priv->max_ib_mtu);
	priv->mcast_mtu  = priv->admin_mtu = priv->dev->mtu;

	result = ib_query_pkey(hca, port, 0, &priv->pkey);
	if (result) {
		printk(KERN_WARNING "%s: ib_query_pkey port %d failed (ret = %d)\n",
		       hca->name, port, result);
		goto device_init_failed;
	}

	if (ipoib_set_dev_features(priv, hca))
		goto device_init_failed;

	/*
	 * Set the full membership bit, so that we join the right
	 * broadcast group, etc.
	 */
	priv->pkey |= 0x8000;

	priv->dev->broadcast[8] = priv->pkey >> 8;
	priv->dev->broadcast[9] = priv->pkey & 0xff;

	result = ib_query_gid(hca, port, 0, &priv->local_gid);
	if (result) {
		printk(KERN_WARNING "%s: ib_query_gid port %d failed (ret = %d)\n",
		       hca->name, port, result);
		goto device_init_failed;
	} else
		memcpy(priv->dev->dev_addr + 4, priv->local_gid.raw, sizeof (union ib_gid));

	result = ipoib_dev_init(priv->dev, hca, port);
	if (result < 0) {
		printk(KERN_WARNING "%s: failed to initialize port %d (ret = %d)\n",
		       hca->name, port, result);
		goto device_init_failed;
	}

	INIT_IB_EVENT_HANDLER(&priv->event_handler,
			      priv->ca, ipoib_event);
	result = ib_register_event_handler(&priv->event_handler);
	if (result < 0) {
		printk(KERN_WARNING "%s: ib_register_event_handler failed for "
		       "port %d (ret = %d)\n",
		       hca->name, port, result);
		goto event_failed;
	}

	result = register_netdev(priv->dev);
	if (result) {
		printk(KERN_WARNING "%s: couldn't register ipoib port %d; error %d\n",
		       hca->name, port, result);
		goto register_failed;
	}

	ipoib_create_debug_files(priv->dev);

	if (ipoib_cm_add_mode_attr(priv->dev))
		goto sysfs_failed;
	if (ipoib_add_pkey_attr(priv->dev))
		goto sysfs_failed;
	if (ipoib_add_umcast_attr(priv->dev))
		goto sysfs_failed;
	if (device_create_file(&priv->dev->dev, &dev_attr_create_child))
		goto sysfs_failed;
	if (device_create_file(&priv->dev->dev, &dev_attr_delete_child))
		goto sysfs_failed;

	return priv->dev;

sysfs_failed:
	ipoib_delete_debug_files(priv->dev);
	unregister_netdev(priv->dev);

register_failed:
	ib_unregister_event_handler(&priv->event_handler);
	flush_workqueue(ipoib_workqueue);

event_failed:
	ipoib_dev_cleanup(priv->dev);

device_init_failed:
	free_netdev(priv->dev);

alloc_mem_failed:
	return ERR_PTR(result);
}

static void ipoib_add_one(struct ib_device *device)
{
	struct list_head *dev_list;
	struct net_device *dev;
	struct ipoib_dev_priv *priv;
	int s, e, p;

	if (rdma_node_get_transport(device->node_type) != RDMA_TRANSPORT_IB)
		return;

	dev_list = kmalloc(sizeof *dev_list, GFP_KERNEL);
	if (!dev_list)
		return;

	INIT_LIST_HEAD(dev_list);

	if (device->node_type == RDMA_NODE_IB_SWITCH) {
		s = 0;
		e = 0;
	} else {
		s = 1;
		e = device->phys_port_cnt;
	}

	for (p = s; p <= e; ++p) {
		if (rdma_port_get_link_layer(device, p) != IB_LINK_LAYER_INFINIBAND)
			continue;
		dev = ipoib_add_port("ib%d", device, p);
		if (!IS_ERR(dev)) {
			priv = netdev_priv(dev);
			list_add_tail(&priv->list, dev_list);
		}
	}

	ib_set_client_data(device, &ipoib_client, dev_list);
}

static void ipoib_remove_one(struct ib_device *device)
{
	struct ipoib_dev_priv *priv, *tmp;
	struct list_head *dev_list;

	if (rdma_node_get_transport(device->node_type) != RDMA_TRANSPORT_IB)
		return;

	dev_list = ib_get_client_data(device, &ipoib_client);

	list_for_each_entry_safe(priv, tmp, dev_list, list) {
		ib_unregister_event_handler(&priv->event_handler);

		rtnl_lock();
		dev_change_flags(priv->dev, priv->dev->flags & ~IFF_UP);
		rtnl_unlock();

		flush_workqueue(ipoib_workqueue);

		unregister_netdev(priv->dev);
		ipoib_dev_cleanup(priv->dev);
		free_netdev(priv->dev);
	}

	kfree(dev_list);
}

static int __init ipoib_init_module(void)
{
	int ret;

	ipoib_recvq_size = roundup_pow_of_two(ipoib_recvq_size);
	ipoib_recvq_size = min(ipoib_recvq_size, IPOIB_MAX_QUEUE_SIZE);
	ipoib_recvq_size = max(ipoib_recvq_size, IPOIB_MIN_QUEUE_SIZE);

	ipoib_sendq_size = roundup_pow_of_two(ipoib_sendq_size);
	ipoib_sendq_size = min(ipoib_sendq_size, IPOIB_MAX_QUEUE_SIZE);
	ipoib_sendq_size = max3(ipoib_sendq_size, 2 * MAX_SEND_CQE, IPOIB_MIN_QUEUE_SIZE);
#ifdef CONFIG_INFINIBAND_IPOIB_CM
	ipoib_max_conn_qp = min(ipoib_max_conn_qp, IPOIB_CM_MAX_CONN_QP);
#endif

	/*
	 * When copying small received packets, we only copy from the
	 * linear data part of the SKB, so we rely on this condition.
	 */
	BUILD_BUG_ON(IPOIB_CM_COPYBREAK > IPOIB_CM_HEAD_SIZE);

	ret = ipoib_register_debugfs();
	if (ret)
		return ret;

	/*
	 * We create our own workqueue mainly because we want to be
	 * able to flush it when devices are being removed.  We can't
	 * use schedule_work()/flush_scheduled_work() because both
	 * unregister_netdev() and linkwatch_event take the rtnl lock,
	 * so flush_scheduled_work() can deadlock during device
	 * removal.
	 */
	ipoib_workqueue = create_singlethread_workqueue("ipoib");
	if (!ipoib_workqueue) {
		ret = -ENOMEM;
		goto err_fs;
	}

	ib_sa_register_client(&ipoib_sa_client);

	ret = ib_register_client(&ipoib_client);
	if (ret)
		goto err_sa;

	return 0;

err_sa:
	ib_sa_unregister_client(&ipoib_sa_client);
	destroy_workqueue(ipoib_workqueue);

err_fs:
	ipoib_unregister_debugfs();

	return ret;
}

static void __exit ipoib_cleanup_module(void)
{
	ib_unregister_client(&ipoib_client);
	ib_sa_unregister_client(&ipoib_sa_client);
	ipoib_unregister_debugfs();
	destroy_workqueue(ipoib_workqueue);
}

module_init(ipoib_init_module);
module_exit(ipoib_cleanup_module);<|MERGE_RESOLUTION|>--- conflicted
+++ resolved
@@ -832,11 +832,6 @@
 	 * destination address into skb->cb so we can figure out where
 	 * to send the packet later.
 	 */
-<<<<<<< HEAD
-	if (!skb_dst(skb)) {
-		struct ipoib_cb *cb = (struct ipoib_cb *) skb->cb;
-		memcpy(cb->hwaddr, daddr, INFINIBAND_ALEN);
-=======
 	dst = skb_dst(skb);
 	n = NULL;
 	if (dst)
@@ -845,7 +840,6 @@
 		struct ipoib_pseudoheader *phdr =
 			(struct ipoib_pseudoheader *) skb_push(skb, sizeof *phdr);
 		memcpy(phdr->hwaddr, daddr, INFINIBAND_ALEN);
->>>>>>> acd92ae5
 	}
 
 	return 0;
