--- conflicted
+++ resolved
@@ -305,11 +305,6 @@
 {
 	struct siw_device *sdev = NULL;
 	struct ib_device *base_dev;
-<<<<<<< HEAD
-	struct device *parent = netdev->dev.parent;
-	u64 dma_mask;
-=======
->>>>>>> 356006a6
 	int rv;
 
 	sdev = ib_alloc_device(siw_device, base_dev);
@@ -348,16 +343,6 @@
 	 * per physical port.
 	 */
 	base_dev->phys_port_cnt = 1;
-<<<<<<< HEAD
-	base_dev->dev.parent = parent;
-	base_dev->dev.dma_parms = &sdev->dma_parms;
-	dma_set_max_seg_size(&base_dev->dev, UINT_MAX);
-	dma_mask = IS_ENABLED(CONFIG_64BIT) ? DMA_BIT_MASK(64) : DMA_BIT_MASK(32);
-	if (dma_coerce_mask_and_coherent(&base_dev->dev, dma_mask))
-		goto error;
-
-=======
->>>>>>> 356006a6
 	base_dev->num_comp_vectors = num_possible_cpus();
 
 	xa_init_flags(&sdev->qp_xa, XA_FLAGS_ALLOC1);
