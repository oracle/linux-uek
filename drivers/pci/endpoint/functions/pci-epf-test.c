// SPDX-License-Identifier: GPL-2.0
/*
 * Test driver to test endpoint functionality
 *
 * Copyright (C) 2017 Texas Instruments
 * Author: Kishon Vijay Abraham I <kishon@ti.com>
 */

#include <linux/crc32.h>
#include <linux/delay.h>
#include <linux/dmaengine.h>
#include <linux/io.h>
#include <linux/module.h>
#include <linux/slab.h>
#include <linux/pci_ids.h>
#include <linux/random.h>

#include <linux/pci-epc.h>
#include <linux/pci-epf.h>
#include <linux/pci_regs.h>

#define IRQ_TYPE_LEGACY			0
#define IRQ_TYPE_MSI			1
#define IRQ_TYPE_MSIX			2

#define COMMAND_RAISE_LEGACY_IRQ	BIT(0)
#define COMMAND_RAISE_MSI_IRQ		BIT(1)
#define COMMAND_RAISE_MSIX_IRQ		BIT(2)
#define COMMAND_READ			BIT(3)
#define COMMAND_WRITE			BIT(4)
#define COMMAND_COPY			BIT(5)

#define STATUS_READ_SUCCESS		BIT(0)
#define STATUS_READ_FAIL		BIT(1)
#define STATUS_WRITE_SUCCESS		BIT(2)
#define STATUS_WRITE_FAIL		BIT(3)
#define STATUS_COPY_SUCCESS		BIT(4)
#define STATUS_COPY_FAIL		BIT(5)
#define STATUS_IRQ_RAISED		BIT(6)
#define STATUS_SRC_ADDR_INVALID		BIT(7)
#define STATUS_DST_ADDR_INVALID		BIT(8)

#define FLAG_USE_DMA			BIT(0)

#define TIMER_RESOLUTION		1

static struct workqueue_struct *kpcitest_workqueue;

struct pci_epf_test {
	void			*reg[PCI_STD_NUM_BARS];
	struct pci_epf		*epf;
	enum pci_barno		test_reg_bar;
	size_t			msix_table_offset;
	struct delayed_work	cmd_handler;
	struct dma_chan		*dma_chan;
	struct completion	transfer_complete;
	bool			dma_supported;
	const struct pci_epc_features *epc_features;
};

struct pci_epf_test_reg {
	u32	magic;
	u32	command;
	u32	status;
	u64	src_addr;
	u64	dst_addr;
	u32	size;
	u32	checksum;
	u32	irq_type;
	u32	irq_number;
	u32	flags;
} __packed;

static struct pci_epf_header test_header = {
	.vendorid	= PCI_ANY_ID,
	.deviceid	= PCI_ANY_ID,
	.baseclass_code = PCI_CLASS_OTHERS,
	.interrupt_pin	= PCI_INTERRUPT_INTA,
};

static size_t bar_size[] = { 512, 512, 1024, 16384, 131072, 1048576 };

static void pci_epf_test_dma_callback(void *param)
{
	struct pci_epf_test *epf_test = param;

	complete(&epf_test->transfer_complete);
}

/**
 * pci_epf_test_data_transfer() - Function that uses dmaengine API to transfer
 *				  data between PCIe EP and remote PCIe RC
 * @epf_test: the EPF test device that performs the data transfer operation
 * @dma_dst: The destination address of the data transfer. It can be a physical
 *	     address given by pci_epc_mem_alloc_addr or DMA mapping APIs.
 * @dma_src: The source address of the data transfer. It can be a physical
 *	     address given by pci_epc_mem_alloc_addr or DMA mapping APIs.
 * @len: The size of the data transfer
 *
 * Function that uses dmaengine API to transfer data between PCIe EP and remote
 * PCIe RC. The source and destination address can be a physical address given
 * by pci_epc_mem_alloc_addr or the one obtained using DMA mapping APIs.
 *
 * The function returns '0' on success and negative value on failure.
 */
static int pci_epf_test_data_transfer(struct pci_epf_test *epf_test,
				      dma_addr_t dma_dst, dma_addr_t dma_src,
				      size_t len)
{
	enum dma_ctrl_flags flags = DMA_CTRL_ACK | DMA_PREP_INTERRUPT;
	struct dma_chan *chan = epf_test->dma_chan;
	struct pci_epf *epf = epf_test->epf;
	struct dma_async_tx_descriptor *tx;
	struct device *dev = &epf->dev;
	dma_cookie_t cookie;
	int ret;

	if (IS_ERR_OR_NULL(chan)) {
		dev_err(dev, "Invalid DMA memcpy channel\n");
		return -EINVAL;
	}

	tx = dmaengine_prep_dma_memcpy(chan, dma_dst, dma_src, len, flags);
	if (!tx) {
		dev_err(dev, "Failed to prepare DMA memcpy\n");
		return -EIO;
	}

	tx->callback = pci_epf_test_dma_callback;
	tx->callback_param = epf_test;
	cookie = tx->tx_submit(tx);
	reinit_completion(&epf_test->transfer_complete);

	ret = dma_submit_error(cookie);
	if (ret) {
		dev_err(dev, "Failed to do DMA tx_submit %d\n", cookie);
		return -EIO;
	}

	dma_async_issue_pending(chan);
	ret = wait_for_completion_interruptible(&epf_test->transfer_complete);
	if (ret < 0) {
		dmaengine_terminate_sync(chan);
		dev_err(dev, "DMA wait_for_completion_timeout\n");
		return -ETIMEDOUT;
	}

	return 0;
}

/**
 * pci_epf_test_init_dma_chan() - Function to initialize EPF test DMA channel
 * @epf_test: the EPF test device that performs data transfer operation
 *
 * Function to initialize EPF test DMA channel.
 */
static int pci_epf_test_init_dma_chan(struct pci_epf_test *epf_test)
{
	struct pci_epf *epf = epf_test->epf;
	struct device *dev = &epf->dev;
	struct dma_chan *dma_chan;
	dma_cap_mask_t mask;
	int ret;

	dma_cap_zero(mask);
	dma_cap_set(DMA_MEMCPY, mask);

	dma_chan = dma_request_chan_by_mask(&mask);
	if (IS_ERR(dma_chan)) {
		ret = PTR_ERR(dma_chan);
		if (ret != -EPROBE_DEFER)
			dev_err(dev, "Failed to get DMA channel\n");
		return ret;
	}
	init_completion(&epf_test->transfer_complete);

	epf_test->dma_chan = dma_chan;

	return 0;
}

/**
 * pci_epf_test_clean_dma_chan() - Function to cleanup EPF test DMA channel
 * @epf_test: the EPF test device that performs data transfer operation
 *
 * Helper to cleanup EPF test DMA channel.
 */
static void pci_epf_test_clean_dma_chan(struct pci_epf_test *epf_test)
{
	if (!epf_test->dma_supported)
		return;

	dma_release_channel(epf_test->dma_chan);
	epf_test->dma_chan = NULL;
}

static void pci_epf_test_print_rate(const char *ops, u64 size,
				    struct timespec64 *start,
				    struct timespec64 *end, bool dma)
{
	struct timespec64 ts;
	u64 rate, ns;

	ts = timespec64_sub(*end, *start);

	/* convert both size (stored in 'rate') and time in terms of 'ns' */
	ns = timespec64_to_ns(&ts);
	rate = size * NSEC_PER_SEC;

	/* Divide both size (stored in 'rate') and ns by a common factor */
	while (ns > UINT_MAX) {
		rate >>= 1;
		ns >>= 1;
	}

	if (!ns)
		return;

	/* calculate the rate */
	do_div(rate, (uint32_t)ns);

	pr_info("\n%s => Size: %llu bytes\t DMA: %s\t Time: %llu.%09u seconds\t"
		"Rate: %llu KB/s\n", ops, size, dma ? "YES" : "NO",
		(u64)ts.tv_sec, (u32)ts.tv_nsec, rate / 1024);
}

static int pci_epf_test_copy(struct pci_epf_test *epf_test)
{
	int ret;
	bool use_dma;
	void __iomem *src_addr;
	void __iomem *dst_addr;
	phys_addr_t src_phys_addr;
	phys_addr_t dst_phys_addr;
	struct timespec64 start, end;
	struct pci_epf *epf = epf_test->epf;
	struct device *dev = &epf->dev;
	struct pci_epc *epc = epf->epc;
	enum pci_barno test_reg_bar = epf_test->test_reg_bar;
	struct pci_epf_test_reg *reg = epf_test->reg[test_reg_bar];

	src_addr = pci_epc_mem_alloc_addr(epc, &src_phys_addr, reg->size);
	if (!src_addr) {
		dev_err(dev, "Failed to allocate source address\n");
		reg->status = STATUS_SRC_ADDR_INVALID;
		ret = -ENOMEM;
		goto err;
	}

	ret = pci_epc_map_addr(epc, epf->func_no, src_phys_addr, reg->src_addr,
			       reg->size);
	if (ret) {
		dev_err(dev, "Failed to map source address\n");
		reg->status = STATUS_SRC_ADDR_INVALID;
		goto err_src_addr;
	}

	dst_addr = pci_epc_mem_alloc_addr(epc, &dst_phys_addr, reg->size);
	if (!dst_addr) {
		dev_err(dev, "Failed to allocate destination address\n");
		reg->status = STATUS_DST_ADDR_INVALID;
		ret = -ENOMEM;
		goto err_src_map_addr;
	}

	ret = pci_epc_map_addr(epc, epf->func_no, dst_phys_addr, reg->dst_addr,
			       reg->size);
	if (ret) {
		dev_err(dev, "Failed to map destination address\n");
		reg->status = STATUS_DST_ADDR_INVALID;
		goto err_dst_addr;
	}

	ktime_get_ts64(&start);
	use_dma = !!(reg->flags & FLAG_USE_DMA);
	if (use_dma) {
		if (!epf_test->dma_supported) {
			dev_err(dev, "Cannot transfer data using DMA\n");
			ret = -EINVAL;
			goto err_map_addr;
		}

		ret = pci_epf_test_data_transfer(epf_test, dst_phys_addr,
						 src_phys_addr, reg->size);
		if (ret)
			dev_err(dev, "Data transfer failed\n");
	} else {
		memcpy(dst_addr, src_addr, reg->size);
	}
	ktime_get_ts64(&end);
	pci_epf_test_print_rate("COPY", reg->size, &start, &end, use_dma);

err_map_addr:
	pci_epc_unmap_addr(epc, epf->func_no, dst_phys_addr);

err_dst_addr:
	pci_epc_mem_free_addr(epc, dst_phys_addr, dst_addr, reg->size);

err_src_map_addr:
	pci_epc_unmap_addr(epc, epf->func_no, src_phys_addr);

err_src_addr:
	pci_epc_mem_free_addr(epc, src_phys_addr, src_addr, reg->size);

err:
	return ret;
}

static int pci_epf_test_read(struct pci_epf_test *epf_test)
{
	int ret;
	void __iomem *src_addr;
	void *buf;
	u32 crc32;
	bool use_dma;
	phys_addr_t phys_addr;
	phys_addr_t dst_phys_addr;
	struct timespec64 start, end;
	struct pci_epf *epf = epf_test->epf;
	struct device *dev = &epf->dev;
	struct pci_epc *epc = epf->epc;
	struct device *dma_dev = epf->epc->dev.parent;
	enum pci_barno test_reg_bar = epf_test->test_reg_bar;
	struct pci_epf_test_reg *reg = epf_test->reg[test_reg_bar];

	src_addr = pci_epc_mem_alloc_addr(epc, &phys_addr, reg->size);
	if (!src_addr) {
		dev_err(dev, "Failed to allocate address\n");
		reg->status = STATUS_SRC_ADDR_INVALID;
		ret = -ENOMEM;
		goto err;
	}

	ret = pci_epc_map_addr(epc, epf->func_no, phys_addr, reg->src_addr,
			       reg->size);
	if (ret) {
		dev_err(dev, "Failed to map address\n");
		reg->status = STATUS_SRC_ADDR_INVALID;
		goto err_addr;
	}

	buf = kzalloc(reg->size, GFP_KERNEL);
	if (!buf) {
		ret = -ENOMEM;
		goto err_map_addr;
	}

	use_dma = !!(reg->flags & FLAG_USE_DMA);
	if (use_dma) {
		if (!epf_test->dma_supported) {
			dev_err(dev, "Cannot transfer data using DMA\n");
			ret = -EINVAL;
			goto err_dma_map;
		}

		dst_phys_addr = dma_map_single(dma_dev, buf, reg->size,
					       DMA_FROM_DEVICE);
		if (dma_mapping_error(dma_dev, dst_phys_addr)) {
			dev_err(dev, "Failed to map destination buffer addr\n");
			ret = -ENOMEM;
			goto err_dma_map;
		}

		ktime_get_ts64(&start);
		ret = pci_epf_test_data_transfer(epf_test, dst_phys_addr,
						 phys_addr, reg->size);
		if (ret)
			dev_err(dev, "Data transfer failed\n");
		ktime_get_ts64(&end);

		dma_unmap_single(dma_dev, dst_phys_addr, reg->size,
				 DMA_FROM_DEVICE);
	} else {
		ktime_get_ts64(&start);
		memcpy_fromio(buf, src_addr, reg->size);
		ktime_get_ts64(&end);
	}

	pci_epf_test_print_rate("READ", reg->size, &start, &end, use_dma);

	crc32 = crc32_le(~0, buf, reg->size);
	if (crc32 != reg->checksum)
		ret = -EIO;

err_dma_map:
	kfree(buf);

err_map_addr:
	pci_epc_unmap_addr(epc, epf->func_no, phys_addr);

err_addr:
	pci_epc_mem_free_addr(epc, phys_addr, src_addr, reg->size);

err:
	return ret;
}

static int pci_epf_test_write(struct pci_epf_test *epf_test)
{
	int ret;
	void __iomem *dst_addr;
	void *buf;
	bool use_dma;
	phys_addr_t phys_addr;
	phys_addr_t src_phys_addr;
	struct timespec64 start, end;
	struct pci_epf *epf = epf_test->epf;
	struct device *dev = &epf->dev;
	struct pci_epc *epc = epf->epc;
	struct device *dma_dev = epf->epc->dev.parent;
	enum pci_barno test_reg_bar = epf_test->test_reg_bar;
	struct pci_epf_test_reg *reg = epf_test->reg[test_reg_bar];

	dst_addr = pci_epc_mem_alloc_addr(epc, &phys_addr, reg->size);
	if (!dst_addr) {
		dev_err(dev, "Failed to allocate address\n");
		reg->status = STATUS_DST_ADDR_INVALID;
		ret = -ENOMEM;
		goto err;
	}

	ret = pci_epc_map_addr(epc, epf->func_no, phys_addr, reg->dst_addr,
			       reg->size);
	if (ret) {
		dev_err(dev, "Failed to map address\n");
		reg->status = STATUS_DST_ADDR_INVALID;
		goto err_addr;
	}

	buf = kzalloc(reg->size, GFP_KERNEL);
	if (!buf) {
		ret = -ENOMEM;
		goto err_map_addr;
	}

	get_random_bytes(buf, reg->size);
	reg->checksum = crc32_le(~0, buf, reg->size);

	use_dma = !!(reg->flags & FLAG_USE_DMA);
	if (use_dma) {
		if (!epf_test->dma_supported) {
			dev_err(dev, "Cannot transfer data using DMA\n");
			ret = -EINVAL;
			goto err_map_addr;
		}

		src_phys_addr = dma_map_single(dma_dev, buf, reg->size,
					       DMA_TO_DEVICE);
		if (dma_mapping_error(dma_dev, src_phys_addr)) {
			dev_err(dev, "Failed to map source buffer addr\n");
			ret = -ENOMEM;
			goto err_dma_map;
		}

		ktime_get_ts64(&start);
		ret = pci_epf_test_data_transfer(epf_test, phys_addr,
						 src_phys_addr, reg->size);
		if (ret)
			dev_err(dev, "Data transfer failed\n");
		ktime_get_ts64(&end);

		dma_unmap_single(dma_dev, src_phys_addr, reg->size,
				 DMA_TO_DEVICE);
	} else {
		ktime_get_ts64(&start);
		memcpy_toio(dst_addr, buf, reg->size);
		ktime_get_ts64(&end);
	}

	pci_epf_test_print_rate("WRITE", reg->size, &start, &end, use_dma);

	/*
	 * wait 1ms inorder for the write to complete. Without this delay L3
	 * error in observed in the host system.
	 */
	usleep_range(1000, 2000);

err_dma_map:
	kfree(buf);

err_map_addr:
	pci_epc_unmap_addr(epc, epf->func_no, phys_addr);

err_addr:
	pci_epc_mem_free_addr(epc, phys_addr, dst_addr, reg->size);

err:
	return ret;
}

static void pci_epf_test_raise_irq(struct pci_epf_test *epf_test, u8 irq_type,
				   u16 irq)
{
	struct pci_epf *epf = epf_test->epf;
	struct device *dev = &epf->dev;
	struct pci_epc *epc = epf->epc;
	enum pci_barno test_reg_bar = epf_test->test_reg_bar;
	struct pci_epf_test_reg *reg = epf_test->reg[test_reg_bar];

	reg->status |= STATUS_IRQ_RAISED;

	switch (irq_type) {
	case IRQ_TYPE_LEGACY:
		pci_epc_raise_irq(epc, epf->func_no, PCI_EPC_IRQ_LEGACY, 0);
		break;
	case IRQ_TYPE_MSI:
		pci_epc_raise_irq(epc, epf->func_no, PCI_EPC_IRQ_MSI, irq);
		break;
	case IRQ_TYPE_MSIX:
		pci_epc_raise_irq(epc, epf->func_no, PCI_EPC_IRQ_MSIX, irq);
		break;
	default:
		dev_err(dev, "Failed to raise IRQ, unknown type\n");
		break;
	}
}

static void pci_epf_test_cmd_handler(struct work_struct *work)
{
	int ret;
	int count;
	u32 command;
	struct pci_epf_test *epf_test = container_of(work, struct pci_epf_test,
						     cmd_handler.work);
	struct pci_epf *epf = epf_test->epf;
	struct device *dev = &epf->dev;
	struct pci_epc *epc = epf->epc;
	enum pci_barno test_reg_bar = epf_test->test_reg_bar;
	struct pci_epf_test_reg *reg = epf_test->reg[test_reg_bar];

	command = reg->command;
	if (!command)
		goto reset_handler;

	reg->command = 0;
	reg->status = 0;

	if (reg->irq_type > IRQ_TYPE_MSIX) {
		dev_err(dev, "Failed to detect IRQ type\n");
		goto reset_handler;
	}

	if (command & COMMAND_RAISE_LEGACY_IRQ) {
		reg->status = STATUS_IRQ_RAISED;
		pci_epc_raise_irq(epc, epf->func_no, PCI_EPC_IRQ_LEGACY, 0);
		goto reset_handler;
	}

	if (command & COMMAND_WRITE) {
		ret = pci_epf_test_write(epf_test);
		if (ret)
			reg->status |= STATUS_WRITE_FAIL;
		else
			reg->status |= STATUS_WRITE_SUCCESS;
		pci_epf_test_raise_irq(epf_test, reg->irq_type,
				       reg->irq_number);
		goto reset_handler;
	}

	if (command & COMMAND_READ) {
		ret = pci_epf_test_read(epf_test);
		if (!ret)
			reg->status |= STATUS_READ_SUCCESS;
		else
			reg->status |= STATUS_READ_FAIL;
		pci_epf_test_raise_irq(epf_test, reg->irq_type,
				       reg->irq_number);
		goto reset_handler;
	}

	if (command & COMMAND_COPY) {
		ret = pci_epf_test_copy(epf_test);
		if (!ret)
			reg->status |= STATUS_COPY_SUCCESS;
		else
			reg->status |= STATUS_COPY_FAIL;
		pci_epf_test_raise_irq(epf_test, reg->irq_type,
				       reg->irq_number);
		goto reset_handler;
	}

	if (command & COMMAND_RAISE_MSI_IRQ) {
		count = pci_epc_get_msi(epc, epf->func_no);
		if (reg->irq_number > count || count <= 0)
			goto reset_handler;
		reg->status = STATUS_IRQ_RAISED;
		pci_epc_raise_irq(epc, epf->func_no, PCI_EPC_IRQ_MSI,
				  reg->irq_number);
		goto reset_handler;
	}

	if (command & COMMAND_RAISE_MSIX_IRQ) {
		count = pci_epc_get_msix(epc, epf->func_no);
		if (reg->irq_number > count || count <= 0)
			goto reset_handler;
		reg->status = STATUS_IRQ_RAISED;
		pci_epc_raise_irq(epc, epf->func_no, PCI_EPC_IRQ_MSIX,
				  reg->irq_number);
		goto reset_handler;
	}

reset_handler:
	queue_delayed_work(kpcitest_workqueue, &epf_test->cmd_handler,
			   msecs_to_jiffies(1));
}

static void pci_epf_test_unbind(struct pci_epf *epf)
{
	struct pci_epf_test *epf_test = epf_get_drvdata(epf);
	struct pci_epc *epc = epf->epc;
	struct pci_epf_bar *epf_bar;
	int bar;

	cancel_delayed_work(&epf_test->cmd_handler);
	pci_epf_test_clean_dma_chan(epf_test);
	pci_epc_stop(epc);
	for (bar = 0; bar < PCI_STD_NUM_BARS; bar++) {
		epf_bar = &epf->bar[bar];

		if (epf_test->reg[bar]) {
			pci_epc_clear_bar(epc, epf->func_no, epf_bar);
			pci_epf_free_space(epf, epf_test->reg[bar], bar,
					   PRIMARY_INTERFACE);
		}
	}
}

static int pci_epf_test_set_bar(struct pci_epf *epf)
{
	int bar, add;
	int ret;
	struct pci_epf_bar *epf_bar;
	struct pci_epc *epc = epf->epc;
	struct device *dev = &epf->dev;
	struct pci_epf_test *epf_test = epf_get_drvdata(epf);
	enum pci_barno test_reg_bar = epf_test->test_reg_bar;
	const struct pci_epc_features *epc_features;

	epc_features = epf_test->epc_features;

	for (bar = 0; bar < PCI_STD_NUM_BARS; bar += add) {
		epf_bar = &epf->bar[bar];
		/*
		 * pci_epc_set_bar() sets PCI_BASE_ADDRESS_MEM_TYPE_64
		 * if the specific implementation required a 64-bit BAR,
		 * even if we only requested a 32-bit BAR.
		 */
		add = (epf_bar->flags & PCI_BASE_ADDRESS_MEM_TYPE_64) ? 2 : 1;

		if (!!(epc_features->reserved_bar & (1 << bar)))
			continue;

		ret = pci_epc_set_bar(epc, epf->func_no, epf_bar);
		if (ret) {
			pci_epf_free_space(epf, epf_test->reg[bar], bar,
					   PRIMARY_INTERFACE);
			dev_err(dev, "Failed to set BAR%d\n", bar);
			if (bar == test_reg_bar)
				return ret;
		}
	}

	return 0;
}

static int pci_epf_test_core_init(struct pci_epf *epf)
{
	struct pci_epf_test *epf_test = epf_get_drvdata(epf);
	struct pci_epf_header *header = epf->header;
	const struct pci_epc_features *epc_features;
	struct pci_epc *epc = epf->epc;
	struct device *dev = &epf->dev;
	bool msix_capable = false;
	bool msi_capable = true;
	int ret;

	epc_features = pci_epc_get_features(epc, epf->func_no);
	if (epc_features) {
		msix_capable = epc_features->msix_capable;
		msi_capable = epc_features->msi_capable;
	}

	ret = pci_epc_write_header(epc, epf->func_no, header);
	if (ret) {
		dev_err(dev, "Configuration header write failed\n");
		return ret;
	}

	ret = pci_epf_test_set_bar(epf);
	if (ret)
		return ret;

	if (msi_capable) {
		ret = pci_epc_set_msi(epc, epf->func_no, epf->msi_interrupts);
		if (ret) {
			dev_err(dev, "MSI configuration failed\n");
			return ret;
		}
	}

	if (msix_capable) {
		ret = pci_epc_set_msix(epc, epf->func_no, epf->msix_interrupts,
				       epf_test->test_reg_bar,
				       epf_test->msix_table_offset);
		if (ret) {
			dev_err(dev, "MSI-X configuration failed\n");
			return ret;
		}
	}

	return 0;
}

static int pci_epf_test_notifier(struct notifier_block *nb, unsigned long val,
				 void *data)
{
	struct pci_epf *epf = container_of(nb, struct pci_epf, nb);
	struct pci_epf_test *epf_test = epf_get_drvdata(epf);
	int ret;

	switch (val) {
	case CORE_INIT:
		ret = pci_epf_test_core_init(epf);
		if (ret)
			return NOTIFY_BAD;
		break;

	case LINK_UP:
		queue_delayed_work(kpcitest_workqueue, &epf_test->cmd_handler,
				   msecs_to_jiffies(1));
		break;

	default:
		dev_err(&epf->dev, "Invalid EPF test notifier event\n");
		return NOTIFY_BAD;
	}

	return NOTIFY_OK;
}

static int pci_epf_test_alloc_space(struct pci_epf *epf)
{
	struct pci_epf_test *epf_test = epf_get_drvdata(epf);
	struct device *dev = &epf->dev;
	struct pci_epf_bar *epf_bar;
	size_t msix_table_size = 0;
	size_t test_reg_bar_size;
	size_t pba_size = 0;
	bool msix_capable;
	void *base;
	int bar, add;
	enum pci_barno test_reg_bar = epf_test->test_reg_bar;
	const struct pci_epc_features *epc_features;
	size_t test_reg_size;

	epc_features = epf_test->epc_features;

	test_reg_bar_size = ALIGN(sizeof(struct pci_epf_test_reg), 128);

	msix_capable = epc_features->msix_capable;
	if (msix_capable) {
		msix_table_size = PCI_MSIX_ENTRY_SIZE * epf->msix_interrupts;
		epf_test->msix_table_offset = test_reg_bar_size;
		/* Align to QWORD or 8 Bytes */
		pba_size = ALIGN(DIV_ROUND_UP(epf->msix_interrupts, 8), 8);
	}
	test_reg_size = test_reg_bar_size + msix_table_size + pba_size;

	if (epc_features->bar_fixed_size[test_reg_bar]) {
		if (test_reg_size > bar_size[test_reg_bar])
			return -ENOMEM;
		test_reg_size = bar_size[test_reg_bar];
	}

	base = pci_epf_alloc_space(epf, test_reg_size, test_reg_bar,
				   epc_features->align, PRIMARY_INTERFACE);
	if (!base) {
		dev_err(dev, "Failed to allocated register space\n");
		return -ENOMEM;
	}
	epf_test->reg[test_reg_bar] = base;

	for (bar = 0; bar < PCI_STD_NUM_BARS; bar += add) {
		epf_bar = &epf->bar[bar];
		add = (epf_bar->flags & PCI_BASE_ADDRESS_MEM_TYPE_64) ? 2 : 1;

		if (bar == test_reg_bar)
			continue;

		if (!!(epc_features->reserved_bar & (1 << bar)))
			continue;

		base = pci_epf_alloc_space(epf, bar_size[bar], bar,
					   epc_features->align,
					   PRIMARY_INTERFACE);
		if (!base)
			dev_err(dev, "Failed to allocate space for BAR%d\n",
				bar);
		epf_test->reg[bar] = base;
	}

	return 0;
}

static void pci_epf_configure_bar(struct pci_epf *epf,
				  const struct pci_epc_features *epc_features)
{
	struct pci_epf_bar *epf_bar;
	bool bar_fixed_64bit;
	int i;

	for (i = 0; i < PCI_STD_NUM_BARS; i++) {
		epf_bar = &epf->bar[i];
		bar_fixed_64bit = !!(epc_features->bar_fixed_64bit & (1 << i));
		if (bar_fixed_64bit)
			epf_bar->flags |= PCI_BASE_ADDRESS_MEM_TYPE_64;
		if (epc_features->bar_fixed_size[i])
			bar_size[i] = epc_features->bar_fixed_size[i];
	}
}

static int pci_epf_test_bind(struct pci_epf *epf)
{
	int ret;
	struct pci_epf_test *epf_test = epf_get_drvdata(epf);
	const struct pci_epc_features *epc_features;
	enum pci_barno test_reg_bar = BAR_0;
	struct pci_epc *epc = epf->epc;
	bool linkup_notifier = false;
	bool core_init_notifier = false;

	if (WARN_ON_ONCE(!epc))
		return -EINVAL;

	epc_features = pci_epc_get_features(epc, epf->func_no);
<<<<<<< HEAD
	if (epc_features) {
		linkup_notifier = epc_features->linkup_notifier;
		core_init_notifier = epc_features->core_init_notifier;
		test_reg_bar = pci_epc_get_first_free_bar(epc_features);
		if (test_reg_bar < 0)
			return -EINVAL;
		pci_epf_configure_bar(epf, epc_features);
=======
	if (!epc_features) {
		dev_err(&epf->dev, "epc_features not implemented\n");
		return -EOPNOTSUPP;
>>>>>>> 11e4b63a
	}

	linkup_notifier = epc_features->linkup_notifier;
	core_init_notifier = epc_features->core_init_notifier;
	test_reg_bar = pci_epc_get_first_free_bar(epc_features);
	if (test_reg_bar < 0)
		return -EINVAL;
	pci_epf_configure_bar(epf, epc_features);

	epf_test->test_reg_bar = test_reg_bar;
	epf_test->epc_features = epc_features;

	ret = pci_epf_test_alloc_space(epf);
	if (ret)
		return ret;

	if (!core_init_notifier) {
		ret = pci_epf_test_core_init(epf);
		if (ret)
			return ret;
	}

	epf_test->dma_supported = true;

	ret = pci_epf_test_init_dma_chan(epf_test);
	if (ret)
		epf_test->dma_supported = false;

	if (linkup_notifier) {
		epf->nb.notifier_call = pci_epf_test_notifier;
		pci_epc_register_notifier(epc, &epf->nb);
	} else {
		queue_work(kpcitest_workqueue, &epf_test->cmd_handler.work);
	}

	return 0;
}

static const struct pci_epf_device_id pci_epf_test_ids[] = {
	{
		.name = "pci_epf_test",
	},
	{},
};

static int pci_epf_test_probe(struct pci_epf *epf)
{
	struct pci_epf_test *epf_test;
	struct device *dev = &epf->dev;

	epf_test = devm_kzalloc(dev, sizeof(*epf_test), GFP_KERNEL);
	if (!epf_test)
		return -ENOMEM;

	epf->header = &test_header;
	epf_test->epf = epf;

	INIT_DELAYED_WORK(&epf_test->cmd_handler, pci_epf_test_cmd_handler);

	epf_set_drvdata(epf, epf_test);
	return 0;
}

static struct pci_epf_ops ops = {
	.unbind	= pci_epf_test_unbind,
	.bind	= pci_epf_test_bind,
};

static struct pci_epf_driver test_driver = {
	.driver.name	= "pci_epf_test",
	.probe		= pci_epf_test_probe,
	.id_table	= pci_epf_test_ids,
	.ops		= &ops,
	.owner		= THIS_MODULE,
};

static int __init pci_epf_test_init(void)
{
	int ret;

	kpcitest_workqueue = alloc_workqueue("kpcitest",
					     WQ_MEM_RECLAIM | WQ_HIGHPRI, 0);
	if (!kpcitest_workqueue) {
		pr_err("Failed to allocate the kpcitest work queue\n");
		return -ENOMEM;
	}

	ret = pci_epf_register_driver(&test_driver);
	if (ret) {
		destroy_workqueue(kpcitest_workqueue);
		pr_err("Failed to register pci epf test driver --> %d\n", ret);
		return ret;
	}

	return 0;
}
module_init(pci_epf_test_init);

static void __exit pci_epf_test_exit(void)
{
	if (kpcitest_workqueue)
		destroy_workqueue(kpcitest_workqueue);
	pci_epf_unregister_driver(&test_driver);
}
module_exit(pci_epf_test_exit);

MODULE_DESCRIPTION("PCI EPF TEST DRIVER");
MODULE_AUTHOR("Kishon Vijay Abraham I <kishon@ti.com>");
MODULE_LICENSE("GPL v2");<|MERGE_RESOLUTION|>--- conflicted
+++ resolved
@@ -833,19 +833,9 @@
 		return -EINVAL;
 
 	epc_features = pci_epc_get_features(epc, epf->func_no);
-<<<<<<< HEAD
-	if (epc_features) {
-		linkup_notifier = epc_features->linkup_notifier;
-		core_init_notifier = epc_features->core_init_notifier;
-		test_reg_bar = pci_epc_get_first_free_bar(epc_features);
-		if (test_reg_bar < 0)
-			return -EINVAL;
-		pci_epf_configure_bar(epf, epc_features);
-=======
 	if (!epc_features) {
 		dev_err(&epf->dev, "epc_features not implemented\n");
 		return -EOPNOTSUPP;
->>>>>>> 11e4b63a
 	}
 
 	linkup_notifier = epc_features->linkup_notifier;
