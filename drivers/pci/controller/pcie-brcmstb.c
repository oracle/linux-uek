// SPDX-License-Identifier: GPL-2.0+
/* Copyright (C) 2009 - 2019 Broadcom */

#include <linux/bitfield.h>
#include <linux/bitops.h>
#include <linux/clk.h>
#include <linux/compiler.h>
#include <linux/delay.h>
#include <linux/init.h>
#include <linux/interrupt.h>
#include <linux/io.h>
#include <linux/ioport.h>
#include <linux/irqchip/chained_irq.h>
#include <linux/irqdomain.h>
#include <linux/kernel.h>
#include <linux/list.h>
#include <linux/log2.h>
#include <linux/module.h>
#include <linux/msi.h>
#include <linux/of_address.h>
#include <linux/of_irq.h>
#include <linux/of_pci.h>
#include <linux/of_platform.h>
#include <linux/pci.h>
#include <linux/pci-ecam.h>
#include <linux/printk.h>
#include <linux/reset.h>
#include <linux/sizes.h>
#include <linux/slab.h>
#include <linux/string.h>
#include <linux/types.h>

#include "../pci.h"

/* BRCM_PCIE_CAP_REGS - Offset for the mandatory capability config regs */
#define BRCM_PCIE_CAP_REGS				0x00ac

/* Broadcom STB PCIe Register Offsets */
#define PCIE_RC_CFG_VENDOR_VENDOR_SPECIFIC_REG1				0x0188
#define  PCIE_RC_CFG_VENDOR_VENDOR_SPECIFIC_REG1_ENDIAN_MODE_BAR2_MASK	0xc
#define  PCIE_RC_CFG_VENDOR_SPCIFIC_REG1_LITTLE_ENDIAN			0x0

#define PCIE_RC_CFG_PRIV1_ID_VAL3			0x043c
#define  PCIE_RC_CFG_PRIV1_ID_VAL3_CLASS_CODE_MASK	0xffffff

#define PCIE_RC_CFG_PRIV1_LINK_CAPABILITY			0x04dc
#define  PCIE_RC_CFG_PRIV1_LINK_CAPABILITY_ASPM_SUPPORT_MASK	0xc00

#define PCIE_RC_DL_MDIO_ADDR				0x1100
#define PCIE_RC_DL_MDIO_WR_DATA				0x1104
#define PCIE_RC_DL_MDIO_RD_DATA				0x1108

#define PCIE_MISC_MISC_CTRL				0x4008
#define  PCIE_MISC_MISC_CTRL_SCB_ACCESS_EN_MASK		0x1000
#define  PCIE_MISC_MISC_CTRL_CFG_READ_UR_MODE_MASK	0x2000
#define  PCIE_MISC_MISC_CTRL_MAX_BURST_SIZE_MASK	0x300000

#define  PCIE_MISC_MISC_CTRL_SCB0_SIZE_MASK		0xf8000000
#define  PCIE_MISC_MISC_CTRL_SCB1_SIZE_MASK		0x07c00000
#define  PCIE_MISC_MISC_CTRL_SCB2_SIZE_MASK		0x0000001f
#define  SCB_SIZE_MASK(x) PCIE_MISC_MISC_CTRL_SCB ## x ## _SIZE_MASK

#define PCIE_MISC_CPU_2_PCIE_MEM_WIN0_LO		0x400c
#define PCIE_MEM_WIN0_LO(win)	\
		PCIE_MISC_CPU_2_PCIE_MEM_WIN0_LO + ((win) * 8)

#define PCIE_MISC_CPU_2_PCIE_MEM_WIN0_HI		0x4010
#define PCIE_MEM_WIN0_HI(win)	\
		PCIE_MISC_CPU_2_PCIE_MEM_WIN0_HI + ((win) * 8)

#define PCIE_MISC_RC_BAR1_CONFIG_LO			0x402c
#define  PCIE_MISC_RC_BAR1_CONFIG_LO_SIZE_MASK		0x1f

#define PCIE_MISC_RC_BAR2_CONFIG_LO			0x4034
#define  PCIE_MISC_RC_BAR2_CONFIG_LO_SIZE_MASK		0x1f
#define PCIE_MISC_RC_BAR2_CONFIG_HI			0x4038

#define PCIE_MISC_RC_BAR3_CONFIG_LO			0x403c
#define  PCIE_MISC_RC_BAR3_CONFIG_LO_SIZE_MASK		0x1f

#define PCIE_MISC_MSI_BAR_CONFIG_LO			0x4044
#define PCIE_MISC_MSI_BAR_CONFIG_HI			0x4048

#define PCIE_MISC_MSI_DATA_CONFIG			0x404c
#define  PCIE_MISC_MSI_DATA_CONFIG_VAL_32		0xffe06540
#define  PCIE_MISC_MSI_DATA_CONFIG_VAL_8		0xfff86540

#define PCIE_MISC_PCIE_CTRL				0x4064
#define  PCIE_MISC_PCIE_CTRL_PCIE_L23_REQUEST_MASK	0x1
#define PCIE_MISC_PCIE_CTRL_PCIE_PERSTB_MASK		0x4

#define PCIE_MISC_PCIE_STATUS				0x4068
#define  PCIE_MISC_PCIE_STATUS_PCIE_PORT_MASK		0x80
#define  PCIE_MISC_PCIE_STATUS_PCIE_DL_ACTIVE_MASK	0x20
#define  PCIE_MISC_PCIE_STATUS_PCIE_PHYLINKUP_MASK	0x10
#define  PCIE_MISC_PCIE_STATUS_PCIE_LINK_IN_L23_MASK	0x40

#define PCIE_MISC_REVISION				0x406c
#define  BRCM_PCIE_HW_REV_33				0x0303

#define PCIE_MISC_CPU_2_PCIE_MEM_WIN0_BASE_LIMIT		0x4070
#define  PCIE_MISC_CPU_2_PCIE_MEM_WIN0_BASE_LIMIT_LIMIT_MASK	0xfff00000
#define  PCIE_MISC_CPU_2_PCIE_MEM_WIN0_BASE_LIMIT_BASE_MASK	0xfff0
#define PCIE_MEM_WIN0_BASE_LIMIT(win)	\
		PCIE_MISC_CPU_2_PCIE_MEM_WIN0_BASE_LIMIT + ((win) * 4)

#define PCIE_MISC_CPU_2_PCIE_MEM_WIN0_BASE_HI			0x4080
#define  PCIE_MISC_CPU_2_PCIE_MEM_WIN0_BASE_HI_BASE_MASK	0xff
#define PCIE_MEM_WIN0_BASE_HI(win)	\
		PCIE_MISC_CPU_2_PCIE_MEM_WIN0_BASE_HI + ((win) * 8)

#define PCIE_MISC_CPU_2_PCIE_MEM_WIN0_LIMIT_HI			0x4084
#define  PCIE_MISC_CPU_2_PCIE_MEM_WIN0_LIMIT_HI_LIMIT_MASK	0xff
#define PCIE_MEM_WIN0_LIMIT_HI(win)	\
		PCIE_MISC_CPU_2_PCIE_MEM_WIN0_LIMIT_HI + ((win) * 8)

#define PCIE_MISC_HARD_PCIE_HARD_DEBUG					0x4204
#define  PCIE_MISC_HARD_PCIE_HARD_DEBUG_CLKREQ_DEBUG_ENABLE_MASK	0x2
#define  PCIE_MISC_HARD_PCIE_HARD_DEBUG_SERDES_IDDQ_MASK		0x08000000

<<<<<<< HEAD

#define PCIE_INTR2_CPU_BASE		0x4300
#define PCIE_MSI_INTR2_BASE		0x4500
/* Offsets from PCIE_INTR2_CPU_BASE and PCIE_MSI_INTR2_BASE */
#define  MSI_INT_STATUS			0x0
#define  MSI_INT_CLR			0x8
#define  MSI_INT_MASK_SET		0x10
#define  MSI_INT_MASK_CLR		0x14
=======
>>>>>>> 356006a6

#define PCIE_INTR2_CPU_BASE		0x4300
#define PCIE_MSI_INTR2_BASE		0x4500
/* Offsets from PCIE_INTR2_CPU_BASE and PCIE_MSI_INTR2_BASE */
#define  MSI_INT_STATUS			0x0
#define  MSI_INT_CLR			0x8
#define  MSI_INT_MASK_SET		0x10
#define  MSI_INT_MASK_CLR		0x14

#define PCIE_EXT_CFG_DATA				0x8000
#define PCIE_EXT_CFG_INDEX				0x9000

#define  PCIE_RGR1_SW_INIT_1_PERST_MASK			0x1
#define  PCIE_RGR1_SW_INIT_1_PERST_SHIFT		0x0

#define RGR1_SW_INIT_1_INIT_GENERIC_MASK		0x2
#define RGR1_SW_INIT_1_INIT_GENERIC_SHIFT		0x1
#define RGR1_SW_INIT_1_INIT_7278_MASK			0x1
#define RGR1_SW_INIT_1_INIT_7278_SHIFT			0x0

/* PCIe parameters */
#define BRCM_NUM_PCIE_OUT_WINS		0x4
#define BRCM_INT_PCI_MSI_NR		32
#define BRCM_INT_PCI_MSI_LEGACY_NR	8
#define BRCM_INT_PCI_MSI_SHIFT		0

/* MSI target adresses */
#define BRCM_MSI_TARGET_ADDR_LT_4GB	0x0fffffffcULL
#define BRCM_MSI_TARGET_ADDR_GT_4GB	0xffffffffcULL

/* MDIO registers */
#define MDIO_PORT0			0x0
#define MDIO_DATA_MASK			0x7fffffff
#define MDIO_PORT_MASK			0xf0000
#define MDIO_REGAD_MASK			0xffff
#define MDIO_CMD_MASK			0xfff00000
#define MDIO_CMD_READ			0x1
#define MDIO_CMD_WRITE			0x0
#define MDIO_DATA_DONE_MASK		0x80000000
#define MDIO_RD_DONE(x)			(((x) & MDIO_DATA_DONE_MASK) ? 1 : 0)
#define MDIO_WT_DONE(x)			(((x) & MDIO_DATA_DONE_MASK) ? 0 : 1)
#define SSC_REGS_ADDR			0x1100
#define SET_ADDR_OFFSET			0x1f
#define SSC_CNTL_OFFSET			0x2
#define SSC_CNTL_OVRD_EN_MASK		0x8000
#define SSC_CNTL_OVRD_VAL_MASK		0x4000
#define SSC_STATUS_OFFSET		0x1
#define SSC_STATUS_SSC_MASK		0x400
#define SSC_STATUS_PLL_LOCK_MASK	0x800
#define PCIE_BRCM_MAX_MEMC		3

#define IDX_ADDR(pcie)			(pcie->reg_offsets[EXT_CFG_INDEX])
#define DATA_ADDR(pcie)			(pcie->reg_offsets[EXT_CFG_DATA])
#define PCIE_RGR1_SW_INIT_1(pcie)	(pcie->reg_offsets[RGR1_SW_INIT_1])

/* Rescal registers */
#define PCIE_DVT_PMU_PCIE_PHY_CTRL				0xc700
#define  PCIE_DVT_PMU_PCIE_PHY_CTRL_DAST_NFLDS			0x3
#define  PCIE_DVT_PMU_PCIE_PHY_CTRL_DAST_DIG_RESET_MASK		0x4
#define  PCIE_DVT_PMU_PCIE_PHY_CTRL_DAST_DIG_RESET_SHIFT	0x2
#define  PCIE_DVT_PMU_PCIE_PHY_CTRL_DAST_RESET_MASK		0x2
#define  PCIE_DVT_PMU_PCIE_PHY_CTRL_DAST_RESET_SHIFT		0x1
#define  PCIE_DVT_PMU_PCIE_PHY_CTRL_DAST_PWRDN_MASK		0x1
#define  PCIE_DVT_PMU_PCIE_PHY_CTRL_DAST_PWRDN_SHIFT		0x0

/* Forward declarations */
struct brcm_pcie;
static inline void brcm_pcie_bridge_sw_init_set_7278(struct brcm_pcie *pcie, u32 val);
static inline void brcm_pcie_bridge_sw_init_set_generic(struct brcm_pcie *pcie, u32 val);
static inline void brcm_pcie_perst_set_7278(struct brcm_pcie *pcie, u32 val);
static inline void brcm_pcie_perst_set_generic(struct brcm_pcie *pcie, u32 val);

enum {
	RGR1_SW_INIT_1,
	EXT_CFG_INDEX,
	EXT_CFG_DATA,
};

enum {
	RGR1_SW_INIT_1_INIT_MASK,
	RGR1_SW_INIT_1_INIT_SHIFT,
};

enum pcie_type {
	GENERIC,
	BCM7278,
	BCM2711,
};

struct pcie_cfg_data {
	const int *offsets;
	const enum pcie_type type;
	void (*perst_set)(struct brcm_pcie *pcie, u32 val);
	void (*bridge_sw_init_set)(struct brcm_pcie *pcie, u32 val);
};

static const int pcie_offsets[] = {
	[RGR1_SW_INIT_1] = 0x9210,
	[EXT_CFG_INDEX]  = 0x9000,
	[EXT_CFG_DATA]   = 0x9004,
};

static const struct pcie_cfg_data generic_cfg = {
	.offsets	= pcie_offsets,
	.type		= GENERIC,
	.perst_set	= brcm_pcie_perst_set_generic,
	.bridge_sw_init_set = brcm_pcie_bridge_sw_init_set_generic,
};

static const int pcie_offset_bcm7278[] = {
	[RGR1_SW_INIT_1] = 0xc010,
	[EXT_CFG_INDEX] = 0x9000,
	[EXT_CFG_DATA] = 0x9004,
};

static const struct pcie_cfg_data bcm7278_cfg = {
	.offsets	= pcie_offset_bcm7278,
	.type		= BCM7278,
	.perst_set	= brcm_pcie_perst_set_7278,
	.bridge_sw_init_set = brcm_pcie_bridge_sw_init_set_7278,
};

static const struct pcie_cfg_data bcm2711_cfg = {
	.offsets	= pcie_offsets,
	.type		= BCM2711,
	.perst_set	= brcm_pcie_perst_set_generic,
	.bridge_sw_init_set = brcm_pcie_bridge_sw_init_set_generic,
};

struct brcm_msi {
	struct device		*dev;
	void __iomem		*base;
	struct device_node	*np;
	struct irq_domain	*msi_domain;
	struct irq_domain	*inner_domain;
	struct mutex		lock; /* guards the alloc/free operations */
	u64			target_addr;
	int			irq;
	/* used indicates which MSI interrupts have been alloc'd */
	unsigned long		used;
	bool			legacy;
	/* Some chips have MSIs in bits [31..24] of a shared register. */
	int			legacy_shift;
	int			nr; /* No. of MSI available, depends on chip */
	/* This is the base pointer for interrupt status/set/clr regs */
	void __iomem		*intr_base;
};

/* Internal PCIe Host Controller Information.*/
struct brcm_pcie {
	struct device		*dev;
	void __iomem		*base;
	struct clk		*clk;
	struct device_node	*np;
	bool			ssc;
	int			gen;
	u64			msi_target_addr;
	struct brcm_msi		*msi;
	const int		*reg_offsets;
	enum pcie_type		type;
	struct reset_control	*rescal;
	int			num_memc;
	u64			memc_size[PCIE_BRCM_MAX_MEMC];
	u32			hw_rev;
	void			(*perst_set)(struct brcm_pcie *pcie, u32 val);
	void			(*bridge_sw_init_set)(struct brcm_pcie *pcie, u32 val);
};

/*
 * This is to convert the size of the inbound "BAR" region to the
 * non-linear values of PCIE_X_MISC_RC_BAR[123]_CONFIG_LO.SIZE
 */
static int brcm_pcie_encode_ibar_size(u64 size)
{
	int log2_in = ilog2(size);

	if (log2_in >= 12 && log2_in <= 15)
		/* Covers 4KB to 32KB (inclusive) */
		return (log2_in - 12) + 0x1c;
	else if (log2_in >= 16 && log2_in <= 35)
		/* Covers 64KB to 32GB, (inclusive) */
		return log2_in - 15;
	/* Something is awry so disable */
	return 0;
}

static u32 brcm_pcie_mdio_form_pkt(int port, int regad, int cmd)
{
	u32 pkt = 0;

	pkt |= FIELD_PREP(MDIO_PORT_MASK, port);
	pkt |= FIELD_PREP(MDIO_REGAD_MASK, regad);
	pkt |= FIELD_PREP(MDIO_CMD_MASK, cmd);

	return pkt;
}

/* negative return value indicates error */
static int brcm_pcie_mdio_read(void __iomem *base, u8 port, u8 regad, u32 *val)
{
	int tries;
	u32 data;

	writel(brcm_pcie_mdio_form_pkt(port, regad, MDIO_CMD_READ),
		   base + PCIE_RC_DL_MDIO_ADDR);
	readl(base + PCIE_RC_DL_MDIO_ADDR);

	data = readl(base + PCIE_RC_DL_MDIO_RD_DATA);
	for (tries = 0; !MDIO_RD_DONE(data) && tries < 10; tries++) {
		udelay(10);
		data = readl(base + PCIE_RC_DL_MDIO_RD_DATA);
	}

	*val = FIELD_GET(MDIO_DATA_MASK, data);
	return MDIO_RD_DONE(data) ? 0 : -EIO;
}

/* negative return value indicates error */
static int brcm_pcie_mdio_write(void __iomem *base, u8 port,
				u8 regad, u16 wrdata)
{
	int tries;
	u32 data;

	writel(brcm_pcie_mdio_form_pkt(port, regad, MDIO_CMD_WRITE),
		   base + PCIE_RC_DL_MDIO_ADDR);
	readl(base + PCIE_RC_DL_MDIO_ADDR);
	writel(MDIO_DATA_DONE_MASK | wrdata, base + PCIE_RC_DL_MDIO_WR_DATA);

	data = readl(base + PCIE_RC_DL_MDIO_WR_DATA);
	for (tries = 0; !MDIO_WT_DONE(data) && tries < 10; tries++) {
		udelay(10);
		data = readl(base + PCIE_RC_DL_MDIO_WR_DATA);
	}

	return MDIO_WT_DONE(data) ? 0 : -EIO;
}

/*
 * Configures device for Spread Spectrum Clocking (SSC) mode; a negative
 * return value indicates error.
 */
static int brcm_pcie_set_ssc(struct brcm_pcie *pcie)
{
	int pll, ssc;
	int ret;
	u32 tmp;

	ret = brcm_pcie_mdio_write(pcie->base, MDIO_PORT0, SET_ADDR_OFFSET,
				   SSC_REGS_ADDR);
	if (ret < 0)
		return ret;

	ret = brcm_pcie_mdio_read(pcie->base, MDIO_PORT0,
				  SSC_CNTL_OFFSET, &tmp);
	if (ret < 0)
		return ret;

	u32p_replace_bits(&tmp, 1, SSC_CNTL_OVRD_EN_MASK);
	u32p_replace_bits(&tmp, 1, SSC_CNTL_OVRD_VAL_MASK);
	ret = brcm_pcie_mdio_write(pcie->base, MDIO_PORT0,
				   SSC_CNTL_OFFSET, tmp);
	if (ret < 0)
		return ret;

	usleep_range(1000, 2000);
	ret = brcm_pcie_mdio_read(pcie->base, MDIO_PORT0,
				  SSC_STATUS_OFFSET, &tmp);
	if (ret < 0)
		return ret;

	ssc = FIELD_GET(SSC_STATUS_SSC_MASK, tmp);
	pll = FIELD_GET(SSC_STATUS_PLL_LOCK_MASK, tmp);

	return ssc && pll ? 0 : -EIO;
}

/* Limits operation to a specific generation (1, 2, or 3) */
static void brcm_pcie_set_gen(struct brcm_pcie *pcie, int gen)
{
	u16 lnkctl2 = readw(pcie->base + BRCM_PCIE_CAP_REGS + PCI_EXP_LNKCTL2);
	u32 lnkcap = readl(pcie->base + BRCM_PCIE_CAP_REGS + PCI_EXP_LNKCAP);

	lnkcap = (lnkcap & ~PCI_EXP_LNKCAP_SLS) | gen;
	writel(lnkcap, pcie->base + BRCM_PCIE_CAP_REGS + PCI_EXP_LNKCAP);

	lnkctl2 = (lnkctl2 & ~0xf) | gen;
	writew(lnkctl2, pcie->base + BRCM_PCIE_CAP_REGS + PCI_EXP_LNKCTL2);
}

static void brcm_pcie_set_outbound_win(struct brcm_pcie *pcie,
				       unsigned int win, u64 cpu_addr,
				       u64 pcie_addr, u64 size)
{
	u32 cpu_addr_mb_high, limit_addr_mb_high;
	phys_addr_t cpu_addr_mb, limit_addr_mb;
	int high_addr_shift;
	u32 tmp;

	/* Set the base of the pcie_addr window */
	writel(lower_32_bits(pcie_addr), pcie->base + PCIE_MEM_WIN0_LO(win));
	writel(upper_32_bits(pcie_addr), pcie->base + PCIE_MEM_WIN0_HI(win));

	/* Write the addr base & limit lower bits (in MBs) */
	cpu_addr_mb = cpu_addr / SZ_1M;
	limit_addr_mb = (cpu_addr + size - 1) / SZ_1M;

	tmp = readl(pcie->base + PCIE_MEM_WIN0_BASE_LIMIT(win));
	u32p_replace_bits(&tmp, cpu_addr_mb,
			  PCIE_MISC_CPU_2_PCIE_MEM_WIN0_BASE_LIMIT_BASE_MASK);
	u32p_replace_bits(&tmp, limit_addr_mb,
			  PCIE_MISC_CPU_2_PCIE_MEM_WIN0_BASE_LIMIT_LIMIT_MASK);
	writel(tmp, pcie->base + PCIE_MEM_WIN0_BASE_LIMIT(win));

	/* Write the cpu & limit addr upper bits */
	high_addr_shift =
		HWEIGHT32(PCIE_MISC_CPU_2_PCIE_MEM_WIN0_BASE_LIMIT_BASE_MASK);

	cpu_addr_mb_high = cpu_addr_mb >> high_addr_shift;
	tmp = readl(pcie->base + PCIE_MEM_WIN0_BASE_HI(win));
	u32p_replace_bits(&tmp, cpu_addr_mb_high,
			  PCIE_MISC_CPU_2_PCIE_MEM_WIN0_BASE_HI_BASE_MASK);
	writel(tmp, pcie->base + PCIE_MEM_WIN0_BASE_HI(win));

	limit_addr_mb_high = limit_addr_mb >> high_addr_shift;
	tmp = readl(pcie->base + PCIE_MEM_WIN0_LIMIT_HI(win));
	u32p_replace_bits(&tmp, limit_addr_mb_high,
			  PCIE_MISC_CPU_2_PCIE_MEM_WIN0_LIMIT_HI_LIMIT_MASK);
	writel(tmp, pcie->base + PCIE_MEM_WIN0_LIMIT_HI(win));
}

static struct irq_chip brcm_msi_irq_chip = {
	.name            = "BRCM STB PCIe MSI",
	.irq_ack         = irq_chip_ack_parent,
	.irq_mask        = pci_msi_mask_irq,
	.irq_unmask      = pci_msi_unmask_irq,
};

static struct msi_domain_info brcm_msi_domain_info = {
	/* Multi MSI is supported by the controller, but not by this driver */
	.flags	= (MSI_FLAG_USE_DEF_DOM_OPS | MSI_FLAG_USE_DEF_CHIP_OPS),
	.chip	= &brcm_msi_irq_chip,
};

static void brcm_pcie_msi_isr(struct irq_desc *desc)
{
	struct irq_chip *chip = irq_desc_get_chip(desc);
	unsigned long status, virq;
	struct brcm_msi *msi;
	struct device *dev;
	u32 bit;

	chained_irq_enter(chip, desc);
	msi = irq_desc_get_handler_data(desc);
	dev = msi->dev;

	status = readl(msi->intr_base + MSI_INT_STATUS);
	status >>= msi->legacy_shift;

	for_each_set_bit(bit, &status, msi->nr) {
		virq = irq_find_mapping(msi->inner_domain, bit);
		if (virq)
			generic_handle_irq(virq);
		else
			dev_dbg(dev, "unexpected MSI\n");
	}

	chained_irq_exit(chip, desc);
}

static void brcm_msi_compose_msi_msg(struct irq_data *data, struct msi_msg *msg)
{
	struct brcm_msi *msi = irq_data_get_irq_chip_data(data);

	msg->address_lo = lower_32_bits(msi->target_addr);
	msg->address_hi = upper_32_bits(msi->target_addr);
	msg->data = (0xffff & PCIE_MISC_MSI_DATA_CONFIG_VAL_32) | data->hwirq;
}

static int brcm_msi_set_affinity(struct irq_data *irq_data,
				 const struct cpumask *mask, bool force)
{
	return -EINVAL;
}

static void brcm_msi_ack_irq(struct irq_data *data)
{
	struct brcm_msi *msi = irq_data_get_irq_chip_data(data);
	const int shift_amt = data->hwirq + msi->legacy_shift;

	writel(1 << shift_amt, msi->intr_base + MSI_INT_CLR);
}


static struct irq_chip brcm_msi_bottom_irq_chip = {
	.name			= "BRCM STB MSI",
	.irq_compose_msi_msg	= brcm_msi_compose_msi_msg,
	.irq_set_affinity	= brcm_msi_set_affinity,
	.irq_ack                = brcm_msi_ack_irq,
};

static int brcm_msi_alloc(struct brcm_msi *msi)
{
	int hwirq;

	mutex_lock(&msi->lock);
	hwirq = bitmap_find_free_region(&msi->used, msi->nr, 0);
	mutex_unlock(&msi->lock);

	return hwirq;
}

static void brcm_msi_free(struct brcm_msi *msi, unsigned long hwirq)
{
	mutex_lock(&msi->lock);
	bitmap_release_region(&msi->used, hwirq, 0);
	mutex_unlock(&msi->lock);
}

static int brcm_irq_domain_alloc(struct irq_domain *domain, unsigned int virq,
				 unsigned int nr_irqs, void *args)
{
	struct brcm_msi *msi = domain->host_data;
	int hwirq;

	hwirq = brcm_msi_alloc(msi);

	if (hwirq < 0)
		return hwirq;

	irq_domain_set_info(domain, virq, (irq_hw_number_t)hwirq,
			    &brcm_msi_bottom_irq_chip, domain->host_data,
			    handle_edge_irq, NULL, NULL);
	return 0;
}

static void brcm_irq_domain_free(struct irq_domain *domain,
				 unsigned int virq, unsigned int nr_irqs)
{
	struct irq_data *d = irq_domain_get_irq_data(domain, virq);
	struct brcm_msi *msi = irq_data_get_irq_chip_data(d);

	brcm_msi_free(msi, d->hwirq);
}

static const struct irq_domain_ops msi_domain_ops = {
	.alloc	= brcm_irq_domain_alloc,
	.free	= brcm_irq_domain_free,
};

static int brcm_allocate_domains(struct brcm_msi *msi)
{
	struct fwnode_handle *fwnode = of_node_to_fwnode(msi->np);
	struct device *dev = msi->dev;

	msi->inner_domain = irq_domain_add_linear(NULL, msi->nr, &msi_domain_ops, msi);
	if (!msi->inner_domain) {
		dev_err(dev, "failed to create IRQ domain\n");
		return -ENOMEM;
	}

	msi->msi_domain = pci_msi_create_irq_domain(fwnode,
						    &brcm_msi_domain_info,
						    msi->inner_domain);
	if (!msi->msi_domain) {
		dev_err(dev, "failed to create MSI domain\n");
		irq_domain_remove(msi->inner_domain);
		return -ENOMEM;
	}

	return 0;
}

static void brcm_free_domains(struct brcm_msi *msi)
{
	irq_domain_remove(msi->msi_domain);
	irq_domain_remove(msi->inner_domain);
}

static void brcm_msi_remove(struct brcm_pcie *pcie)
{
	struct brcm_msi *msi = pcie->msi;

	if (!msi)
		return;
	irq_set_chained_handler(msi->irq, NULL);
	irq_set_handler_data(msi->irq, NULL);
	brcm_free_domains(msi);
}

static void brcm_msi_set_regs(struct brcm_msi *msi)
{
	u32 val = __GENMASK(31, msi->legacy_shift);

	writel(val, msi->intr_base + MSI_INT_MASK_CLR);
	writel(val, msi->intr_base + MSI_INT_CLR);

	/*
	 * The 0 bit of PCIE_MISC_MSI_BAR_CONFIG_LO is repurposed to MSI
	 * enable, which we set to 1.
	 */
	writel(lower_32_bits(msi->target_addr) | 0x1,
	       msi->base + PCIE_MISC_MSI_BAR_CONFIG_LO);
	writel(upper_32_bits(msi->target_addr),
	       msi->base + PCIE_MISC_MSI_BAR_CONFIG_HI);

	val = msi->legacy ? PCIE_MISC_MSI_DATA_CONFIG_VAL_8 : PCIE_MISC_MSI_DATA_CONFIG_VAL_32;
	writel(val, msi->base + PCIE_MISC_MSI_DATA_CONFIG);
}

static int brcm_pcie_enable_msi(struct brcm_pcie *pcie)
{
	struct brcm_msi *msi;
	int irq, ret;
	struct device *dev = pcie->dev;

	irq = irq_of_parse_and_map(dev->of_node, 1);
	if (irq <= 0) {
		dev_err(dev, "cannot map MSI interrupt\n");
		return -ENODEV;
	}

	msi = devm_kzalloc(dev, sizeof(struct brcm_msi), GFP_KERNEL);
	if (!msi)
		return -ENOMEM;

	mutex_init(&msi->lock);
	msi->dev = dev;
	msi->base = pcie->base;
	msi->np = pcie->np;
	msi->target_addr = pcie->msi_target_addr;
	msi->irq = irq;
	msi->legacy = pcie->hw_rev < BRCM_PCIE_HW_REV_33;

	if (msi->legacy) {
		msi->intr_base = msi->base + PCIE_INTR2_CPU_BASE;
		msi->nr = BRCM_INT_PCI_MSI_LEGACY_NR;
		msi->legacy_shift = 24;
	} else {
		msi->intr_base = msi->base + PCIE_MSI_INTR2_BASE;
		msi->nr = BRCM_INT_PCI_MSI_NR;
		msi->legacy_shift = 0;
	}

	ret = brcm_allocate_domains(msi);
	if (ret)
		return ret;

	irq_set_chained_handler_and_data(msi->irq, brcm_pcie_msi_isr, msi);

	brcm_msi_set_regs(msi);
	pcie->msi = msi;

	return 0;
}

/* The controller is capable of serving in both RC and EP roles */
static bool brcm_pcie_rc_mode(struct brcm_pcie *pcie)
{
	void __iomem *base = pcie->base;
	u32 val = readl(base + PCIE_MISC_PCIE_STATUS);

	return !!FIELD_GET(PCIE_MISC_PCIE_STATUS_PCIE_PORT_MASK, val);
}

static bool brcm_pcie_link_up(struct brcm_pcie *pcie)
{
	u32 val = readl(pcie->base + PCIE_MISC_PCIE_STATUS);
	u32 dla = FIELD_GET(PCIE_MISC_PCIE_STATUS_PCIE_DL_ACTIVE_MASK, val);
	u32 plu = FIELD_GET(PCIE_MISC_PCIE_STATUS_PCIE_PHYLINKUP_MASK, val);

	return dla && plu;
}

static void __iomem *brcm_pcie_map_conf(struct pci_bus *bus, unsigned int devfn,
					int where)
{
	struct brcm_pcie *pcie = bus->sysdata;
	void __iomem *base = pcie->base;
	int idx;

	/* Accesses to the RC go right to the RC registers if slot==0 */
	if (pci_is_root_bus(bus))
		return PCI_SLOT(devfn) ? NULL : base + where;

	/* For devices, write to the config space index register */
	idx = PCIE_ECAM_OFFSET(bus->number, devfn, 0);
	writel(idx, pcie->base + PCIE_EXT_CFG_INDEX);
	return base + PCIE_EXT_CFG_DATA + where;
}

static struct pci_ops brcm_pcie_ops = {
	.map_bus = brcm_pcie_map_conf,
	.read = pci_generic_config_read,
	.write = pci_generic_config_write,
};

static inline void brcm_pcie_bridge_sw_init_set_generic(struct brcm_pcie *pcie, u32 val)
{
	u32 tmp, mask =  RGR1_SW_INIT_1_INIT_GENERIC_MASK;
	u32 shift = RGR1_SW_INIT_1_INIT_GENERIC_SHIFT;

	tmp = readl(pcie->base + PCIE_RGR1_SW_INIT_1(pcie));
	tmp = (tmp & ~mask) | ((val << shift) & mask);
	writel(tmp, pcie->base + PCIE_RGR1_SW_INIT_1(pcie));
}

static inline void brcm_pcie_bridge_sw_init_set_7278(struct brcm_pcie *pcie, u32 val)
{
	u32 tmp, mask =  RGR1_SW_INIT_1_INIT_7278_MASK;
	u32 shift = RGR1_SW_INIT_1_INIT_7278_SHIFT;

	tmp = readl(pcie->base + PCIE_RGR1_SW_INIT_1(pcie));
	tmp = (tmp & ~mask) | ((val << shift) & mask);
	writel(tmp, pcie->base + PCIE_RGR1_SW_INIT_1(pcie));
}

static inline void brcm_pcie_perst_set_7278(struct brcm_pcie *pcie, u32 val)
{
	u32 tmp;

	/* Perst bit has moved and assert value is 0 */
	tmp = readl(pcie->base + PCIE_MISC_PCIE_CTRL);
	u32p_replace_bits(&tmp, !val, PCIE_MISC_PCIE_CTRL_PCIE_PERSTB_MASK);
	writel(tmp, pcie->base +  PCIE_MISC_PCIE_CTRL);
}

static inline void brcm_pcie_perst_set_generic(struct brcm_pcie *pcie, u32 val)
{
	u32 tmp;

	tmp = readl(pcie->base + PCIE_RGR1_SW_INIT_1(pcie));
	u32p_replace_bits(&tmp, val, PCIE_RGR1_SW_INIT_1_PERST_MASK);
	writel(tmp, pcie->base + PCIE_RGR1_SW_INIT_1(pcie));
}

static inline int brcm_pcie_get_rc_bar2_size_and_offset(struct brcm_pcie *pcie,
							u64 *rc_bar2_size,
							u64 *rc_bar2_offset)
{
	struct pci_host_bridge *bridge = pci_host_bridge_from_priv(pcie);
	struct resource_entry *entry;
	struct device *dev = pcie->dev;
	u64 lowest_pcie_addr = ~(u64)0;
	int ret, i = 0;
	u64 size = 0;

	resource_list_for_each_entry(entry, &bridge->dma_ranges) {
		u64 pcie_beg = entry->res->start - entry->offset;
<<<<<<< HEAD

		size += entry->res->end - entry->res->start + 1;
		if (pcie_beg < lowest_pcie_addr)
			lowest_pcie_addr = pcie_beg;
	}

	if (lowest_pcie_addr == ~(u64)0) {
		dev_err(dev, "DT node has no dma-ranges\n");
		return -EINVAL;
	}

=======

		size += entry->res->end - entry->res->start + 1;
		if (pcie_beg < lowest_pcie_addr)
			lowest_pcie_addr = pcie_beg;
	}

	if (lowest_pcie_addr == ~(u64)0) {
		dev_err(dev, "DT node has no dma-ranges\n");
		return -EINVAL;
	}

>>>>>>> 356006a6
	ret = of_property_read_variable_u64_array(pcie->np, "brcm,scb-sizes", pcie->memc_size, 1,
						  PCIE_BRCM_MAX_MEMC);

	if (ret <= 0) {
		/* Make an educated guess */
		pcie->num_memc = 1;
		pcie->memc_size[0] = 1ULL << fls64(size - 1);
	} else {
		pcie->num_memc = ret;
	}

	/* Each memc is viewed through a "port" that is a power of 2 */
	for (i = 0, size = 0; i < pcie->num_memc; i++)
		size += pcie->memc_size[i];

	/* System memory starts at this address in PCIe-space */
	*rc_bar2_offset = lowest_pcie_addr;
	/* The sum of all memc views must also be a power of 2 */
	*rc_bar2_size = 1ULL << fls64(size - 1);

	/*
	 * We validate the inbound memory view even though we should trust
	 * whatever the device-tree provides. This is because of an HW issue on
	 * early Raspberry Pi 4's revisions (bcm2711). It turns out its
	 * firmware has to dynamically edit dma-ranges due to a bug on the
	 * PCIe controller integration, which prohibits any access above the
	 * lower 3GB of memory. Given this, we decided to keep the dma-ranges
	 * in check, avoiding hard to debug device-tree related issues in the
	 * future:
	 *
	 * The PCIe host controller by design must set the inbound viewport to
	 * be a contiguous arrangement of all of the system's memory.  In
	 * addition, its size mut be a power of two.  To further complicate
	 * matters, the viewport must start on a pcie-address that is aligned
	 * on a multiple of its size.  If a portion of the viewport does not
	 * represent system memory -- e.g. 3GB of memory requires a 4GB
	 * viewport -- we can map the outbound memory in or after 3GB and even
	 * though the viewport will overlap the outbound memory the controller
	 * will know to send outbound memory downstream and everything else
	 * upstream.
	 *
	 * For example:
	 *
	 * - The best-case scenario, memory up to 3GB, is to place the inbound
	 *   region in the first 4GB of pcie-space, as some legacy devices can
	 *   only address 32bits. We would also like to put the MSI under 4GB
	 *   as well, since some devices require a 32bit MSI target address.
	 *
	 * - If the system memory is 4GB or larger we cannot start the inbound
	 *   region at location 0 (since we have to allow some space for
	 *   outbound memory @ 3GB). So instead it will  start at the 1x
	 *   multiple of its size
	 */
	if (!*rc_bar2_size || (*rc_bar2_offset & (*rc_bar2_size - 1)) ||
	    (*rc_bar2_offset < SZ_4G && *rc_bar2_offset > SZ_2G)) {
		dev_err(dev, "Invalid rc_bar2_offset/size: size 0x%llx, off 0x%llx\n",
			*rc_bar2_size, *rc_bar2_offset);
		return -EINVAL;
	}

	return 0;
}

static int brcm_pcie_setup(struct brcm_pcie *pcie)
{
	struct pci_host_bridge *bridge = pci_host_bridge_from_priv(pcie);
	u64 rc_bar2_offset, rc_bar2_size;
	void __iomem *base = pcie->base;
	struct device *dev = pcie->dev;
	struct resource_entry *entry;
	bool ssc_good = false;
	struct resource *res;
	int num_out_wins = 0;
	u16 nlw, cls, lnksta;
	int i, ret, memc;
	u32 tmp, burst, aspm_support;

	/* Reset the bridge */
	pcie->bridge_sw_init_set(pcie, 1);
	usleep_range(100, 200);

	/* Take the bridge out of reset */
	pcie->bridge_sw_init_set(pcie, 0);

	tmp = readl(base + PCIE_MISC_HARD_PCIE_HARD_DEBUG);
	tmp &= ~PCIE_MISC_HARD_PCIE_HARD_DEBUG_SERDES_IDDQ_MASK;
	writel(tmp, base + PCIE_MISC_HARD_PCIE_HARD_DEBUG);
	/* Wait for SerDes to be stable */
	usleep_range(100, 200);

	/*
	 * SCB_MAX_BURST_SIZE is a two bit field.  For GENERIC chips it
	 * is encoded as 0=128, 1=256, 2=512, 3=Rsvd, for BCM7278 it
	 * is encoded as 0=Rsvd, 1=128, 2=256, 3=512.
	 */
	if (pcie->type == BCM2711)
		burst = 0x0; /* 128B */
	else if (pcie->type == BCM7278)
		burst = 0x3; /* 512 bytes */
	else
		burst = 0x2; /* 512 bytes */

	/* Set SCB_MAX_BURST_SIZE, CFG_READ_UR_MODE, SCB_ACCESS_EN */
	tmp = readl(base + PCIE_MISC_MISC_CTRL);
	u32p_replace_bits(&tmp, 1, PCIE_MISC_MISC_CTRL_SCB_ACCESS_EN_MASK);
	u32p_replace_bits(&tmp, 1, PCIE_MISC_MISC_CTRL_CFG_READ_UR_MODE_MASK);
	u32p_replace_bits(&tmp, burst, PCIE_MISC_MISC_CTRL_MAX_BURST_SIZE_MASK);
	writel(tmp, base + PCIE_MISC_MISC_CTRL);

	ret = brcm_pcie_get_rc_bar2_size_and_offset(pcie, &rc_bar2_size,
						    &rc_bar2_offset);
	if (ret)
		return ret;

	tmp = lower_32_bits(rc_bar2_offset);
	u32p_replace_bits(&tmp, brcm_pcie_encode_ibar_size(rc_bar2_size),
			  PCIE_MISC_RC_BAR2_CONFIG_LO_SIZE_MASK);
	writel(tmp, base + PCIE_MISC_RC_BAR2_CONFIG_LO);
	writel(upper_32_bits(rc_bar2_offset),
	       base + PCIE_MISC_RC_BAR2_CONFIG_HI);

	tmp = readl(base + PCIE_MISC_MISC_CTRL);
	for (memc = 0; memc < pcie->num_memc; memc++) {
		u32 scb_size_val = ilog2(pcie->memc_size[memc]) - 15;

		if (memc == 0)
			u32p_replace_bits(&tmp, scb_size_val, SCB_SIZE_MASK(0));
		else if (memc == 1)
			u32p_replace_bits(&tmp, scb_size_val, SCB_SIZE_MASK(1));
		else if (memc == 2)
			u32p_replace_bits(&tmp, scb_size_val, SCB_SIZE_MASK(2));
	}
	writel(tmp, base + PCIE_MISC_MISC_CTRL);

	/*
	 * We ideally want the MSI target address to be located in the 32bit
	 * addressable memory area. Some devices might depend on it. This is
	 * possible either when the inbound window is located above the lower
	 * 4GB or when the inbound area is smaller than 4GB (taking into
	 * account the rounding-up we're forced to perform).
	 */
	if (rc_bar2_offset >= SZ_4G || (rc_bar2_size + rc_bar2_offset) < SZ_4G)
		pcie->msi_target_addr = BRCM_MSI_TARGET_ADDR_LT_4GB;
	else
		pcie->msi_target_addr = BRCM_MSI_TARGET_ADDR_GT_4GB;

	/* disable the PCIe->GISB memory window (RC_BAR1) */
	tmp = readl(base + PCIE_MISC_RC_BAR1_CONFIG_LO);
	tmp &= ~PCIE_MISC_RC_BAR1_CONFIG_LO_SIZE_MASK;
	writel(tmp, base + PCIE_MISC_RC_BAR1_CONFIG_LO);

	/* disable the PCIe->SCB memory window (RC_BAR3) */
	tmp = readl(base + PCIE_MISC_RC_BAR3_CONFIG_LO);
	tmp &= ~PCIE_MISC_RC_BAR3_CONFIG_LO_SIZE_MASK;
	writel(tmp, base + PCIE_MISC_RC_BAR3_CONFIG_LO);

	if (pcie->gen)
		brcm_pcie_set_gen(pcie, pcie->gen);

	/* Unassert the fundamental reset */
	pcie->perst_set(pcie, 0);

	/*
	 * Give the RC/EP time to wake up, before trying to configure RC.
	 * Intermittently check status for link-up, up to a total of 100ms.
	 */
	for (i = 0; i < 100 && !brcm_pcie_link_up(pcie); i += 5)
		msleep(5);

	if (!brcm_pcie_link_up(pcie)) {
		dev_err(dev, "link down\n");
		return -ENODEV;
	}

	if (!brcm_pcie_rc_mode(pcie)) {
		dev_err(dev, "PCIe misconfigured; is in EP mode\n");
		return -EINVAL;
	}

	resource_list_for_each_entry(entry, &bridge->windows) {
		res = entry->res;

		if (resource_type(res) != IORESOURCE_MEM)
			continue;

		if (num_out_wins >= BRCM_NUM_PCIE_OUT_WINS) {
			dev_err(pcie->dev, "too many outbound wins\n");
			return -EINVAL;
		}

		brcm_pcie_set_outbound_win(pcie, num_out_wins, res->start,
					   res->start - entry->offset,
					   resource_size(res));
		num_out_wins++;
	}

	/* Don't advertise L0s capability if 'aspm-no-l0s' */
	aspm_support = PCIE_LINK_STATE_L1;
	if (!of_property_read_bool(pcie->np, "aspm-no-l0s"))
		aspm_support |= PCIE_LINK_STATE_L0S;
	tmp = readl(base + PCIE_RC_CFG_PRIV1_LINK_CAPABILITY);
	u32p_replace_bits(&tmp, aspm_support,
		PCIE_RC_CFG_PRIV1_LINK_CAPABILITY_ASPM_SUPPORT_MASK);
	writel(tmp, base + PCIE_RC_CFG_PRIV1_LINK_CAPABILITY);

	/*
	 * For config space accesses on the RC, show the right class for
	 * a PCIe-PCIe bridge (the default setting is to be EP mode).
	 */
	tmp = readl(base + PCIE_RC_CFG_PRIV1_ID_VAL3);
	u32p_replace_bits(&tmp, 0x060400,
			  PCIE_RC_CFG_PRIV1_ID_VAL3_CLASS_CODE_MASK);
	writel(tmp, base + PCIE_RC_CFG_PRIV1_ID_VAL3);

	if (pcie->ssc) {
		ret = brcm_pcie_set_ssc(pcie);
		if (ret == 0)
			ssc_good = true;
		else
			dev_err(dev, "failed attempt to enter ssc mode\n");
	}

	lnksta = readw(base + BRCM_PCIE_CAP_REGS + PCI_EXP_LNKSTA);
	cls = FIELD_GET(PCI_EXP_LNKSTA_CLS, lnksta);
	nlw = FIELD_GET(PCI_EXP_LNKSTA_NLW, lnksta);
	dev_info(dev, "link up, %s x%u %s\n",
		 pci_speed_string(pcie_link_speed[cls]), nlw,
		 ssc_good ? "(SSC)" : "(!SSC)");

	/* PCIe->SCB endian mode for BAR */
	tmp = readl(base + PCIE_RC_CFG_VENDOR_VENDOR_SPECIFIC_REG1);
	u32p_replace_bits(&tmp, PCIE_RC_CFG_VENDOR_SPCIFIC_REG1_LITTLE_ENDIAN,
		PCIE_RC_CFG_VENDOR_VENDOR_SPECIFIC_REG1_ENDIAN_MODE_BAR2_MASK);
	writel(tmp, base + PCIE_RC_CFG_VENDOR_VENDOR_SPECIFIC_REG1);

	/*
	 * Refclk from RC should be gated with CLKREQ# input when ASPM L0s,L1
	 * is enabled => setting the CLKREQ_DEBUG_ENABLE field to 1.
	 */
	tmp = readl(base + PCIE_MISC_HARD_PCIE_HARD_DEBUG);
	tmp |= PCIE_MISC_HARD_PCIE_HARD_DEBUG_CLKREQ_DEBUG_ENABLE_MASK;
	writel(tmp, base + PCIE_MISC_HARD_PCIE_HARD_DEBUG);

	return 0;
}

/* L23 is a low-power PCIe link state */
static void brcm_pcie_enter_l23(struct brcm_pcie *pcie)
{
	void __iomem *base = pcie->base;
	int l23, i;
	u32 tmp;

	/* Assert request for L23 */
	tmp = readl(base + PCIE_MISC_PCIE_CTRL);
	u32p_replace_bits(&tmp, 1, PCIE_MISC_PCIE_CTRL_PCIE_L23_REQUEST_MASK);
	writel(tmp, base + PCIE_MISC_PCIE_CTRL);

	/* Wait up to 36 msec for L23 */
	tmp = readl(base + PCIE_MISC_PCIE_STATUS);
	l23 = FIELD_GET(PCIE_MISC_PCIE_STATUS_PCIE_LINK_IN_L23_MASK, tmp);
	for (i = 0; i < 15 && !l23; i++) {
		usleep_range(2000, 2400);
		tmp = readl(base + PCIE_MISC_PCIE_STATUS);
		l23 = FIELD_GET(PCIE_MISC_PCIE_STATUS_PCIE_LINK_IN_L23_MASK,
				tmp);
	}

	if (!l23)
		dev_err(pcie->dev, "failed to enter low-power link state\n");
}

static int brcm_phy_cntl(struct brcm_pcie *pcie, const int start)
{
	static const u32 shifts[PCIE_DVT_PMU_PCIE_PHY_CTRL_DAST_NFLDS] = {
		PCIE_DVT_PMU_PCIE_PHY_CTRL_DAST_PWRDN_SHIFT,
		PCIE_DVT_PMU_PCIE_PHY_CTRL_DAST_RESET_SHIFT,
		PCIE_DVT_PMU_PCIE_PHY_CTRL_DAST_DIG_RESET_SHIFT,};
	static const u32 masks[PCIE_DVT_PMU_PCIE_PHY_CTRL_DAST_NFLDS] = {
		PCIE_DVT_PMU_PCIE_PHY_CTRL_DAST_PWRDN_MASK,
		PCIE_DVT_PMU_PCIE_PHY_CTRL_DAST_RESET_MASK,
		PCIE_DVT_PMU_PCIE_PHY_CTRL_DAST_DIG_RESET_MASK,};
	const int beg = start ? 0 : PCIE_DVT_PMU_PCIE_PHY_CTRL_DAST_NFLDS - 1;
	const int end = start ? PCIE_DVT_PMU_PCIE_PHY_CTRL_DAST_NFLDS : -1;
	u32 tmp, combined_mask = 0;
	u32 val;
	void __iomem *base = pcie->base;
	int i, ret;

	for (i = beg; i != end; start ? i++ : i--) {
		val = start ? BIT_MASK(shifts[i]) : 0;
		tmp = readl(base + PCIE_DVT_PMU_PCIE_PHY_CTRL);
		tmp = (tmp & ~masks[i]) | (val & masks[i]);
		writel(tmp, base + PCIE_DVT_PMU_PCIE_PHY_CTRL);
		usleep_range(50, 200);
		combined_mask |= masks[i];
	}

	tmp = readl(base + PCIE_DVT_PMU_PCIE_PHY_CTRL);
	val = start ? combined_mask : 0;

	ret = (tmp & combined_mask) == val ? 0 : -EIO;
	if (ret)
		dev_err(pcie->dev, "failed to %s phy\n", (start ? "start" : "stop"));

	return ret;
}

static inline int brcm_phy_start(struct brcm_pcie *pcie)
{
	return pcie->rescal ? brcm_phy_cntl(pcie, 1) : 0;
}

static inline int brcm_phy_stop(struct brcm_pcie *pcie)
{
	return pcie->rescal ? brcm_phy_cntl(pcie, 0) : 0;
}

static void brcm_pcie_turn_off(struct brcm_pcie *pcie)
{
	void __iomem *base = pcie->base;
	int tmp;

	if (brcm_pcie_link_up(pcie))
		brcm_pcie_enter_l23(pcie);
	/* Assert fundamental reset */
	pcie->perst_set(pcie, 1);

	/* Deassert request for L23 in case it was asserted */
	tmp = readl(base + PCIE_MISC_PCIE_CTRL);
	u32p_replace_bits(&tmp, 0, PCIE_MISC_PCIE_CTRL_PCIE_L23_REQUEST_MASK);
	writel(tmp, base + PCIE_MISC_PCIE_CTRL);

	/* Turn off SerDes */
	tmp = readl(base + PCIE_MISC_HARD_PCIE_HARD_DEBUG);
	u32p_replace_bits(&tmp, 1, PCIE_MISC_HARD_PCIE_HARD_DEBUG_SERDES_IDDQ_MASK);
	writel(tmp, base + PCIE_MISC_HARD_PCIE_HARD_DEBUG);

	/* Shutdown PCIe bridge */
	pcie->bridge_sw_init_set(pcie, 1);
}

static int brcm_pcie_suspend(struct device *dev)
{
	struct brcm_pcie *pcie = dev_get_drvdata(dev);
	int ret;

	brcm_pcie_turn_off(pcie);
	ret = brcm_phy_stop(pcie);
	clk_disable_unprepare(pcie->clk);

	return ret;
}

static int brcm_pcie_resume(struct device *dev)
{
	struct brcm_pcie *pcie = dev_get_drvdata(dev);
	void __iomem *base;
	u32 tmp;
	int ret;

	base = pcie->base;
	clk_prepare_enable(pcie->clk);

	ret = brcm_phy_start(pcie);
	if (ret)
		goto err;

	/* Take bridge out of reset so we can access the SERDES reg */
	pcie->bridge_sw_init_set(pcie, 0);

	/* SERDES_IDDQ = 0 */
	tmp = readl(base + PCIE_MISC_HARD_PCIE_HARD_DEBUG);
	u32p_replace_bits(&tmp, 0, PCIE_MISC_HARD_PCIE_HARD_DEBUG_SERDES_IDDQ_MASK);
	writel(tmp, base + PCIE_MISC_HARD_PCIE_HARD_DEBUG);

	/* wait for serdes to be stable */
	udelay(100);

	ret = brcm_pcie_setup(pcie);
	if (ret)
		goto err;

	if (pcie->msi)
		brcm_msi_set_regs(pcie->msi);

	return 0;

err:
	clk_disable_unprepare(pcie->clk);
	return ret;
}

static void __brcm_pcie_remove(struct brcm_pcie *pcie)
{
	brcm_msi_remove(pcie);
	brcm_pcie_turn_off(pcie);
	brcm_phy_stop(pcie);
	reset_control_assert(pcie->rescal);
	clk_disable_unprepare(pcie->clk);
}

static int brcm_pcie_remove(struct platform_device *pdev)
{
	struct brcm_pcie *pcie = platform_get_drvdata(pdev);
	struct pci_host_bridge *bridge = pci_host_bridge_from_priv(pcie);

	pci_stop_root_bus(bridge->bus);
	pci_remove_root_bus(bridge->bus);
	__brcm_pcie_remove(pcie);

	return 0;
}

static const struct of_device_id brcm_pcie_match[] = {
	{ .compatible = "brcm,bcm2711-pcie", .data = &bcm2711_cfg },
	{ .compatible = "brcm,bcm7211-pcie", .data = &generic_cfg },
	{ .compatible = "brcm,bcm7278-pcie", .data = &bcm7278_cfg },
	{ .compatible = "brcm,bcm7216-pcie", .data = &bcm7278_cfg },
	{ .compatible = "brcm,bcm7445-pcie", .data = &generic_cfg },
	{},
};

static int brcm_pcie_probe(struct platform_device *pdev)
{
	struct device_node *np = pdev->dev.of_node, *msi_np;
	struct pci_host_bridge *bridge;
	const struct pcie_cfg_data *data;
	struct brcm_pcie *pcie;
	int ret;

	bridge = devm_pci_alloc_host_bridge(&pdev->dev, sizeof(*pcie));
	if (!bridge)
		return -ENOMEM;

	data = of_device_get_match_data(&pdev->dev);
	if (!data) {
		pr_err("failed to look up compatible string\n");
		return -EINVAL;
	}

	pcie = pci_host_bridge_priv(bridge);
	pcie->dev = &pdev->dev;
	pcie->np = np;
	pcie->reg_offsets = data->offsets;
	pcie->type = data->type;
	pcie->perst_set = data->perst_set;
	pcie->bridge_sw_init_set = data->bridge_sw_init_set;

	pcie->base = devm_platform_ioremap_resource(pdev, 0);
	if (IS_ERR(pcie->base))
		return PTR_ERR(pcie->base);

	pcie->clk = devm_clk_get_optional(&pdev->dev, "sw_pcie");
	if (IS_ERR(pcie->clk))
		return PTR_ERR(pcie->clk);

	ret = of_pci_get_max_link_speed(np);
	pcie->gen = (ret < 0) ? 0 : ret;

	pcie->ssc = of_property_read_bool(np, "brcm,enable-ssc");

	ret = clk_prepare_enable(pcie->clk);
	if (ret) {
		dev_err(&pdev->dev, "could not enable clock\n");
		return ret;
	}
	pcie->rescal = devm_reset_control_get_optional_shared(&pdev->dev, "rescal");
	if (IS_ERR(pcie->rescal)) {
		clk_disable_unprepare(pcie->clk);
		return PTR_ERR(pcie->rescal);
	}

	ret = reset_control_deassert(pcie->rescal);
	if (ret)
		dev_err(&pdev->dev, "failed to deassert 'rescal'\n");

	ret = brcm_phy_start(pcie);
	if (ret) {
		reset_control_assert(pcie->rescal);
		clk_disable_unprepare(pcie->clk);
		return ret;
	}

	ret = brcm_pcie_setup(pcie);
	if (ret)
		goto fail;

	pcie->hw_rev = readl(pcie->base + PCIE_MISC_REVISION);

	msi_np = of_parse_phandle(pcie->np, "msi-parent", 0);
	if (pci_msi_enabled() && msi_np == pcie->np) {
		ret = brcm_pcie_enable_msi(pcie);
		if (ret) {
			dev_err(pcie->dev, "probe of internal MSI failed");
			goto fail;
		}
	}

	bridge->ops = &brcm_pcie_ops;
	bridge->sysdata = pcie;

	platform_set_drvdata(pdev, pcie);

	return pci_host_probe(bridge);
fail:
	__brcm_pcie_remove(pcie);
	return ret;
}

MODULE_DEVICE_TABLE(of, brcm_pcie_match);

static const struct dev_pm_ops brcm_pcie_pm_ops = {
	.suspend = brcm_pcie_suspend,
	.resume = brcm_pcie_resume,
};

static struct platform_driver brcm_pcie_driver = {
	.probe = brcm_pcie_probe,
	.remove = brcm_pcie_remove,
	.driver = {
		.name = "brcm-pcie",
		.of_match_table = brcm_pcie_match,
		.pm = &brcm_pcie_pm_ops,
	},
};
module_platform_driver(brcm_pcie_driver);

MODULE_LICENSE("GPL");
MODULE_DESCRIPTION("Broadcom STB PCIe RC driver");
MODULE_AUTHOR("Broadcom");<|MERGE_RESOLUTION|>--- conflicted
+++ resolved
@@ -118,17 +118,6 @@
 #define  PCIE_MISC_HARD_PCIE_HARD_DEBUG_CLKREQ_DEBUG_ENABLE_MASK	0x2
 #define  PCIE_MISC_HARD_PCIE_HARD_DEBUG_SERDES_IDDQ_MASK		0x08000000
 
-<<<<<<< HEAD
-
-#define PCIE_INTR2_CPU_BASE		0x4300
-#define PCIE_MSI_INTR2_BASE		0x4500
-/* Offsets from PCIE_INTR2_CPU_BASE and PCIE_MSI_INTR2_BASE */
-#define  MSI_INT_STATUS			0x0
-#define  MSI_INT_CLR			0x8
-#define  MSI_INT_MASK_SET		0x10
-#define  MSI_INT_MASK_CLR		0x14
-=======
->>>>>>> 356006a6
 
 #define PCIE_INTR2_CPU_BASE		0x4300
 #define PCIE_MSI_INTR2_BASE		0x4500
@@ -778,7 +767,6 @@
 
 	resource_list_for_each_entry(entry, &bridge->dma_ranges) {
 		u64 pcie_beg = entry->res->start - entry->offset;
-<<<<<<< HEAD
 
 		size += entry->res->end - entry->res->start + 1;
 		if (pcie_beg < lowest_pcie_addr)
@@ -790,19 +778,6 @@
 		return -EINVAL;
 	}
 
-=======
-
-		size += entry->res->end - entry->res->start + 1;
-		if (pcie_beg < lowest_pcie_addr)
-			lowest_pcie_addr = pcie_beg;
-	}
-
-	if (lowest_pcie_addr == ~(u64)0) {
-		dev_err(dev, "DT node has no dma-ranges\n");
-		return -EINVAL;
-	}
-
->>>>>>> 356006a6
 	ret = of_property_read_variable_u64_array(pcie->np, "brcm,scb-sizes", pcie->memc_size, 1,
 						  PCIE_BRCM_MAX_MEMC);
 
