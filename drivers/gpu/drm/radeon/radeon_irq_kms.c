/*
 * Copyright 2008 Advanced Micro Devices, Inc.
 * Copyright 2008 Red Hat Inc.
 * Copyright 2009 Jerome Glisse.
 *
 * Permission is hereby granted, free of charge, to any person obtaining a
 * copy of this software and associated documentation files (the "Software"),
 * to deal in the Software without restriction, including without limitation
 * the rights to use, copy, modify, merge, publish, distribute, sublicense,
 * and/or sell copies of the Software, and to permit persons to whom the
 * Software is furnished to do so, subject to the following conditions:
 *
 * The above copyright notice and this permission notice shall be included in
 * all copies or substantial portions of the Software.
 *
 * THE SOFTWARE IS PROVIDED "AS IS", WITHOUT WARRANTY OF ANY KIND, EXPRESS OR
 * IMPLIED, INCLUDING BUT NOT LIMITED TO THE WARRANTIES OF MERCHANTABILITY,
 * FITNESS FOR A PARTICULAR PURPOSE AND NONINFRINGEMENT.  IN NO EVENT SHALL
 * THE COPYRIGHT HOLDER(S) OR AUTHOR(S) BE LIABLE FOR ANY CLAIM, DAMAGES OR
 * OTHER LIABILITY, WHETHER IN AN ACTION OF CONTRACT, TORT OR OTHERWISE,
 * ARISING FROM, OUT OF OR IN CONNECTION WITH THE SOFTWARE OR THE USE OR
 * OTHER DEALINGS IN THE SOFTWARE.
 *
 * Authors: Dave Airlie
 *          Alex Deucher
 *          Jerome Glisse
 */
#include "drmP.h"
#include "drm_crtc_helper.h"
#include "radeon_drm.h"
#include "radeon_reg.h"
#include "radeon.h"
#include "atom.h"

irqreturn_t radeon_driver_irq_handler_kms(DRM_IRQ_ARGS)
{
	struct drm_device *dev = (struct drm_device *) arg;
	struct radeon_device *rdev = dev->dev_private;

	return radeon_irq_process(rdev);
}

/*
 * Handle hotplug events outside the interrupt handler proper.
 */
static void radeon_hotplug_work_func(struct work_struct *work)
{
	struct radeon_device *rdev = container_of(work, struct radeon_device,
						  hotplug_work);
	struct drm_device *dev = rdev->ddev;
	struct drm_mode_config *mode_config = &dev->mode_config;
	struct drm_connector *connector;

	if (mode_config->num_connector) {
		list_for_each_entry(connector, &mode_config->connector_list, head)
			radeon_connector_hotplug(connector);
	}
	/* Just fire off a uevent and let userspace tell us what to do */
	drm_helper_hpd_irq_event(dev);
}

void radeon_driver_irq_preinstall_kms(struct drm_device *dev)
{
	struct radeon_device *rdev = dev->dev_private;
	unsigned i;

	/* Disable *all* interrupts */
	rdev->irq.sw_int = false;
	rdev->irq.gui_idle = false;
	for (i = 0; i < rdev->num_crtc; i++)
		rdev->irq.crtc_vblank_int[i] = false;
	for (i = 0; i < 6; i++) {
		rdev->irq.hpd[i] = false;
		rdev->irq.pflip[i] = false;
	}
	radeon_irq_set(rdev);
	/* Clear bits */
	radeon_irq_process(rdev);
}

int radeon_driver_irq_postinstall_kms(struct drm_device *dev)
{
	struct radeon_device *rdev = dev->dev_private;

	dev->max_vblank_count = 0x001fffff;
	rdev->irq.sw_int = true;
	radeon_irq_set(rdev);
	return 0;
}

void radeon_driver_irq_uninstall_kms(struct drm_device *dev)
{
	struct radeon_device *rdev = dev->dev_private;
	unsigned i;

	if (rdev == NULL) {
		return;
	}
	/* Disable *all* interrupts */
	rdev->irq.sw_int = false;
	rdev->irq.gui_idle = false;
	for (i = 0; i < rdev->num_crtc; i++)
		rdev->irq.crtc_vblank_int[i] = false;
	for (i = 0; i < 6; i++) {
		rdev->irq.hpd[i] = false;
		rdev->irq.pflip[i] = false;
	}
	radeon_irq_set(rdev);
}

static bool radeon_msi_ok(struct radeon_device *rdev)
{
	/* RV370/RV380 was first asic with MSI support */
	if (rdev->family < CHIP_RV380)
		return false;

	/* MSIs don't work on AGP */
	if (rdev->flags & RADEON_IS_AGP)
		return false;

	/* force MSI on */
	if (radeon_msi == 1)
		return true;
	else if (radeon_msi == 0)
		return false;

	/* Quirks */
	/* HP RS690 only seems to work with MSIs. */
	if ((rdev->pdev->device == 0x791f) &&
	    (rdev->pdev->subsystem_vendor == 0x103c) &&
	    (rdev->pdev->subsystem_device == 0x30c2))
		return true;

	/* Dell RS690 only seems to work with MSIs. */
	if ((rdev->pdev->device == 0x791f) &&
	    (rdev->pdev->subsystem_vendor == 0x1028) &&
<<<<<<< HEAD
=======
	    (rdev->pdev->subsystem_device == 0x01fc))
		return true;

	/* Dell RS690 only seems to work with MSIs. */
	if ((rdev->pdev->device == 0x791f) &&
	    (rdev->pdev->subsystem_vendor == 0x1028) &&
>>>>>>> 12b4af69
	    (rdev->pdev->subsystem_device == 0x01fd))
		return true;

	if (rdev->flags & RADEON_IS_IGP) {
		/* APUs work fine with MSIs */
		if (rdev->family >= CHIP_PALM)
			return true;
		/* lots of IGPs have problems with MSIs */
		return false;
	}

	return true;
}

int radeon_irq_kms_init(struct radeon_device *rdev)
{
	int i;
	int r = 0;

	INIT_WORK(&rdev->hotplug_work, radeon_hotplug_work_func);

	spin_lock_init(&rdev->irq.sw_lock);
	for (i = 0; i < rdev->num_crtc; i++)
		spin_lock_init(&rdev->irq.pflip_lock[i]);
	r = drm_vblank_init(rdev->ddev, rdev->num_crtc);
	if (r) {
		return r;
	}
	/* enable msi */
	rdev->msi_enabled = 0;

	if (radeon_msi_ok(rdev)) {
		int ret = pci_enable_msi(rdev->pdev);
		if (!ret) {
			rdev->msi_enabled = 1;
			dev_info(rdev->dev, "radeon: using MSI.\n");
		}
	}
	rdev->irq.installed = true;
	r = drm_irq_install(rdev->ddev);
	if (r) {
		rdev->irq.installed = false;
		return r;
	}
	DRM_INFO("radeon: irq initialized.\n");
	return 0;
}

void radeon_irq_kms_fini(struct radeon_device *rdev)
{
	drm_vblank_cleanup(rdev->ddev);
	if (rdev->irq.installed) {
		drm_irq_uninstall(rdev->ddev);
		rdev->irq.installed = false;
		if (rdev->msi_enabled)
			pci_disable_msi(rdev->pdev);
	}
	flush_work_sync(&rdev->hotplug_work);
}

void radeon_irq_kms_sw_irq_get(struct radeon_device *rdev)
{
	unsigned long irqflags;

	spin_lock_irqsave(&rdev->irq.sw_lock, irqflags);
	if (rdev->ddev->irq_enabled && (++rdev->irq.sw_refcount == 1)) {
		rdev->irq.sw_int = true;
		radeon_irq_set(rdev);
	}
	spin_unlock_irqrestore(&rdev->irq.sw_lock, irqflags);
}

void radeon_irq_kms_sw_irq_put(struct radeon_device *rdev)
{
	unsigned long irqflags;

	spin_lock_irqsave(&rdev->irq.sw_lock, irqflags);
	BUG_ON(rdev->ddev->irq_enabled && rdev->irq.sw_refcount <= 0);
	if (rdev->ddev->irq_enabled && (--rdev->irq.sw_refcount == 0)) {
		rdev->irq.sw_int = false;
		radeon_irq_set(rdev);
	}
	spin_unlock_irqrestore(&rdev->irq.sw_lock, irqflags);
}

void radeon_irq_kms_pflip_irq_get(struct radeon_device *rdev, int crtc)
{
	unsigned long irqflags;

	if (crtc < 0 || crtc >= rdev->num_crtc)
		return;

	spin_lock_irqsave(&rdev->irq.pflip_lock[crtc], irqflags);
	if (rdev->ddev->irq_enabled && (++rdev->irq.pflip_refcount[crtc] == 1)) {
		rdev->irq.pflip[crtc] = true;
		radeon_irq_set(rdev);
	}
	spin_unlock_irqrestore(&rdev->irq.pflip_lock[crtc], irqflags);
}

void radeon_irq_kms_pflip_irq_put(struct radeon_device *rdev, int crtc)
{
	unsigned long irqflags;

	if (crtc < 0 || crtc >= rdev->num_crtc)
		return;

	spin_lock_irqsave(&rdev->irq.pflip_lock[crtc], irqflags);
	BUG_ON(rdev->ddev->irq_enabled && rdev->irq.pflip_refcount[crtc] <= 0);
	if (rdev->ddev->irq_enabled && (--rdev->irq.pflip_refcount[crtc] == 0)) {
		rdev->irq.pflip[crtc] = false;
		radeon_irq_set(rdev);
	}
	spin_unlock_irqrestore(&rdev->irq.pflip_lock[crtc], irqflags);
}
<|MERGE_RESOLUTION|>--- conflicted
+++ resolved
@@ -134,15 +134,12 @@
 	/* Dell RS690 only seems to work with MSIs. */
 	if ((rdev->pdev->device == 0x791f) &&
 	    (rdev->pdev->subsystem_vendor == 0x1028) &&
-<<<<<<< HEAD
-=======
 	    (rdev->pdev->subsystem_device == 0x01fc))
 		return true;
 
 	/* Dell RS690 only seems to work with MSIs. */
 	if ((rdev->pdev->device == 0x791f) &&
 	    (rdev->pdev->subsystem_vendor == 0x1028) &&
->>>>>>> 12b4af69
 	    (rdev->pdev->subsystem_device == 0x01fd))
 		return true;
 
