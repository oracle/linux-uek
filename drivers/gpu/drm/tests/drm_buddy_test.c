--- conflicted
+++ resolved
@@ -189,11 +189,7 @@
 							      &allocated,
 							      DRM_BUDDY_RANGE_ALLOCATION),
 				       "buddy_alloc failed with bias(%x-%x), size=%u, ps=%u\n",
-<<<<<<< HEAD
-				       bias_start, bias_end, size);
-=======
 				       bias_start, bias_end, size, ps);
->>>>>>> e478cf26
 		bias_rem -= size;
 
 		/*
