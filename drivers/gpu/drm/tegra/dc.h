/*
 * Copyright (C) 2012 Avionic Design GmbH
 * Copyright (C) 2012 NVIDIA CORPORATION.  All rights reserved.
 *
 * This program is free software; you can redistribute it and/or modify
 * it under the terms of the GNU General Public License version 2 as
 * published by the Free Software Foundation.
 */

#ifndef TEGRA_DC_H
#define TEGRA_DC_H 1

#include <linux/host1x.h>

#include <drm/drm_crtc.h>

#include "drm.h"

struct tegra_output;

<<<<<<< HEAD
=======
struct tegra_dc_state {
	struct drm_crtc_state base;

	struct clk *clk;
	unsigned long pclk;
	unsigned int div;

	u32 planes;
};

static inline struct tegra_dc_state *to_dc_state(struct drm_crtc_state *state)
{
	if (state)
		return container_of(state, struct tegra_dc_state, base);

	return NULL;
}

>>>>>>> 661e50bc
struct tegra_dc_stats {
	unsigned long frames;
	unsigned long vblank;
	unsigned long underflow;
	unsigned long overflow;
};

<<<<<<< HEAD
struct tegra_dc_soc_info {
	bool supports_border_color;
	bool supports_interlacing;
	bool supports_cursor;
	bool supports_block_linear;
	unsigned int pitch_align;
	bool has_powergate;
	bool broken_reset;
=======
struct tegra_windowgroup_soc {
	unsigned int index;
	unsigned int dc;
	const unsigned int *windows;
	unsigned int num_windows;
};

struct tegra_dc_soc_info {
	bool supports_background_color;
	bool supports_interlacing;
	bool supports_cursor;
	bool supports_block_linear;
	bool supports_blending;
	unsigned int pitch_align;
	bool has_powergate;
	bool coupled_pm;
	bool has_nvdisplay;
	const struct tegra_windowgroup_soc *wgrps;
	unsigned int num_wgrps;
	const u32 *primary_formats;
	unsigned int num_primary_formats;
	const u32 *overlay_formats;
	unsigned int num_overlay_formats;
>>>>>>> 661e50bc
};

struct tegra_dc {
	struct host1x_client client;
	struct host1x_syncpt *syncpt;
	struct device *dev;
<<<<<<< HEAD
	spinlock_t lock;
=======
>>>>>>> 661e50bc

	struct drm_crtc base;
	unsigned int powergate;
	int pipe;

	struct clk *clk;
	struct reset_control *rst;
	void __iomem *regs;
	int irq;

	struct tegra_output *rgb;

	struct tegra_dc_stats stats;
	struct list_head list;

	struct drm_info_list *debugfs_files;
<<<<<<< HEAD
	struct drm_minor *minor;
	struct dentry *debugfs;

	/* page-flip handling */
	struct drm_pending_vblank_event *event;
=======
>>>>>>> 661e50bc

	const struct tegra_dc_soc_info *soc;

	struct iommu_domain *domain;
};

static inline struct tegra_dc *
host1x_client_to_dc(struct host1x_client *client)
{
	return container_of(client, struct tegra_dc, client);
}

static inline struct tegra_dc *to_tegra_dc(struct drm_crtc *crtc)
{
	return crtc ? container_of(crtc, struct tegra_dc, base) : NULL;
}

static inline void tegra_dc_writel(struct tegra_dc *dc, u32 value,
				   unsigned int offset)
{
	trace_dc_writel(dc->dev, offset, value);
	writel(value, dc->regs + (offset << 2));
}

static inline u32 tegra_dc_readl(struct tegra_dc *dc, unsigned int offset)
{
	u32 value = readl(dc->regs + (offset << 2));

	trace_dc_readl(dc->dev, offset, value);

	return value;
}

struct tegra_dc_window {
	struct {
		unsigned int x;
		unsigned int y;
		unsigned int w;
		unsigned int h;
	} src;
	struct {
		unsigned int x;
		unsigned int y;
		unsigned int w;
		unsigned int h;
	} dst;
	unsigned int bits_per_pixel;
	unsigned int stride[2];
	unsigned long base[3];
<<<<<<< HEAD
=======
	unsigned int zpos;
>>>>>>> 661e50bc
	bool bottom_up;

	struct tegra_bo_tiling tiling;
	u32 format;
	u32 swap;
};

/* from dc.c */
<<<<<<< HEAD
=======
bool tegra_dc_has_output(struct tegra_dc *dc, struct device *dev);
>>>>>>> 661e50bc
void tegra_dc_commit(struct tegra_dc *dc);
int tegra_dc_state_setup_clock(struct tegra_dc *dc,
			       struct drm_crtc_state *crtc_state,
			       struct clk *clk, unsigned long pclk,
			       unsigned int div);

/* from rgb.c */
int tegra_dc_rgb_probe(struct tegra_dc *dc);
int tegra_dc_rgb_remove(struct tegra_dc *dc);
int tegra_dc_rgb_init(struct drm_device *drm, struct tegra_dc *dc);
int tegra_dc_rgb_exit(struct tegra_dc *dc);

#define DC_CMD_GENERAL_INCR_SYNCPT		0x000
#define DC_CMD_GENERAL_INCR_SYNCPT_CNTRL	0x001
#define  SYNCPT_CNTRL_NO_STALL   (1 << 8)
#define  SYNCPT_CNTRL_SOFT_RESET (1 << 0)
#define DC_CMD_GENERAL_INCR_SYNCPT_ERROR	0x002
#define DC_CMD_WIN_A_INCR_SYNCPT		0x008
#define DC_CMD_WIN_A_INCR_SYNCPT_CNTRL		0x009
#define DC_CMD_WIN_A_INCR_SYNCPT_ERROR		0x00a
#define DC_CMD_WIN_B_INCR_SYNCPT		0x010
#define DC_CMD_WIN_B_INCR_SYNCPT_CNTRL		0x011
#define DC_CMD_WIN_B_INCR_SYNCPT_ERROR		0x012
#define DC_CMD_WIN_C_INCR_SYNCPT		0x018
#define DC_CMD_WIN_C_INCR_SYNCPT_CNTRL		0x019
#define DC_CMD_WIN_C_INCR_SYNCPT_ERROR		0x01a
#define DC_CMD_CONT_SYNCPT_VSYNC		0x028
#define  SYNCPT_VSYNC_ENABLE (1 << 8)
#define DC_CMD_DISPLAY_COMMAND_OPTION0		0x031
#define DC_CMD_DISPLAY_COMMAND			0x032
#define DISP_CTRL_MODE_STOP (0 << 5)
#define DISP_CTRL_MODE_C_DISPLAY (1 << 5)
#define DISP_CTRL_MODE_NC_DISPLAY (2 << 5)
#define DISP_CTRL_MODE_MASK (3 << 5)
#define DC_CMD_SIGNAL_RAISE			0x033
#define DC_CMD_DISPLAY_POWER_CONTROL		0x036
#define PW0_ENABLE (1 <<  0)
#define PW1_ENABLE (1 <<  2)
#define PW2_ENABLE (1 <<  4)
#define PW3_ENABLE (1 <<  6)
#define PW4_ENABLE (1 <<  8)
#define PM0_ENABLE (1 << 16)
#define PM1_ENABLE (1 << 18)

#define DC_CMD_INT_STATUS			0x037
#define DC_CMD_INT_MASK				0x038
#define DC_CMD_INT_ENABLE			0x039
#define DC_CMD_INT_TYPE				0x03a
#define DC_CMD_INT_POLARITY			0x03b
#define CTXSW_INT                (1 << 0)
#define FRAME_END_INT            (1 << 1)
#define VBLANK_INT               (1 << 2)
#define V_PULSE3_INT             (1 << 4)
#define V_PULSE2_INT             (1 << 5)
#define REGION_CRC_INT           (1 << 6)
#define REG_TMOUT_INT            (1 << 7)
#define WIN_A_UF_INT             (1 << 8)
#define WIN_B_UF_INT             (1 << 9)
#define WIN_C_UF_INT             (1 << 10)
#define MSF_INT                  (1 << 12)
#define WIN_A_OF_INT             (1 << 14)
#define WIN_B_OF_INT             (1 << 15)
#define WIN_C_OF_INT             (1 << 16)
#define HEAD_UF_INT              (1 << 23)
#define SD3_BUCKET_WALK_DONE_INT (1 << 24)
#define DSC_OBUF_UF_INT          (1 << 26)
#define DSC_RBUF_UF_INT          (1 << 27)
#define DSC_BBUF_UF_INT          (1 << 28)
#define DSC_TO_UF_INT            (1 << 29)

#define DC_CMD_SIGNAL_RAISE1			0x03c
#define DC_CMD_SIGNAL_RAISE2			0x03d
#define DC_CMD_SIGNAL_RAISE3			0x03e

#define DC_CMD_STATE_ACCESS			0x040
#define READ_MUX  (1 << 0)
#define WRITE_MUX (1 << 2)

#define DC_CMD_STATE_CONTROL			0x041
#define GENERAL_ACT_REQ (1 <<  0)
#define WIN_A_ACT_REQ   (1 <<  1)
#define WIN_B_ACT_REQ   (1 <<  2)
#define WIN_C_ACT_REQ   (1 <<  3)
#define CURSOR_ACT_REQ  (1 <<  7)
#define GENERAL_UPDATE  (1 <<  8)
#define WIN_A_UPDATE    (1 <<  9)
#define WIN_B_UPDATE    (1 << 10)
#define WIN_C_UPDATE    (1 << 11)
#define CURSOR_UPDATE   (1 << 15)
#define COMMON_ACTREQ   (1 << 16)
#define COMMON_UPDATE   (1 << 17)
#define NC_HOST_TRIG    (1 << 24)

#define DC_CMD_DISPLAY_WINDOW_HEADER		0x042
#define WINDOW_A_SELECT (1 << 4)
#define WINDOW_B_SELECT (1 << 5)
#define WINDOW_C_SELECT (1 << 6)

#define DC_CMD_REG_ACT_CONTROL			0x043

#define DC_COM_CRC_CONTROL			0x300
#define  DC_COM_CRC_CONTROL_ALWAYS (1 << 3)
#define  DC_COM_CRC_CONTROL_FULL_FRAME  (0 << 2)
#define  DC_COM_CRC_CONTROL_ACTIVE_DATA (1 << 2)
#define  DC_COM_CRC_CONTROL_WAIT (1 << 1)
#define  DC_COM_CRC_CONTROL_ENABLE (1 << 0)
#define DC_COM_CRC_CHECKSUM			0x301
#define DC_COM_PIN_OUTPUT_ENABLE(x) (0x302 + (x))
#define DC_COM_PIN_OUTPUT_POLARITY(x) (0x306 + (x))
#define LVS_OUTPUT_POLARITY_LOW (1 << 28)
#define LHS_OUTPUT_POLARITY_LOW (1 << 30)
#define DC_COM_PIN_OUTPUT_DATA(x) (0x30a + (x))
#define DC_COM_PIN_INPUT_ENABLE(x) (0x30e + (x))
#define DC_COM_PIN_INPUT_DATA(x) (0x312 + (x))
#define DC_COM_PIN_OUTPUT_SELECT(x) (0x314 + (x))

#define DC_COM_PIN_MISC_CONTROL			0x31b
#define DC_COM_PIN_PM0_CONTROL			0x31c
#define DC_COM_PIN_PM0_DUTY_CYCLE		0x31d
#define DC_COM_PIN_PM1_CONTROL			0x31e
#define DC_COM_PIN_PM1_DUTY_CYCLE		0x31f

#define DC_COM_SPI_CONTROL			0x320
#define DC_COM_SPI_START_BYTE			0x321
#define DC_COM_HSPI_WRITE_DATA_AB		0x322
#define DC_COM_HSPI_WRITE_DATA_CD		0x323
#define DC_COM_HSPI_CS_DC			0x324
#define DC_COM_SCRATCH_REGISTER_A		0x325
#define DC_COM_SCRATCH_REGISTER_B		0x326
#define DC_COM_GPIO_CTRL			0x327
#define DC_COM_GPIO_DEBOUNCE_COUNTER		0x328
#define DC_COM_CRC_CHECKSUM_LATCHED		0x329

#define DC_COM_RG_UNDERFLOW			0x365
#define  UNDERFLOW_MODE_RED      (1 << 8)
#define  UNDERFLOW_REPORT_ENABLE (1 << 0)

#define DC_DISP_DISP_SIGNAL_OPTIONS0		0x400
#define H_PULSE0_ENABLE (1 <<  8)
#define H_PULSE1_ENABLE (1 << 10)
#define H_PULSE2_ENABLE (1 << 12)

#define DC_DISP_DISP_SIGNAL_OPTIONS1		0x401

#define DC_DISP_DISP_WIN_OPTIONS		0x402
#define HDMI_ENABLE	(1 << 30)
#define DSI_ENABLE	(1 << 29)
#define SOR1_TIMING_CYA	(1 << 27)
#define CURSOR_ENABLE	(1 << 16)

#define SOR_ENABLE(x)	(1 << (25 + (x)))

#define DC_DISP_DISP_MEM_HIGH_PRIORITY		0x403
#define CURSOR_THRESHOLD(x)   (((x) & 0x03) << 24)
#define WINDOW_A_THRESHOLD(x) (((x) & 0x7f) << 16)
#define WINDOW_B_THRESHOLD(x) (((x) & 0x7f) <<  8)
#define WINDOW_C_THRESHOLD(x) (((x) & 0xff) <<  0)

#define DC_DISP_DISP_MEM_HIGH_PRIORITY_TIMER	0x404
#define CURSOR_DELAY(x)   (((x) & 0x3f) << 24)
#define WINDOW_A_DELAY(x) (((x) & 0x3f) << 16)
#define WINDOW_B_DELAY(x) (((x) & 0x3f) <<  8)
#define WINDOW_C_DELAY(x) (((x) & 0x3f) <<  0)

#define DC_DISP_DISP_TIMING_OPTIONS		0x405
#define VSYNC_H_POSITION(x) ((x) & 0xfff)

#define DC_DISP_REF_TO_SYNC			0x406
#define DC_DISP_SYNC_WIDTH			0x407
#define DC_DISP_BACK_PORCH			0x408
#define DC_DISP_ACTIVE				0x409
#define DC_DISP_FRONT_PORCH			0x40a
#define DC_DISP_H_PULSE0_CONTROL		0x40b
#define DC_DISP_H_PULSE0_POSITION_A		0x40c
#define DC_DISP_H_PULSE0_POSITION_B		0x40d
#define DC_DISP_H_PULSE0_POSITION_C		0x40e
#define DC_DISP_H_PULSE0_POSITION_D		0x40f
#define DC_DISP_H_PULSE1_CONTROL		0x410
#define DC_DISP_H_PULSE1_POSITION_A		0x411
#define DC_DISP_H_PULSE1_POSITION_B		0x412
#define DC_DISP_H_PULSE1_POSITION_C		0x413
#define DC_DISP_H_PULSE1_POSITION_D		0x414
#define DC_DISP_H_PULSE2_CONTROL		0x415
#define DC_DISP_H_PULSE2_POSITION_A		0x416
#define DC_DISP_H_PULSE2_POSITION_B		0x417
#define DC_DISP_H_PULSE2_POSITION_C		0x418
#define DC_DISP_H_PULSE2_POSITION_D		0x419
#define DC_DISP_V_PULSE0_CONTROL		0x41a
#define DC_DISP_V_PULSE0_POSITION_A		0x41b
#define DC_DISP_V_PULSE0_POSITION_B		0x41c
#define DC_DISP_V_PULSE0_POSITION_C		0x41d
#define DC_DISP_V_PULSE1_CONTROL		0x41e
#define DC_DISP_V_PULSE1_POSITION_A		0x41f
#define DC_DISP_V_PULSE1_POSITION_B		0x420
#define DC_DISP_V_PULSE1_POSITION_C		0x421
#define DC_DISP_V_PULSE2_CONTROL		0x422
#define DC_DISP_V_PULSE2_POSITION_A		0x423
#define DC_DISP_V_PULSE3_CONTROL		0x424
#define DC_DISP_V_PULSE3_POSITION_A		0x425
#define DC_DISP_M0_CONTROL			0x426
#define DC_DISP_M1_CONTROL			0x427
#define DC_DISP_DI_CONTROL			0x428
#define DC_DISP_PP_CONTROL			0x429
#define DC_DISP_PP_SELECT_A			0x42a
#define DC_DISP_PP_SELECT_B			0x42b
#define DC_DISP_PP_SELECT_C			0x42c
#define DC_DISP_PP_SELECT_D			0x42d

#define PULSE_MODE_NORMAL    (0 << 3)
#define PULSE_MODE_ONE_CLOCK (1 << 3)
#define PULSE_POLARITY_HIGH  (0 << 4)
#define PULSE_POLARITY_LOW   (1 << 4)
#define PULSE_QUAL_ALWAYS    (0 << 6)
#define PULSE_QUAL_VACTIVE   (2 << 6)
#define PULSE_QUAL_VACTIVE1  (3 << 6)
#define PULSE_LAST_START_A   (0 << 8)
#define PULSE_LAST_END_A     (1 << 8)
#define PULSE_LAST_START_B   (2 << 8)
#define PULSE_LAST_END_B     (3 << 8)
#define PULSE_LAST_START_C   (4 << 8)
#define PULSE_LAST_END_C     (5 << 8)
#define PULSE_LAST_START_D   (6 << 8)
#define PULSE_LAST_END_D     (7 << 8)

#define PULSE_START(x) (((x) & 0xfff) <<  0)
#define PULSE_END(x)   (((x) & 0xfff) << 16)

#define DC_DISP_DISP_CLOCK_CONTROL		0x42e
#define PIXEL_CLK_DIVIDER_PCD1  (0 << 8)
#define PIXEL_CLK_DIVIDER_PCD1H (1 << 8)
#define PIXEL_CLK_DIVIDER_PCD2  (2 << 8)
#define PIXEL_CLK_DIVIDER_PCD3  (3 << 8)
#define PIXEL_CLK_DIVIDER_PCD4  (4 << 8)
#define PIXEL_CLK_DIVIDER_PCD6  (5 << 8)
#define PIXEL_CLK_DIVIDER_PCD8  (6 << 8)
#define PIXEL_CLK_DIVIDER_PCD9  (7 << 8)
#define PIXEL_CLK_DIVIDER_PCD12 (8 << 8)
#define PIXEL_CLK_DIVIDER_PCD16 (9 << 8)
#define PIXEL_CLK_DIVIDER_PCD18 (10 << 8)
#define PIXEL_CLK_DIVIDER_PCD24 (11 << 8)
#define PIXEL_CLK_DIVIDER_PCD13 (12 << 8)
#define SHIFT_CLK_DIVIDER(x)    ((x) & 0xff)

#define DC_DISP_DISP_INTERFACE_CONTROL		0x42f
#define DISP_DATA_FORMAT_DF1P1C    (0 << 0)
#define DISP_DATA_FORMAT_DF1P2C24B (1 << 0)
#define DISP_DATA_FORMAT_DF1P2C18B (2 << 0)
#define DISP_DATA_FORMAT_DF1P2C16B (3 << 0)
#define DISP_DATA_FORMAT_DF2S      (4 << 0)
#define DISP_DATA_FORMAT_DF3S      (5 << 0)
#define DISP_DATA_FORMAT_DFSPI     (6 << 0)
#define DISP_DATA_FORMAT_DF1P3C24B (7 << 0)
#define DISP_DATA_FORMAT_DF1P3C18B (8 << 0)
#define DISP_ALIGNMENT_MSB         (0 << 8)
#define DISP_ALIGNMENT_LSB         (1 << 8)
#define DISP_ORDER_RED_BLUE        (0 << 9)
#define DISP_ORDER_BLUE_RED        (1 << 9)

#define DC_DISP_DISP_COLOR_CONTROL		0x430
#define BASE_COLOR_SIZE666     ( 0 << 0)
#define BASE_COLOR_SIZE111     ( 1 << 0)
#define BASE_COLOR_SIZE222     ( 2 << 0)
#define BASE_COLOR_SIZE333     ( 3 << 0)
#define BASE_COLOR_SIZE444     ( 4 << 0)
#define BASE_COLOR_SIZE555     ( 5 << 0)
#define BASE_COLOR_SIZE565     ( 6 << 0)
#define BASE_COLOR_SIZE332     ( 7 << 0)
#define BASE_COLOR_SIZE888     ( 8 << 0)
#define BASE_COLOR_SIZE101010  (10 << 0)
#define BASE_COLOR_SIZE121212  (12 << 0)
#define DITHER_CONTROL_MASK    (3 << 8)
#define DITHER_CONTROL_DISABLE (0 << 8)
#define DITHER_CONTROL_ORDERED (2 << 8)
#define DITHER_CONTROL_ERRDIFF (3 << 8)
#define BASE_COLOR_SIZE_MASK   (0xf << 0)
#define BASE_COLOR_SIZE_666    (  0 << 0)
#define BASE_COLOR_SIZE_111    (  1 << 0)
#define BASE_COLOR_SIZE_222    (  2 << 0)
#define BASE_COLOR_SIZE_333    (  3 << 0)
#define BASE_COLOR_SIZE_444    (  4 << 0)
#define BASE_COLOR_SIZE_555    (  5 << 0)
#define BASE_COLOR_SIZE_565    (  6 << 0)
#define BASE_COLOR_SIZE_332    (  7 << 0)
#define BASE_COLOR_SIZE_888    (  8 << 0)
#define BASE_COLOR_SIZE_101010 ( 10 << 0)
#define BASE_COLOR_SIZE_121212 ( 12 << 0)

#define DC_DISP_SHIFT_CLOCK_OPTIONS		0x431
#define  SC1_H_QUALIFIER_NONE	(1 << 16)
#define  SC0_H_QUALIFIER_NONE	(1 <<  0)

#define DC_DISP_DATA_ENABLE_OPTIONS		0x432
#define DE_SELECT_ACTIVE_BLANK  (0 << 0)
#define DE_SELECT_ACTIVE        (1 << 0)
#define DE_SELECT_ACTIVE_IS     (2 << 0)
#define DE_CONTROL_ONECLK       (0 << 2)
#define DE_CONTROL_NORMAL       (1 << 2)
#define DE_CONTROL_EARLY_EXT    (2 << 2)
#define DE_CONTROL_EARLY        (3 << 2)
#define DE_CONTROL_ACTIVE_BLANK (4 << 2)

#define DC_DISP_SERIAL_INTERFACE_OPTIONS	0x433
#define DC_DISP_LCD_SPI_OPTIONS			0x434
#define DC_DISP_BORDER_COLOR			0x435
#define DC_DISP_COLOR_KEY0_LOWER		0x436
#define DC_DISP_COLOR_KEY0_UPPER		0x437
#define DC_DISP_COLOR_KEY1_LOWER		0x438
#define DC_DISP_COLOR_KEY1_UPPER		0x439

#define DC_DISP_CURSOR_FOREGROUND		0x43c
#define DC_DISP_CURSOR_BACKGROUND		0x43d

#define DC_DISP_CURSOR_START_ADDR		0x43e
#define CURSOR_CLIP_DISPLAY	(0 << 28)
#define CURSOR_CLIP_WIN_A	(1 << 28)
#define CURSOR_CLIP_WIN_B	(2 << 28)
#define CURSOR_CLIP_WIN_C	(3 << 28)
#define CURSOR_SIZE_32x32	(0 << 24)
#define CURSOR_SIZE_64x64	(1 << 24)
#define CURSOR_SIZE_128x128	(2 << 24)
#define CURSOR_SIZE_256x256	(3 << 24)
#define DC_DISP_CURSOR_START_ADDR_NS		0x43f

#define DC_DISP_CURSOR_POSITION			0x440
#define DC_DISP_CURSOR_POSITION_NS		0x441

#define DC_DISP_INIT_SEQ_CONTROL		0x442
#define DC_DISP_SPI_INIT_SEQ_DATA_A		0x443
#define DC_DISP_SPI_INIT_SEQ_DATA_B		0x444
#define DC_DISP_SPI_INIT_SEQ_DATA_C		0x445
#define DC_DISP_SPI_INIT_SEQ_DATA_D		0x446

#define DC_DISP_DC_MCCIF_FIFOCTRL		0x480
#define DC_DISP_MCCIF_DISPLAY0A_HYST		0x481
#define DC_DISP_MCCIF_DISPLAY0B_HYST		0x482
#define DC_DISP_MCCIF_DISPLAY1A_HYST		0x483
#define DC_DISP_MCCIF_DISPLAY1B_HYST		0x484

#define DC_DISP_DAC_CRT_CTRL			0x4c0
#define DC_DISP_DISP_MISC_CONTROL		0x4c1
#define DC_DISP_SD_CONTROL			0x4c2
#define DC_DISP_SD_CSC_COEFF			0x4c3
#define DC_DISP_SD_LUT(x)			(0x4c4 + (x))
#define DC_DISP_SD_FLICKER_CONTROL		0x4cd
#define DC_DISP_DC_PIXEL_COUNT			0x4ce
#define DC_DISP_SD_HISTOGRAM(x)			(0x4cf + (x))
#define DC_DISP_SD_BL_PARAMETERS		0x4d7
#define DC_DISP_SD_BL_TF(x)			(0x4d8 + (x))
#define DC_DISP_SD_BL_CONTROL			0x4dc
#define DC_DISP_SD_HW_K_VALUES			0x4dd
#define DC_DISP_SD_MAN_K_VALUES			0x4de

#define DC_DISP_BLEND_BACKGROUND_COLOR		0x4e4
#define  BACKGROUND_COLOR_ALPHA(x) (((x) & 0xff) << 24)
#define  BACKGROUND_COLOR_BLUE(x)  (((x) & 0xff) << 16)
#define  BACKGROUND_COLOR_GREEN(x) (((x) & 0xff) << 8)
#define  BACKGROUND_COLOR_RED(x)   (((x) & 0xff) << 0)

#define DC_DISP_INTERLACE_CONTROL		0x4e5
#define  INTERLACE_STATUS (1 << 2)
#define  INTERLACE_START  (1 << 1)
#define  INTERLACE_ENABLE (1 << 0)

#define DC_DISP_CURSOR_START_ADDR_HI		0x4ec
#define DC_DISP_BLEND_CURSOR_CONTROL		0x4f1
#define CURSOR_MODE_LEGACY			(0 << 24)
#define CURSOR_MODE_NORMAL			(1 << 24)
#define CURSOR_DST_BLEND_ZERO			(0 << 16)
#define CURSOR_DST_BLEND_K1			(1 << 16)
#define CURSOR_DST_BLEND_NEG_K1_TIMES_SRC	(2 << 16)
#define CURSOR_DST_BLEND_MASK			(3 << 16)
#define CURSOR_SRC_BLEND_K1			(0 << 8)
#define CURSOR_SRC_BLEND_K1_TIMES_SRC		(1 << 8)
#define CURSOR_SRC_BLEND_MASK			(3 << 8)
#define CURSOR_ALPHA				0xff

#define DC_WIN_CORE_ACT_CONTROL 0x50e
#define  VCOUNTER (0 << 0)
#define  HCOUNTER (1 << 0)

#define DC_WIN_CORE_IHUB_WGRP_LATENCY_CTLA 0x543
#define  LATENCY_CTL_MODE_ENABLE (1 << 2)

#define DC_WIN_CORE_IHUB_WGRP_LATENCY_CTLB 0x544
#define  WATERMARK_MASK 0x1fffffff

#define DC_WIN_CORE_PRECOMP_WGRP_PIPE_METER 0x560
#define  PIPE_METER_INT(x)  (((x) & 0xff) << 8)
#define  PIPE_METER_FRAC(x) (((x) & 0xff) << 0)

#define DC_WIN_CORE_IHUB_WGRP_POOL_CONFIG 0x561
#define  MEMPOOL_ENTRIES(x) (((x) & 0xffff) << 0)

#define DC_WIN_CORE_IHUB_WGRP_FETCH_METER 0x562
#define  SLOTS(x) (((x) & 0xff) << 0)

#define DC_WIN_CORE_IHUB_LINEBUF_CONFIG 0x563
#define  MODE_TWO_LINES  (0 << 14)
#define  MODE_FOUR_LINES (1 << 14)

#define DC_WIN_CORE_IHUB_THREAD_GROUP 0x568
#define  THREAD_NUM_MASK (0x1f << 1)
#define  THREAD_NUM(x) (((x) & 0x1f) << 1)
#define  THREAD_GROUP_ENABLE (1 << 0)

#define DC_WIN_CSC_YOF				0x611
#define DC_WIN_CSC_KYRGB			0x612
#define DC_WIN_CSC_KUR				0x613
#define DC_WIN_CSC_KVR				0x614
#define DC_WIN_CSC_KUG				0x615
#define DC_WIN_CSC_KVG				0x616
#define DC_WIN_CSC_KUB				0x617
#define DC_WIN_CSC_KVB				0x618

#define DC_WIN_WIN_OPTIONS			0x700
#define H_DIRECTION  (1 <<  0)
#define V_DIRECTION  (1 <<  2)
#define COLOR_EXPAND (1 <<  6)
#define CSC_ENABLE   (1 << 18)
#define WIN_ENABLE   (1 << 30)

#define DC_WIN_BYTE_SWAP			0x701
#define BYTE_SWAP_NOSWAP  (0 << 0)
#define BYTE_SWAP_SWAP2   (1 << 0)
#define BYTE_SWAP_SWAP4   (2 << 0)
#define BYTE_SWAP_SWAP4HW (3 << 0)

#define DC_WIN_BUFFER_CONTROL			0x702
#define BUFFER_CONTROL_HOST  (0 << 0)
#define BUFFER_CONTROL_VI    (1 << 0)
#define BUFFER_CONTROL_EPP   (2 << 0)
#define BUFFER_CONTROL_MPEGE (3 << 0)
#define BUFFER_CONTROL_SB2D  (4 << 0)

#define DC_WIN_COLOR_DEPTH			0x703
#define WIN_COLOR_DEPTH_P1              0
#define WIN_COLOR_DEPTH_P2              1
#define WIN_COLOR_DEPTH_P4              2
#define WIN_COLOR_DEPTH_P8              3
#define WIN_COLOR_DEPTH_B4G4R4A4        4
#define WIN_COLOR_DEPTH_B5G5R5A1        5
#define WIN_COLOR_DEPTH_B5G6R5          6
#define WIN_COLOR_DEPTH_A1B5G5R5        7
#define WIN_COLOR_DEPTH_B8G8R8A8       12
#define WIN_COLOR_DEPTH_R8G8B8A8       13
#define WIN_COLOR_DEPTH_B6x2G6x2R6x2A8 14
#define WIN_COLOR_DEPTH_R6x2G6x2B6x2A8 15
#define WIN_COLOR_DEPTH_YCbCr422       16
#define WIN_COLOR_DEPTH_YUV422         17
#define WIN_COLOR_DEPTH_YCbCr420P      18
#define WIN_COLOR_DEPTH_YUV420P        19
#define WIN_COLOR_DEPTH_YCbCr422P      20
#define WIN_COLOR_DEPTH_YUV422P        21
#define WIN_COLOR_DEPTH_YCbCr422R      22
#define WIN_COLOR_DEPTH_YUV422R        23
#define WIN_COLOR_DEPTH_YCbCr422RA     24
#define WIN_COLOR_DEPTH_YUV422RA       25
#define WIN_COLOR_DEPTH_R4G4B4A4       27
#define WIN_COLOR_DEPTH_R5G5B5A        28
#define WIN_COLOR_DEPTH_AR5G5B5        29
#define WIN_COLOR_DEPTH_B5G5R5X1       30
#define WIN_COLOR_DEPTH_X1B5G5R5       31
#define WIN_COLOR_DEPTH_R5G5B5X1       32
#define WIN_COLOR_DEPTH_X1R5G5B5       33
#define WIN_COLOR_DEPTH_R5G6B5         34
#define WIN_COLOR_DEPTH_A8R8G8B8       35
#define WIN_COLOR_DEPTH_A8B8G8R8       36
#define WIN_COLOR_DEPTH_B8G8R8X8       37
#define WIN_COLOR_DEPTH_R8G8B8X8       38
#define WIN_COLOR_DEPTH_X8B8G8R8       65
#define WIN_COLOR_DEPTH_X8R8G8B8       66

#define DC_WIN_POSITION				0x704
#define H_POSITION(x) (((x) & 0x1fff) <<  0) /* XXX 0x7fff on Tegra186 */
#define V_POSITION(x) (((x) & 0x1fff) << 16) /* XXX 0x7fff on Tegra186 */

#define DC_WIN_SIZE				0x705
#define H_SIZE(x) (((x) & 0x1fff) <<  0) /* XXX 0x7fff on Tegra186 */
#define V_SIZE(x) (((x) & 0x1fff) << 16) /* XXX 0x7fff on Tegra186 */

#define DC_WIN_PRESCALED_SIZE			0x706
#define H_PRESCALED_SIZE(x) (((x) & 0x7fff) <<  0)
#define V_PRESCALED_SIZE(x) (((x) & 0x1fff) << 16) /* XXX 0x7fff on Tegra186 */

#define DC_WIN_H_INITIAL_DDA			0x707
#define DC_WIN_V_INITIAL_DDA			0x708
#define DC_WIN_DDA_INC				0x709
#define H_DDA_INC(x) (((x) & 0xffff) <<  0)
#define V_DDA_INC(x) (((x) & 0xffff) << 16)

#define DC_WIN_LINE_STRIDE			0x70a
#define DC_WIN_BUF_STRIDE			0x70b
#define DC_WIN_UV_BUF_STRIDE			0x70c
#define DC_WIN_BUFFER_ADDR_MODE			0x70d
#define DC_WIN_BUFFER_ADDR_MODE_LINEAR		(0 <<  0)
#define DC_WIN_BUFFER_ADDR_MODE_TILE		(1 <<  0)
#define DC_WIN_BUFFER_ADDR_MODE_LINEAR_UV	(0 << 16)
#define DC_WIN_BUFFER_ADDR_MODE_TILE_UV		(1 << 16)

#define DC_WIN_DV_CONTROL			0x70e

#define DC_WIN_BLEND_NOKEY			0x70f
#define  BLEND_WEIGHT1(x) (((x) & 0xff) << 16)
#define  BLEND_WEIGHT0(x) (((x) & 0xff) <<  8)

#define DC_WIN_BLEND_1WIN			0x710
#define  BLEND_CONTROL_FIX    (0 << 2)
#define  BLEND_CONTROL_ALPHA  (1 << 2)
#define  BLEND_COLOR_KEY_NONE (0 << 0)
#define  BLEND_COLOR_KEY_0    (1 << 0)
#define  BLEND_COLOR_KEY_1    (2 << 0)
#define  BLEND_COLOR_KEY_BOTH (3 << 0)

#define DC_WIN_BLEND_2WIN_X			0x711
#define  BLEND_CONTROL_DEPENDENT (2 << 2)

#define DC_WIN_BLEND_2WIN_Y			0x712
#define DC_WIN_BLEND_3WIN_XY			0x713

#define DC_WIN_HP_FETCH_CONTROL			0x714

#define DC_WINBUF_START_ADDR			0x800
#define DC_WINBUF_START_ADDR_NS			0x801
#define DC_WINBUF_START_ADDR_U			0x802
#define DC_WINBUF_START_ADDR_U_NS		0x803
#define DC_WINBUF_START_ADDR_V			0x804
#define DC_WINBUF_START_ADDR_V_NS		0x805

#define DC_WINBUF_ADDR_H_OFFSET			0x806
#define DC_WINBUF_ADDR_H_OFFSET_NS		0x807
#define DC_WINBUF_ADDR_V_OFFSET			0x808
#define DC_WINBUF_ADDR_V_OFFSET_NS		0x809

#define DC_WINBUF_UFLOW_STATUS			0x80a
#define DC_WINBUF_SURFACE_KIND			0x80b
#define DC_WINBUF_SURFACE_KIND_PITCH	(0 << 0)
#define DC_WINBUF_SURFACE_KIND_TILED	(1 << 0)
#define DC_WINBUF_SURFACE_KIND_BLOCK	(2 << 0)
#define DC_WINBUF_SURFACE_KIND_BLOCK_HEIGHT(x) (((x) & 0x7) << 4)

#define DC_WINBUF_START_ADDR_HI			0x80d

#define DC_WINBUF_CDE_CONTROL			0x82f
#define  ENABLE_SURFACE (1 << 0)

#define DC_WINBUF_AD_UFLOW_STATUS		0xbca
#define DC_WINBUF_BD_UFLOW_STATUS		0xdca
#define DC_WINBUF_CD_UFLOW_STATUS		0xfca

/* Tegra186 and later */
#define DC_DISP_CORE_SOR_SET_CONTROL(x)		(0x403 + (x))
#define PROTOCOL_MASK (0xf << 8)
#define PROTOCOL_SINGLE_TMDS_A (0x1 << 8)

#define DC_WIN_CORE_WINDOWGROUP_SET_CONTROL	0x702
#define OWNER_MASK (0xf << 0)
#define OWNER(x) (((x) & 0xf) << 0)

#define DC_WIN_CROPPED_SIZE			0x706

#define DC_WIN_PLANAR_STORAGE			0x709
#define PITCH(x) (((x) >> 6) & 0x1fff)

#define DC_WIN_SET_PARAMS			0x70d
#define  CLAMP_BEFORE_BLEND (1 << 15)
#define  DEGAMMA_NONE (0 << 13)
#define  DEGAMMA_SRGB (1 << 13)
#define  DEGAMMA_YUV8_10 (2 << 13)
#define  DEGAMMA_YUV12 (3 << 13)
#define  INPUT_RANGE_BYPASS (0 << 10)
#define  INPUT_RANGE_LIMITED (1 << 10)
#define  INPUT_RANGE_FULL (2 << 10)
#define  COLOR_SPACE_RGB (0 << 8)
#define  COLOR_SPACE_YUV_601 (1 << 8)
#define  COLOR_SPACE_YUV_709 (2 << 8)
#define  COLOR_SPACE_YUV_2020 (3 << 8)

#define DC_WIN_WINDOWGROUP_SET_CONTROL_INPUT_SCALER	0x70e
#define  HORIZONTAL_TAPS_2 (1 << 3)
#define  HORIZONTAL_TAPS_5 (4 << 3)
#define  VERTICAL_TAPS_2 (1 << 0)
#define  VERTICAL_TAPS_5 (4 << 0)

#define DC_WIN_WINDOWGROUP_SET_INPUT_SCALER_USAGE	0x711
#define  INPUT_SCALER_USE422  (1 << 2)
#define  INPUT_SCALER_VBYPASS (1 << 1)
#define  INPUT_SCALER_HBYPASS (1 << 0)

#define DC_WIN_BLEND_LAYER_CONTROL		0x716
#define  COLOR_KEY_NONE (0 << 25)
#define  COLOR_KEY_SRC (1 << 25)
#define  COLOR_KEY_DST (2 << 25)
#define  BLEND_BYPASS (1 << 24)
#define  K2(x) (((x) & 0xff) << 16)
#define  K1(x) (((x) & 0xff) << 8)
#define  WINDOW_LAYER_DEPTH(x) (((x) & 0xff) << 0)

#define DC_WIN_BLEND_MATCH_SELECT		0x717
#define  BLEND_FACTOR_DST_ALPHA_ZERO			(0 << 12)
#define  BLEND_FACTOR_DST_ALPHA_ONE			(1 << 12)
#define  BLEND_FACTOR_DST_ALPHA_NEG_K1_TIMES_SRC	(2 << 12)
#define  BLEND_FACTOR_DST_ALPHA_K2			(3 << 12)
#define  BLEND_FACTOR_SRC_ALPHA_ZERO			(0 << 8)
#define  BLEND_FACTOR_SRC_ALPHA_K1			(1 << 8)
#define  BLEND_FACTOR_SRC_ALPHA_K2			(2 << 8)
#define  BLEND_FACTOR_SRC_ALPHA_NEG_K1_TIMES_DST	(3 << 8)
#define  BLEND_FACTOR_DST_COLOR_ZERO			(0 << 4)
#define  BLEND_FACTOR_DST_COLOR_ONE			(1 << 4)
#define  BLEND_FACTOR_DST_COLOR_K1			(2 << 4)
#define  BLEND_FACTOR_DST_COLOR_K2			(3 << 4)
#define  BLEND_FACTOR_DST_COLOR_K1_TIMES_DST		(4 << 4)
#define  BLEND_FACTOR_DST_COLOR_NEG_K1_TIMES_DST	(5 << 4)
#define  BLEND_FACTOR_DST_COLOR_NEG_K1_TIMES_SRC	(6 << 4)
#define  BLEND_FACTOR_DST_COLOR_NEG_K1			(7 << 4)
#define  BLEND_FACTOR_SRC_COLOR_ZERO			(0 << 0)
#define  BLEND_FACTOR_SRC_COLOR_ONE			(1 << 0)
#define  BLEND_FACTOR_SRC_COLOR_K1			(2 << 0)
#define  BLEND_FACTOR_SRC_COLOR_K1_TIMES_DST		(3 << 0)
#define  BLEND_FACTOR_SRC_COLOR_NEG_K1_TIMES_DST	(4 << 0)
#define  BLEND_FACTOR_SRC_COLOR_K1_TIMES_SRC		(5 << 0)

#define DC_WIN_BLEND_NOMATCH_SELECT		0x718

#define DC_WIN_PRECOMP_WGRP_PARAMS		0x724
#define  SWAP_UV (1 << 0)

#define DC_WIN_WINDOW_SET_CONTROL		0x730
#define  CONTROL_CSC_ENABLE (1 << 5)

#define DC_WINBUF_CROPPED_POINT			0x806
#define OFFSET_Y(x) (((x) & 0xffff) << 16)
#define OFFSET_X(x) (((x) & 0xffff) << 0)

#endif /* TEGRA_DC_H */<|MERGE_RESOLUTION|>--- conflicted
+++ resolved
@@ -18,8 +18,6 @@
 
 struct tegra_output;
 
-<<<<<<< HEAD
-=======
 struct tegra_dc_state {
 	struct drm_crtc_state base;
 
@@ -38,7 +36,6 @@
 	return NULL;
 }
 
->>>>>>> 661e50bc
 struct tegra_dc_stats {
 	unsigned long frames;
 	unsigned long vblank;
@@ -46,16 +43,6 @@
 	unsigned long overflow;
 };
 
-<<<<<<< HEAD
-struct tegra_dc_soc_info {
-	bool supports_border_color;
-	bool supports_interlacing;
-	bool supports_cursor;
-	bool supports_block_linear;
-	unsigned int pitch_align;
-	bool has_powergate;
-	bool broken_reset;
-=======
 struct tegra_windowgroup_soc {
 	unsigned int index;
 	unsigned int dc;
@@ -79,17 +66,12 @@
 	unsigned int num_primary_formats;
 	const u32 *overlay_formats;
 	unsigned int num_overlay_formats;
->>>>>>> 661e50bc
 };
 
 struct tegra_dc {
 	struct host1x_client client;
 	struct host1x_syncpt *syncpt;
 	struct device *dev;
-<<<<<<< HEAD
-	spinlock_t lock;
-=======
->>>>>>> 661e50bc
 
 	struct drm_crtc base;
 	unsigned int powergate;
@@ -106,14 +88,6 @@
 	struct list_head list;
 
 	struct drm_info_list *debugfs_files;
-<<<<<<< HEAD
-	struct drm_minor *minor;
-	struct dentry *debugfs;
-
-	/* page-flip handling */
-	struct drm_pending_vblank_event *event;
-=======
->>>>>>> 661e50bc
 
 	const struct tegra_dc_soc_info *soc;
 
@@ -163,10 +137,7 @@
 	unsigned int bits_per_pixel;
 	unsigned int stride[2];
 	unsigned long base[3];
-<<<<<<< HEAD
-=======
 	unsigned int zpos;
->>>>>>> 661e50bc
 	bool bottom_up;
 
 	struct tegra_bo_tiling tiling;
@@ -175,10 +146,7 @@
 };
 
 /* from dc.c */
-<<<<<<< HEAD
-=======
 bool tegra_dc_has_output(struct tegra_dc *dc, struct device *dev);
->>>>>>> 661e50bc
 void tegra_dc_commit(struct tegra_dc *dc);
 int tegra_dc_state_setup_clock(struct tegra_dc *dc,
 			       struct drm_crtc_state *crtc_state,
