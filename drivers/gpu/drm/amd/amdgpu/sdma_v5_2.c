--- conflicted
+++ resolved
@@ -153,12 +153,9 @@
 	struct amdgpu_firmware_info *info = NULL;
 	const struct common_firmware_header *header = NULL;
 
-<<<<<<< HEAD
-=======
 	if (amdgpu_sriov_vf(adev) && (adev->asic_type == CHIP_SIENNA_CICHLID))
 		return 0;
 
->>>>>>> 8a8109f3
 	DRM_DEBUG("\n");
 
 	switch (adev->asic_type) {
