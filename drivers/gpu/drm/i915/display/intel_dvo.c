--- conflicted
+++ resolved
@@ -226,13 +226,6 @@
 	int max_dotclk = to_i915(connector->base.dev)->display.cdclk.max_dotclk_freq;
 	int target_clock = mode->clock;
 	enum drm_mode_status status;
-<<<<<<< HEAD
-
-	status = intel_cpu_transcoder_mode_valid(i915, mode);
-	if (status != MODE_OK)
-		return status;
-=======
->>>>>>> 0c383648
 
 	status = intel_cpu_transcoder_mode_valid(i915, mode);
 	if (status != MODE_OK)
