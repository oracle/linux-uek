/*
 * SPDX-License-Identifier: MIT
 *
 * Copyright © 2012-2014 Intel Corporation
 *
  * Based on amdgpu_mn, which bears the following notice:
 *
 * Copyright 2014 Advanced Micro Devices, Inc.
 * All Rights Reserved.
 *
 * Permission is hereby granted, free of charge, to any person obtaining a
 * copy of this software and associated documentation files (the
 * "Software"), to deal in the Software without restriction, including
 * without limitation the rights to use, copy, modify, merge, publish,
 * distribute, sub license, and/or sell copies of the Software, and to
 * permit persons to whom the Software is furnished to do so, subject to
 * the following conditions:
 *
 * THE SOFTWARE IS PROVIDED "AS IS", WITHOUT WARRANTY OF ANY KIND, EXPRESS OR
 * IMPLIED, INCLUDING BUT NOT LIMITED TO THE WARRANTIES OF MERCHANTABILITY,
 * FITNESS FOR A PARTICULAR PURPOSE AND NON-INFRINGEMENT. IN NO EVENT SHALL
 * THE COPYRIGHT HOLDERS, AUTHORS AND/OR ITS SUPPLIERS BE LIABLE FOR ANY CLAIM,
 * DAMAGES OR OTHER LIABILITY, WHETHER IN AN ACTION OF CONTRACT, TORT OR
 * OTHERWISE, ARISING FROM, OUT OF OR IN CONNECTION WITH THE SOFTWARE OR THE
 * USE OR OTHER DEALINGS IN THE SOFTWARE.
 *
 * The above copyright notice and this permission notice (including the
 * next paragraph) shall be included in all copies or substantial portions
 * of the Software.
 *
 */
/*
 * Authors:
 *    Christian König <christian.koenig@amd.com>
 */

#include <linux/mmu_context.h>
#include <linux/mempolicy.h>
#include <linux/swap.h>
#include <linux/sched/mm.h>

#include "i915_drv.h"
#include "i915_gem_ioctls.h"
#include "i915_gem_object.h"
#include "i915_gem_userptr.h"
#include "i915_scatterlist.h"

#ifdef CONFIG_MMU_NOTIFIER

/**
 * i915_gem_userptr_invalidate - callback to notify about mm change
 *
 * @mni: the range (mm) is about to update
 * @range: details on the invalidation
 * @cur_seq: Value to pass to mmu_interval_set_seq()
 *
 * Block for operations on BOs to finish and mark pages as accessed and
 * potentially dirty.
 */
static bool i915_gem_userptr_invalidate(struct mmu_interval_notifier *mni,
					const struct mmu_notifier_range *range,
					unsigned long cur_seq)
{
	struct drm_i915_gem_object *obj = container_of(mni, struct drm_i915_gem_object, userptr.notifier);
	struct drm_i915_private *i915 = to_i915(obj->base.dev);
	long r;

	if (!mmu_notifier_range_blockable(range))
		return false;

	write_lock(&i915->mm.notifier_lock);

	mmu_interval_set_seq(mni, cur_seq);

	write_unlock(&i915->mm.notifier_lock);

	/*
	 * We don't wait when the process is exiting. This is valid
	 * because the object will be cleaned up anyway.
	 *
	 * This is also temporarily required as a hack, because we
	 * cannot currently force non-consistent batch buffers to preempt
	 * and reschedule by waiting on it, hanging processes on exit.
	 */
	if (current->flags & PF_EXITING)
		return true;

	/* we will unbind on next submission, still have userptr pins */
	r = dma_resv_wait_timeout(obj->base.resv, DMA_RESV_USAGE_BOOKKEEP, false,
				  MAX_SCHEDULE_TIMEOUT);
	if (r <= 0)
		drm_err(&i915->drm, "(%ld) failed to wait for idle\n", r);

	return true;
}

static const struct mmu_interval_notifier_ops i915_gem_userptr_notifier_ops = {
	.invalidate = i915_gem_userptr_invalidate,
};

static int
i915_gem_userptr_init__mmu_notifier(struct drm_i915_gem_object *obj)
{
	return mmu_interval_notifier_insert(&obj->userptr.notifier, current->mm,
					    obj->userptr.ptr, obj->base.size,
					    &i915_gem_userptr_notifier_ops);
}

static void i915_gem_object_userptr_drop_ref(struct drm_i915_gem_object *obj)
{
	struct page **pvec = NULL;

	assert_object_held_shared(obj);

	if (!--obj->userptr.page_ref) {
		pvec = obj->userptr.pvec;
		obj->userptr.pvec = NULL;
	}
	GEM_BUG_ON(obj->userptr.page_ref < 0);

	if (pvec) {
		const unsigned long num_pages = obj->base.size >> PAGE_SHIFT;

		unpin_user_pages(pvec, num_pages);
		kvfree(pvec);
	}
}

static int i915_gem_userptr_get_pages(struct drm_i915_gem_object *obj)
{
	const unsigned long num_pages = obj->base.size >> PAGE_SHIFT;
	unsigned int max_segment = i915_sg_segment_size(obj->base.dev->dev);
	struct sg_table *st;
	unsigned int sg_page_sizes;
	struct page **pvec;
	int ret;

	st = kmalloc(sizeof(*st), GFP_KERNEL);
	if (!st)
		return -ENOMEM;

	if (!obj->userptr.page_ref) {
		ret = -EAGAIN;
		goto err_free;
	}

	obj->userptr.page_ref++;
	pvec = obj->userptr.pvec;

alloc_table:
	ret = sg_alloc_table_from_pages_segment(st, pvec, num_pages, 0,
						num_pages << PAGE_SHIFT,
						max_segment, GFP_KERNEL);
	if (ret)
		goto err;

	ret = i915_gem_gtt_prepare_pages(obj, st);
	if (ret) {
		sg_free_table(st);

		if (max_segment > PAGE_SIZE) {
			max_segment = PAGE_SIZE;
			goto alloc_table;
		}

		goto err;
	}

	WARN_ON_ONCE(!(obj->cache_coherent & I915_BO_CACHE_COHERENT_FOR_WRITE));
	if (i915_gem_object_can_bypass_llc(obj))
		obj->cache_dirty = true;

	sg_page_sizes = i915_sg_dma_sizes(st->sgl);
	__i915_gem_object_set_pages(obj, st, sg_page_sizes);

	return 0;

err:
	i915_gem_object_userptr_drop_ref(obj);
err_free:
	kfree(st);
	return ret;
}

static void
i915_gem_userptr_put_pages(struct drm_i915_gem_object *obj,
			   struct sg_table *pages)
{
	struct sgt_iter sgt_iter;
	struct page *page;

	if (!pages)
		return;

	__i915_gem_object_release_shmem(obj, pages, true);
	i915_gem_gtt_finish_pages(obj, pages);

	/*
	 * We always mark objects as dirty when they are used by the GPU,
	 * just in case. However, if we set the vma as being read-only we know
	 * that the object will never have been written to.
	 */
	if (i915_gem_object_is_readonly(obj))
		obj->mm.dirty = false;

	for_each_sgt_page(page, sgt_iter, pages) {
		if (obj->mm.dirty && trylock_page(page)) {
			/*
			 * As this may not be anonymous memory (e.g. shmem)
			 * but exist on a real mapping, we have to lock
			 * the page in order to dirty it -- holding
			 * the page reference is not sufficient to
			 * prevent the inode from being truncated.
			 * Play safe and take the lock.
			 *
			 * However...!
			 *
			 * The mmu-notifier can be invalidated for a
			 * migrate_folio, that is alreadying holding the lock
			 * on the folio. Such a try_to_unmap() will result
			 * in us calling put_pages() and so recursively try
			 * to lock the page. We avoid that deadlock with
			 * a trylock_page() and in exchange we risk missing
			 * some page dirtying.
			 */
			set_page_dirty(page);
			unlock_page(page);
		}

		mark_page_accessed(page);
	}
	obj->mm.dirty = false;

	sg_free_table(pages);
	kfree(pages);

	i915_gem_object_userptr_drop_ref(obj);
}

static int i915_gem_object_userptr_unbind(struct drm_i915_gem_object *obj)
{
	struct sg_table *pages;
	int err;

	err = i915_gem_object_unbind(obj, I915_GEM_OBJECT_UNBIND_ACTIVE);
	if (err)
		return err;

	if (GEM_WARN_ON(i915_gem_object_has_pinned_pages(obj)))
		return -EBUSY;

	assert_object_held(obj);

	pages = __i915_gem_object_unset_pages(obj);
	if (!IS_ERR_OR_NULL(pages))
		i915_gem_userptr_put_pages(obj, pages);

	return err;
}

int i915_gem_object_userptr_submit_init(struct drm_i915_gem_object *obj)
{
	const unsigned long num_pages = obj->base.size >> PAGE_SHIFT;
	struct page **pvec;
	unsigned int gup_flags = 0;
	unsigned long notifier_seq;
	int pinned, ret;

	if (obj->userptr.notifier.mm != current->mm)
		return -EFAULT;

	notifier_seq = mmu_interval_read_begin(&obj->userptr.notifier);

	ret = i915_gem_object_lock_interruptible(obj, NULL);
	if (ret)
		return ret;

	if (notifier_seq == obj->userptr.notifier_seq && obj->userptr.pvec) {
		i915_gem_object_unlock(obj);
		return 0;
	}

	ret = i915_gem_object_userptr_unbind(obj);
	i915_gem_object_unlock(obj);
	if (ret)
		return ret;

	pvec = kvmalloc_array(num_pages, sizeof(struct page *), GFP_KERNEL);
	if (!pvec)
		return -ENOMEM;

	if (!i915_gem_object_is_readonly(obj))
		gup_flags |= FOLL_WRITE;

	pinned = ret = 0;
	while (pinned < num_pages) {
		ret = pin_user_pages_fast(obj->userptr.ptr + pinned * PAGE_SIZE,
					  num_pages - pinned, gup_flags,
					  &pvec[pinned]);
		if (ret < 0)
			goto out;

		pinned += ret;
	}
	ret = 0;

	ret = i915_gem_object_lock_interruptible(obj, NULL);
	if (ret)
		goto out;

	if (mmu_interval_read_retry(&obj->userptr.notifier,
		!obj->userptr.page_ref ? notifier_seq :
		obj->userptr.notifier_seq)) {
		ret = -EAGAIN;
		goto out_unlock;
	}

	if (!obj->userptr.page_ref++) {
		obj->userptr.pvec = pvec;
		obj->userptr.notifier_seq = notifier_seq;
		pvec = NULL;
		ret = ____i915_gem_object_get_pages(obj);
	}

	obj->userptr.page_ref--;

out_unlock:
	i915_gem_object_unlock(obj);

out:
	if (pvec) {
		unpin_user_pages(pvec, pinned);
		kvfree(pvec);
	}

	return ret;
}

int i915_gem_object_userptr_submit_done(struct drm_i915_gem_object *obj)
{
	if (mmu_interval_read_retry(&obj->userptr.notifier,
				    obj->userptr.notifier_seq)) {
		/* We collided with the mmu notifier, need to retry */

		return -EAGAIN;
	}

	return 0;
}

int i915_gem_object_userptr_validate(struct drm_i915_gem_object *obj)
{
	int err;

	err = i915_gem_object_userptr_submit_init(obj);
	if (err)
		return err;

	err = i915_gem_object_lock_interruptible(obj, NULL);
	if (!err) {
		/*
		 * Since we only check validity, not use the pages,
		 * it doesn't matter if we collide with the mmu notifier,
		 * and -EAGAIN handling is not required.
		 */
		err = i915_gem_object_pin_pages(obj);
		if (!err)
			i915_gem_object_unpin_pages(obj);

		i915_gem_object_unlock(obj);
	}

	return err;
}

static void
i915_gem_userptr_release(struct drm_i915_gem_object *obj)
{
	GEM_WARN_ON(obj->userptr.page_ref);

	mmu_interval_notifier_remove(&obj->userptr.notifier);
	obj->userptr.notifier.mm = NULL;
}

static int
i915_gem_userptr_dmabuf_export(struct drm_i915_gem_object *obj)
{
	drm_dbg(obj->base.dev, "Exporting userptr no longer allowed\n");

	return -EINVAL;
}

static int
i915_gem_userptr_pwrite(struct drm_i915_gem_object *obj,
			const struct drm_i915_gem_pwrite *args)
{
	drm_dbg(obj->base.dev, "pwrite to userptr no longer allowed\n");

	return -EINVAL;
}

static int
i915_gem_userptr_pread(struct drm_i915_gem_object *obj,
		       const struct drm_i915_gem_pread *args)
{
	drm_dbg(obj->base.dev, "pread from userptr no longer allowed\n");

	return -EINVAL;
}

static const struct drm_i915_gem_object_ops i915_gem_userptr_ops = {
	.name = "i915_gem_object_userptr",
	.flags = I915_GEM_OBJECT_IS_SHRINKABLE |
		 I915_GEM_OBJECT_NO_MMAP |
		 I915_GEM_OBJECT_IS_PROXY,
	.get_pages = i915_gem_userptr_get_pages,
	.put_pages = i915_gem_userptr_put_pages,
	.dmabuf_export = i915_gem_userptr_dmabuf_export,
	.pwrite = i915_gem_userptr_pwrite,
	.pread = i915_gem_userptr_pread,
	.release = i915_gem_userptr_release,
};

#endif

static int
probe_range(struct mm_struct *mm, unsigned long addr, unsigned long len)
{
	VMA_ITERATOR(vmi, mm, addr);
	struct vm_area_struct *vma;
<<<<<<< HEAD

	mmap_read_lock(mm);
	for_each_vma_range(vmi, vma, addr + len) {
=======
	unsigned long end = addr + len;

	mmap_read_lock(mm);
	for_each_vma_range(vmi, vma, end) {
>>>>>>> 163a7fbf
		/* Check for holes, note that we also update the addr below */
		if (vma->vm_start > addr)
			break;

		if (vma->vm_flags & (VM_PFNMAP | VM_MIXEDMAP))
			break;

		addr = vma->vm_end;
	}
	mmap_read_unlock(mm);

<<<<<<< HEAD
	if (vma)
=======
	if (vma || addr < end)
>>>>>>> 163a7fbf
		return -EFAULT;
	return 0;
}

/*
 * Creates a new mm object that wraps some normal memory from the process
 * context - user memory.
 *
 * We impose several restrictions upon the memory being mapped
 * into the GPU.
 * 1. It must be page aligned (both start/end addresses, i.e ptr and size).
 * 2. It must be normal system memory, not a pointer into another map of IO
 *    space (e.g. it must not be a GTT mmapping of another object).
 * 3. We only allow a bo as large as we could in theory map into the GTT,
 *    that is we limit the size to the total size of the GTT.
 * 4. The bo is marked as being snoopable. The backing pages are left
 *    accessible directly by the CPU, but reads and writes by the GPU may
 *    incur the cost of a snoop (unless you have an LLC architecture).
 *
 * Synchronisation between multiple users and the GPU is left to userspace
 * through the normal set-domain-ioctl. The kernel will enforce that the
 * GPU relinquishes the VMA before it is returned back to the system
 * i.e. upon free(), munmap() or process termination. However, the userspace
 * malloc() library may not immediately relinquish the VMA after free() and
 * instead reuse it whilst the GPU is still reading and writing to the VMA.
 * Caveat emptor.
 *
 * Also note, that the object created here is not currently a "first class"
 * object, in that several ioctls are banned. These are the CPU access
 * ioctls: mmap(), pwrite and pread. In practice, you are expected to use
 * direct access via your pointer rather than use those ioctls. Another
 * restriction is that we do not allow userptr surfaces to be pinned to the
 * hardware and so we reject any attempt to create a framebuffer out of a
 * userptr.
 *
 * If you think this is a good interface to use to pass GPU memory between
 * drivers, please use dma-buf instead. In fact, wherever possible use
 * dma-buf instead.
 */
int
i915_gem_userptr_ioctl(struct drm_device *dev,
		       void *data,
		       struct drm_file *file)
{
	static struct lock_class_key __maybe_unused lock_class;
	struct drm_i915_private *dev_priv = to_i915(dev);
	struct drm_i915_gem_userptr *args = data;
	struct drm_i915_gem_object __maybe_unused *obj;
	int __maybe_unused ret;
	u32 __maybe_unused handle;

	if (!HAS_LLC(dev_priv) && !HAS_SNOOP(dev_priv)) {
		/* We cannot support coherent userptr objects on hw without
		 * LLC and broken snooping.
		 */
		return -ENODEV;
	}

	if (args->flags & ~(I915_USERPTR_READ_ONLY |
			    I915_USERPTR_UNSYNCHRONIZED |
			    I915_USERPTR_PROBE))
		return -EINVAL;

	if (i915_gem_object_size_2big(args->user_size))
		return -E2BIG;

	if (!args->user_size)
		return -EINVAL;

	if (offset_in_page(args->user_ptr | args->user_size))
		return -EINVAL;

	if (!access_ok((char __user *)(unsigned long)args->user_ptr, args->user_size))
		return -EFAULT;

	if (args->flags & I915_USERPTR_UNSYNCHRONIZED)
		return -ENODEV;

	if (args->flags & I915_USERPTR_READ_ONLY) {
		/*
		 * On almost all of the older hw, we cannot tell the GPU that
		 * a page is readonly.
		 */
		if (!to_gt(dev_priv)->vm->has_read_only)
			return -ENODEV;
	}

	if (args->flags & I915_USERPTR_PROBE) {
		/*
		 * Check that the range pointed to represents real struct
		 * pages and not iomappings (at this moment in time!)
		 */
		ret = probe_range(current->mm, args->user_ptr, args->user_size);
		if (ret)
			return ret;
	}

#ifdef CONFIG_MMU_NOTIFIER
	obj = i915_gem_object_alloc();
	if (obj == NULL)
		return -ENOMEM;

	drm_gem_private_object_init(dev, &obj->base, args->user_size);
	i915_gem_object_init(obj, &i915_gem_userptr_ops, &lock_class,
			     I915_BO_ALLOC_USER);
	obj->mem_flags = I915_BO_FLAG_STRUCT_PAGE;
	obj->read_domains = I915_GEM_DOMAIN_CPU;
	obj->write_domain = I915_GEM_DOMAIN_CPU;
	i915_gem_object_set_cache_coherency(obj, I915_CACHE_LLC);

	obj->userptr.ptr = args->user_ptr;
	obj->userptr.notifier_seq = ULONG_MAX;
	if (args->flags & I915_USERPTR_READ_ONLY)
		i915_gem_object_set_readonly(obj);

	/* And keep a pointer to the current->mm for resolving the user pages
	 * at binding. This means that we need to hook into the mmu_notifier
	 * in order to detect if the mmu is destroyed.
	 */
	ret = i915_gem_userptr_init__mmu_notifier(obj);
	if (ret == 0)
		ret = drm_gem_handle_create(file, &obj->base, &handle);

	/* drop reference from allocate - handle holds it now */
	i915_gem_object_put(obj);
	if (ret)
		return ret;

	args->handle = handle;
	return 0;
#else
	return -ENODEV;
#endif
}

int i915_gem_init_userptr(struct drm_i915_private *dev_priv)
{
#ifdef CONFIG_MMU_NOTIFIER
	rwlock_init(&dev_priv->mm.notifier_lock);
#endif

	return 0;
}

void i915_gem_cleanup_userptr(struct drm_i915_private *dev_priv)
{
}<|MERGE_RESOLUTION|>--- conflicted
+++ resolved
@@ -428,16 +428,10 @@
 {
 	VMA_ITERATOR(vmi, mm, addr);
 	struct vm_area_struct *vma;
-<<<<<<< HEAD
-
-	mmap_read_lock(mm);
-	for_each_vma_range(vmi, vma, addr + len) {
-=======
 	unsigned long end = addr + len;
 
 	mmap_read_lock(mm);
 	for_each_vma_range(vmi, vma, end) {
->>>>>>> 163a7fbf
 		/* Check for holes, note that we also update the addr below */
 		if (vma->vm_start > addr)
 			break;
@@ -449,11 +443,7 @@
 	}
 	mmap_read_unlock(mm);
 
-<<<<<<< HEAD
-	if (vma)
-=======
 	if (vma || addr < end)
->>>>>>> 163a7fbf
 		return -EFAULT;
 	return 0;
 }
