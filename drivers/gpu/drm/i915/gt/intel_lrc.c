--- conflicted
+++ resolved
@@ -647,11 +647,7 @@
 {
 	struct intel_context *ce = rq->hw_context;
 	u64 desc = ce->lrc_desc;
-<<<<<<< HEAD
-	u32 tail;
-=======
 	u32 tail, prev;
->>>>>>> bfe3046e
 
 	/*
 	 * WaIdleLiteRestore:bdw,skl
@@ -664,13 +660,6 @@
 	 * subsequent resubmissions (for lite restore). Should that fail us,
 	 * and we try and submit the same tail again, force the context
 	 * reload.
-<<<<<<< HEAD
-	 */
-	tail = intel_ring_set_tail(rq->ring, rq->tail);
-	if (unlikely(ce->lrc_reg_state[CTX_RING_TAIL] == tail))
-		desc |= CTX_DESC_FORCE_RESTORE;
-	ce->lrc_reg_state[CTX_RING_TAIL] = tail;
-=======
 	 *
 	 * If we need to return to a preempted context, we need to skip the
 	 * lite-restore and force it to reload the RING_TAIL. Otherwise, the
@@ -682,7 +671,6 @@
 	if (unlikely(intel_ring_direction(rq->ring, tail, prev) <= 0))
 		desc |= CTX_DESC_FORCE_RESTORE;
 	ce->lrc_reg_state[CTX_RING_TAIL + 1] = tail;
->>>>>>> bfe3046e
 	rq->tail = rq->wa_tail;
 
 	/*
