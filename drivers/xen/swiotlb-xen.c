/*
 *  Copyright 2010
 *  by Konrad Rzeszutek Wilk <konrad.wilk@oracle.com>
 *
 * This code provides a IOMMU for Xen PV guests with PCI passthrough.
 *
 * This program is free software; you can redistribute it and/or modify
 * it under the terms of the GNU General Public License v2.0 as published by
 * the Free Software Foundation
 *
 * This program is distributed in the hope that it will be useful,
 * but WITHOUT ANY WARRANTY; without even the implied warranty of
 * MERCHANTABILITY or FITNESS FOR A PARTICULAR PURPOSE.  See the
 * GNU General Public License for more details.
 *
 * PV guests under Xen are running in an non-contiguous memory architecture.
 *
 * When PCI pass-through is utilized, this necessitates an IOMMU for
 * translating bus (DMA) to virtual and vice-versa and also providing a
 * mechanism to have contiguous pages for device drivers operations (say DMA
 * operations).
 *
 * Specifically, under Xen the Linux idea of pages is an illusion. It
 * assumes that pages start at zero and go up to the available memory. To
 * help with that, the Linux Xen MMU provides a lookup mechanism to
 * translate the page frame numbers (PFN) to machine frame numbers (MFN)
 * and vice-versa. The MFN are the "real" frame numbers. Furthermore
 * memory is not contiguous. Xen hypervisor stitches memory for guests
 * from different pools, which means there is no guarantee that PFN==MFN
 * and PFN+1==MFN+1. Lastly with Xen 4.0, pages (in debug mode) are
 * allocated in descending order (high to low), meaning the guest might
 * never get any MFN's under the 4GB mark.
 *
 */

#include <linux/bootmem.h>
#include <linux/dma-mapping.h>
#include <xen/swiotlb-xen.h>
#include <xen/page.h>
#include <xen/xen-ops.h>
#include <xen/hvc-console.h>
/*
 * Used to do a quick range check in swiotlb_tbl_unmap_single and
 * swiotlb_tbl_sync_single_*, to see if the memory was in fact allocated by this
 * API.
 */

static char *xen_io_tlb_start, *xen_io_tlb_end;
static unsigned long xen_io_tlb_nslabs;
/*
 * Quick lookup value of the bus address of the IOTLB.
 */

static u64 start_dma_addr;

static dma_addr_t xen_phys_to_bus(phys_addr_t paddr)
{
	return phys_to_machine(XPADDR(paddr)).maddr;
}

static phys_addr_t xen_bus_to_phys(dma_addr_t baddr)
{
	return machine_to_phys(XMADDR(baddr)).paddr;
}

static dma_addr_t xen_virt_to_bus(void *address)
{
	return xen_phys_to_bus(virt_to_phys(address));
}

static int check_pages_physically_contiguous(unsigned long pfn,
					     unsigned int offset,
					     size_t length)
{
	unsigned long next_mfn;
	int i;
	int nr_pages;

	next_mfn = pfn_to_mfn(pfn);
	nr_pages = (offset + length + PAGE_SIZE-1) >> PAGE_SHIFT;

	for (i = 1; i < nr_pages; i++) {
		if (pfn_to_mfn(++pfn) != ++next_mfn)
			return 0;
	}
	return 1;
}

static int range_straddles_page_boundary(phys_addr_t p, size_t size)
{
	unsigned long pfn = PFN_DOWN(p);
	unsigned int offset = p & ~PAGE_MASK;

	if (offset + size <= PAGE_SIZE)
		return 0;
	if (check_pages_physically_contiguous(pfn, offset, size))
		return 0;
	return 1;
}

static int is_xen_swiotlb_buffer(dma_addr_t dma_addr)
{
	unsigned long mfn = PFN_DOWN(dma_addr);
	unsigned long pfn = mfn_to_local_pfn(mfn);
	phys_addr_t paddr;

	/* If the address is outside our domain, it CAN
	 * have the same virtual address as another address
	 * in our domain. Therefore _only_ check address within our domain.
	 */
	if (pfn_valid(pfn)) {
		paddr = PFN_PHYS(pfn);
		return paddr >= virt_to_phys(xen_io_tlb_start) &&
		       paddr < virt_to_phys(xen_io_tlb_end);
	}
	return 0;
}

static int max_dma_bits = 32;

static int
xen_swiotlb_fixup(void *buf, size_t size, unsigned long nslabs)
{
	int i, rc;
	int dma_bits;

	dma_bits = get_order(IO_TLB_SEGSIZE << IO_TLB_SHIFT) + PAGE_SHIFT;

	i = 0;
	do {
		int slabs = min(nslabs - i, (unsigned long)IO_TLB_SEGSIZE);

		do {
			rc = xen_create_contiguous_region(
				(unsigned long)buf + (i << IO_TLB_SHIFT),
				get_order(slabs << IO_TLB_SHIFT),
				dma_bits);
		} while (rc && dma_bits++ < max_dma_bits);
		if (rc)
			return rc;

		i += slabs;
	} while (i < nslabs);
	return 0;
}
static unsigned long xen_set_nslabs(unsigned long nr_tbl)
{
<<<<<<< HEAD
	unsigned long bytes;
	int rc = -ENOMEM;
	unsigned long nr_tbl;
	char *m = NULL;
	unsigned int repeat = 3;

	nr_tbl = swioltb_nr_tbl();
	if (nr_tbl)
		xen_io_tlb_nslabs = nr_tbl;
	else {
		xen_io_tlb_nslabs = (64 * 1024 * 1024 >> IO_TLB_SHIFT);
		xen_io_tlb_nslabs = ALIGN(xen_io_tlb_nslabs, IO_TLB_SEGSIZE);
	}
retry:
	bytes = xen_io_tlb_nslabs << IO_TLB_SHIFT;
=======
	if (!nr_tbl) {
		xen_io_tlb_nslabs = (64 * 1024 * 1024 >> IO_TLB_SHIFT);
		xen_io_tlb_nslabs = ALIGN(xen_io_tlb_nslabs, IO_TLB_SEGSIZE);
	} else
		xen_io_tlb_nslabs = nr_tbl;

	return xen_io_tlb_nslabs << IO_TLB_SHIFT;
}

enum xen_swiotlb_err {
	XEN_SWIOTLB_UNKNOWN = 0,
	XEN_SWIOTLB_ENOMEM,
	XEN_SWIOTLB_EFIXUP
};
>>>>>>> eb32e1b3

static const char *xen_swiotlb_error(enum xen_swiotlb_err err)
{
	switch (err) {
	case XEN_SWIOTLB_ENOMEM:
		return "Cannot allocate Xen-SWIOTLB buffer\n";
	case XEN_SWIOTLB_EFIXUP:
		return "Failed to get contiguous memory for DMA from Xen!\n"\
		    "You either: don't have the permissions, do not have"\
		    " enough free memory under 4GB, or the hypervisor memory"\
		    " is too fragmented!";
	default:
		break;
	}
	return "";
}
int __ref xen_swiotlb_init(int verbose, bool early)
{
	unsigned long bytes, order;
	int rc = -ENOMEM;
	enum xen_swiotlb_err m_ret = XEN_SWIOTLB_UNKNOWN;
	unsigned int repeat = 3;

	xen_io_tlb_nslabs = swiotlb_nr_tbl();
retry:
	bytes = xen_set_nslabs(xen_io_tlb_nslabs);
	order = get_order(xen_io_tlb_nslabs << IO_TLB_SHIFT);
	/*
	 * Get IO TLB memory from any location.
	 */
<<<<<<< HEAD
	xen_io_tlb_start = alloc_bootmem_pages(PAGE_ALIGN(bytes));
	if (!xen_io_tlb_start) {
		m = "Cannot allocate Xen-SWIOTLB buffer!\n";
=======
	if (early)
		xen_io_tlb_start = alloc_bootmem_pages(PAGE_ALIGN(bytes));
	else {
#define SLABS_PER_PAGE (1 << (PAGE_SHIFT - IO_TLB_SHIFT))
#define IO_TLB_MIN_SLABS ((1<<20) >> IO_TLB_SHIFT)
		while ((SLABS_PER_PAGE << order) > IO_TLB_MIN_SLABS) {
			xen_io_tlb_start = (void *)__get_free_pages(__GFP_NOWARN, order);
			if (xen_io_tlb_start)
				break;
			order--;
		}
		if (order != get_order(bytes)) {
			pr_warn("Warning: only able to allocate %ld MB "
				"for software IO TLB\n", (PAGE_SIZE << order) >> 20);
			xen_io_tlb_nslabs = SLABS_PER_PAGE << order;
			bytes = xen_io_tlb_nslabs << IO_TLB_SHIFT;
		}
	}
	if (!xen_io_tlb_start) {
		m_ret = XEN_SWIOTLB_ENOMEM;
>>>>>>> eb32e1b3
		goto error;
	}
	xen_io_tlb_end = xen_io_tlb_start + bytes;
	/*
	 * And replace that memory with pages under 4GB.
	 */
	rc = xen_swiotlb_fixup(xen_io_tlb_start,
			       bytes,
			       xen_io_tlb_nslabs);
	if (rc) {
<<<<<<< HEAD
		free_bootmem(__pa(xen_io_tlb_start), PAGE_ALIGN(bytes));
		m = "Failed to get contiguous memory for DMA from Xen!\n"\
		    "You either: don't have the permissions, do not have"\
		    " enough free memory under 4GB, or the hypervisor memory"\
		    "is too fragmented!";
=======
		if (early)
			free_bootmem(__pa(xen_io_tlb_start), PAGE_ALIGN(bytes));
		else {
			free_pages((unsigned long)xen_io_tlb_start, order);
			xen_io_tlb_start = NULL;
		}
		m_ret = XEN_SWIOTLB_EFIXUP;
>>>>>>> eb32e1b3
		goto error;
	}
	start_dma_addr = xen_virt_to_bus(xen_io_tlb_start);
	if (early) {
		swiotlb_init_with_tbl(xen_io_tlb_start, xen_io_tlb_nslabs, verbose);
		rc = 0;
	} else
		rc = swiotlb_late_init_with_tbl(xen_io_tlb_start, xen_io_tlb_nslabs);
	return rc;
error:
	if (repeat--) {
		xen_io_tlb_nslabs = max(1024UL, /* Min is 2MB */
					(xen_io_tlb_nslabs >> 1));
		printk(KERN_INFO "Xen-SWIOTLB: Lowering to %luMB\n",
		      (xen_io_tlb_nslabs << IO_TLB_SHIFT) >> 20);
		goto retry;
	}
<<<<<<< HEAD
	xen_raw_printk("%s (rc:%d)", m, rc);
	panic("%s (rc:%d)", m, rc);
=======
	pr_err("%s (rc:%d)", xen_swiotlb_error(m_ret), rc);
	if (early)
		panic("%s (rc:%d)", xen_swiotlb_error(m_ret), rc);
	else
		free_pages((unsigned long)xen_io_tlb_start, order);
	return rc;
>>>>>>> eb32e1b3
}
void *
xen_swiotlb_alloc_coherent(struct device *hwdev, size_t size,
			   dma_addr_t *dma_handle, gfp_t flags)
{
	void *ret;
	int order = get_order(size);
	u64 dma_mask = DMA_BIT_MASK(32);
	unsigned long vstart;
	phys_addr_t phys;
	dma_addr_t dev_addr;

	/*
	* Ignore region specifiers - the kernel's ideas of
	* pseudo-phys memory layout has nothing to do with the
	* machine physical layout.  We can't allocate highmem
	* because we can't return a pointer to it.
	*/
	flags &= ~(__GFP_DMA | __GFP_HIGHMEM);

	if (dma_alloc_from_coherent(hwdev, size, dma_handle, &ret))
		return ret;

	vstart = __get_free_pages(flags, order);
	ret = (void *)vstart;

	if (!ret)
		return ret;

	if (hwdev && hwdev->coherent_dma_mask)
		dma_mask = hwdev->coherent_dma_mask;

	phys = virt_to_phys(ret);
	dev_addr = xen_phys_to_bus(phys);
	if (((dev_addr + size - 1 <= dma_mask)) &&
	    !range_straddles_page_boundary(phys, size))
		*dma_handle = dev_addr;
	else {
		if (xen_create_contiguous_region(vstart, order,
						 fls64(dma_mask)) != 0) {
			free_pages(vstart, order);
			return NULL;
		}
		*dma_handle = virt_to_machine(ret).maddr;
	}
	memset(ret, 0, size);
	return ret;
}
EXPORT_SYMBOL_GPL(xen_swiotlb_alloc_coherent);

void
xen_swiotlb_free_coherent(struct device *hwdev, size_t size, void *vaddr,
			  dma_addr_t dev_addr)
{
	int order = get_order(size);
	phys_addr_t phys;
	u64 dma_mask = DMA_BIT_MASK(32);

	if (dma_release_from_coherent(hwdev, order, vaddr))
		return;

	if (hwdev && hwdev->coherent_dma_mask)
		dma_mask = hwdev->coherent_dma_mask;

	phys = virt_to_phys(vaddr);

	if (((dev_addr + size - 1 > dma_mask)) ||
	    range_straddles_page_boundary(phys, size))
		xen_destroy_contiguous_region((unsigned long)vaddr, order);

	free_pages((unsigned long)vaddr, order);
}
EXPORT_SYMBOL_GPL(xen_swiotlb_free_coherent);


/*
 * Map a single buffer of the indicated size for DMA in streaming mode.  The
 * physical address to use is returned.
 *
 * Once the device is given the dma address, the device owns this memory until
 * either xen_swiotlb_unmap_page or xen_swiotlb_dma_sync_single is performed.
 */
dma_addr_t xen_swiotlb_map_page(struct device *dev, struct page *page,
				unsigned long offset, size_t size,
				enum dma_data_direction dir,
				struct dma_attrs *attrs)
{
	phys_addr_t phys = page_to_phys(page) + offset;
	dma_addr_t dev_addr = xen_phys_to_bus(phys);
	void *map;

	BUG_ON(dir == DMA_NONE);
	/*
	 * If the address happens to be in the device's DMA window,
	 * we can safely return the device addr and not worry about bounce
	 * buffering it.
	 */
	if (dma_capable(dev, dev_addr, size) &&
	    !range_straddles_page_boundary(phys, size) && !swiotlb_force)
		return dev_addr;

	/*
	 * Oh well, have to allocate and map a bounce buffer.
	 */
	map = swiotlb_tbl_map_single(dev, start_dma_addr, phys, size, dir);
	if (!map)
		return DMA_ERROR_CODE;

	dev_addr = xen_virt_to_bus(map);

	/*
	 * Ensure that the address returned is DMA'ble
	 */
	if (!dma_capable(dev, dev_addr, size)) {
		swiotlb_tbl_unmap_single(dev, map, size, dir);
		dev_addr = 0;
	}
	return dev_addr;
}
EXPORT_SYMBOL_GPL(xen_swiotlb_map_page);

/*
 * Unmap a single streaming mode DMA translation.  The dma_addr and size must
 * match what was provided for in a previous xen_swiotlb_map_page call.  All
 * other usages are undefined.
 *
 * After this call, reads by the cpu to the buffer are guaranteed to see
 * whatever the device wrote there.
 */
static void xen_unmap_single(struct device *hwdev, dma_addr_t dev_addr,
			     size_t size, enum dma_data_direction dir)
{
	phys_addr_t paddr = xen_bus_to_phys(dev_addr);

	BUG_ON(dir == DMA_NONE);

	/* NOTE: We use dev_addr here, not paddr! */
	if (is_xen_swiotlb_buffer(dev_addr)) {
		swiotlb_tbl_unmap_single(hwdev, phys_to_virt(paddr), size, dir);
		return;
	}

	if (dir != DMA_FROM_DEVICE)
		return;

	/*
	 * phys_to_virt doesn't work with hihgmem page but we could
	 * call dma_mark_clean() with hihgmem page here. However, we
	 * are fine since dma_mark_clean() is null on POWERPC. We can
	 * make dma_mark_clean() take a physical address if necessary.
	 */
	dma_mark_clean(phys_to_virt(paddr), size);
}

void xen_swiotlb_unmap_page(struct device *hwdev, dma_addr_t dev_addr,
			    size_t size, enum dma_data_direction dir,
			    struct dma_attrs *attrs)
{
	xen_unmap_single(hwdev, dev_addr, size, dir);
}
EXPORT_SYMBOL_GPL(xen_swiotlb_unmap_page);

/*
 * Make physical memory consistent for a single streaming mode DMA translation
 * after a transfer.
 *
 * If you perform a xen_swiotlb_map_page() but wish to interrogate the buffer
 * using the cpu, yet do not wish to teardown the dma mapping, you must
 * call this function before doing so.  At the next point you give the dma
 * address back to the card, you must first perform a
 * xen_swiotlb_dma_sync_for_device, and then the device again owns the buffer
 */
static void
xen_swiotlb_sync_single(struct device *hwdev, dma_addr_t dev_addr,
			size_t size, enum dma_data_direction dir,
			enum dma_sync_target target)
{
	phys_addr_t paddr = xen_bus_to_phys(dev_addr);

	BUG_ON(dir == DMA_NONE);

	/* NOTE: We use dev_addr here, not paddr! */
	if (is_xen_swiotlb_buffer(dev_addr)) {
		swiotlb_tbl_sync_single(hwdev, phys_to_virt(paddr), size, dir,
				       target);
		return;
	}

	if (dir != DMA_FROM_DEVICE)
		return;

	dma_mark_clean(phys_to_virt(paddr), size);
}

void
xen_swiotlb_sync_single_for_cpu(struct device *hwdev, dma_addr_t dev_addr,
				size_t size, enum dma_data_direction dir)
{
	xen_swiotlb_sync_single(hwdev, dev_addr, size, dir, SYNC_FOR_CPU);
}
EXPORT_SYMBOL_GPL(xen_swiotlb_sync_single_for_cpu);

void
xen_swiotlb_sync_single_for_device(struct device *hwdev, dma_addr_t dev_addr,
				   size_t size, enum dma_data_direction dir)
{
	xen_swiotlb_sync_single(hwdev, dev_addr, size, dir, SYNC_FOR_DEVICE);
}
EXPORT_SYMBOL_GPL(xen_swiotlb_sync_single_for_device);

/*
 * Map a set of buffers described by scatterlist in streaming mode for DMA.
 * This is the scatter-gather version of the above xen_swiotlb_map_page
 * interface.  Here the scatter gather list elements are each tagged with the
 * appropriate dma address and length.  They are obtained via
 * sg_dma_{address,length}(SG).
 *
 * NOTE: An implementation may be able to use a smaller number of
 *       DMA address/length pairs than there are SG table elements.
 *       (for example via virtual mapping capabilities)
 *       The routine returns the number of addr/length pairs actually
 *       used, at most nents.
 *
 * Device ownership issues as mentioned above for xen_swiotlb_map_page are the
 * same here.
 */
int
xen_swiotlb_map_sg_attrs(struct device *hwdev, struct scatterlist *sgl,
			 int nelems, enum dma_data_direction dir,
			 struct dma_attrs *attrs)
{
	struct scatterlist *sg;
	int i;

	BUG_ON(dir == DMA_NONE);

	for_each_sg(sgl, sg, nelems, i) {
		phys_addr_t paddr = sg_phys(sg);
		dma_addr_t dev_addr = xen_phys_to_bus(paddr);

		if (swiotlb_force ||
		    !dma_capable(hwdev, dev_addr, sg->length) ||
		    range_straddles_page_boundary(paddr, sg->length)) {
			void *map = swiotlb_tbl_map_single(hwdev,
							   start_dma_addr,
							   sg_phys(sg),
							   sg->length, dir);
			if (!map) {
				/* Don't panic here, we expect map_sg users
				   to do proper error handling. */
				xen_swiotlb_unmap_sg_attrs(hwdev, sgl, i, dir,
							   attrs);
				sgl[0].dma_length = 0;
				return DMA_ERROR_CODE;
			}
			sg->dma_address = xen_virt_to_bus(map);
		} else
			sg->dma_address = dev_addr;
		sg->dma_length = sg->length;
	}
	return nelems;
}
EXPORT_SYMBOL_GPL(xen_swiotlb_map_sg_attrs);

/*
 * Unmap a set of streaming mode DMA translations.  Again, cpu read rules
 * concerning calls here are the same as for swiotlb_unmap_page() above.
 */
void
xen_swiotlb_unmap_sg_attrs(struct device *hwdev, struct scatterlist *sgl,
			   int nelems, enum dma_data_direction dir,
			   struct dma_attrs *attrs)
{
	struct scatterlist *sg;
	int i;

	BUG_ON(dir == DMA_NONE);

	for_each_sg(sgl, sg, nelems, i)
		xen_unmap_single(hwdev, sg->dma_address, sg->dma_length, dir);

}
EXPORT_SYMBOL_GPL(xen_swiotlb_unmap_sg_attrs);

/*
 * Make physical memory consistent for a set of streaming mode DMA translations
 * after a transfer.
 *
 * The same as swiotlb_sync_single_* but for a scatter-gather list, same rules
 * and usage.
 */
static void
xen_swiotlb_sync_sg(struct device *hwdev, struct scatterlist *sgl,
		    int nelems, enum dma_data_direction dir,
		    enum dma_sync_target target)
{
	struct scatterlist *sg;
	int i;

	for_each_sg(sgl, sg, nelems, i)
		xen_swiotlb_sync_single(hwdev, sg->dma_address,
					sg->dma_length, dir, target);
}

void
xen_swiotlb_sync_sg_for_cpu(struct device *hwdev, struct scatterlist *sg,
			    int nelems, enum dma_data_direction dir)
{
	xen_swiotlb_sync_sg(hwdev, sg, nelems, dir, SYNC_FOR_CPU);
}
EXPORT_SYMBOL_GPL(xen_swiotlb_sync_sg_for_cpu);

void
xen_swiotlb_sync_sg_for_device(struct device *hwdev, struct scatterlist *sg,
			       int nelems, enum dma_data_direction dir)
{
	xen_swiotlb_sync_sg(hwdev, sg, nelems, dir, SYNC_FOR_DEVICE);
}
EXPORT_SYMBOL_GPL(xen_swiotlb_sync_sg_for_device);

int
xen_swiotlb_dma_mapping_error(struct device *hwdev, dma_addr_t dma_addr)
{
	return !dma_addr;
}
EXPORT_SYMBOL_GPL(xen_swiotlb_dma_mapping_error);

/*
 * Return whether the given device DMA address mask can be supported
 * properly.  For example, if your device can only drive the low 24-bits
 * during bus mastering, then you would pass 0x00ffffff as the mask to
 * this function.
 */
int
xen_swiotlb_dma_supported(struct device *hwdev, u64 mask)
{
	return xen_virt_to_bus(xen_io_tlb_end - 1) <= mask;
}
EXPORT_SYMBOL_GPL(xen_swiotlb_dma_supported);<|MERGE_RESOLUTION|>--- conflicted
+++ resolved
@@ -145,23 +145,6 @@
 }
 static unsigned long xen_set_nslabs(unsigned long nr_tbl)
 {
-<<<<<<< HEAD
-	unsigned long bytes;
-	int rc = -ENOMEM;
-	unsigned long nr_tbl;
-	char *m = NULL;
-	unsigned int repeat = 3;
-
-	nr_tbl = swioltb_nr_tbl();
-	if (nr_tbl)
-		xen_io_tlb_nslabs = nr_tbl;
-	else {
-		xen_io_tlb_nslabs = (64 * 1024 * 1024 >> IO_TLB_SHIFT);
-		xen_io_tlb_nslabs = ALIGN(xen_io_tlb_nslabs, IO_TLB_SEGSIZE);
-	}
-retry:
-	bytes = xen_io_tlb_nslabs << IO_TLB_SHIFT;
-=======
 	if (!nr_tbl) {
 		xen_io_tlb_nslabs = (64 * 1024 * 1024 >> IO_TLB_SHIFT);
 		xen_io_tlb_nslabs = ALIGN(xen_io_tlb_nslabs, IO_TLB_SEGSIZE);
@@ -176,7 +159,6 @@
 	XEN_SWIOTLB_ENOMEM,
 	XEN_SWIOTLB_EFIXUP
 };
->>>>>>> eb32e1b3
 
 static const char *xen_swiotlb_error(enum xen_swiotlb_err err)
 {
@@ -207,11 +189,6 @@
 	/*
 	 * Get IO TLB memory from any location.
 	 */
-<<<<<<< HEAD
-	xen_io_tlb_start = alloc_bootmem_pages(PAGE_ALIGN(bytes));
-	if (!xen_io_tlb_start) {
-		m = "Cannot allocate Xen-SWIOTLB buffer!\n";
-=======
 	if (early)
 		xen_io_tlb_start = alloc_bootmem_pages(PAGE_ALIGN(bytes));
 	else {
@@ -232,7 +209,6 @@
 	}
 	if (!xen_io_tlb_start) {
 		m_ret = XEN_SWIOTLB_ENOMEM;
->>>>>>> eb32e1b3
 		goto error;
 	}
 	xen_io_tlb_end = xen_io_tlb_start + bytes;
@@ -243,13 +219,6 @@
 			       bytes,
 			       xen_io_tlb_nslabs);
 	if (rc) {
-<<<<<<< HEAD
-		free_bootmem(__pa(xen_io_tlb_start), PAGE_ALIGN(bytes));
-		m = "Failed to get contiguous memory for DMA from Xen!\n"\
-		    "You either: don't have the permissions, do not have"\
-		    " enough free memory under 4GB, or the hypervisor memory"\
-		    "is too fragmented!";
-=======
 		if (early)
 			free_bootmem(__pa(xen_io_tlb_start), PAGE_ALIGN(bytes));
 		else {
@@ -257,7 +226,6 @@
 			xen_io_tlb_start = NULL;
 		}
 		m_ret = XEN_SWIOTLB_EFIXUP;
->>>>>>> eb32e1b3
 		goto error;
 	}
 	start_dma_addr = xen_virt_to_bus(xen_io_tlb_start);
@@ -275,17 +243,12 @@
 		      (xen_io_tlb_nslabs << IO_TLB_SHIFT) >> 20);
 		goto retry;
 	}
-<<<<<<< HEAD
-	xen_raw_printk("%s (rc:%d)", m, rc);
-	panic("%s (rc:%d)", m, rc);
-=======
 	pr_err("%s (rc:%d)", xen_swiotlb_error(m_ret), rc);
 	if (early)
 		panic("%s (rc:%d)", xen_swiotlb_error(m_ret), rc);
 	else
 		free_pages((unsigned long)xen_io_tlb_start, order);
 	return rc;
->>>>>>> eb32e1b3
 }
 void *
 xen_swiotlb_alloc_coherent(struct device *hwdev, size_t size,
@@ -316,7 +279,7 @@
 		return ret;
 
 	if (hwdev && hwdev->coherent_dma_mask)
-		dma_mask = hwdev->coherent_dma_mask;
+		dma_mask = dma_alloc_coherent_mask(hwdev, flags);
 
 	phys = virt_to_phys(ret);
 	dev_addr = xen_phys_to_bus(phys);
