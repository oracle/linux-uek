/******************************************************************************
 * gntdev.c
 *
 * Device for accessing (in user-space) pages that have been granted by other
 * domains.
 *
 * Copyright (c) 2006-2007, D G Murray.
 *           (c) 2009 Gerd Hoffmann <kraxel@redhat.com>
 *
 * This program is distributed in the hope that it will be useful,
 * but WITHOUT ANY WARRANTY; without even the implied warranty of
 * MERCHANTABILITY or FITNESS FOR A PARTICULAR PURPOSE.  See the
 * GNU General Public License for more details.
 *
 * You should have received a copy of the GNU General Public License
 * along with this program; if not, write to the Free Software
 * Foundation, Inc., 59 Temple Place, Suite 330, Boston, MA  02111-1307  USA
 */

#undef DEBUG

#include <linux/module.h>
#include <linux/kernel.h>
#include <linux/init.h>
#include <linux/miscdevice.h>
#include <linux/fs.h>
#include <linux/mm.h>
#include <linux/mman.h>
#include <linux/mmu_notifier.h>
#include <linux/types.h>
#include <linux/uaccess.h>
#include <linux/sched.h>
#include <linux/spinlock.h>
#include <linux/slab.h>
#include <linux/highmem.h>

#include <xen/xen.h>
#include <xen/grant_table.h>
#include <xen/balloon.h>
#include <xen/gntdev.h>
#include <xen/events.h>
#include <asm/xen/hypervisor.h>
#include <asm/xen/hypercall.h>
#include <asm/xen/page.h>

MODULE_LICENSE("GPL");
MODULE_AUTHOR("Derek G. Murray <Derek.Murray@cl.cam.ac.uk>, "
	      "Gerd Hoffmann <kraxel@redhat.com>");
MODULE_DESCRIPTION("User-space granted page access driver");

static int limit = 1024*1024;
module_param(limit, int, 0644);
MODULE_PARM_DESC(limit, "Maximum number of grants that may be mapped by "
		"the gntdev device");

static atomic_t pages_mapped = ATOMIC_INIT(0);

static int use_ptemod;

struct gntdev_priv {
	struct list_head maps;
	/* lock protects maps from concurrent changes */
	spinlock_t lock;
	struct mm_struct *mm;
	struct mmu_notifier mn;
};

struct unmap_notify {
	int flags;
	/* Address relative to the start of the grant_map */
	int addr;
	int event;
};

struct grant_map {
	struct list_head next;
	struct vm_area_struct *vma;
	int index;
	int count;
	int flags;
	atomic_t users;
	struct unmap_notify notify;
	struct ioctl_gntdev_grant_ref *grants;
	struct gnttab_map_grant_ref   *map_ops;
	struct gnttab_unmap_grant_ref *unmap_ops;
	struct gnttab_map_grant_ref   *kmap_ops;
	struct page **pages;
};

static int unmap_grant_pages(struct grant_map *map, int offset, int pages);

/* ------------------------------------------------------------------ */

static void gntdev_print_maps(struct gntdev_priv *priv,
			      char *text, int text_index)
{
#ifdef DEBUG
	struct grant_map *map;

	pr_debug("%s: maps list (priv %p)\n", __func__, priv);
	list_for_each_entry(map, &priv->maps, next)
		pr_debug("  index %2d, count %2d %s\n",
		       map->index, map->count,
		       map->index == text_index && text ? text : "");
#endif
}

static struct grant_map *gntdev_alloc_map(struct gntdev_priv *priv, int count)
{
	struct grant_map *add;
	int i;

	add = kzalloc(sizeof(struct grant_map), GFP_KERNEL);
	if (NULL == add)
		return NULL;

	add->grants    = kcalloc(count, sizeof(add->grants[0]), GFP_KERNEL);
	add->map_ops   = kcalloc(count, sizeof(add->map_ops[0]), GFP_KERNEL);
	add->unmap_ops = kcalloc(count, sizeof(add->unmap_ops[0]), GFP_KERNEL);
	add->kmap_ops  = kcalloc(count, sizeof(add->kmap_ops[0]), GFP_KERNEL);
	add->pages     = kcalloc(count, sizeof(add->pages[0]), GFP_KERNEL);
	if (NULL == add->grants    ||
	    NULL == add->map_ops   ||
	    NULL == add->unmap_ops ||
	    NULL == add->kmap_ops  ||
	    NULL == add->pages)
		goto err;

	if (alloc_xenballooned_pages(count, add->pages, false /* lowmem */))
		goto err;

	for (i = 0; i < count; i++) {
		add->map_ops[i].handle = -1;
		add->unmap_ops[i].handle = -1;
		add->kmap_ops[i].handle = -1;
	}

	add->index = 0;
	add->count = count;
	atomic_set(&add->users, 1);

	return add;

err:
	kfree(add->pages);
	kfree(add->grants);
	kfree(add->map_ops);
	kfree(add->unmap_ops);
	kfree(add->kmap_ops);
	kfree(add);
	return NULL;
}

static void gntdev_add_map(struct gntdev_priv *priv, struct grant_map *add)
{
	struct grant_map *map;

	list_for_each_entry(map, &priv->maps, next) {
		if (add->index + add->count < map->index) {
			list_add_tail(&add->next, &map->next);
			goto done;
		}
		add->index = map->index + map->count;
	}
	list_add_tail(&add->next, &priv->maps);

done:
	gntdev_print_maps(priv, "[new]", add->index);
}

static struct grant_map *gntdev_find_map_index(struct gntdev_priv *priv,
		int index, int count)
{
	struct grant_map *map;

	list_for_each_entry(map, &priv->maps, next) {
		if (map->index != index)
			continue;
		if (count && map->count != count)
			continue;
		return map;
	}
	return NULL;
}

static void gntdev_put_map(struct grant_map *map)
{
	if (!map)
		return;

	if (!atomic_dec_and_test(&map->users))
		return;

	atomic_sub(map->count, &pages_mapped);

	if (map->notify.flags & UNMAP_NOTIFY_SEND_EVENT)
		notify_remote_via_evtchn(map->notify.event);
<<<<<<< HEAD
		evtchn_put(map->notify.event);
	}
=======
>>>>>>> b65bf135

	if (map->pages) {
		if (!use_ptemod)
			unmap_grant_pages(map, 0, map->count);

		free_xenballooned_pages(map->count, map->pages);
	}
	kfree(map->pages);
	kfree(map->grants);
	kfree(map->map_ops);
	kfree(map->unmap_ops);
	kfree(map);
}

/* ------------------------------------------------------------------ */

static int find_grant_ptes(pte_t *pte, pgtable_t token,
		unsigned long addr, void *data)
{
	struct grant_map *map = data;
	unsigned int pgnr = (addr - map->vma->vm_start) >> PAGE_SHIFT;
	int flags = map->flags | GNTMAP_application_map | GNTMAP_contains_pte;
	u64 pte_maddr;

	BUG_ON(pgnr >= map->count);
	pte_maddr = arbitrary_virt_to_machine(pte).maddr;

	gnttab_set_map_op(&map->map_ops[pgnr], pte_maddr, flags,
			  map->grants[pgnr].ref,
			  map->grants[pgnr].domid);
	gnttab_set_unmap_op(&map->unmap_ops[pgnr], pte_maddr, flags,
			    -1 /* handle */);
	return 0;
}

static int map_grant_pages(struct grant_map *map)
{
	int i, err = 0;

	if (!use_ptemod) {
		/* Note: it could already be mapped */
		if (map->map_ops[0].handle != -1)
			return 0;
		for (i = 0; i < map->count; i++) {
			unsigned long addr = (unsigned long)
				pfn_to_kaddr(page_to_pfn(map->pages[i]));
			gnttab_set_map_op(&map->map_ops[i], addr, map->flags,
				map->grants[i].ref,
				map->grants[i].domid);
			gnttab_set_unmap_op(&map->unmap_ops[i], addr,
				map->flags, -1 /* handle */);
		}
	} else {
		/*
		 * Setup the map_ops corresponding to the pte entries pointing
		 * to the kernel linear addresses of the struct pages.
		 * These ptes are completely different from the user ptes dealt
		 * with find_grant_ptes.
		 */
		for (i = 0; i < map->count; i++) {
			unsigned level;
			unsigned long address = (unsigned long)
				pfn_to_kaddr(page_to_pfn(map->pages[i]));
			pte_t *ptep;
			u64 pte_maddr = 0;
			BUG_ON(PageHighMem(map->pages[i]));

			ptep = lookup_address(address, &level);
			pte_maddr = arbitrary_virt_to_machine(ptep).maddr;
			gnttab_set_map_op(&map->kmap_ops[i], pte_maddr,
				map->flags |
				GNTMAP_host_map |
				GNTMAP_contains_pte,
				map->grants[i].ref,
				map->grants[i].domid);
		}
	}

	pr_debug("map %d+%d\n", map->index, map->count);
	err = gnttab_map_refs(map->map_ops, use_ptemod ? map->kmap_ops : NULL,
			map->pages, map->count);
	if (err)
		return err;

	for (i = 0; i < map->count; i++) {
		if (map->map_ops[i].status)
			err = -EINVAL;
		else {
			BUG_ON(map->map_ops[i].handle == -1);
			map->unmap_ops[i].handle = map->map_ops[i].handle;
			pr_debug("map handle=%d\n", map->map_ops[i].handle);
		}
	}
	return err;
}

static int __unmap_grant_pages(struct grant_map *map, int offset, int pages)
{
	int i, err = 0;

	if (map->notify.flags & UNMAP_NOTIFY_CLEAR_BYTE) {
		int pgno = (map->notify.addr >> PAGE_SHIFT);
		if (pgno >= offset && pgno < offset + pages && use_ptemod) {
			void __user *tmp = (void __user *)
				map->vma->vm_start + map->notify.addr;
			err = copy_to_user(tmp, &err, 1);
			if (err)
				return -EFAULT;
			map->notify.flags &= ~UNMAP_NOTIFY_CLEAR_BYTE;
		} else if (pgno >= offset && pgno < offset + pages) {
			uint8_t *tmp = kmap(map->pages[pgno]);
			tmp[map->notify.addr & (PAGE_SIZE-1)] = 0;
			kunmap(map->pages[pgno]);
			map->notify.flags &= ~UNMAP_NOTIFY_CLEAR_BYTE;
		}
	}

	err = gnttab_unmap_refs(map->unmap_ops + offset, map->pages + offset, pages);
	if (err)
		return err;

	for (i = 0; i < pages; i++) {
		if (map->unmap_ops[offset+i].status)
			err = -EINVAL;
		pr_debug("unmap handle=%d st=%d\n",
			map->unmap_ops[offset+i].handle,
			map->unmap_ops[offset+i].status);
		map->unmap_ops[offset+i].handle = -1;
	}
	return err;
}

static int unmap_grant_pages(struct grant_map *map, int offset, int pages)
{
	int range, err = 0;

	pr_debug("unmap %d+%d [%d+%d]\n", map->index, map->count, offset, pages);

	/* It is possible the requested range will have a "hole" where we
	 * already unmapped some of the grants. Only unmap valid ranges.
	 */
	while (pages && !err) {
		while (pages && map->unmap_ops[offset].handle == -1) {
			offset++;
			pages--;
		}
		range = 0;
		while (range < pages) {
			if (map->unmap_ops[offset+range].handle == -1) {
				range--;
				break;
			}
			range++;
		}
		err = __unmap_grant_pages(map, offset, range);
		offset += range;
		pages -= range;
	}

	return err;
}

/* ------------------------------------------------------------------ */

static void gntdev_vma_open(struct vm_area_struct *vma)
{
	struct grant_map *map = vma->vm_private_data;

	pr_debug("gntdev_vma_open %p\n", vma);
	atomic_inc(&map->users);
}

static void gntdev_vma_close(struct vm_area_struct *vma)
{
	struct grant_map *map = vma->vm_private_data;

	pr_debug("gntdev_vma_close %p\n", vma);
	map->vma = NULL;
	vma->vm_private_data = NULL;
	gntdev_put_map(map);
}

static struct vm_operations_struct gntdev_vmops = {
	.open = gntdev_vma_open,
	.close = gntdev_vma_close,
};

/* ------------------------------------------------------------------ */

static void mn_invl_range_start(struct mmu_notifier *mn,
				struct mm_struct *mm,
				unsigned long start, unsigned long end)
{
	struct gntdev_priv *priv = container_of(mn, struct gntdev_priv, mn);
	struct grant_map *map;
	unsigned long mstart, mend;
	int err;

	spin_lock(&priv->lock);
	list_for_each_entry(map, &priv->maps, next) {
		if (!map->vma)
			continue;
		if (map->vma->vm_start >= end)
			continue;
		if (map->vma->vm_end <= start)
			continue;
		mstart = max(start, map->vma->vm_start);
		mend   = min(end,   map->vma->vm_end);
		pr_debug("map %d+%d (%lx %lx), range %lx %lx, mrange %lx %lx\n",
				map->index, map->count,
				map->vma->vm_start, map->vma->vm_end,
				start, end, mstart, mend);
		err = unmap_grant_pages(map,
					(mstart - map->vma->vm_start) >> PAGE_SHIFT,
					(mend - mstart) >> PAGE_SHIFT);
		WARN_ON(err);
	}
	spin_unlock(&priv->lock);
}

static void mn_invl_page(struct mmu_notifier *mn,
			 struct mm_struct *mm,
			 unsigned long address)
{
	mn_invl_range_start(mn, mm, address, address + PAGE_SIZE);
}

static void mn_release(struct mmu_notifier *mn,
		       struct mm_struct *mm)
{
	struct gntdev_priv *priv = container_of(mn, struct gntdev_priv, mn);
	struct grant_map *map;
	int err;

	spin_lock(&priv->lock);
	list_for_each_entry(map, &priv->maps, next) {
		if (!map->vma)
			continue;
		pr_debug("map %d+%d (%lx %lx)\n",
				map->index, map->count,
				map->vma->vm_start, map->vma->vm_end);
		err = unmap_grant_pages(map, /* offset */ 0, map->count);
		WARN_ON(err);
	}
	spin_unlock(&priv->lock);
}

struct mmu_notifier_ops gntdev_mmu_ops = {
	.release                = mn_release,
	.invalidate_page        = mn_invl_page,
	.invalidate_range_start = mn_invl_range_start,
};

/* ------------------------------------------------------------------ */

static int gntdev_open(struct inode *inode, struct file *flip)
{
	struct gntdev_priv *priv;
	int ret = 0;

	priv = kzalloc(sizeof(*priv), GFP_KERNEL);
	if (!priv)
		return -ENOMEM;

	INIT_LIST_HEAD(&priv->maps);
	spin_lock_init(&priv->lock);

	if (use_ptemod) {
		priv->mm = get_task_mm(current);
		if (!priv->mm) {
			kfree(priv);
			return -ENOMEM;
		}
		priv->mn.ops = &gntdev_mmu_ops;
		ret = mmu_notifier_register(&priv->mn, priv->mm);
		mmput(priv->mm);
	}

	if (ret) {
		kfree(priv);
		return ret;
	}

	flip->private_data = priv;
	pr_debug("priv %p\n", priv);

	return 0;
}

static int gntdev_release(struct inode *inode, struct file *flip)
{
	struct gntdev_priv *priv = flip->private_data;
	struct grant_map *map;

	pr_debug("priv %p\n", priv);

	while (!list_empty(&priv->maps)) {
		map = list_entry(priv->maps.next, struct grant_map, next);
		list_del(&map->next);
		gntdev_put_map(map);
	}

	if (use_ptemod)
		mmu_notifier_unregister(&priv->mn, priv->mm);
	kfree(priv);
	return 0;
}

static long gntdev_ioctl_map_grant_ref(struct gntdev_priv *priv,
				       struct ioctl_gntdev_map_grant_ref __user *u)
{
	struct ioctl_gntdev_map_grant_ref op;
	struct grant_map *map;
	int err;

	if (copy_from_user(&op, u, sizeof(op)) != 0)
		return -EFAULT;
	pr_debug("priv %p, add %d\n", priv, op.count);
	if (unlikely(op.count <= 0))
		return -EINVAL;

	err = -ENOMEM;
	map = gntdev_alloc_map(priv, op.count);
	if (!map)
		return err;

	if (unlikely(atomic_add_return(op.count, &pages_mapped) > limit)) {
		pr_debug("can't map: over limit\n");
		gntdev_put_map(map);
		return err;
	}

	if (copy_from_user(map->grants, &u->refs,
			   sizeof(map->grants[0]) * op.count) != 0) {
		gntdev_put_map(map);
		return err;
	}

	spin_lock(&priv->lock);
	gntdev_add_map(priv, map);
	op.index = map->index << PAGE_SHIFT;
	spin_unlock(&priv->lock);

	if (copy_to_user(u, &op, sizeof(op)) != 0)
		return -EFAULT;

	return 0;
}

static long gntdev_ioctl_unmap_grant_ref(struct gntdev_priv *priv,
					 struct ioctl_gntdev_unmap_grant_ref __user *u)
{
	struct ioctl_gntdev_unmap_grant_ref op;
	struct grant_map *map;
	int err = -ENOENT;

	if (copy_from_user(&op, u, sizeof(op)) != 0)
		return -EFAULT;
	pr_debug("priv %p, del %d+%d\n", priv, (int)op.index, (int)op.count);

	spin_lock(&priv->lock);
	map = gntdev_find_map_index(priv, op.index >> PAGE_SHIFT, op.count);
	if (map) {
		list_del(&map->next);
		err = 0;
	}
	spin_unlock(&priv->lock);
	if (map)
		gntdev_put_map(map);
	return err;
}

static long gntdev_ioctl_get_offset_for_vaddr(struct gntdev_priv *priv,
					      struct ioctl_gntdev_get_offset_for_vaddr __user *u)
{
	struct ioctl_gntdev_get_offset_for_vaddr op;
	struct vm_area_struct *vma;
	struct grant_map *map;

	if (copy_from_user(&op, u, sizeof(op)) != 0)
		return -EFAULT;
	pr_debug("priv %p, offset for vaddr %lx\n", priv, (unsigned long)op.vaddr);

	vma = find_vma(current->mm, op.vaddr);
	if (!vma || vma->vm_ops != &gntdev_vmops)
		return -EINVAL;

	map = vma->vm_private_data;
	if (!map)
		return -EINVAL;

	op.offset = map->index << PAGE_SHIFT;
	op.count = map->count;

	if (copy_to_user(u, &op, sizeof(op)) != 0)
		return -EFAULT;
	return 0;
}

static long gntdev_ioctl_notify(struct gntdev_priv *priv, void __user *u)
{
	struct ioctl_gntdev_unmap_notify op;
	struct grant_map *map;
	int rc;
	int out_flags;
	unsigned int out_event;

	if (copy_from_user(&op, u, sizeof(op)))
		return -EFAULT;

	if (op.action & ~(UNMAP_NOTIFY_CLEAR_BYTE|UNMAP_NOTIFY_SEND_EVENT))
		return -EINVAL;

	/* We need to grab a reference to the event channel we are going to use
	 * to send the notify before releasing the reference we may already have
	 * (if someone has called this ioctl twice). This is required so that
	 * it is possible to change the clear_byte part of the notification
	 * without disturbing the event channel part, which may now be the last
	 * reference to that event channel.
	 */
	if (op.action & UNMAP_NOTIFY_SEND_EVENT) {
		if (evtchn_get(op.event_channel_port))
			return -EINVAL;
	}

	out_flags = op.action;
	out_event = op.event_channel_port;

	spin_lock(&priv->lock);

	list_for_each_entry(map, &priv->maps, next) {
		uint64_t begin = map->index << PAGE_SHIFT;
		uint64_t end = (map->index + map->count) << PAGE_SHIFT;
		if (op.index >= begin && op.index < end)
			goto found;
	}
	rc = -ENOENT;
	goto unlock_out;

 found:
	if ((op.action & UNMAP_NOTIFY_CLEAR_BYTE) &&
			(map->flags & GNTMAP_readonly)) {
		rc = -EINVAL;
		goto unlock_out;
	}

	out_flags = map->notify.flags;
	out_event = map->notify.event;

	map->notify.flags = op.action;
	map->notify.addr = op.index - (map->index << PAGE_SHIFT);
	map->notify.event = op.event_channel_port;

	rc = 0;

 unlock_out:
	spin_unlock(&priv->lock);

	/* Drop the reference to the event channel we did not save in the map */
	if (out_flags & UNMAP_NOTIFY_SEND_EVENT)
		evtchn_put(out_event);

	return rc;
}

static long gntdev_ioctl(struct file *flip,
			 unsigned int cmd, unsigned long arg)
{
	struct gntdev_priv *priv = flip->private_data;
	void __user *ptr = (void __user *)arg;

	switch (cmd) {
	case IOCTL_GNTDEV_MAP_GRANT_REF:
		return gntdev_ioctl_map_grant_ref(priv, ptr);

	case IOCTL_GNTDEV_UNMAP_GRANT_REF:
		return gntdev_ioctl_unmap_grant_ref(priv, ptr);

	case IOCTL_GNTDEV_GET_OFFSET_FOR_VADDR:
		return gntdev_ioctl_get_offset_for_vaddr(priv, ptr);

	case IOCTL_GNTDEV_SET_UNMAP_NOTIFY:
		return gntdev_ioctl_notify(priv, ptr);

	default:
		pr_debug("priv %p, unknown cmd %x\n", priv, cmd);
		return -ENOIOCTLCMD;
	}

	return 0;
}

static int gntdev_mmap(struct file *flip, struct vm_area_struct *vma)
{
	struct gntdev_priv *priv = flip->private_data;
	int index = vma->vm_pgoff;
	int count = (vma->vm_end - vma->vm_start) >> PAGE_SHIFT;
	struct grant_map *map;
	int i, err = -EINVAL;

	if ((vma->vm_flags & VM_WRITE) && !(vma->vm_flags & VM_SHARED))
		return -EINVAL;

	pr_debug("map %d+%d at %lx (pgoff %lx)\n",
			index, count, vma->vm_start, vma->vm_pgoff);

	spin_lock(&priv->lock);
	map = gntdev_find_map_index(priv, index, count);
	if (!map)
		goto unlock_out;
	if (use_ptemod && map->vma)
		goto unlock_out;
	if (use_ptemod && priv->mm != vma->vm_mm) {
		printk(KERN_WARNING "Huh? Other mm?\n");
		goto unlock_out;
	}

	atomic_inc(&map->users);

	vma->vm_ops = &gntdev_vmops;

	vma->vm_flags |= VM_RESERVED|VM_DONTEXPAND;

	if (use_ptemod)
		vma->vm_flags |= VM_DONTCOPY|VM_PFNMAP;

	vma->vm_private_data = map;

	if (use_ptemod)
		map->vma = vma;

	if (map->flags) {
		if ((vma->vm_flags & VM_WRITE) &&
				(map->flags & GNTMAP_readonly))
			goto out_unlock_put;
	} else {
		map->flags = GNTMAP_host_map;
		if (!(vma->vm_flags & VM_WRITE))
			map->flags |= GNTMAP_readonly;
	}

	spin_unlock(&priv->lock);

	if (use_ptemod) {
		err = apply_to_page_range(vma->vm_mm, vma->vm_start,
					  vma->vm_end - vma->vm_start,
					  find_grant_ptes, map);
		if (err) {
			printk(KERN_WARNING "find_grant_ptes() failure.\n");
			goto out_put_map;
		}
	}

	err = map_grant_pages(map);
	if (err)
		goto out_put_map;

	if (!use_ptemod) {
		for (i = 0; i < count; i++) {
			err = vm_insert_page(vma, vma->vm_start + i*PAGE_SIZE,
				map->pages[i]);
			if (err)
				goto out_put_map;
		}
	}

	return 0;

unlock_out:
	spin_unlock(&priv->lock);
	return err;

out_unlock_put:
	spin_unlock(&priv->lock);
out_put_map:
	if (use_ptemod)
		map->vma = NULL;
	gntdev_put_map(map);
	return err;
}

static const struct file_operations gntdev_fops = {
	.owner = THIS_MODULE,
	.open = gntdev_open,
	.release = gntdev_release,
	.mmap = gntdev_mmap,
	.unlocked_ioctl = gntdev_ioctl
};

static struct miscdevice gntdev_miscdev = {
	.minor        = MISC_DYNAMIC_MINOR,
	.name         = "xen/gntdev",
	.fops         = &gntdev_fops,
};

/* ------------------------------------------------------------------ */

static int __init gntdev_init(void)
{
	int err;

	if (!xen_domain())
		return -ENODEV;

	use_ptemod = xen_pv_domain();

	err = misc_register(&gntdev_miscdev);
	if (err != 0) {
		printk(KERN_ERR "Could not register gntdev device\n");
		return err;
	}
	return 0;
}

static void __exit gntdev_exit(void)
{
	misc_deregister(&gntdev_miscdev);
}

module_init(gntdev_init);
module_exit(gntdev_exit);

/* ------------------------------------------------------------------ */<|MERGE_RESOLUTION|>--- conflicted
+++ resolved
@@ -195,11 +195,7 @@
 
 	if (map->notify.flags & UNMAP_NOTIFY_SEND_EVENT)
 		notify_remote_via_evtchn(map->notify.event);
-<<<<<<< HEAD
 		evtchn_put(map->notify.event);
-	}
-=======
->>>>>>> b65bf135
 
 	if (map->pages) {
 		if (!use_ptemod)
