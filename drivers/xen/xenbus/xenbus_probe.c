--- conflicted
+++ resolved
@@ -724,11 +724,8 @@
 	if (!xen_domain())
 		return -ENODEV;
 
-<<<<<<< HEAD
-=======
 	xenbus_ring_ops_init();
 
->>>>>>> 70a3d8d3
 	if (xen_hvm_domain()) {
 		uint64_t v = 0;
 		err = hvm_get_parameter(HVM_PARAM_STORE_EVTCHN, &v);
