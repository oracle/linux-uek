/******************************************************************************
 * Client-facing interface for the Xenbus driver.  In other words, the
 * interface between the Xenbus and the device-specific code, be it the
 * frontend or the backend of that driver.
 *
 * Copyright (C) 2005 XenSource Ltd
 *
 * This program is free software; you can redistribute it and/or
 * modify it under the terms of the GNU General Public License version 2
 * as published by the Free Software Foundation; or, when distributed
 * separately from the Linux kernel or incorporated into other
 * software packages, subject to the following license:
 *
 * Permission is hereby granted, free of charge, to any person obtaining a copy
 * of this source file (the "Software"), to deal in the Software without
 * restriction, including without limitation the rights to use, copy, modify,
 * merge, publish, distribute, sublicense, and/or sell copies of the Software,
 * and to permit persons to whom the Software is furnished to do so, subject to
 * the following conditions:
 *
 * The above copyright notice and this permission notice shall be included in
 * all copies or substantial portions of the Software.
 *
 * THE SOFTWARE IS PROVIDED "AS IS", WITHOUT WARRANTY OF ANY KIND, EXPRESS OR
 * IMPLIED, INCLUDING BUT NOT LIMITED TO THE WARRANTIES OF MERCHANTABILITY,
 * FITNESS FOR A PARTICULAR PURPOSE AND NONINFRINGEMENT. IN NO EVENT SHALL THE
 * AUTHORS OR COPYRIGHT HOLDERS BE LIABLE FOR ANY CLAIM, DAMAGES OR OTHER
 * LIABILITY, WHETHER IN AN ACTION OF CONTRACT, TORT OR OTHERWISE, ARISING
 * FROM, OUT OF OR IN CONNECTION WITH THE SOFTWARE OR THE USE OR OTHER DEALINGS
 * IN THE SOFTWARE.
 */

#include <linux/slab.h>
#include <linux/types.h>
#include <linux/spinlock.h>
#include <linux/vmalloc.h>
#include <asm/xen/hypervisor.h>
#include <asm/xen/page.h>
#include <xen/interface/xen.h>
#include <xen/interface/event_channel.h>
#include <xen/balloon.h>
#include <xen/events.h>
#include <xen/grant_table.h>
#include <xen/xenbus.h>
#include <xen/xen.h>

#include "xenbus_probe.h"

struct xenbus_map_node {
	struct list_head next;
	union {
		struct vm_struct *area; /* PV */
		struct page *page;     /* HVM */
	};
	grant_handle_t handle;
};

static DEFINE_SPINLOCK(xenbus_valloc_lock);
static LIST_HEAD(xenbus_valloc_pages);

struct xenbus_ring_ops {
	int (*map)(struct xenbus_device *dev, int gnt, void **vaddr);
	int (*unmap)(struct xenbus_device *dev, void *vaddr);
};

static const struct xenbus_ring_ops *ring_ops __read_mostly;

const char *xenbus_strstate(enum xenbus_state state)
{
	static const char *const name[] = {
		[ XenbusStateUnknown      ] = "Unknown",
		[ XenbusStateInitialising ] = "Initialising",
		[ XenbusStateInitWait     ] = "InitWait",
		[ XenbusStateInitialised  ] = "Initialised",
		[ XenbusStateConnected    ] = "Connected",
		[ XenbusStateClosing      ] = "Closing",
		[ XenbusStateClosed	  ] = "Closed",
		[XenbusStateReconfiguring] = "Reconfiguring",
		[XenbusStateReconfigured] = "Reconfigured",
	};
	return (state < ARRAY_SIZE(name)) ? name[state] : "INVALID";
}
EXPORT_SYMBOL_GPL(xenbus_strstate);

/**
 * xenbus_watch_path - register a watch
 * @dev: xenbus device
 * @path: path to watch
 * @watch: watch to register
 * @callback: callback to register
 *
 * Register a @watch on the given path, using the given xenbus_watch structure
 * for storage, and the given @callback function as the callback.  Return 0 on
 * success, or -errno on error.  On success, the given @path will be saved as
 * @watch->node, and remains the caller's to free.  On error, @watch->node will
 * be NULL, the device will switch to %XenbusStateClosing, and the error will
 * be saved in the store.
 */
int xenbus_watch_path(struct xenbus_device *dev, const char *path,
		      struct xenbus_watch *watch,
		      void (*callback)(struct xenbus_watch *,
				       const char **, unsigned int))
{
	int err;

	watch->node = path;
	watch->callback = callback;

	err = register_xenbus_watch(watch);

	if (err) {
		watch->node = NULL;
		watch->callback = NULL;
		xenbus_dev_fatal(dev, err, "adding watch on %s", path);
	}

	return err;
}
EXPORT_SYMBOL_GPL(xenbus_watch_path);


/**
 * xenbus_watch_pathfmt - register a watch on a sprintf-formatted path
 * @dev: xenbus device
 * @watch: watch to register
 * @callback: callback to register
 * @pathfmt: format of path to watch
 *
 * Register a watch on the given @path, using the given xenbus_watch
 * structure for storage, and the given @callback function as the callback.
 * Return 0 on success, or -errno on error.  On success, the watched path
 * (@path/@path2) will be saved as @watch->node, and becomes the caller's to
 * kfree().  On error, watch->node will be NULL, so the caller has nothing to
 * free, the device will switch to %XenbusStateClosing, and the error will be
 * saved in the store.
 */
int xenbus_watch_pathfmt(struct xenbus_device *dev,
			 struct xenbus_watch *watch,
			 void (*callback)(struct xenbus_watch *,
					const char **, unsigned int),
			 const char *pathfmt, ...)
{
	int err;
	va_list ap;
	char *path;

	va_start(ap, pathfmt);
	path = kvasprintf(GFP_NOIO | __GFP_HIGH, pathfmt, ap);
	va_end(ap);

	if (!path) {
		xenbus_dev_fatal(dev, -ENOMEM, "allocating path for watch");
		return -ENOMEM;
	}
	err = xenbus_watch_path(dev, path, watch, callback);

	if (err)
		kfree(path);
	return err;
}
EXPORT_SYMBOL_GPL(xenbus_watch_pathfmt);

static void xenbus_switch_fatal(struct xenbus_device *, int, int,
				const char *, ...);

static int
__xenbus_switch_state(struct xenbus_device *dev,
		      enum xenbus_state state, int depth)
{
	/* We check whether the state is currently set to the given value, and
	   if not, then the state is set.  We don't want to unconditionally
	   write the given state, because we don't want to fire watches
	   unnecessarily.  Furthermore, if the node has gone, we don't write
	   to it, as the device will be tearing down, and we don't want to
	   resurrect that directory.

	   Note that, because of this cached value of our state, this
	   function will not take a caller's Xenstore transaction
	   (something it was trying to in the past) because dev->state
	   would not get reset if the transaction was aborted.
	 */

	struct xenbus_transaction xbt;
	int current_state;
	int err, abort;

	if (state == dev->state)
		return 0;

again:
	abort = 1;

	err = xenbus_transaction_start(&xbt);
	if (err) {
		xenbus_switch_fatal(dev, depth, err, "starting transaction");
		return 0;
	}

	err = xenbus_scanf(xbt, dev->nodename, "state", "%d", &current_state);
	if (err != 1)
		goto abort;

	err = xenbus_printf(xbt, dev->nodename, "state", "%d", state);
	if (err) {
		xenbus_switch_fatal(dev, depth, err, "writing new state");
		goto abort;
	}

	abort = 0;
abort:
	err = xenbus_transaction_end(xbt, abort);
	if (err) {
		if (err == -EAGAIN && !abort)
			goto again;
		xenbus_switch_fatal(dev, depth, err, "ending transaction");
	} else
		dev->state = state;

	return 0;
}

/**
 * xenbus_switch_state
 * @dev: xenbus device
 * @state: new state
 *
 * Advertise in the store a change of the given driver to the given new_state.
 * Return 0 on success, or -errno on error.  On error, the device will switch
 * to XenbusStateClosing, and the error will be saved in the store.
 */
int xenbus_switch_state(struct xenbus_device *dev, enum xenbus_state state)
{
	return __xenbus_switch_state(dev, state, 0);
}

EXPORT_SYMBOL_GPL(xenbus_switch_state);

int xenbus_frontend_closed(struct xenbus_device *dev)
{
	xenbus_switch_state(dev, XenbusStateClosed);
	complete(&dev->down);
	return 0;
}
EXPORT_SYMBOL_GPL(xenbus_frontend_closed);

/**
 * Return the path to the error node for the given device, or NULL on failure.
 * If the value returned is non-NULL, then it is the caller's to kfree.
 */
static char *error_path(struct xenbus_device *dev)
{
	return kasprintf(GFP_KERNEL, "error/%s", dev->nodename);
}


static void xenbus_va_dev_error(struct xenbus_device *dev, int err,
				const char *fmt, va_list ap)
{
	int ret;
	unsigned int len;
	char *printf_buffer = NULL;
	char *path_buffer = NULL;

#define PRINTF_BUFFER_SIZE 4096
	printf_buffer = kmalloc(PRINTF_BUFFER_SIZE, GFP_KERNEL);
	if (printf_buffer == NULL)
		goto fail;

	len = sprintf(printf_buffer, "%i ", -err);
	ret = vsnprintf(printf_buffer+len, PRINTF_BUFFER_SIZE-len, fmt, ap);

	BUG_ON(len + ret > PRINTF_BUFFER_SIZE-1);

	dev_err(&dev->dev, "%s\n", printf_buffer);

	path_buffer = error_path(dev);

	if (path_buffer == NULL) {
		dev_err(&dev->dev, "failed to write error node for %s (%s)\n",
		       dev->nodename, printf_buffer);
		goto fail;
	}

	if (xenbus_write(XBT_NIL, path_buffer, "error", printf_buffer) != 0) {
		dev_err(&dev->dev, "failed to write error node for %s (%s)\n",
		       dev->nodename, printf_buffer);
		goto fail;
	}

fail:
	kfree(printf_buffer);
	kfree(path_buffer);
}


/**
 * xenbus_dev_error
 * @dev: xenbus device
 * @err: error to report
 * @fmt: error message format
 *
 * Report the given negative errno into the store, along with the given
 * formatted message.
 */
void xenbus_dev_error(struct xenbus_device *dev, int err, const char *fmt, ...)
{
	va_list ap;

	va_start(ap, fmt);
	xenbus_va_dev_error(dev, err, fmt, ap);
	va_end(ap);
}
EXPORT_SYMBOL_GPL(xenbus_dev_error);

/**
 * xenbus_dev_fatal
 * @dev: xenbus device
 * @err: error to report
 * @fmt: error message format
 *
 * Equivalent to xenbus_dev_error(dev, err, fmt, args), followed by
 * xenbus_switch_state(dev, XenbusStateClosing) to schedule an orderly
 * closedown of this driver and its peer.
 */

void xenbus_dev_fatal(struct xenbus_device *dev, int err, const char *fmt, ...)
{
	va_list ap;

	va_start(ap, fmt);
	xenbus_va_dev_error(dev, err, fmt, ap);
	va_end(ap);

	xenbus_switch_state(dev, XenbusStateClosing);
}
EXPORT_SYMBOL_GPL(xenbus_dev_fatal);

/**
 * Equivalent to xenbus_dev_fatal(dev, err, fmt, args), but helps
 * avoiding recursion within xenbus_switch_state.
 */
static void xenbus_switch_fatal(struct xenbus_device *dev, int depth, int err,
				const char *fmt, ...)
{
	va_list ap;

	va_start(ap, fmt);
	xenbus_va_dev_error(dev, err, fmt, ap);
	va_end(ap);

	if (!depth)
		__xenbus_switch_state(dev, XenbusStateClosing, 1);
}

/**
 * xenbus_grant_ring
 * @dev: xenbus device
 * @ring_mfn: mfn of ring to grant

 * Grant access to the given @ring_mfn to the peer of the given device.  Return
 * 0 on success, or -errno on error.  On error, the device will switch to
 * XenbusStateClosing, and the error will be saved in the store.
 */
int xenbus_grant_ring(struct xenbus_device *dev, unsigned long ring_mfn)
{
	int err = gnttab_grant_foreign_access(dev->otherend_id, ring_mfn, 0);
	if (err < 0)
		xenbus_dev_fatal(dev, err, "granting access to ring page");
	return err;
}
EXPORT_SYMBOL_GPL(xenbus_grant_ring);


/**
 * Allocate an event channel for the given xenbus_device, assigning the newly
 * created local port to *port.  Return 0 on success, or -errno on error.  On
 * error, the device will switch to XenbusStateClosing, and the error will be
 * saved in the store.
 */
int xenbus_alloc_evtchn(struct xenbus_device *dev, int *port)
{
	struct evtchn_alloc_unbound alloc_unbound;
	int err;

	alloc_unbound.dom = DOMID_SELF;
	alloc_unbound.remote_dom = dev->otherend_id;

	err = HYPERVISOR_event_channel_op(EVTCHNOP_alloc_unbound,
					  &alloc_unbound);
	if (err)
		xenbus_dev_fatal(dev, err, "allocating event channel");
	else
		*port = alloc_unbound.port;

	return err;
}
EXPORT_SYMBOL_GPL(xenbus_alloc_evtchn);


/**
 * Bind to an existing interdomain event channel in another domain. Returns 0
 * on success and stores the local port in *port. On error, returns -errno,
 * switches the device to XenbusStateClosing, and saves the error in XenStore.
 */
int xenbus_bind_evtchn(struct xenbus_device *dev, int remote_port, int *port)
{
	struct evtchn_bind_interdomain bind_interdomain;
	int err;

	bind_interdomain.remote_dom = dev->otherend_id;
	bind_interdomain.remote_port = remote_port;

	err = HYPERVISOR_event_channel_op(EVTCHNOP_bind_interdomain,
					  &bind_interdomain);
	if (err)
		xenbus_dev_fatal(dev, err,
				 "binding to event channel %d from domain %d",
				 remote_port, dev->otherend_id);
	else
		*port = bind_interdomain.local_port;

	return err;
}
EXPORT_SYMBOL_GPL(xenbus_bind_evtchn);


/**
 * Free an existing event channel. Returns 0 on success or -errno on error.
 */
int xenbus_free_evtchn(struct xenbus_device *dev, int port)
{
	struct evtchn_close close;
	int err;

	close.port = port;

	err = HYPERVISOR_event_channel_op(EVTCHNOP_close, &close);
	if (err)
		xenbus_dev_error(dev, err, "freeing event channel %d", port);

	return err;
}
EXPORT_SYMBOL_GPL(xenbus_free_evtchn);


/**
 * xenbus_map_ring_valloc
 * @dev: xenbus device
 * @gnt_ref: grant reference
 * @vaddr: pointer to address to be filled out by mapping
 *
 * Based on Rusty Russell's skeleton driver's map_page.
 * Map a page of memory into this domain from another domain's grant table.
 * xenbus_map_ring_valloc allocates a page of virtual address space, maps the
 * page to that address, and sets *vaddr to that address.
 * Returns 0 on success, and GNTST_* (see xen/include/interface/grant_table.h)
 * or -ENOMEM on error. If an error is returned, device will switch to
 * XenbusStateClosing and the error message will be saved in XenStore.
 */
int xenbus_map_ring_valloc(struct xenbus_device *dev, int gnt_ref, void **vaddr)
{
	return ring_ops->map(dev, gnt_ref, vaddr);
}
EXPORT_SYMBOL_GPL(xenbus_map_ring_valloc);

static int xenbus_map_ring_valloc_pv(struct xenbus_device *dev,
				     int gnt_ref, void **vaddr)
{
	struct gnttab_map_grant_ref op = {
		.flags = GNTMAP_host_map | GNTMAP_contains_pte,
		.ref   = gnt_ref,
		.dom   = dev->otherend_id,
	};
	struct xenbus_map_node *node;
	struct vm_struct *area;
	pte_t *pte;

	*vaddr = NULL;

<<<<<<< HEAD
	area = alloc_vm_area(PAGE_SIZE, &pte);
	if (!area)
=======
	node = kzalloc(sizeof(*node), GFP_KERNEL);
	if (!node)
		return -ENOMEM;

	area = alloc_vm_area(PAGE_SIZE, &pte);
	if (!area) {
		kfree(node);
>>>>>>> 70a3d8d3
		return -ENOMEM;
	}

	op.host_addr = arbitrary_virt_to_machine(pte).maddr;

	if (HYPERVISOR_grant_table_op(GNTTABOP_map_grant_ref, &op, 1))
		BUG();

	if (op.status != GNTST_okay) {
		free_vm_area(area);
<<<<<<< HEAD
=======
		kfree(node);
>>>>>>> 70a3d8d3
		xenbus_dev_fatal(dev, op.status,
				 "mapping in shared page %d from domain %d",
				 gnt_ref, dev->otherend_id);
		return op.status;
	}

	node->handle = op.handle;
	node->area = area;

	spin_lock(&xenbus_valloc_lock);
	list_add(&node->next, &xenbus_valloc_pages);
	spin_unlock(&xenbus_valloc_lock);

	*vaddr = area->addr;
	return 0;
}

static int xenbus_map_ring_valloc_hvm(struct xenbus_device *dev,
				      int gnt_ref, void **vaddr)
{
	struct xenbus_map_node *node;
	int err;
	void *addr;

	*vaddr = NULL;

	node = kzalloc(sizeof(*node), GFP_KERNEL);
	if (!node)
		return -ENOMEM;

	err = alloc_xenballooned_pages(1, &node->page, false /* lowmem */);
	if (err)
		goto out_err;

	addr = pfn_to_kaddr(page_to_pfn(node->page));

	err = xenbus_map_ring(dev, gnt_ref, &node->handle, addr);
	if (err)
		goto out_err;

	spin_lock(&xenbus_valloc_lock);
	list_add(&node->next, &xenbus_valloc_pages);
	spin_unlock(&xenbus_valloc_lock);

	*vaddr = addr;
	return 0;

 out_err:
	free_xenballooned_pages(1, &node->page);
	kfree(node);
	return err;
}


/**
 * xenbus_map_ring
 * @dev: xenbus device
 * @gnt_ref: grant reference
 * @handle: pointer to grant handle to be filled
 * @vaddr: address to be mapped to
 *
 * Map a page of memory into this domain from another domain's grant table.
 * xenbus_map_ring does not allocate the virtual address space (you must do
 * this yourself!). It only maps in the page to the specified address.
 * Returns 0 on success, and GNTST_* (see xen/include/interface/grant_table.h)
 * or -ENOMEM on error. If an error is returned, device will switch to
 * XenbusStateClosing and the error message will be saved in XenStore.
 */
int xenbus_map_ring(struct xenbus_device *dev, int gnt_ref,
		    grant_handle_t *handle, void *vaddr)
{
	struct gnttab_map_grant_ref op;

	gnttab_set_map_op(&op, (phys_addr_t)vaddr, GNTMAP_host_map, gnt_ref,
			  dev->otherend_id);

	if (HYPERVISOR_grant_table_op(GNTTABOP_map_grant_ref, &op, 1))
		BUG();

	if (op.status != GNTST_okay) {
		xenbus_dev_fatal(dev, op.status,
				 "mapping in shared page %d from domain %d",
				 gnt_ref, dev->otherend_id);
	} else
		*handle = op.handle;

	return op.status;
}
EXPORT_SYMBOL_GPL(xenbus_map_ring);


/**
 * xenbus_unmap_ring_vfree
 * @dev: xenbus device
 * @vaddr: addr to unmap
 *
 * Based on Rusty Russell's skeleton driver's unmap_page.
 * Unmap a page of memory in this domain that was imported from another domain.
 * Use xenbus_unmap_ring_vfree if you mapped in your memory with
 * xenbus_map_ring_valloc (it will free the virtual address space).
 * Returns 0 on success and returns GNTST_* on error
 * (see xen/include/interface/grant_table.h).
 */
int xenbus_unmap_ring_vfree(struct xenbus_device *dev, void *vaddr)
{
	return ring_ops->unmap(dev, vaddr);
}
EXPORT_SYMBOL_GPL(xenbus_unmap_ring_vfree);

static int xenbus_unmap_ring_vfree_pv(struct xenbus_device *dev, void *vaddr)
{
	struct xenbus_map_node *node;
	struct gnttab_unmap_grant_ref op = {
		.host_addr = (unsigned long)vaddr,
	};
	unsigned int level;

<<<<<<< HEAD
	/* It'd be nice if linux/vmalloc.h provided a find_vm_area(void *addr)
	 * method so that we don't have to muck with vmalloc internals here.
	 * We could force the user to hang on to their struct vm_struct from
	 * xenbus_map_ring_valloc, but these 6 lines considerably simplify
	 * this API.
	 */
	read_lock(&vmlist_lock);
	for (area = vmlist; area != NULL; area = area->next) {
		if (area->addr == vaddr)
			break;
=======
	spin_lock(&xenbus_valloc_lock);
	list_for_each_entry(node, &xenbus_valloc_pages, next) {
		if (node->area->addr == vaddr) {
			list_del(&node->next);
			goto found;
		}
>>>>>>> 70a3d8d3
	}
	node = NULL;
 found:
	spin_unlock(&xenbus_valloc_lock);

	if (!node) {
		xenbus_dev_error(dev, -ENOENT,
				 "can't find mapped virtual address %p", vaddr);
		return GNTST_bad_virt_addr;
	}

<<<<<<< HEAD
	op.handle = (grant_handle_t)area->phys_addr;
=======
	op.handle = node->handle;
>>>>>>> 70a3d8d3
	op.host_addr = arbitrary_virt_to_machine(
		lookup_address((unsigned long)vaddr, &level)).maddr;

	if (HYPERVISOR_grant_table_op(GNTTABOP_unmap_grant_ref, &op, 1))
		BUG();

	if (op.status == GNTST_okay)
<<<<<<< HEAD
		free_vm_area(area);
=======
		free_vm_area(node->area);
>>>>>>> 70a3d8d3
	else
		xenbus_dev_error(dev, op.status,
				 "unmapping page at handle %d error %d",
				 node->handle, op.status);

	kfree(node);
	return op.status;
}

static int xenbus_unmap_ring_vfree_hvm(struct xenbus_device *dev, void *vaddr)
{
	int rv;
	struct xenbus_map_node *node;
	void *addr;

	spin_lock(&xenbus_valloc_lock);
	list_for_each_entry(node, &xenbus_valloc_pages, next) {
		addr = pfn_to_kaddr(page_to_pfn(node->page));
		if (addr == vaddr) {
			list_del(&node->next);
			goto found;
		}
	}
	node = NULL;
 found:
	spin_unlock(&xenbus_valloc_lock);

	if (!node) {
		xenbus_dev_error(dev, -ENOENT,
				 "can't find mapped virtual address %p", vaddr);
		return GNTST_bad_virt_addr;
	}

	rv = xenbus_unmap_ring(dev, node->handle, addr);

	if (!rv)
		free_xenballooned_pages(1, &node->page);
	else
		WARN(1, "Leaking %p\n", vaddr);

	kfree(node);
	return rv;
}

/**
 * xenbus_unmap_ring
 * @dev: xenbus device
 * @handle: grant handle
 * @vaddr: addr to unmap
 *
 * Unmap a page of memory in this domain that was imported from another domain.
 * Returns 0 on success and returns GNTST_* on error
 * (see xen/include/interface/grant_table.h).
 */
int xenbus_unmap_ring(struct xenbus_device *dev,
		      grant_handle_t handle, void *vaddr)
{
	struct gnttab_unmap_grant_ref op;

	gnttab_set_unmap_op(&op, (phys_addr_t)vaddr, GNTMAP_host_map, handle);

	if (HYPERVISOR_grant_table_op(GNTTABOP_unmap_grant_ref, &op, 1))
		BUG();

	if (op.status != GNTST_okay)
		xenbus_dev_error(dev, op.status,
				 "unmapping page at handle %d error %d",
				 handle, op.status);

	return op.status;
}
EXPORT_SYMBOL_GPL(xenbus_unmap_ring);


/**
 * xenbus_read_driver_state
 * @path: path for driver
 *
 * Return the state of the driver rooted at the given store path, or
 * XenbusStateUnknown if no state can be read.
 */
enum xenbus_state xenbus_read_driver_state(const char *path)
{
	enum xenbus_state result;
	int err = xenbus_gather(XBT_NIL, path, "state", "%d", &result, NULL);
	if (err)
		result = XenbusStateUnknown;

	return result;
}
EXPORT_SYMBOL_GPL(xenbus_read_driver_state);

static const struct xenbus_ring_ops ring_ops_pv = {
	.map = xenbus_map_ring_valloc_pv,
	.unmap = xenbus_unmap_ring_vfree_pv,
};

static const struct xenbus_ring_ops ring_ops_hvm = {
	.map = xenbus_map_ring_valloc_hvm,
	.unmap = xenbus_unmap_ring_vfree_hvm,
};

void __init xenbus_ring_ops_init(void)
{
	if (xen_pv_domain())
		ring_ops = &ring_ops_pv;
	else
		ring_ops = &ring_ops_hvm;
}<|MERGE_RESOLUTION|>--- conflicted
+++ resolved
@@ -477,10 +477,6 @@
 
 	*vaddr = NULL;
 
-<<<<<<< HEAD
-	area = alloc_vm_area(PAGE_SIZE, &pte);
-	if (!area)
-=======
 	node = kzalloc(sizeof(*node), GFP_KERNEL);
 	if (!node)
 		return -ENOMEM;
@@ -488,7 +484,6 @@
 	area = alloc_vm_area(PAGE_SIZE, &pte);
 	if (!area) {
 		kfree(node);
->>>>>>> 70a3d8d3
 		return -ENOMEM;
 	}
 
@@ -499,10 +494,7 @@
 
 	if (op.status != GNTST_okay) {
 		free_vm_area(area);
-<<<<<<< HEAD
-=======
 		kfree(node);
->>>>>>> 70a3d8d3
 		xenbus_dev_fatal(dev, op.status,
 				 "mapping in shared page %d from domain %d",
 				 gnt_ref, dev->otherend_id);
@@ -620,25 +612,12 @@
 	};
 	unsigned int level;
 
-<<<<<<< HEAD
-	/* It'd be nice if linux/vmalloc.h provided a find_vm_area(void *addr)
-	 * method so that we don't have to muck with vmalloc internals here.
-	 * We could force the user to hang on to their struct vm_struct from
-	 * xenbus_map_ring_valloc, but these 6 lines considerably simplify
-	 * this API.
-	 */
-	read_lock(&vmlist_lock);
-	for (area = vmlist; area != NULL; area = area->next) {
-		if (area->addr == vaddr)
-			break;
-=======
 	spin_lock(&xenbus_valloc_lock);
 	list_for_each_entry(node, &xenbus_valloc_pages, next) {
 		if (node->area->addr == vaddr) {
 			list_del(&node->next);
 			goto found;
 		}
->>>>>>> 70a3d8d3
 	}
 	node = NULL;
  found:
@@ -650,11 +629,7 @@
 		return GNTST_bad_virt_addr;
 	}
 
-<<<<<<< HEAD
-	op.handle = (grant_handle_t)area->phys_addr;
-=======
 	op.handle = node->handle;
->>>>>>> 70a3d8d3
 	op.host_addr = arbitrary_virt_to_machine(
 		lookup_address((unsigned long)vaddr, &level)).maddr;
 
@@ -662,11 +637,7 @@
 		BUG();
 
 	if (op.status == GNTST_okay)
-<<<<<<< HEAD
-		free_vm_area(area);
-=======
 		free_vm_area(node->area);
->>>>>>> 70a3d8d3
 	else
 		xenbus_dev_error(dev, op.status,
 				 "unmapping page at handle %d error %d",
