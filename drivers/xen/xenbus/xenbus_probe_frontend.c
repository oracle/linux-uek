--- conflicted
+++ resolved
@@ -90,11 +90,6 @@
 	xenbus_otherend_changed(watch, vec, len, 1);
 }
 
-<<<<<<< HEAD
-=======
-static struct device_attribute xenbus_frontend_dev_attrs[] = {
-	__ATTR_NULL
-};
 static void xenbus_frontend_delayed_resume(struct work_struct *w)
 {
 	struct xenbus_device *xdev = container_of(w, struct xenbus_device, work);
@@ -125,8 +120,6 @@
 
 	return xenbus_dev_resume(dev);
 }
-
->>>>>>> fef93661
 static const struct dev_pm_ops xenbus_pm_ops = {
 	.suspend	= xenbus_dev_suspend,
 	.resume		= xenbus_frontend_dev_resume,
