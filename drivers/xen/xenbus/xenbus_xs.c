--- conflicted
+++ resolved
@@ -619,10 +619,6 @@
 
 	return NULL;
 }
-<<<<<<< HEAD
-static bool xen_strict_xenbus_quirk()
-{
-=======
 /*
  * Certain older XenBus toolstack cannot handle reading values that are
  * not populated. Some Xen 3.4 installation are incapable of doing this
@@ -632,34 +628,22 @@
 static bool xen_strict_xenbus_quirk(void)
 {
 #ifdef CONFIG_X86
->>>>>>> 9f746b40
 	uint32_t eax, ebx, ecx, edx, base;
 
 	base = xen_cpuid_base();
 	cpuid(base + 1, &eax, &ebx, &ecx, &edx);
-<<<<<<< HEAD
-
-	if ((eax >> 16) < 4)
-		return true;
-	return false;
-
-=======
 
 	if ((eax >> 16) < 4)
 		return true;
 #endif
 	return false;
 
->>>>>>> 9f746b40
 }
 static void xs_reset_watches(void)
 {
 	int err, supported = 0;
 
 	if (!xen_hvm_domain() || xen_initial_domain())
-		return;
-
-	if (xen_strict_xenbus_quirk())
 		return;
 
 	if (xen_strict_xenbus_quirk())
