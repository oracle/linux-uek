--- conflicted
+++ resolved
@@ -38,24 +38,7 @@
 #include <xen/interface/xen.h>
 #include <xen/interface/memory.h>
 
-<<<<<<< HEAD
-/* map fgfn of domid to lpfn in the current domain */
-static int map_foreign_page(unsigned long lpfn, unsigned long fgfn,
-			    unsigned int domid)
-{
-	int rc;
-	struct xen_add_to_physmap_range xatp = {
-		.domid = DOMID_SELF,
-		.foreign_domid = domid,
-		.size = 1,
-		.space = XENMAPSPACE_gmfn_foreign,
-	};
-	xen_ulong_t idx = fgfn;
-	xen_pfn_t gpfn = lpfn;
-	int err = 0;
-=======
 typedef void (*xen_gfn_fn_t)(unsigned long gfn, void *data);
->>>>>>> fbb11414
 
 /* Break down the pages in 4KB chunk and call fn for each gfn */
 static void xen_for_each_gfn(struct page **pages, unsigned nr_gfn,
@@ -76,10 +59,7 @@
 
 struct remap_data {
 	xen_pfn_t *fgfn; /* foreign domain's gfn */
-<<<<<<< HEAD
-=======
 	int nr_fgfn; /* Number of foreign gfn left to map */
->>>>>>> fbb11414
 	pgprot_t prot;
 	domid_t  domid;
 	struct vm_area_struct *vma;
@@ -123,15 +103,6 @@
 		.space = XENMAPSPACE_gmfn_foreign,
 	};
 
-<<<<<<< HEAD
-	rc = map_foreign_page(pfn, *info->fgfn, info->domid);
-	*info->err_ptr++ = rc;
-	if (!rc) {
-		set_pte_at(info->vma->vm_mm, addr, ptep, pte);
-		info->mapped++;
-	}
-	info->fgfn++;
-=======
 	nr_gfn = min_t(typeof(info->nr_fgfn), XEN_PFN_PER_PAGE, info->nr_fgfn);
 	info->nr_fgfn -= nr_gfn;
 
@@ -162,7 +133,6 @@
 	 */
 	if (!rc)
 		set_pte_at(info->vma->vm_mm, addr, ptep, pte);
->>>>>>> fbb11414
 
 	return 0;
 }
@@ -183,10 +153,7 @@
 	BUG_ON(!((vma->vm_flags & (VM_PFNMAP | VM_IO)) == (VM_PFNMAP | VM_IO)));
 
 	data.fgfn = gfn;
-<<<<<<< HEAD
-=======
 	data.nr_fgfn = nr;
->>>>>>> fbb11414
 	data.prot  = prot;
 	data.domid = domid;
 	data.vma   = vma;
