--- conflicted
+++ resolved
@@ -17,16 +17,10 @@
 obj-$(CONFIG_XEN_PVHVM)			+= platform-pci.o
 obj-$(CONFIG_XEN_TMEM)			+= tmem.o
 obj-$(CONFIG_SWIOTLB_XEN)		+= swiotlb-xen.o
-<<<<<<< HEAD
-obj-$(CONFIG_XEN_DOM0)			+= pci.o
+obj-$(CONFIG_XEN_DOM0)			+= pci.o acpi.o
 obj-$(CONFIG_XEN_PRIVCMD)		+= xen-privcmd.o
 obj-$(CONFIG_XEN_PROCESSOR_PASSTHRU)	+= processor-passthru.o
 obj-$(CONFIG_XEN_PCIDEV_BACKEND)	+= xen-pciback/
-=======
-obj-$(CONFIG_XEN_DOM0)			+= pci.o acpi.o
-obj-$(CONFIG_XEN_PCIDEV_BACKEND)	+= xen-pciback/
-
->>>>>>> ee78caa1
 xen-evtchn-y				:= evtchn.o
 xen-gntdev-y				:= gntdev.o
 xen-gntalloc-y				:= gntalloc.o
