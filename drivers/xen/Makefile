obj-y	+= grant-table.o features.o events.o manage.o balloon.o
obj-y	+= xenbus/

nostackp := $(call cc-option, -fno-stack-protector)
CFLAGS_features.o			:= $(nostackp)

obj-$(CONFIG_BLOCK)			+= biomerge.o
obj-$(CONFIG_HOTPLUG_CPU)		+= cpu_hotplug.o
obj-$(CONFIG_XEN_XENCOMM)		+= xencomm.o
obj-$(CONFIG_XEN_BALLOON)		+= xen-balloon.o
obj-$(CONFIG_XEN_SELFBALLOONING)	+= xen-selfballoon.o
obj-$(CONFIG_XEN_DEV_EVTCHN)		+= xen-evtchn.o
obj-$(CONFIG_XEN_GNTDEV)		+= xen-gntdev.o
obj-$(CONFIG_XEN_GRANT_DEV_ALLOC)	+= xen-gntalloc.o
obj-$(CONFIG_XENFS)			+= xenfs/
obj-$(CONFIG_XEN_SYS_HYPERVISOR)	+= sys-hypervisor.o
obj-$(CONFIG_XEN_PVHVM)			+= platform-pci.o
obj-$(CONFIG_XEN_TMEM)			+= tmem.o
obj-$(CONFIG_SWIOTLB_XEN)		+= swiotlb-xen.o
obj-$(CONFIG_XEN_DOM0)			+= pci.o
<<<<<<< HEAD
obj-$(CONFIG_XEN_PRIVCMD)		+= xen-privcmd.o
obj-$(CONFIG_XEN_PCIDEV_BACKEND)	+= xen-pciback/

=======
obj-$(CONFIG_XEN_PROCESSOR_PASSTHRU)	+= processor-passthru.o
>>>>>>> 4d2a2489
xen-evtchn-y				:= evtchn.o
xen-gntdev-y				:= gntdev.o
xen-gntalloc-y				:= gntalloc.o
xen-privcmd-y				:= privcmd.o
xen-platform-pci-y			:= platform-pci.o<|MERGE_RESOLUTION|>--- conflicted
+++ resolved
@@ -18,13 +18,9 @@
 obj-$(CONFIG_XEN_TMEM)			+= tmem.o
 obj-$(CONFIG_SWIOTLB_XEN)		+= swiotlb-xen.o
 obj-$(CONFIG_XEN_DOM0)			+= pci.o
-<<<<<<< HEAD
 obj-$(CONFIG_XEN_PRIVCMD)		+= xen-privcmd.o
+obj-$(CONFIG_XEN_PROCESSOR_PASSTHRU)	+= processor-passthru.o
 obj-$(CONFIG_XEN_PCIDEV_BACKEND)	+= xen-pciback/
-
-=======
-obj-$(CONFIG_XEN_PROCESSOR_PASSTHRU)	+= processor-passthru.o
->>>>>>> 4d2a2489
 xen-evtchn-y				:= evtchn.o
 xen-gntdev-y				:= gntdev.o
 xen-gntalloc-y				:= gntalloc.o
