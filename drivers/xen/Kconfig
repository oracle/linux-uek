--- conflicted
+++ resolved
@@ -11,11 +11,7 @@
 
 config XEN_SELFBALLOONING
 	bool "Dynamically self-balloon kernel memory to target"
-<<<<<<< HEAD
-	depends on XEN && XEN_BALLOON && CLEANCACHE && SWAP && XEN_TMEM
-=======
 	depends on XEN && XEN_BALLOON && CLEANCACHE && SWAP
->>>>>>> eb32e1b3
 	default n
 	help
 	  Self-ballooning dynamically balloons available kernel memory driven
@@ -30,7 +26,6 @@
 	  kernel boot parameter.  Note that systems without a sufficiently
 	  large swap device should not enable self-ballooning.
 
-<<<<<<< HEAD
 config XEN_BALLOON_MEMORY_HOTPLUG
 	bool "Memory hotplug support for Xen balloon driver"
 	default n
@@ -61,8 +56,6 @@
 
 	  In that case step 3 should be omitted.
 
-=======
->>>>>>> eb32e1b3
 config XEN_SCRUB_PAGES
 	bool "Scrub pages before returning them to system"
 	depends on XEN_BALLOON
@@ -212,8 +205,6 @@
 	  Allow kernel fetching MCE error from Xen platform and
 	  converting it into Linux mcelog format for mcelog tools
 
-<<<<<<< HEAD
-=======
 config XEN_ACPI_PROCESSOR
 	tristate "Xen ACPI processor"
 	depends on XEN && X86 && ACPI_PROCESSOR
@@ -230,6 +221,5 @@
           To compile this driver as a module, choose M here: the
           module will be called xen_acpi_processor  If you do not know what to choose,
           select M here. If the CPUFREQ drivers are built in, select Y here.
->>>>>>> eb32e1b3
 
 endmenu