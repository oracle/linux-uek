// SPDX-License-Identifier: GPL-2.0-only
/*
 * ARM DynamIQ Shared Unit (DSU) PMU driver
 *
 * Copyright (C) ARM Limited, 2017.
 *
 * Based on ARM CCI-PMU, ARMv8 PMU-v3 drivers.
 */

#define PMUNAME		"arm_dsu"
#define DRVNAME		PMUNAME "_pmu"
#define pr_fmt(fmt)	DRVNAME ": " fmt

#include <linux/acpi.h>
#include <linux/bitmap.h>
#include <linux/bitops.h>
#include <linux/bug.h>
#include <linux/cpumask.h>
#include <linux/device.h>
#include <linux/interrupt.h>
#include <linux/kernel.h>
#include <linux/module.h>
#include <linux/of_device.h>
#include <linux/perf_event.h>
#include <linux/platform_device.h>
#include <linux/spinlock.h>
#include <linux/smp.h>
#include <linux/sysfs.h>
#include <linux/types.h>

#include <asm/arm_dsu_pmu.h>
#include <asm/local64.h>

/* PMU event codes */
#define DSU_PMU_EVT_CYCLES		0x11
#define DSU_PMU_EVT_CHAIN		0x1e

#define DSU_PMU_MAX_COMMON_EVENTS	0x40

#define DSU_PMU_MAX_HW_CNTRS		32
#define DSU_PMU_HW_COUNTER_MASK		(DSU_PMU_MAX_HW_CNTRS - 1)

#define CLUSTERPMCR_E			BIT(0)
#define CLUSTERPMCR_P			BIT(1)
#define CLUSTERPMCR_C			BIT(2)
#define CLUSTERPMCR_N_SHIFT		11
#define CLUSTERPMCR_N_MASK		0x1f
#define CLUSTERPMCR_IDCODE_SHIFT	16
#define CLUSTERPMCR_IDCODE_MASK		0xff
#define CLUSTERPMCR_IMP_SHIFT		24
#define CLUSTERPMCR_IMP_MASK		0xff
#define CLUSTERPMCR_RES_MASK		0x7e8
#define CLUSTERPMCR_RES_VAL		0x40

#define DSU_ACTIVE_CPU_MASK		0x0
#define DSU_ASSOCIATED_CPU_MASK		0x1

/*
 * We use the index of the counters as they appear in the counter
 * bit maps in the PMU registers (e.g CLUSTERPMSELR).
 * i.e,
 *	counter 0	- Bit 0
 *	counter 1	- Bit 1
 *	...
 *	Cycle counter	- Bit 31
 */
#define DSU_PMU_IDX_CYCLE_COUNTER	31

/* All event counters are 32bit, with a 64bit Cycle counter */
#define DSU_PMU_COUNTER_WIDTH(idx)	\
	(((idx) == DSU_PMU_IDX_CYCLE_COUNTER) ? 64 : 32)

#define DSU_PMU_COUNTER_MASK(idx)	\
	GENMASK_ULL((DSU_PMU_COUNTER_WIDTH((idx)) - 1), 0)

#define DSU_EXT_ATTR(_name, _func, _config)		\
	(&((struct dev_ext_attribute[]) {				\
		{							\
			.attr = __ATTR(_name, 0444, _func, NULL),	\
			.var = (void *)_config				\
		}							\
	})[0].attr.attr)

#define DSU_EVENT_ATTR(_name, _config)		\
	DSU_EXT_ATTR(_name, dsu_pmu_sysfs_event_show, (unsigned long)_config)

#define DSU_FORMAT_ATTR(_name, _config)		\
	DSU_EXT_ATTR(_name, dsu_pmu_sysfs_format_show, (char *)_config)

#define DSU_CPUMASK_ATTR(_name, _config)	\
	DSU_EXT_ATTR(_name, dsu_pmu_cpumask_show, (unsigned long)_config)

struct dsu_hw_events {
	DECLARE_BITMAP(used_mask, DSU_PMU_MAX_HW_CNTRS);
	struct perf_event	*events[DSU_PMU_MAX_HW_CNTRS];
};

/*
 * struct dsu_pmu	- DSU PMU descriptor
 *
 * @pmu_lock		: Protects accesses to DSU PMU register from normal vs
 *			  interrupt handler contexts.
 * @hw_events		: Holds the event counter state.
 * @associated_cpus	: CPUs attached to the DSU.
 * @active_cpu		: CPU to which the PMU is bound for accesses.
 * @cpuhp_node		: Node for CPU hotplug notifier link.
 * @num_counters	: Number of event counters implemented by the PMU,
 *			  excluding the cycle counter.
 * @irq			: Interrupt line for counter overflow.
 * @cpmceid_bitmap	: Bitmap for the availability of architected common
 *			  events (event_code < 0x40).
 */
struct dsu_pmu {
	struct pmu			pmu;
	struct device			*dev;
	raw_spinlock_t			pmu_lock;
	struct dsu_hw_events		hw_events;
	cpumask_t			associated_cpus;
	cpumask_t			active_cpu;
	struct hlist_node		cpuhp_node;
	s8				num_counters;
	int				irq;
	DECLARE_BITMAP(cpmceid_bitmap, DSU_PMU_MAX_COMMON_EVENTS);
};

static unsigned long dsu_pmu_cpuhp_state;

static inline struct dsu_pmu *to_dsu_pmu(struct pmu *pmu)
{
	return container_of(pmu, struct dsu_pmu, pmu);
}

static ssize_t dsu_pmu_sysfs_event_show(struct device *dev,
					struct device_attribute *attr,
					char *buf)
{
	struct dev_ext_attribute *eattr = container_of(attr,
					struct dev_ext_attribute, attr);
	return snprintf(buf, PAGE_SIZE, "event=0x%lx\n",
					 (unsigned long)eattr->var);
}

static ssize_t dsu_pmu_sysfs_format_show(struct device *dev,
					 struct device_attribute *attr,
					 char *buf)
{
	struct dev_ext_attribute *eattr = container_of(attr,
					struct dev_ext_attribute, attr);
	return snprintf(buf, PAGE_SIZE, "%s\n", (char *)eattr->var);
}

static ssize_t dsu_pmu_cpumask_show(struct device *dev,
				    struct device_attribute *attr,
				    char *buf)
{
	struct pmu *pmu = dev_get_drvdata(dev);
	struct dsu_pmu *dsu_pmu = to_dsu_pmu(pmu);
	struct dev_ext_attribute *eattr = container_of(attr,
					struct dev_ext_attribute, attr);
	unsigned long mask_id = (unsigned long)eattr->var;
	const cpumask_t *cpumask;

	switch (mask_id) {
	case DSU_ACTIVE_CPU_MASK:
		cpumask = &dsu_pmu->active_cpu;
		break;
	case DSU_ASSOCIATED_CPU_MASK:
		cpumask = &dsu_pmu->associated_cpus;
		break;
	default:
		return 0;
	}
	return cpumap_print_to_pagebuf(true, buf, cpumask);
}

static struct attribute *dsu_pmu_format_attrs[] = {
	DSU_FORMAT_ATTR(event, "config:0-31"),
	NULL,
};

static const struct attribute_group dsu_pmu_format_attr_group = {
	.name = "format",
	.attrs = dsu_pmu_format_attrs,
};

static struct attribute *dsu_pmu_event_attrs[] = {
	DSU_EVENT_ATTR(cycles, 0x11),
	DSU_EVENT_ATTR(bus_access, 0x19),
	DSU_EVENT_ATTR(memory_error, 0x1a),
	DSU_EVENT_ATTR(bus_cycles, 0x1d),
	DSU_EVENT_ATTR(l3d_cache_allocate, 0x29),
	DSU_EVENT_ATTR(l3d_cache_refill, 0x2a),
	DSU_EVENT_ATTR(l3d_cache, 0x2b),
	DSU_EVENT_ATTR(l3d_cache_wb, 0x2c),
	NULL,
};

static umode_t
dsu_pmu_event_attr_is_visible(struct kobject *kobj, struct attribute *attr,
				int unused)
{
	struct pmu *pmu = dev_get_drvdata(kobj_to_dev(kobj));
	struct dsu_pmu *dsu_pmu = to_dsu_pmu(pmu);
	struct dev_ext_attribute *eattr = container_of(attr,
					struct dev_ext_attribute, attr.attr);
	unsigned long evt = (unsigned long)eattr->var;

	return test_bit(evt, dsu_pmu->cpmceid_bitmap) ? attr->mode : 0;
}

static const struct attribute_group dsu_pmu_events_attr_group = {
	.name = "events",
	.attrs = dsu_pmu_event_attrs,
	.is_visible = dsu_pmu_event_attr_is_visible,
};

static struct attribute *dsu_pmu_cpumask_attrs[] = {
	DSU_CPUMASK_ATTR(cpumask, DSU_ACTIVE_CPU_MASK),
	DSU_CPUMASK_ATTR(associated_cpus, DSU_ASSOCIATED_CPU_MASK),
	NULL,
};

static const struct attribute_group dsu_pmu_cpumask_attr_group = {
	.attrs = dsu_pmu_cpumask_attrs,
};

static const struct attribute_group *dsu_pmu_attr_groups[] = {
	&dsu_pmu_cpumask_attr_group,
	&dsu_pmu_events_attr_group,
	&dsu_pmu_format_attr_group,
	NULL,
};

static int dsu_pmu_get_online_cpu_any_but(struct dsu_pmu *dsu_pmu, int cpu)
{
	struct cpumask online_supported;

	cpumask_and(&online_supported,
			 &dsu_pmu->associated_cpus, cpu_online_mask);
	return cpumask_any_but(&online_supported, cpu);
}

static inline bool dsu_pmu_counter_valid(struct dsu_pmu *dsu_pmu, u32 idx)
{
	return (idx < dsu_pmu->num_counters) ||
	       (idx == DSU_PMU_IDX_CYCLE_COUNTER);
}

static inline u64 dsu_pmu_read_counter(struct perf_event *event)
{
	u64 val;
	unsigned long flags;
	struct dsu_pmu *dsu_pmu = to_dsu_pmu(event->pmu);
	int idx = event->hw.idx;

	if (WARN_ON(!cpumask_test_cpu(smp_processor_id(),
				 &dsu_pmu->associated_cpus)))
		return 0;

	if (!dsu_pmu_counter_valid(dsu_pmu, idx)) {
		dev_err(event->pmu->dev,
			"Trying reading invalid counter %d\n", idx);
		return 0;
	}

	raw_spin_lock_irqsave(&dsu_pmu->pmu_lock, flags);
	if (idx == DSU_PMU_IDX_CYCLE_COUNTER)
		val = __dsu_pmu_read_pmccntr();
	else
		val = __dsu_pmu_read_counter(idx);
	raw_spin_unlock_irqrestore(&dsu_pmu->pmu_lock, flags);

	return val;
}

static void dsu_pmu_write_counter(struct perf_event *event, u64 val)
{
	unsigned long flags;
	struct dsu_pmu *dsu_pmu = to_dsu_pmu(event->pmu);
	int idx = event->hw.idx;

	if (WARN_ON(!cpumask_test_cpu(smp_processor_id(),
			 &dsu_pmu->associated_cpus)))
		return;

	if (!dsu_pmu_counter_valid(dsu_pmu, idx)) {
		dev_err(event->pmu->dev,
			"writing to invalid counter %d\n", idx);
		return;
	}

	raw_spin_lock_irqsave(&dsu_pmu->pmu_lock, flags);
	if (idx == DSU_PMU_IDX_CYCLE_COUNTER)
		__dsu_pmu_write_pmccntr(val);
	else
		__dsu_pmu_write_counter(idx, val);
	raw_spin_unlock_irqrestore(&dsu_pmu->pmu_lock, flags);
}

static int dsu_pmu_get_event_idx(struct dsu_hw_events *hw_events,
				 struct perf_event *event)
{
	int idx;
	unsigned long evtype = event->attr.config;
	struct dsu_pmu *dsu_pmu = to_dsu_pmu(event->pmu);
	unsigned long *used_mask = hw_events->used_mask;

	if (evtype == DSU_PMU_EVT_CYCLES) {
		if (test_and_set_bit(DSU_PMU_IDX_CYCLE_COUNTER, used_mask))
			return -EAGAIN;
		return DSU_PMU_IDX_CYCLE_COUNTER;
	}

	idx = find_first_zero_bit(used_mask, dsu_pmu->num_counters);
	if (idx >= dsu_pmu->num_counters)
		return -EAGAIN;
	set_bit(idx, hw_events->used_mask);
	return idx;
}

static void dsu_pmu_enable_counter(struct dsu_pmu *dsu_pmu, int idx)
{
	__dsu_pmu_counter_interrupt_enable(idx);
	__dsu_pmu_enable_counter(idx);
}

static void dsu_pmu_disable_counter(struct dsu_pmu *dsu_pmu, int idx)
{
	__dsu_pmu_disable_counter(idx);
	__dsu_pmu_counter_interrupt_disable(idx);
}

static inline void dsu_pmu_set_event(struct dsu_pmu *dsu_pmu,
					struct perf_event *event)
{
	int idx = event->hw.idx;
	unsigned long flags;

	if (!dsu_pmu_counter_valid(dsu_pmu, idx)) {
		dev_err(event->pmu->dev,
			"Trying to set invalid counter %d\n", idx);
		return;
	}

	raw_spin_lock_irqsave(&dsu_pmu->pmu_lock, flags);
	__dsu_pmu_set_event(idx, event->hw.config_base);
	raw_spin_unlock_irqrestore(&dsu_pmu->pmu_lock, flags);
}

static void dsu_pmu_event_update(struct perf_event *event)
{
	struct hw_perf_event *hwc = &event->hw;
	u64 delta, prev_count, new_count;

	do {
		/* We may also be called from the irq handler */
		prev_count = local64_read(&hwc->prev_count);
		new_count = dsu_pmu_read_counter(event);
	} while (local64_cmpxchg(&hwc->prev_count, prev_count, new_count) !=
			prev_count);
	delta = (new_count - prev_count) & DSU_PMU_COUNTER_MASK(hwc->idx);
	local64_add(delta, &event->count);
}

static void dsu_pmu_read(struct perf_event *event)
{
	dsu_pmu_event_update(event);
}

static inline u32 dsu_pmu_get_reset_overflow(void)
{
	return __dsu_pmu_get_reset_overflow();
}

/**
 * dsu_pmu_set_event_period: Set the period for the counter.
 *
 * All DSU PMU event counters, except the cycle counter are 32bit
 * counters. To handle cases of extreme interrupt latency, we program
 * the counter with half of the max count for the counters.
 */
static void dsu_pmu_set_event_period(struct perf_event *event)
{
	int idx = event->hw.idx;
	u64 val = DSU_PMU_COUNTER_MASK(idx) >> 1;

	local64_set(&event->hw.prev_count, val);
	dsu_pmu_write_counter(event, val);
}

static irqreturn_t dsu_pmu_handle_irq(int irq_num, void *dev)
{
	int i;
	bool handled = false;
	struct dsu_pmu *dsu_pmu = dev;
	struct dsu_hw_events *hw_events = &dsu_pmu->hw_events;
	unsigned long overflow;

	overflow = dsu_pmu_get_reset_overflow();
	if (!overflow)
		return IRQ_NONE;

	for_each_set_bit(i, &overflow, DSU_PMU_MAX_HW_CNTRS) {
		struct perf_event *event = hw_events->events[i];

		if (!event)
			continue;
		dsu_pmu_event_update(event);
		dsu_pmu_set_event_period(event);
		handled = true;
	}

	return IRQ_RETVAL(handled);
}

static void dsu_pmu_start(struct perf_event *event, int pmu_flags)
{
	struct dsu_pmu *dsu_pmu = to_dsu_pmu(event->pmu);

	/* We always reprogram the counter */
	if (pmu_flags & PERF_EF_RELOAD)
		WARN_ON(!(event->hw.state & PERF_HES_UPTODATE));
	dsu_pmu_set_event_period(event);
	if (event->hw.idx != DSU_PMU_IDX_CYCLE_COUNTER)
		dsu_pmu_set_event(dsu_pmu, event);
	event->hw.state = 0;
	dsu_pmu_enable_counter(dsu_pmu, event->hw.idx);
}

static void dsu_pmu_stop(struct perf_event *event, int pmu_flags)
{
	struct dsu_pmu *dsu_pmu = to_dsu_pmu(event->pmu);

	if (event->hw.state & PERF_HES_STOPPED)
		return;
	dsu_pmu_disable_counter(dsu_pmu, event->hw.idx);
	dsu_pmu_event_update(event);
	event->hw.state |= PERF_HES_STOPPED | PERF_HES_UPTODATE;
}

static int dsu_pmu_add(struct perf_event *event, int flags)
{
	struct dsu_pmu *dsu_pmu = to_dsu_pmu(event->pmu);
	struct dsu_hw_events *hw_events = &dsu_pmu->hw_events;
	struct hw_perf_event *hwc = &event->hw;
	int idx;

	if (WARN_ON_ONCE(!cpumask_test_cpu(smp_processor_id(),
					   &dsu_pmu->associated_cpus)))
		return -ENOENT;

	idx = dsu_pmu_get_event_idx(hw_events, event);
	if (idx < 0)
		return idx;

	hwc->idx = idx;
	hw_events->events[idx] = event;
	hwc->state = PERF_HES_STOPPED | PERF_HES_UPTODATE;

	if (flags & PERF_EF_START)
		dsu_pmu_start(event, PERF_EF_RELOAD);

	perf_event_update_userpage(event);
	return 0;
}

static void dsu_pmu_del(struct perf_event *event, int flags)
{
	struct dsu_pmu *dsu_pmu = to_dsu_pmu(event->pmu);
	struct dsu_hw_events *hw_events = &dsu_pmu->hw_events;
	struct hw_perf_event *hwc = &event->hw;
	int idx = hwc->idx;

	dsu_pmu_stop(event, PERF_EF_UPDATE);
	hw_events->events[idx] = NULL;
	clear_bit(idx, hw_events->used_mask);
	perf_event_update_userpage(event);
}

static void dsu_pmu_enable(struct pmu *pmu)
{
	u32 pmcr;
	unsigned long flags;
	struct dsu_pmu *dsu_pmu = to_dsu_pmu(pmu);

	/* If no counters are added, skip enabling the PMU */
	if (bitmap_empty(dsu_pmu->hw_events.used_mask, DSU_PMU_MAX_HW_CNTRS))
		return;

	raw_spin_lock_irqsave(&dsu_pmu->pmu_lock, flags);
	pmcr = __dsu_pmu_read_pmcr();
	pmcr |= CLUSTERPMCR_E;
	__dsu_pmu_write_pmcr(pmcr);
	raw_spin_unlock_irqrestore(&dsu_pmu->pmu_lock, flags);
}

static void dsu_pmu_disable(struct pmu *pmu)
{
	u32 pmcr;
	unsigned long flags;
	struct dsu_pmu *dsu_pmu = to_dsu_pmu(pmu);

	raw_spin_lock_irqsave(&dsu_pmu->pmu_lock, flags);
	pmcr = __dsu_pmu_read_pmcr();
	pmcr &= ~CLUSTERPMCR_E;
	__dsu_pmu_write_pmcr(pmcr);
	raw_spin_unlock_irqrestore(&dsu_pmu->pmu_lock, flags);
}

static bool dsu_pmu_validate_event(struct pmu *pmu,
				  struct dsu_hw_events *hw_events,
				  struct perf_event *event)
{
	if (is_software_event(event))
		return true;
	/* Reject groups spanning multiple HW PMUs. */
	if (event->pmu != pmu)
		return false;
	return dsu_pmu_get_event_idx(hw_events, event) >= 0;
}

/*
 * Make sure the group of events can be scheduled at once
 * on the PMU.
 */
static bool dsu_pmu_validate_group(struct perf_event *event)
{
	struct perf_event *sibling, *leader = event->group_leader;
	struct dsu_hw_events fake_hw;

	if (event->group_leader == event)
		return true;

	memset(fake_hw.used_mask, 0, sizeof(fake_hw.used_mask));
	if (!dsu_pmu_validate_event(event->pmu, &fake_hw, leader))
		return false;
	for_each_sibling_event(sibling, leader) {
		if (!dsu_pmu_validate_event(event->pmu, &fake_hw, sibling))
			return false;
	}
	return dsu_pmu_validate_event(event->pmu, &fake_hw, event);
}

static int dsu_pmu_event_init(struct perf_event *event)
{
	struct dsu_pmu *dsu_pmu = to_dsu_pmu(event->pmu);

	if (event->attr.type != event->pmu->type)
		return -ENOENT;

	/* We don't support sampling */
	if (is_sampling_event(event)) {
		dev_dbg(dsu_pmu->pmu.dev, "Can't support sampling events\n");
		return -EOPNOTSUPP;
	}

	/* We cannot support task bound events */
	if (event->cpu < 0 || event->attach_state & PERF_ATTACH_TASK) {
		dev_dbg(dsu_pmu->pmu.dev, "Can't support per-task counters\n");
		return -EINVAL;
	}

	if (has_branch_stack(event)) {
		dev_dbg(dsu_pmu->pmu.dev, "Can't support filtering\n");
		return -EINVAL;
	}

	if (!cpumask_test_cpu(event->cpu, &dsu_pmu->associated_cpus)) {
		dev_dbg(dsu_pmu->pmu.dev,
			 "Requested cpu is not associated with the DSU\n");
		return -EINVAL;
	}
	/*
	 * Choose the current active CPU to read the events. We don't want
	 * to migrate the event contexts, irq handling etc to the requested
	 * CPU. As long as the requested CPU is within the same DSU, we
	 * are fine.
	 */
	event->cpu = cpumask_first(&dsu_pmu->active_cpu);
	if (event->cpu >= nr_cpu_ids)
		return -EINVAL;
	if (!dsu_pmu_validate_group(event))
		return -EINVAL;

	event->hw.config_base = event->attr.config;
	return 0;
}

static struct dsu_pmu *dsu_pmu_alloc(struct platform_device *pdev)
{
	struct dsu_pmu *dsu_pmu;

	dsu_pmu = devm_kzalloc(&pdev->dev, sizeof(*dsu_pmu), GFP_KERNEL);
	if (!dsu_pmu)
		return ERR_PTR(-ENOMEM);

	raw_spin_lock_init(&dsu_pmu->pmu_lock);
	/*
	 * Initialise the number of counters to -1, until we probe
	 * the real number on a connected CPU.
	 */
	dsu_pmu->num_counters = -1;
	return dsu_pmu;
}

/**
 * dsu_pmu_get_cpus: Get the list of CPUs in the cluster.
 */
static int dsu_pmu_get_cpus(struct platform_device *pdev)
{
#ifndef CONFIG_ACPI
	/* Get the list of CPUs from device tree */
	int i = 0, n, cpu;
	struct device_node *cpu_node;
	struct dsu_pmu *dsu_pmu =
		(struct dsu_pmu *) platform_get_drvdata(pdev);

	n = of_count_phandle_with_args(pdev->dev.of_node, "cpus", NULL);
	if (n <= 0)
		return -ENODEV;
	for (; i < n; i++) {
		cpu_node = of_parse_phandle(pdev->dev.of_node, "cpus", i);
		if (!cpu_node)
			break;
		cpu = of_cpu_node_to_id(cpu_node);
		of_node_put(cpu_node);
		/*
		 * We have to ignore the failures here and continue scanning
		 * the list to handle cases where the nr_cpus could be capped
		 * in the running kernel.
		 */
		if (cpu < 0)
			continue;
		cpumask_set_cpu(cpu, &dsu_pmu->associated_cpus);
	}
	return 0;
#else /* CONFIG_ACPI */
	int i, cpu, ret;
	const union acpi_object *obj;
	struct acpi_device *adev = ACPI_COMPANION(&pdev->dev);
	struct dsu_pmu *dsu_pmu =
		(struct dsu_pmu *) platform_get_drvdata(pdev);

	ret = acpi_dev_get_property(adev, "cpus", ACPI_TYPE_ANY, &obj);
	if (ret < 0)
		return -EINVAL;

	if (obj->type != ACPI_TYPE_PACKAGE)
		return -EINVAL;

	for (i = 0; i < obj->package.count; i++) {
		/* Each element is the MPIDR of associated cpu */
		for_each_possible_cpu(cpu) {
			if (cpu_physical_id(cpu) ==
				obj->package.elements[i].integer.value)
				cpumask_set_cpu(cpu, &dsu_pmu->associated_cpus);
		}
	}
	return 0;
#endif
}

/*
 * dsu_pmu_probe_pmu: Probe the PMU details on a CPU in the cluster.
 */
static void dsu_pmu_probe_pmu(struct dsu_pmu *dsu_pmu)
{
	u64 num_counters;
	u32 cpmceid[2];

	num_counters = (__dsu_pmu_read_pmcr() >> CLUSTERPMCR_N_SHIFT) &
						CLUSTERPMCR_N_MASK;
	/* We can only support up to 31 independent counters */
	if (WARN_ON(num_counters > 31))
		num_counters = 31;
	dsu_pmu->num_counters = num_counters;
	if (!dsu_pmu->num_counters)
		return;
	cpmceid[0] = __dsu_pmu_read_pmceid(0);
	cpmceid[1] = __dsu_pmu_read_pmceid(1);
	bitmap_from_arr32(dsu_pmu->cpmceid_bitmap, cpmceid,
			  DSU_PMU_MAX_COMMON_EVENTS);
}

static void dsu_pmu_set_active_cpu(int cpu, struct dsu_pmu *dsu_pmu)
{
	cpumask_set_cpu(cpu, &dsu_pmu->active_cpu);
	if (irq_set_affinity_hint(dsu_pmu->irq, &dsu_pmu->active_cpu))
		pr_warn("Failed to set irq affinity to %d\n", cpu);
}

/*
 * dsu_pmu_init_pmu: Initialise the DSU PMU configurations if
 * we haven't done it already.
 */
static void dsu_pmu_init_pmu(struct dsu_pmu *dsu_pmu)
{
	if (dsu_pmu->num_counters == -1)
		dsu_pmu_probe_pmu(dsu_pmu);
	/* Reset the interrupt overflow mask */
	dsu_pmu_get_reset_overflow();
}

static int dsu_pmu_device_probe(struct platform_device *pdev)
{
	int irq, rc;
	struct dsu_pmu *dsu_pmu;
	char *name;
	static atomic_t pmu_idx = ATOMIC_INIT(-1);

	dsu_pmu = dsu_pmu_alloc(pdev);
	if (IS_ERR(dsu_pmu))
		return PTR_ERR(dsu_pmu);

	platform_set_drvdata(pdev, dsu_pmu);

	rc = dsu_pmu_get_cpus(pdev);
	if (rc) {
		dev_warn(&pdev->dev, "Failed to parse the CPUs\n");
		return rc;
	}

	irq = platform_get_irq(pdev, 0);
	if (irq < 0) {
		dev_warn(&pdev->dev, "Failed to find IRQ\n");
		return -EINVAL;
	}

	name = devm_kasprintf(&pdev->dev, GFP_KERNEL, "%s_%d",
				PMUNAME, atomic_inc_return(&pmu_idx));
	if (!name)
		return -ENOMEM;
	rc = devm_request_irq(&pdev->dev, irq, dsu_pmu_handle_irq,
			      IRQF_NOBALANCING | IRQF_SHARED, name, dsu_pmu);
	if (rc) {
		dev_warn(&pdev->dev, "Failed to request IRQ %d\n", irq);
		return rc;
	}

	dsu_pmu->irq = irq;
	rc = cpuhp_state_add_instance(dsu_pmu_cpuhp_state,
						&dsu_pmu->cpuhp_node);
	if (rc)
		return rc;

	dsu_pmu->pmu = (struct pmu) {
		.task_ctx_nr	= perf_invalid_context,
		.module		= THIS_MODULE,
		.pmu_enable	= dsu_pmu_enable,
		.pmu_disable	= dsu_pmu_disable,
		.event_init	= dsu_pmu_event_init,
		.add		= dsu_pmu_add,
		.del		= dsu_pmu_del,
		.start		= dsu_pmu_start,
		.stop		= dsu_pmu_stop,
		.read		= dsu_pmu_read,

		.attr_groups	= dsu_pmu_attr_groups,
		.capabilities	= PERF_PMU_CAP_NO_EXCLUDE,
	};

	rc = perf_pmu_register(&dsu_pmu->pmu, name, -1);
	if (rc) {
		cpuhp_state_remove_instance(dsu_pmu_cpuhp_state,
						 &dsu_pmu->cpuhp_node);
		irq_set_affinity_hint(dsu_pmu->irq, NULL);
	}

	return rc;
}

static int dsu_pmu_device_remove(struct platform_device *pdev)
{
	struct dsu_pmu *dsu_pmu = platform_get_drvdata(pdev);

	perf_pmu_unregister(&dsu_pmu->pmu);
	cpuhp_state_remove_instance(dsu_pmu_cpuhp_state, &dsu_pmu->cpuhp_node);
	irq_set_affinity_hint(dsu_pmu->irq, NULL);

	return 0;
}

static const struct of_device_id dsu_pmu_of_match[] = {
	{ .compatible = "arm,dsu-pmu", },
	{},
};
MODULE_DEVICE_TABLE(of, dsu_pmu_of_match);

static const struct acpi_device_id dsu_pmu_acpi_match[] = {
	{ "ARMHD500", 0},
	{},
};
MODULE_DEVICE_TABLE(acpi, dsu_pmu_acpi_match);

static struct platform_driver dsu_pmu_driver = {
	.driver = {
		.name	= DRVNAME,
		.of_match_table = of_match_ptr(dsu_pmu_of_match),
<<<<<<< HEAD
		.acpi_match_table = ACPI_PTR(dsu_pmu_acpi_match),
=======
		.suppress_bind_attrs = true,
>>>>>>> 58a12e33
	},
	.probe = dsu_pmu_device_probe,
	.remove = dsu_pmu_device_remove,
};

static int dsu_pmu_cpu_online(unsigned int cpu, struct hlist_node *node)
{
	struct dsu_pmu *dsu_pmu = hlist_entry_safe(node, struct dsu_pmu,
						   cpuhp_node);

	if (!cpumask_test_cpu(cpu, &dsu_pmu->associated_cpus))
		return 0;

	/* If the PMU is already managed, there is nothing to do */
	if (!cpumask_empty(&dsu_pmu->active_cpu))
		return 0;

	dsu_pmu_init_pmu(dsu_pmu);
	dsu_pmu_set_active_cpu(cpu, dsu_pmu);

	return 0;
}

static int dsu_pmu_cpu_teardown(unsigned int cpu, struct hlist_node *node)
{
	int dst;
	struct dsu_pmu *dsu_pmu = hlist_entry_safe(node, struct dsu_pmu,
						   cpuhp_node);

	if (!cpumask_test_and_clear_cpu(cpu, &dsu_pmu->active_cpu))
		return 0;

	dst = dsu_pmu_get_online_cpu_any_but(dsu_pmu, cpu);
	/* If there are no active CPUs in the DSU, leave IRQ disabled */
	if (dst >= nr_cpu_ids) {
		irq_set_affinity_hint(dsu_pmu->irq, NULL);
		return 0;
	}

	perf_pmu_migrate_context(&dsu_pmu->pmu, cpu, dst);
	dsu_pmu_set_active_cpu(dst, dsu_pmu);

	return 0;
}

static int __init dsu_pmu_init(void)
{
	int ret;

	ret = cpuhp_setup_state_multi(CPUHP_AP_ONLINE_DYN,
					DRVNAME,
					dsu_pmu_cpu_online,
					dsu_pmu_cpu_teardown);
	if (ret < 0)
		return ret;
	dsu_pmu_cpuhp_state = ret;
	return platform_driver_register(&dsu_pmu_driver);
}

static void __exit dsu_pmu_exit(void)
{
	platform_driver_unregister(&dsu_pmu_driver);
	cpuhp_remove_multi_state(dsu_pmu_cpuhp_state);
}

module_init(dsu_pmu_init);
module_exit(dsu_pmu_exit);

MODULE_DESCRIPTION("Perf driver for ARM DynamIQ Shared Unit");
MODULE_AUTHOR("Suzuki K Poulose <suzuki.poulose@arm.com>");
MODULE_LICENSE("GPL v2");<|MERGE_RESOLUTION|>--- conflicted
+++ resolved
@@ -796,11 +796,8 @@
 	.driver = {
 		.name	= DRVNAME,
 		.of_match_table = of_match_ptr(dsu_pmu_of_match),
-<<<<<<< HEAD
 		.acpi_match_table = ACPI_PTR(dsu_pmu_acpi_match),
-=======
 		.suppress_bind_attrs = true,
->>>>>>> 58a12e33
 	},
 	.probe = dsu_pmu_device_probe,
 	.remove = dsu_pmu_device_remove,
