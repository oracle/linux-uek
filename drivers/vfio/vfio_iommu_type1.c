--- conflicted
+++ resolved
@@ -811,9 +811,9 @@
 }
 
 static long vfio_unmap_unpin(struct vfio_iommu *iommu, struct vfio_dma *dma,
-			     dma_addr_t iova, dma_addr_t end,
 			     bool do_accounting)
 {
+	dma_addr_t iova = dma->iova, end = dma->iova + dma->size;
 	struct vfio_domain *domain, *d;
 	LIST_HEAD(unmapped_region_list);
 	struct iommu_iotlb_gather iotlb_gather;
@@ -880,6 +880,8 @@
 		}
 	}
 
+	dma->iommu_mapped = false;
+
 	if (unmapped_region_cnt) {
 		unlocked += vfio_sync_unpin(dma, domain, &unmapped_region_list,
 					    &iotlb_gather);
@@ -892,25 +894,14 @@
 	return unlocked;
 }
 
-static void vfio_remove_dma_finish(struct vfio_iommu *iommu,
-				   struct vfio_dma *dma)
-{
-<<<<<<< HEAD
-	dma->iommu_mapped = false;
-=======
+static void vfio_remove_dma(struct vfio_iommu *iommu, struct vfio_dma *dma)
+{
 	WARN_ON(!RB_EMPTY_ROOT(&dma->pfn_list));
 	vfio_unmap_unpin(iommu, dma, true);
->>>>>>> 7f324ea7
 	vfio_unlink_dma(iommu, dma);
 	put_task_struct(dma->task);
 	kfree(dma);
 	iommu->dma_avail++;
-}
-
-static void vfio_remove_dma(struct vfio_iommu *iommu, struct vfio_dma *dma)
-{
-	vfio_unmap_unpin(iommu, dma, dma->iova, dma->iova + dma->size, true);
-	vfio_remove_dma_finish(iommu, dma);
 }
 
 static unsigned long vfio_pgsize_bitmap(struct vfio_iommu *iommu)
@@ -1088,11 +1079,8 @@
 				  unsigned long end_vaddr, void *arg)
 {
 	struct vfio_pin_args *args = arg;
-	struct vfio_dma *dma = args->dma;
-	dma_addr_t iova = dma->iova + (start_vaddr - dma->vaddr);
-	dma_addr_t end  = dma->iova + (end_vaddr   - dma->vaddr);
-
-	vfio_unmap_unpin(args->iommu, args->dma, iova, end, true);
+
+	vfio_unmap_unpin(args->iommu, args->dma, true);
 }
 
 /*
@@ -1185,7 +1173,7 @@
 	dma->iommu_mapped = true;
 
 	if (ret)
-		vfio_remove_dma_finish(iommu, dma);
+		vfio_remove_dma(iommu, dma);
 	else
 		dma->size += map_size;
 
@@ -2078,8 +2066,7 @@
 		long locked = 0, unlocked = 0;
 
 		dma = rb_entry(n, struct vfio_dma, node);
-		unlocked += vfio_unmap_unpin(iommu, dma, dma->iova,
-					     dma->iova + dma->size, false);
+		unlocked += vfio_unmap_unpin(iommu, dma, false);
 		dma->iommu_mapped = false;
 		p = rb_first(&dma->pfn_list);
 		for (; p; p = rb_next(p)) {
