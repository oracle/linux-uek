--- conflicted
+++ resolved
@@ -559,33 +559,9 @@
 	if (!file)
 		return -EINVAL;
 
-<<<<<<< HEAD
-	if (!ima_policy_flag)
-		return -EOPNOTSUPP;
-
-	inode = file_inode(file);
-	iint = integrity_iint_find(inode);
-	if (!iint)
-		return -EOPNOTSUPP;
-
-	mutex_lock(&iint->mutex);
-
-	/*
-	 * ima_file_hash can be called when ima_collect_measurement has still
-	 * not been called, we might not always have a hash.
-	 */
-	if (!iint->ima_hash) {
-		mutex_unlock(&iint->mutex);
-		return -EOPNOTSUPP;
-	}
-
-	if (buf) {
-		size_t copied_size;
-=======
 	return __ima_inode_hash(file_inode(file), buf, buf_size);
 }
 EXPORT_SYMBOL_GPL(ima_file_hash);
->>>>>>> 356006a6
 
 /**
  * ima_inode_hash - return the stored measurement if the inode has been hashed
