--- conflicted
+++ resolved
@@ -50,15 +50,9 @@
  * Caller holds a reference to the file already, we don't need to do
  * anything else to get an extra reference.
  */
-<<<<<<< HEAD
-__cold void io_uring_show_fdinfo(struct seq_file *m, struct file *f)
-{
-	struct io_ring_ctx *ctx = f->private_data;
-=======
 __cold void io_uring_show_fdinfo(struct seq_file *m, struct file *file)
 {
 	struct io_ring_ctx *ctx = file->private_data;
->>>>>>> 0c383648
 	struct io_overflow_cqe *ocqe;
 	struct io_rings *r = ctx->rings;
 	struct rusage sq_usage;
