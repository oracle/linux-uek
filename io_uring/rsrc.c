// SPDX-License-Identifier: GPL-2.0
#include <linux/kernel.h>
#include <linux/errno.h>
#include <linux/fs.h>
#include <linux/file.h>
#include <linux/mm.h>
#include <linux/slab.h>
#include <linux/nospec.h>
#include <linux/hugetlb.h>
#include <linux/compat.h>
#include <linux/io_uring.h>
#include <linux/io_uring/cmd.h>

#include <uapi/linux/io_uring.h>

#include "io_uring.h"
#include "openclose.h"
#include "rsrc.h"
#include "memmap.h"
#include "register.h"

struct io_rsrc_update {
	struct file			*file;
	u64				arg;
	u32				nr_args;
	u32				offset;
};

static struct io_rsrc_node *io_sqe_buffer_register(struct io_ring_ctx *ctx,
			struct iovec *iov, struct page **last_hpage);

/* only define max */
#define IORING_MAX_FIXED_FILES	(1U << 20)
#define IORING_MAX_REG_BUFFERS	(1U << 14)

#define IO_CACHED_BVECS_SEGS	32

int __io_account_mem(struct user_struct *user, unsigned long nr_pages)
{
	unsigned long page_limit, cur_pages, new_pages;

	if (!nr_pages)
		return 0;

	/* Don't allow more pages than we can safely lock */
	page_limit = rlimit(RLIMIT_MEMLOCK) >> PAGE_SHIFT;

	cur_pages = atomic_long_read(&user->locked_vm);
	do {
		new_pages = cur_pages + nr_pages;
		if (new_pages > page_limit)
			return -ENOMEM;
	} while (!atomic_long_try_cmpxchg(&user->locked_vm,
					  &cur_pages, new_pages));
	return 0;
}

static void io_unaccount_mem(struct io_ring_ctx *ctx, unsigned long nr_pages)
{
	if (ctx->user)
		__io_unaccount_mem(ctx->user, nr_pages);

	if (ctx->mm_account)
		atomic64_sub(nr_pages, &ctx->mm_account->pinned_vm);
}

static int io_account_mem(struct io_ring_ctx *ctx, unsigned long nr_pages)
{
	int ret;

	if (ctx->user) {
		ret = __io_account_mem(ctx->user, nr_pages);
		if (ret)
			return ret;
	}

	if (ctx->mm_account)
		atomic64_add(nr_pages, &ctx->mm_account->pinned_vm);

	return 0;
}

int io_validate_user_buf_range(u64 uaddr, u64 ulen)
{
	unsigned long tmp, base = (unsigned long)uaddr;
	unsigned long acct_len = (unsigned long)PAGE_ALIGN(ulen);

	/* arbitrary limit, but we need something */
	if (ulen > SZ_1G || !ulen)
		return -EFAULT;
	if (check_add_overflow(base, acct_len, &tmp))
		return -EOVERFLOW;
	return 0;
}

static int io_buffer_validate(struct iovec *iov)
{
	/*
	 * Don't impose further limits on the size and buffer
	 * constraints here, we'll -EINVAL later when IO is
	 * submitted if they are wrong.
	 */
	if (!iov->iov_base)
		return iov->iov_len ? -EFAULT : 0;

	return io_validate_user_buf_range((unsigned long)iov->iov_base,
					  iov->iov_len);
}

static void io_release_ubuf(void *priv)
{
	struct io_mapped_ubuf *imu = priv;
	unsigned int i;

	for (i = 0; i < imu->nr_bvecs; i++) {
		struct folio *folio = page_folio(imu->bvec[i].bv_page);

		unpin_user_folio(folio, 1);
	}
}

static struct io_mapped_ubuf *io_alloc_imu(struct io_ring_ctx *ctx,
					   int nr_bvecs)
{
	if (nr_bvecs <= IO_CACHED_BVECS_SEGS)
		return io_cache_alloc(&ctx->imu_cache, GFP_KERNEL);
	return kvmalloc(struct_size_t(struct io_mapped_ubuf, bvec, nr_bvecs),
			GFP_KERNEL);
}

static void io_free_imu(struct io_ring_ctx *ctx, struct io_mapped_ubuf *imu)
{
	if (imu->nr_bvecs <= IO_CACHED_BVECS_SEGS)
		io_cache_free(&ctx->imu_cache, imu);
	else
		kvfree(imu);
}

static void io_buffer_unmap(struct io_ring_ctx *ctx, struct io_mapped_ubuf *imu)
{
	if (!refcount_dec_and_test(&imu->refs))
		return;

	if (imu->acct_pages)
		io_unaccount_mem(ctx, imu->acct_pages);
	imu->release(imu->priv);
	io_free_imu(ctx, imu);
}

struct io_rsrc_node *io_rsrc_node_alloc(struct io_ring_ctx *ctx, int type)
{
	struct io_rsrc_node *node;

	node = io_cache_alloc(&ctx->node_cache, GFP_KERNEL);
	if (node) {
		node->type = type;
		node->refs = 1;
		node->tag = 0;
		node->file_ptr = 0;
	}
	return node;
}

bool io_rsrc_cache_init(struct io_ring_ctx *ctx)
{
	const int imu_cache_size = struct_size_t(struct io_mapped_ubuf, bvec,
						 IO_CACHED_BVECS_SEGS);
	const int node_size = sizeof(struct io_rsrc_node);
	bool ret;

	ret = io_alloc_cache_init(&ctx->node_cache, IO_ALLOC_CACHE_MAX,
				  node_size, 0);
	ret |= io_alloc_cache_init(&ctx->imu_cache, IO_ALLOC_CACHE_MAX,
				   imu_cache_size, 0);
	return ret;
}

void io_rsrc_cache_free(struct io_ring_ctx *ctx)
{
	io_alloc_cache_free(&ctx->node_cache, kfree);
	io_alloc_cache_free(&ctx->imu_cache, kfree);
}

static void io_clear_table_tags(struct io_rsrc_data *data)
{
	int i;

	for (i = 0; i < data->nr; i++) {
		struct io_rsrc_node *node = data->nodes[i];

		if (node)
			node->tag = 0;
	}
}

__cold void io_rsrc_data_free(struct io_ring_ctx *ctx,
			      struct io_rsrc_data *data)
{
	if (!data->nr)
		return;
	while (data->nr--) {
		if (data->nodes[data->nr])
			io_put_rsrc_node(ctx, data->nodes[data->nr]);
	}
	kvfree(data->nodes);
	data->nodes = NULL;
	data->nr = 0;
}

__cold int io_rsrc_data_alloc(struct io_rsrc_data *data, unsigned nr)
{
	data->nodes = kvmalloc_array(nr, sizeof(struct io_rsrc_node *),
					GFP_KERNEL_ACCOUNT | __GFP_ZERO);
	if (data->nodes) {
		data->nr = nr;
		return 0;
	}
	return -ENOMEM;
}

static int __io_sqe_files_update(struct io_ring_ctx *ctx,
				 struct io_uring_rsrc_update2 *up,
				 unsigned nr_args)
{
	u64 __user *tags = u64_to_user_ptr(up->tags);
	__s32 __user *fds = u64_to_user_ptr(up->data);
	int fd, i, err = 0;
	unsigned int done;

	if (!ctx->file_table.data.nr)
		return -ENXIO;
	if (up->offset + nr_args > ctx->file_table.data.nr)
		return -EINVAL;

	for (done = 0; done < nr_args; done++) {
		u64 tag = 0;

		if ((tags && copy_from_user(&tag, &tags[done], sizeof(tag))) ||
		    copy_from_user(&fd, &fds[done], sizeof(fd))) {
			err = -EFAULT;
			break;
		}
		if ((fd == IORING_REGISTER_FILES_SKIP || fd == -1) && tag) {
			err = -EINVAL;
			break;
		}
		if (fd == IORING_REGISTER_FILES_SKIP)
			continue;

		i = up->offset + done;
		if (io_reset_rsrc_node(ctx, &ctx->file_table.data, i))
			io_file_bitmap_clear(&ctx->file_table, i);

		if (fd != -1) {
			struct file *file = fget(fd);
			struct io_rsrc_node *node;

			if (!file) {
				err = -EBADF;
				break;
			}
			/*
			 * Don't allow io_uring instances to be registered.
			 */
			if (io_is_uring_fops(file)) {
				fput(file);
				err = -EBADF;
				break;
			}
			node = io_rsrc_node_alloc(ctx, IORING_RSRC_FILE);
			if (!node) {
				err = -ENOMEM;
				fput(file);
				break;
			}
			ctx->file_table.data.nodes[i] = node;
			if (tag)
				node->tag = tag;
			io_fixed_file_set(node, file);
			io_file_bitmap_set(&ctx->file_table, i);
		}
	}
	return done ? done : err;
}

static int __io_sqe_buffers_update(struct io_ring_ctx *ctx,
				   struct io_uring_rsrc_update2 *up,
				   unsigned int nr_args)
{
	u64 __user *tags = u64_to_user_ptr(up->tags);
	struct iovec fast_iov, *iov;
	struct page *last_hpage = NULL;
	struct iovec __user *uvec;
	u64 user_data = up->data;
	__u32 done;
	int i, err;

	if (!ctx->buf_table.nr)
		return -ENXIO;
	if (up->offset + nr_args > ctx->buf_table.nr)
		return -EINVAL;

	for (done = 0; done < nr_args; done++) {
		struct io_rsrc_node *node;
		u64 tag = 0;

		uvec = u64_to_user_ptr(user_data);
		iov = iovec_from_user(uvec, 1, 1, &fast_iov, ctx->compat);
		if (IS_ERR(iov)) {
			err = PTR_ERR(iov);
			break;
		}
		if (tags && copy_from_user(&tag, &tags[done], sizeof(tag))) {
			err = -EFAULT;
			break;
		}
		err = io_buffer_validate(iov);
		if (err)
			break;
		node = io_sqe_buffer_register(ctx, iov, &last_hpage);
		if (IS_ERR(node)) {
			err = PTR_ERR(node);
			break;
		}
		if (tag) {
			if (!node) {
				err = -EINVAL;
				break;
			}
			node->tag = tag;
		}
		i = array_index_nospec(up->offset + done, ctx->buf_table.nr);
		io_reset_rsrc_node(ctx, &ctx->buf_table, i);
		ctx->buf_table.nodes[i] = node;
		if (ctx->compat)
			user_data += sizeof(struct compat_iovec);
		else
			user_data += sizeof(struct iovec);
	}
	return done ? done : err;
}

static int __io_register_rsrc_update(struct io_ring_ctx *ctx, unsigned type,
				     struct io_uring_rsrc_update2 *up,
				     unsigned nr_args)
{
	__u32 tmp;

	lockdep_assert_held(&ctx->uring_lock);

	if (check_add_overflow(up->offset, nr_args, &tmp))
		return -EOVERFLOW;

	switch (type) {
	case IORING_RSRC_FILE:
		return __io_sqe_files_update(ctx, up, nr_args);
	case IORING_RSRC_BUFFER:
		return __io_sqe_buffers_update(ctx, up, nr_args);
	}
	return -EINVAL;
}

int io_register_files_update(struct io_ring_ctx *ctx, void __user *arg,
			     unsigned nr_args)
{
	struct io_uring_rsrc_update2 up;

	if (!nr_args)
		return -EINVAL;
	memset(&up, 0, sizeof(up));
	if (copy_from_user(&up, arg, sizeof(struct io_uring_rsrc_update)))
		return -EFAULT;
	if (up.resv || up.resv2)
		return -EINVAL;
	return __io_register_rsrc_update(ctx, IORING_RSRC_FILE, &up, nr_args);
}

int io_register_rsrc_update(struct io_ring_ctx *ctx, void __user *arg,
			    unsigned size, unsigned type)
{
	struct io_uring_rsrc_update2 up;

	if (size != sizeof(up))
		return -EINVAL;
	if (copy_from_user(&up, arg, sizeof(up)))
		return -EFAULT;
	if (!up.nr || up.resv || up.resv2)
		return -EINVAL;
	return __io_register_rsrc_update(ctx, type, &up, up.nr);
}

__cold int io_register_rsrc(struct io_ring_ctx *ctx, void __user *arg,
			    unsigned int size, unsigned int type)
{
	struct io_uring_rsrc_register rr;

	/* keep it extendible */
	if (size != sizeof(rr))
		return -EINVAL;

	memset(&rr, 0, sizeof(rr));
	if (copy_from_user(&rr, arg, size))
		return -EFAULT;
	if (!rr.nr || rr.resv2)
		return -EINVAL;
	if (rr.flags & ~IORING_RSRC_REGISTER_SPARSE)
		return -EINVAL;

	switch (type) {
	case IORING_RSRC_FILE:
		if (rr.flags & IORING_RSRC_REGISTER_SPARSE && rr.data)
			break;
		return io_sqe_files_register(ctx, u64_to_user_ptr(rr.data),
					     rr.nr, u64_to_user_ptr(rr.tags));
	case IORING_RSRC_BUFFER:
		if (rr.flags & IORING_RSRC_REGISTER_SPARSE && rr.data)
			break;
		return io_sqe_buffers_register(ctx, u64_to_user_ptr(rr.data),
					       rr.nr, u64_to_user_ptr(rr.tags));
	}
	return -EINVAL;
}

int io_files_update_prep(struct io_kiocb *req, const struct io_uring_sqe *sqe)
{
	struct io_rsrc_update *up = io_kiocb_to_cmd(req, struct io_rsrc_update);

	if (unlikely(req->flags & (REQ_F_FIXED_FILE | REQ_F_BUFFER_SELECT)))
		return -EINVAL;
	if (sqe->rw_flags || sqe->splice_fd_in)
		return -EINVAL;

	up->offset = READ_ONCE(sqe->off);
	up->nr_args = READ_ONCE(sqe->len);
	if (!up->nr_args)
		return -EINVAL;
	up->arg = READ_ONCE(sqe->addr);
	return 0;
}

static int io_files_update_with_index_alloc(struct io_kiocb *req,
					    unsigned int issue_flags)
{
	struct io_rsrc_update *up = io_kiocb_to_cmd(req, struct io_rsrc_update);
	__s32 __user *fds = u64_to_user_ptr(up->arg);
	unsigned int done;
	struct file *file;
	int ret, fd;

	if (!req->ctx->file_table.data.nr)
		return -ENXIO;

	for (done = 0; done < up->nr_args; done++) {
		if (copy_from_user(&fd, &fds[done], sizeof(fd))) {
			ret = -EFAULT;
			break;
		}

		file = fget(fd);
		if (!file) {
			ret = -EBADF;
			break;
		}
		ret = io_fixed_fd_install(req, issue_flags, file,
					  IORING_FILE_INDEX_ALLOC);
		if (ret < 0)
			break;
		if (copy_to_user(&fds[done], &ret, sizeof(ret))) {
			__io_close_fixed(req->ctx, issue_flags, ret);
			ret = -EFAULT;
			break;
		}
	}

	if (done)
		return done;
	return ret;
}

int io_files_update(struct io_kiocb *req, unsigned int issue_flags)
{
	struct io_rsrc_update *up = io_kiocb_to_cmd(req, struct io_rsrc_update);
	struct io_ring_ctx *ctx = req->ctx;
	struct io_uring_rsrc_update2 up2;
	int ret;

	up2.offset = up->offset;
	up2.data = up->arg;
	up2.nr = 0;
	up2.tags = 0;
	up2.resv = 0;
	up2.resv2 = 0;

	if (up->offset == IORING_FILE_INDEX_ALLOC) {
		ret = io_files_update_with_index_alloc(req, issue_flags);
	} else {
		io_ring_submit_lock(ctx, issue_flags);
		ret = __io_register_rsrc_update(ctx, IORING_RSRC_FILE,
						&up2, up->nr_args);
		io_ring_submit_unlock(ctx, issue_flags);
	}

	if (ret < 0)
		req_set_fail(req);
	io_req_set_res(req, ret, 0);
	return IOU_COMPLETE;
}

void io_free_rsrc_node(struct io_ring_ctx *ctx, struct io_rsrc_node *node)
{
	if (node->tag)
		io_post_aux_cqe(ctx, node->tag, 0, 0);

	switch (node->type) {
	case IORING_RSRC_FILE:
		fput(io_slot_file(node));
		break;
	case IORING_RSRC_BUFFER:
		io_buffer_unmap(ctx, node->buf);
		break;
	default:
		WARN_ON_ONCE(1);
		break;
	}

	io_cache_free(&ctx->node_cache, node);
}

int io_sqe_files_unregister(struct io_ring_ctx *ctx)
{
	if (!ctx->file_table.data.nr)
		return -ENXIO;

	io_free_file_tables(ctx, &ctx->file_table);
	io_file_table_set_alloc_range(ctx, 0, 0);
	return 0;
}

int io_sqe_files_register(struct io_ring_ctx *ctx, void __user *arg,
			  unsigned nr_args, u64 __user *tags)
{
	__s32 __user *fds = (__s32 __user *) arg;
	struct file *file;
	int fd, ret;
	unsigned i;

	if (ctx->file_table.data.nr)
		return -EBUSY;
	if (!nr_args)
		return -EINVAL;
	if (nr_args > IORING_MAX_FIXED_FILES)
		return -EMFILE;
	if (nr_args > rlimit(RLIMIT_NOFILE))
		return -EMFILE;
	if (!io_alloc_file_tables(ctx, &ctx->file_table, nr_args))
		return -ENOMEM;

	for (i = 0; i < nr_args; i++) {
		struct io_rsrc_node *node;
		u64 tag = 0;

		ret = -EFAULT;
		if (tags && copy_from_user(&tag, &tags[i], sizeof(tag)))
			goto fail;
		if (fds && copy_from_user(&fd, &fds[i], sizeof(fd)))
			goto fail;
		/* allow sparse sets */
		if (!fds || fd == -1) {
			ret = -EINVAL;
			if (tag)
				goto fail;
			continue;
		}

		file = fget(fd);
		ret = -EBADF;
		if (unlikely(!file))
			goto fail;

		/*
		 * Don't allow io_uring instances to be registered.
		 */
		if (io_is_uring_fops(file)) {
			fput(file);
			goto fail;
		}
		ret = -ENOMEM;
		node = io_rsrc_node_alloc(ctx, IORING_RSRC_FILE);
		if (!node) {
			fput(file);
			goto fail;
		}
		if (tag)
			node->tag = tag;
		ctx->file_table.data.nodes[i] = node;
		io_fixed_file_set(node, file);
		io_file_bitmap_set(&ctx->file_table, i);
	}

	/* default it to the whole table */
	io_file_table_set_alloc_range(ctx, 0, ctx->file_table.data.nr);
	return 0;
fail:
	io_clear_table_tags(&ctx->file_table.data);
	io_sqe_files_unregister(ctx);
	return ret;
}

int io_sqe_buffers_unregister(struct io_ring_ctx *ctx)
{
	if (!ctx->buf_table.nr)
		return -ENXIO;
	io_rsrc_data_free(ctx, &ctx->buf_table);
	return 0;
}

/*
 * Not super efficient, but this is just a registration time. And we do cache
 * the last compound head, so generally we'll only do a full search if we don't
 * match that one.
 *
 * We check if the given compound head page has already been accounted, to
 * avoid double accounting it. This allows us to account the full size of the
 * page, not just the constituent pages of a huge page.
 */
static bool headpage_already_acct(struct io_ring_ctx *ctx, struct page **pages,
				  int nr_pages, struct page *hpage)
{
	int i, j;

	/* check current page array */
	for (i = 0; i < nr_pages; i++) {
		if (!PageCompound(pages[i]))
			continue;
		if (compound_head(pages[i]) == hpage)
			return true;
	}

	/* check previously registered pages */
	for (i = 0; i < ctx->buf_table.nr; i++) {
		struct io_rsrc_node *node = ctx->buf_table.nodes[i];
		struct io_mapped_ubuf *imu;

		if (!node)
			continue;
		imu = node->buf;
		for (j = 0; j < imu->nr_bvecs; j++) {
			if (!PageCompound(imu->bvec[j].bv_page))
				continue;
			if (compound_head(imu->bvec[j].bv_page) == hpage)
				return true;
		}
	}

	return false;
}

static int io_buffer_account_pin(struct io_ring_ctx *ctx, struct page **pages,
				 int nr_pages, struct io_mapped_ubuf *imu,
				 struct page **last_hpage)
{
	int i, ret;

	imu->acct_pages = 0;
	for (i = 0; i < nr_pages; i++) {
		if (!PageCompound(pages[i])) {
			imu->acct_pages++;
		} else {
			struct page *hpage;

			hpage = compound_head(pages[i]);
			if (hpage == *last_hpage)
				continue;
			*last_hpage = hpage;
			if (headpage_already_acct(ctx, pages, i, hpage))
				continue;
			imu->acct_pages += page_size(hpage) >> PAGE_SHIFT;
		}
	}

	if (!imu->acct_pages)
		return 0;

	ret = io_account_mem(ctx, imu->acct_pages);
	if (ret)
		imu->acct_pages = 0;
	return ret;
}

static bool io_coalesce_buffer(struct page ***pages, int *nr_pages,
				struct io_imu_folio_data *data)
{
	struct page **page_array = *pages, **new_array = NULL;
	unsigned nr_pages_left = *nr_pages;
	unsigned nr_folios = data->nr_folios;
	unsigned i, j;

	/* Store head pages only*/
	new_array = kvmalloc_array(nr_folios, sizeof(struct page *), GFP_KERNEL);
	if (!new_array)
		return false;

	for (i = 0, j = 0; i < nr_folios; i++) {
		struct page *p = compound_head(page_array[j]);
		struct folio *folio = page_folio(p);
		unsigned int nr;

		WARN_ON_ONCE(i > 0 && p != page_array[j]);

		nr = i ? data->nr_pages_mid : data->nr_pages_head;
		nr = min(nr, nr_pages_left);
		/* Drop all but one ref, the entire folio will remain pinned. */
		if (nr > 1)
			unpin_user_folio(folio, nr - 1);
		j += nr;
		nr_pages_left -= nr;
		new_array[i] = p;
	}

	WARN_ON_ONCE(j != *nr_pages);

	kvfree(page_array);
	*pages = new_array;
	*nr_pages = nr_folios;
	return true;
}

bool io_check_coalesce_buffer(struct page **page_array, int nr_pages,
			      struct io_imu_folio_data *data)
{
	struct folio *folio = page_folio(page_array[0]);
	unsigned int count = 1, nr_folios = 1;
	int i;

	data->nr_pages_mid = folio_nr_pages(folio);
	data->folio_shift = folio_shift(folio);
	data->first_folio_page_idx = folio_page_idx(folio, page_array[0]);

	/*
	 * Check if pages are contiguous inside a folio, and all folios have
	 * the same page count except for the head and tail.
	 */
	for (i = 1; i < nr_pages; i++) {
		if (page_folio(page_array[i]) == folio &&
			page_array[i] == page_array[i-1] + 1) {
			count++;
			continue;
		}

		if (nr_folios == 1) {
			if (folio_page_idx(folio, page_array[i-1]) !=
				data->nr_pages_mid - 1)
				return false;

			data->nr_pages_head = count;
		} else if (count != data->nr_pages_mid) {
			return false;
		}

		folio = page_folio(page_array[i]);
		if (folio_size(folio) != (1UL << data->folio_shift) ||
			folio_page_idx(folio, page_array[i]) != 0)
			return false;

		count = 1;
		nr_folios++;
	}
	if (nr_folios == 1)
		data->nr_pages_head = count;

	data->nr_folios = nr_folios;
	return true;
}

static struct io_rsrc_node *io_sqe_buffer_register(struct io_ring_ctx *ctx,
						   struct iovec *iov,
						   struct page **last_hpage)
{
	struct io_mapped_ubuf *imu = NULL;
	struct page **pages = NULL;
	struct io_rsrc_node *node;
	unsigned long off;
	size_t size;
	int ret, nr_pages, i;
	struct io_imu_folio_data data;
	bool coalesced = false;

	if (!iov->iov_base)
		return NULL;

	node = io_rsrc_node_alloc(ctx, IORING_RSRC_BUFFER);
	if (!node)
		return ERR_PTR(-ENOMEM);

	ret = -ENOMEM;
	pages = io_pin_pages((unsigned long) iov->iov_base, iov->iov_len,
				&nr_pages);
	if (IS_ERR(pages)) {
		ret = PTR_ERR(pages);
		pages = NULL;
		goto done;
	}

	/* If it's huge page(s), try to coalesce them into fewer bvec entries */
	if (nr_pages > 1 && io_check_coalesce_buffer(pages, nr_pages, &data)) {
		if (data.nr_pages_mid != 1)
			coalesced = io_coalesce_buffer(&pages, &nr_pages, &data);
	}

	imu = io_alloc_imu(ctx, nr_pages);
	if (!imu)
		goto done;

	imu->nr_bvecs = nr_pages;
	ret = io_buffer_account_pin(ctx, pages, nr_pages, imu, last_hpage);
	if (ret)
		goto done;

	size = iov->iov_len;
	/* store original address for later verification */
	imu->ubuf = (unsigned long) iov->iov_base;
	imu->len = iov->iov_len;
	imu->folio_shift = PAGE_SHIFT;
	imu->release = io_release_ubuf;
	imu->priv = imu;
	imu->is_kbuf = false;
	imu->dir = IO_IMU_DEST | IO_IMU_SOURCE;
	if (coalesced)
		imu->folio_shift = data.folio_shift;
	refcount_set(&imu->refs, 1);

	off = (unsigned long)iov->iov_base & ~PAGE_MASK;
	if (coalesced)
		off += data.first_folio_page_idx << PAGE_SHIFT;

	node->buf = imu;
	ret = 0;

	for (i = 0; i < nr_pages; i++) {
		size_t vec_len;

		vec_len = min_t(size_t, size, (1UL << imu->folio_shift) - off);
		bvec_set_page(&imu->bvec[i], pages[i], vec_len, off);
		off = 0;
		size -= vec_len;
	}
done:
	if (ret) {
		if (imu)
			io_free_imu(ctx, imu);
<<<<<<< HEAD
		if (pages)
			unpin_user_pages(pages, nr_pages);
=======
		if (pages) {
			for (i = 0; i < nr_pages; i++)
				unpin_user_folio(page_folio(pages[i]), 1);
		}
>>>>>>> 1aee3a44
		io_cache_free(&ctx->node_cache, node);
		node = ERR_PTR(ret);
	}
	kvfree(pages);
	return node;
}

int io_sqe_buffers_register(struct io_ring_ctx *ctx, void __user *arg,
			    unsigned int nr_args, u64 __user *tags)
{
	struct page *last_hpage = NULL;
	struct io_rsrc_data data;
	struct iovec fast_iov, *iov = &fast_iov;
	const struct iovec __user *uvec;
	int i, ret;

	BUILD_BUG_ON(IORING_MAX_REG_BUFFERS >= (1u << 16));

	if (ctx->buf_table.nr)
		return -EBUSY;
	if (!nr_args || nr_args > IORING_MAX_REG_BUFFERS)
		return -EINVAL;
	ret = io_rsrc_data_alloc(&data, nr_args);
	if (ret)
		return ret;

	if (!arg)
		memset(iov, 0, sizeof(*iov));

	for (i = 0; i < nr_args; i++) {
		struct io_rsrc_node *node;
		u64 tag = 0;

		if (arg) {
			uvec = (struct iovec __user *) arg;
			iov = iovec_from_user(uvec, 1, 1, &fast_iov, ctx->compat);
			if (IS_ERR(iov)) {
				ret = PTR_ERR(iov);
				break;
			}
			ret = io_buffer_validate(iov);
			if (ret)
				break;
			if (ctx->compat)
				arg += sizeof(struct compat_iovec);
			else
				arg += sizeof(struct iovec);
		}

		if (tags) {
			if (copy_from_user(&tag, &tags[i], sizeof(tag))) {
				ret = -EFAULT;
				break;
			}
		}

		node = io_sqe_buffer_register(ctx, iov, &last_hpage);
		if (IS_ERR(node)) {
			ret = PTR_ERR(node);
			break;
		}
		if (tag) {
			if (!node) {
				ret = -EINVAL;
				break;
			}
			node->tag = tag;
		}
		data.nodes[i] = node;
	}

	ctx->buf_table = data;
	if (ret) {
		io_clear_table_tags(&ctx->buf_table);
		io_sqe_buffers_unregister(ctx);
	}
	return ret;
}

int io_buffer_register_bvec(struct io_uring_cmd *cmd, struct request *rq,
			    void (*release)(void *), unsigned int index,
			    unsigned int issue_flags)
{
	struct io_ring_ctx *ctx = cmd_to_io_kiocb(cmd)->ctx;
	struct io_rsrc_data *data = &ctx->buf_table;
	struct req_iterator rq_iter;
	struct io_mapped_ubuf *imu;
	struct io_rsrc_node *node;
	struct bio_vec bv, *bvec;
	u16 nr_bvecs;
	int ret = 0;

	io_ring_submit_lock(ctx, issue_flags);
	if (index >= data->nr) {
		ret = -EINVAL;
		goto unlock;
	}
	index = array_index_nospec(index, data->nr);

	if (data->nodes[index]) {
		ret = -EBUSY;
		goto unlock;
	}

	node = io_rsrc_node_alloc(ctx, IORING_RSRC_BUFFER);
	if (!node) {
		ret = -ENOMEM;
		goto unlock;
	}

	nr_bvecs = blk_rq_nr_phys_segments(rq);
	imu = io_alloc_imu(ctx, nr_bvecs);
	if (!imu) {
		kfree(node);
		ret = -ENOMEM;
		goto unlock;
	}

	imu->ubuf = 0;
	imu->len = blk_rq_bytes(rq);
	imu->acct_pages = 0;
	imu->folio_shift = PAGE_SHIFT;
	imu->nr_bvecs = nr_bvecs;
	refcount_set(&imu->refs, 1);
	imu->release = release;
	imu->priv = rq;
	imu->is_kbuf = true;
	imu->dir = 1 << rq_data_dir(rq);

	bvec = imu->bvec;
	rq_for_each_bvec(bv, rq, rq_iter)
		*bvec++ = bv;

	node->buf = imu;
	data->nodes[index] = node;
unlock:
	io_ring_submit_unlock(ctx, issue_flags);
	return ret;
}
EXPORT_SYMBOL_GPL(io_buffer_register_bvec);

int io_buffer_unregister_bvec(struct io_uring_cmd *cmd, unsigned int index,
			      unsigned int issue_flags)
{
	struct io_ring_ctx *ctx = cmd_to_io_kiocb(cmd)->ctx;
	struct io_rsrc_data *data = &ctx->buf_table;
	struct io_rsrc_node *node;
	int ret = 0;

	io_ring_submit_lock(ctx, issue_flags);
	if (index >= data->nr) {
		ret = -EINVAL;
		goto unlock;
	}
	index = array_index_nospec(index, data->nr);

	node = data->nodes[index];
	if (!node) {
		ret = -EINVAL;
		goto unlock;
	}
	if (!node->buf->is_kbuf) {
		ret = -EBUSY;
		goto unlock;
	}

	io_put_rsrc_node(ctx, node);
	data->nodes[index] = NULL;
unlock:
	io_ring_submit_unlock(ctx, issue_flags);
	return ret;
}
EXPORT_SYMBOL_GPL(io_buffer_unregister_bvec);

static int validate_fixed_range(u64 buf_addr, size_t len,
				const struct io_mapped_ubuf *imu)
{
	u64 buf_end;

	if (unlikely(check_add_overflow(buf_addr, (u64)len, &buf_end)))
		return -EFAULT;
	/* not inside the mapped region */
	if (unlikely(buf_addr < imu->ubuf || buf_end > (imu->ubuf + imu->len)))
		return -EFAULT;
	if (unlikely(len > MAX_RW_COUNT))
		return -EFAULT;
	return 0;
}

static int io_import_kbuf(int ddir, struct iov_iter *iter,
			  struct io_mapped_ubuf *imu, size_t len, size_t offset)
{
	size_t count = len + offset;

	iov_iter_bvec(iter, ddir, imu->bvec, imu->nr_bvecs, count);
	iov_iter_advance(iter, offset);

	if (count < imu->len) {
		const struct bio_vec *bvec = iter->bvec;

		while (len > bvec->bv_len) {
			len -= bvec->bv_len;
			bvec++;
		}
		iter->nr_segs = 1 + bvec - iter->bvec;
	}
	return 0;
}

static int io_import_fixed(int ddir, struct iov_iter *iter,
			   struct io_mapped_ubuf *imu,
			   u64 buf_addr, size_t len)
{
	const struct bio_vec *bvec;
	size_t folio_mask;
	unsigned nr_segs;
	size_t offset;
	int ret;

	ret = validate_fixed_range(buf_addr, len, imu);
	if (unlikely(ret))
		return ret;
	if (!(imu->dir & (1 << ddir)))
		return -EFAULT;

	offset = buf_addr - imu->ubuf;

	if (imu->is_kbuf)
		return io_import_kbuf(ddir, iter, imu, len, offset);

	/*
	 * Don't use iov_iter_advance() here, as it's really slow for
	 * using the latter parts of a big fixed buffer - it iterates
	 * over each segment manually. We can cheat a bit here for user
	 * registered nodes, because we know that:
	 *
	 * 1) it's a BVEC iter, we set it up
	 * 2) all bvecs are the same in size, except potentially the
	 *    first and last bvec
	 */
	folio_mask = (1UL << imu->folio_shift) - 1;
	bvec = imu->bvec;
	if (offset >= bvec->bv_len) {
		unsigned long seg_skip;

		/* skip first vec */
		offset -= bvec->bv_len;
		seg_skip = 1 + (offset >> imu->folio_shift);
		bvec += seg_skip;
		offset &= folio_mask;
	}
	nr_segs = (offset + len + bvec->bv_offset + folio_mask) >> imu->folio_shift;
	iov_iter_bvec(iter, ddir, bvec, nr_segs, len);
	iter->iov_offset = offset;
	return 0;
}

inline struct io_rsrc_node *io_find_buf_node(struct io_kiocb *req,
					     unsigned issue_flags)
{
	struct io_ring_ctx *ctx = req->ctx;
	struct io_rsrc_node *node;

	if (req->flags & REQ_F_BUF_NODE)
		return req->buf_node;
	req->flags |= REQ_F_BUF_NODE;

	io_ring_submit_lock(ctx, issue_flags);
	node = io_rsrc_node_lookup(&ctx->buf_table, req->buf_index);
	if (node) {
		node->refs++;
		req->buf_node = node;
		io_ring_submit_unlock(ctx, issue_flags);
		return node;
	}
	req->flags &= ~REQ_F_BUF_NODE;
	io_ring_submit_unlock(ctx, issue_flags);
	return NULL;
}

int io_import_reg_buf(struct io_kiocb *req, struct iov_iter *iter,
			u64 buf_addr, size_t len, int ddir,
			unsigned issue_flags)
{
	struct io_rsrc_node *node;

	node = io_find_buf_node(req, issue_flags);
	if (!node)
		return -EFAULT;
	return io_import_fixed(ddir, iter, node->buf, buf_addr, len);
}

/* Lock two rings at once. The rings must be different! */
static void lock_two_rings(struct io_ring_ctx *ctx1, struct io_ring_ctx *ctx2)
{
	if (ctx1 > ctx2)
		swap(ctx1, ctx2);
	mutex_lock(&ctx1->uring_lock);
	mutex_lock_nested(&ctx2->uring_lock, SINGLE_DEPTH_NESTING);
}

/* Both rings are locked by the caller. */
static int io_clone_buffers(struct io_ring_ctx *ctx, struct io_ring_ctx *src_ctx,
			    struct io_uring_clone_buffers *arg)
{
	struct io_rsrc_data data;
	int i, ret, off, nr;
	unsigned int nbufs;

	lockdep_assert_held(&ctx->uring_lock);
	lockdep_assert_held(&src_ctx->uring_lock);

	/*
	 * Accounting state is shared between the two rings; that only works if
	 * both rings are accounted towards the same counters.
	 */
	if (ctx->user != src_ctx->user || ctx->mm_account != src_ctx->mm_account)
		return -EINVAL;

	/* if offsets are given, must have nr specified too */
	if (!arg->nr && (arg->dst_off || arg->src_off))
		return -EINVAL;
	/* not allowed unless REPLACE is set */
	if (ctx->buf_table.nr && !(arg->flags & IORING_REGISTER_DST_REPLACE))
		return -EBUSY;

	nbufs = src_ctx->buf_table.nr;
	if (!arg->nr)
		arg->nr = nbufs;
	else if (arg->nr > nbufs)
		return -EINVAL;
	else if (arg->nr > IORING_MAX_REG_BUFFERS)
		return -EINVAL;
	if (check_add_overflow(arg->nr, arg->dst_off, &nbufs))
		return -EOVERFLOW;
	if (nbufs > IORING_MAX_REG_BUFFERS)
		return -EINVAL;

	ret = io_rsrc_data_alloc(&data, max(nbufs, ctx->buf_table.nr));
	if (ret)
		return ret;

	/* Fill entries in data from dst that won't overlap with src */
	for (i = 0; i < min(arg->dst_off, ctx->buf_table.nr); i++) {
		struct io_rsrc_node *src_node = ctx->buf_table.nodes[i];

		if (src_node) {
			data.nodes[i] = src_node;
			src_node->refs++;
		}
	}

	ret = -ENXIO;
	nbufs = src_ctx->buf_table.nr;
	if (!nbufs)
		goto out_free;
	ret = -EINVAL;
	if (!arg->nr)
		arg->nr = nbufs;
	else if (arg->nr > nbufs)
		goto out_free;
	ret = -EOVERFLOW;
	if (check_add_overflow(arg->nr, arg->src_off, &off))
		goto out_free;
	if (off > nbufs)
		goto out_free;

	off = arg->dst_off;
	i = arg->src_off;
	nr = arg->nr;
	while (nr--) {
		struct io_rsrc_node *dst_node, *src_node;

		src_node = io_rsrc_node_lookup(&src_ctx->buf_table, i);
		if (!src_node) {
			dst_node = NULL;
		} else {
			dst_node = io_rsrc_node_alloc(ctx, IORING_RSRC_BUFFER);
			if (!dst_node) {
				ret = -ENOMEM;
				goto out_free;
			}

			refcount_inc(&src_node->buf->refs);
			dst_node->buf = src_node->buf;
		}
		data.nodes[off++] = dst_node;
		i++;
	}

	/*
	 * If asked for replace, put the old table. data->nodes[] holds both
	 * old and new nodes at this point.
	 */
	if (arg->flags & IORING_REGISTER_DST_REPLACE)
		io_rsrc_data_free(ctx, &ctx->buf_table);

	/*
	 * ctx->buf_table must be empty now - either the contents are being
	 * replaced and we just freed the table, or the contents are being
	 * copied to a ring that does not have buffers yet (checked at function
	 * entry).
	 */
	WARN_ON_ONCE(ctx->buf_table.nr);
	ctx->buf_table = data;
	return 0;

out_free:
	io_rsrc_data_free(ctx, &data);
	return ret;
}

/*
 * Copy the registered buffers from the source ring whose file descriptor
 * is given in the src_fd to the current ring. This is identical to registering
 * the buffers with ctx, except faster as mappings already exist.
 *
 * Since the memory is already accounted once, don't account it again.
 */
int io_register_clone_buffers(struct io_ring_ctx *ctx, void __user *arg)
{
	struct io_uring_clone_buffers buf;
	struct io_ring_ctx *src_ctx;
	bool registered_src;
	struct file *file;
	int ret;

	if (copy_from_user(&buf, arg, sizeof(buf)))
		return -EFAULT;
	if (buf.flags & ~(IORING_REGISTER_SRC_REGISTERED|IORING_REGISTER_DST_REPLACE))
		return -EINVAL;
	if (!(buf.flags & IORING_REGISTER_DST_REPLACE) && ctx->buf_table.nr)
		return -EBUSY;
	if (memchr_inv(buf.pad, 0, sizeof(buf.pad)))
		return -EINVAL;

	registered_src = (buf.flags & IORING_REGISTER_SRC_REGISTERED) != 0;
	file = io_uring_register_get_file(buf.src_fd, registered_src);
	if (IS_ERR(file))
		return PTR_ERR(file);

	src_ctx = file->private_data;
	if (src_ctx != ctx) {
		mutex_unlock(&ctx->uring_lock);
		lock_two_rings(ctx, src_ctx);
	}

	ret = io_clone_buffers(ctx, src_ctx, &buf);

	if (src_ctx != ctx)
		mutex_unlock(&src_ctx->uring_lock);

	fput(file);
	return ret;
}

void io_vec_free(struct iou_vec *iv)
{
	if (!iv->iovec)
		return;
	kfree(iv->iovec);
	iv->iovec = NULL;
	iv->nr = 0;
}

int io_vec_realloc(struct iou_vec *iv, unsigned nr_entries)
{
	gfp_t gfp = GFP_KERNEL | __GFP_NOWARN;
	struct iovec *iov;

	iov = kmalloc_array(nr_entries, sizeof(iov[0]), gfp);
	if (!iov)
		return -ENOMEM;

	io_vec_free(iv);
	iv->iovec = iov;
	iv->nr = nr_entries;
	return 0;
}

static int io_vec_fill_bvec(int ddir, struct iov_iter *iter,
				struct io_mapped_ubuf *imu,
				struct iovec *iovec, unsigned nr_iovs,
				struct iou_vec *vec)
{
	unsigned long folio_size = 1 << imu->folio_shift;
	unsigned long folio_mask = folio_size - 1;
	struct bio_vec *res_bvec = vec->bvec;
	size_t total_len = 0;
	unsigned bvec_idx = 0;
	unsigned iov_idx;

	for (iov_idx = 0; iov_idx < nr_iovs; iov_idx++) {
		size_t iov_len = iovec[iov_idx].iov_len;
		u64 buf_addr = (u64)(uintptr_t)iovec[iov_idx].iov_base;
		struct bio_vec *src_bvec;
		size_t offset;
		int ret;

		ret = validate_fixed_range(buf_addr, iov_len, imu);
		if (unlikely(ret))
			return ret;

		if (unlikely(!iov_len))
			return -EFAULT;
		if (unlikely(check_add_overflow(total_len, iov_len, &total_len)))
			return -EOVERFLOW;

		offset = buf_addr - imu->ubuf;
		/*
		 * Only the first bvec can have non zero bv_offset, account it
		 * here and work with full folios below.
		 */
		offset += imu->bvec[0].bv_offset;

		src_bvec = imu->bvec + (offset >> imu->folio_shift);
		offset &= folio_mask;

		for (; iov_len; offset = 0, bvec_idx++, src_bvec++) {
			size_t seg_size = min_t(size_t, iov_len,
						folio_size - offset);

			bvec_set_page(&res_bvec[bvec_idx],
				      src_bvec->bv_page, seg_size, offset);
			iov_len -= seg_size;
		}
	}
	if (total_len > MAX_RW_COUNT)
		return -EINVAL;

	iov_iter_bvec(iter, ddir, res_bvec, bvec_idx, total_len);
	return 0;
}

static int io_estimate_bvec_size(struct iovec *iov, unsigned nr_iovs,
				 struct io_mapped_ubuf *imu)
{
	unsigned shift = imu->folio_shift;
	size_t max_segs = 0;
	unsigned i;

	for (i = 0; i < nr_iovs; i++)
		max_segs += (iov[i].iov_len >> shift) + 2;
	return max_segs;
}

static int io_vec_fill_kern_bvec(int ddir, struct iov_iter *iter,
				 struct io_mapped_ubuf *imu,
				 struct iovec *iovec, unsigned nr_iovs,
				 struct iou_vec *vec)
{
	const struct bio_vec *src_bvec = imu->bvec;
	struct bio_vec *res_bvec = vec->bvec;
	unsigned res_idx = 0;
	size_t total_len = 0;
	unsigned iov_idx;

	for (iov_idx = 0; iov_idx < nr_iovs; iov_idx++) {
		size_t offset = (size_t)(uintptr_t)iovec[iov_idx].iov_base;
		size_t iov_len = iovec[iov_idx].iov_len;
		struct bvec_iter bi = {
			.bi_size        = offset + iov_len,
		};
		struct bio_vec bv;

		bvec_iter_advance(src_bvec, &bi, offset);
		for_each_mp_bvec(bv, src_bvec, bi, bi)
			res_bvec[res_idx++] = bv;
		total_len += iov_len;
	}
	iov_iter_bvec(iter, ddir, res_bvec, res_idx, total_len);
	return 0;
}

static int iov_kern_bvec_size(const struct iovec *iov,
			      const struct io_mapped_ubuf *imu,
			      unsigned int *nr_seg)
{
	size_t offset = (size_t)(uintptr_t)iov->iov_base;
	const struct bio_vec *bvec = imu->bvec;
	int start = 0, i = 0;
	size_t off = 0;
	int ret;

	ret = validate_fixed_range(offset, iov->iov_len, imu);
	if (unlikely(ret))
		return ret;

	for (i = 0; off < offset + iov->iov_len && i < imu->nr_bvecs;
			off += bvec[i].bv_len, i++) {
		if (offset >= off && offset < off + bvec[i].bv_len)
			start = i;
	}
	*nr_seg = i - start;
	return 0;
}

static int io_kern_bvec_size(struct iovec *iov, unsigned nr_iovs,
			     struct io_mapped_ubuf *imu, unsigned *nr_segs)
{
	unsigned max_segs = 0;
	size_t total_len = 0;
	unsigned i;
	int ret;

	*nr_segs = 0;
	for (i = 0; i < nr_iovs; i++) {
		if (unlikely(!iov[i].iov_len))
			return -EFAULT;
		if (unlikely(check_add_overflow(total_len, iov[i].iov_len,
						&total_len)))
			return -EOVERFLOW;
		ret = iov_kern_bvec_size(&iov[i], imu, &max_segs);
		if (unlikely(ret))
			return ret;
		*nr_segs += max_segs;
	}
	if (total_len > MAX_RW_COUNT)
		return -EINVAL;
	return 0;
}

int io_import_reg_vec(int ddir, struct iov_iter *iter,
			struct io_kiocb *req, struct iou_vec *vec,
			unsigned nr_iovs, unsigned issue_flags)
{
	struct io_rsrc_node *node;
	struct io_mapped_ubuf *imu;
	unsigned iovec_off;
	struct iovec *iov;
	unsigned nr_segs;

	node = io_find_buf_node(req, issue_flags);
	if (!node)
		return -EFAULT;
	imu = node->buf;
	if (!(imu->dir & (1 << ddir)))
		return -EFAULT;

	iovec_off = vec->nr - nr_iovs;
	iov = vec->iovec + iovec_off;

	if (imu->is_kbuf) {
		int ret = io_kern_bvec_size(iov, nr_iovs, imu, &nr_segs);

		if (unlikely(ret))
			return ret;
	} else {
		nr_segs = io_estimate_bvec_size(iov, nr_iovs, imu);
	}

	if (sizeof(struct bio_vec) > sizeof(struct iovec)) {
		size_t bvec_bytes;

		bvec_bytes = nr_segs * sizeof(struct bio_vec);
		nr_segs = (bvec_bytes + sizeof(*iov) - 1) / sizeof(*iov);
		nr_segs += nr_iovs;
	}

	if (nr_segs > vec->nr) {
		struct iou_vec tmp_vec = {};
		int ret;

		ret = io_vec_realloc(&tmp_vec, nr_segs);
		if (ret)
			return ret;

		iovec_off = tmp_vec.nr - nr_iovs;
		memcpy(tmp_vec.iovec + iovec_off, iov, sizeof(*iov) * nr_iovs);
		io_vec_free(vec);

		*vec = tmp_vec;
		iov = vec->iovec + iovec_off;
		req->flags |= REQ_F_NEED_CLEANUP;
	}

	if (imu->is_kbuf)
		return io_vec_fill_kern_bvec(ddir, iter, imu, iov, nr_iovs, vec);

	return io_vec_fill_bvec(ddir, iter, imu, iov, nr_iovs, vec);
}

int io_prep_reg_iovec(struct io_kiocb *req, struct iou_vec *iv,
		      const struct iovec __user *uvec, size_t uvec_segs)
{
	struct iovec *iov;
	int iovec_off, ret;
	void *res;

	if (uvec_segs > iv->nr) {
		ret = io_vec_realloc(iv, uvec_segs);
		if (ret)
			return ret;
		req->flags |= REQ_F_NEED_CLEANUP;
	}

	/* pad iovec to the right */
	iovec_off = iv->nr - uvec_segs;
	iov = iv->iovec + iovec_off;
	res = iovec_from_user(uvec, uvec_segs, uvec_segs, iov,
			      io_is_compat(req->ctx));
	if (IS_ERR(res))
		return PTR_ERR(res);

	req->flags |= REQ_F_IMPORT_BUFFER;
	return 0;
}<|MERGE_RESOLUTION|>--- conflicted
+++ resolved
@@ -848,15 +848,10 @@
 	if (ret) {
 		if (imu)
 			io_free_imu(ctx, imu);
-<<<<<<< HEAD
-		if (pages)
-			unpin_user_pages(pages, nr_pages);
-=======
 		if (pages) {
 			for (i = 0; i < nr_pages; i++)
 				unpin_user_folio(page_folio(pages[i]), 1);
 		}
->>>>>>> 1aee3a44
 		io_cache_free(&ctx->node_cache, node);
 		node = ERR_PTR(ret);
 	}
