--- conflicted
+++ resolved
@@ -22,10 +22,7 @@
 GCC_PLUGINS_DIR = $(shell $(CC) -print-file-name=plugin)
 
 plugin_cxxflags	= -Wp,-MMD,$(depfile) $(KBUILD_HOSTCXXFLAGS) -fPIC \
-<<<<<<< HEAD
-=======
 		  -include $(srctree)/include/linux/compiler-version.h \
->>>>>>> 7cea2a3c
 		   -I $(GCC_PLUGINS_DIR)/include -I $(obj) -std=gnu++11 \
 		   -fno-rtti -fno-exceptions -fasynchronous-unwind-tables \
 		   -ggdb -Wno-narrowing -Wno-unused-variable \
