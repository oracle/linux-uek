// SPDX-License-Identifier: GPL-2.0-only
/*
 * Interface handling
 *
 * Copyright 2002-2005, Instant802 Networks, Inc.
 * Copyright 2005-2006, Devicescape Software, Inc.
 * Copyright (c) 2006 Jiri Benc <jbenc@suse.cz>
 * Copyright 2008, Johannes Berg <johannes@sipsolutions.net>
 * Copyright 2013-2014  Intel Mobile Communications GmbH
 * Copyright (c) 2016        Intel Deutschland GmbH
 * Copyright (C) 2018-2020 Intel Corporation
 */
#include <linux/slab.h>
#include <linux/kernel.h>
#include <linux/if_arp.h>
#include <linux/netdevice.h>
#include <linux/rtnetlink.h>
#include <net/mac80211.h>
#include <net/ieee80211_radiotap.h>
#include "ieee80211_i.h"
#include "sta_info.h"
#include "debugfs_netdev.h"
#include "mesh.h"
#include "led.h"
#include "driver-ops.h"
#include "wme.h"
#include "rate.h"

/**
 * DOC: Interface list locking
 *
 * The interface list in each struct ieee80211_local is protected
 * three-fold:
 *
 * (1) modifications may only be done under the RTNL
 * (2) modifications and readers are protected against each other by
 *     the iflist_mtx.
 * (3) modifications are done in an RCU manner so atomic readers
 *     can traverse the list in RCU-safe blocks.
 *
 * As a consequence, reads (traversals) of the list can be protected
 * by either the RTNL, the iflist_mtx or RCU.
 */

static void ieee80211_iface_work(struct work_struct *work);

bool __ieee80211_recalc_txpower(struct ieee80211_sub_if_data *sdata)
{
	struct ieee80211_chanctx_conf *chanctx_conf;
	int power;

	rcu_read_lock();
	chanctx_conf = rcu_dereference(sdata->vif.chanctx_conf);
	if (!chanctx_conf) {
		rcu_read_unlock();
		return false;
	}

	power = ieee80211_chandef_max_power(&chanctx_conf->def);
	rcu_read_unlock();

	if (sdata->user_power_level != IEEE80211_UNSET_POWER_LEVEL)
		power = min(power, sdata->user_power_level);

	if (sdata->ap_power_level != IEEE80211_UNSET_POWER_LEVEL)
		power = min(power, sdata->ap_power_level);

	if (power != sdata->vif.bss_conf.txpower) {
		sdata->vif.bss_conf.txpower = power;
		ieee80211_hw_config(sdata->local, 0);
		return true;
	}

	return false;
}

void ieee80211_recalc_txpower(struct ieee80211_sub_if_data *sdata,
			      bool update_bss)
{
	if (__ieee80211_recalc_txpower(sdata) ||
	    (update_bss && ieee80211_sdata_running(sdata)))
		ieee80211_bss_info_change_notify(sdata, BSS_CHANGED_TXPOWER);
}

static u32 __ieee80211_idle_off(struct ieee80211_local *local)
{
	if (!(local->hw.conf.flags & IEEE80211_CONF_IDLE))
		return 0;

	local->hw.conf.flags &= ~IEEE80211_CONF_IDLE;
	return IEEE80211_CONF_CHANGE_IDLE;
}

static u32 __ieee80211_idle_on(struct ieee80211_local *local)
{
	if (local->hw.conf.flags & IEEE80211_CONF_IDLE)
		return 0;

	ieee80211_flush_queues(local, NULL, false);

	local->hw.conf.flags |= IEEE80211_CONF_IDLE;
	return IEEE80211_CONF_CHANGE_IDLE;
}

static u32 __ieee80211_recalc_idle(struct ieee80211_local *local,
				   bool force_active)
{
	bool working, scanning, active;
	unsigned int led_trig_start = 0, led_trig_stop = 0;

	lockdep_assert_held(&local->mtx);

	active = force_active ||
		 !list_empty(&local->chanctx_list) ||
		 local->monitors;

	working = !local->ops->remain_on_channel &&
		  !list_empty(&local->roc_list);

	scanning = test_bit(SCAN_SW_SCANNING, &local->scanning) ||
		   test_bit(SCAN_ONCHANNEL_SCANNING, &local->scanning);

	if (working || scanning)
		led_trig_start |= IEEE80211_TPT_LEDTRIG_FL_WORK;
	else
		led_trig_stop |= IEEE80211_TPT_LEDTRIG_FL_WORK;

	if (active)
		led_trig_start |= IEEE80211_TPT_LEDTRIG_FL_CONNECTED;
	else
		led_trig_stop |= IEEE80211_TPT_LEDTRIG_FL_CONNECTED;

	ieee80211_mod_tpt_led_trig(local, led_trig_start, led_trig_stop);

	if (working || scanning || active)
		return __ieee80211_idle_off(local);
	return __ieee80211_idle_on(local);
}

u32 ieee80211_idle_off(struct ieee80211_local *local)
{
	return __ieee80211_recalc_idle(local, true);
}

void ieee80211_recalc_idle(struct ieee80211_local *local)
{
	u32 change = __ieee80211_recalc_idle(local, false);
	if (change)
		ieee80211_hw_config(local, change);
}

static int ieee80211_verify_mac(struct ieee80211_sub_if_data *sdata, u8 *addr,
				bool check_dup)
{
	struct ieee80211_local *local = sdata->local;
	struct ieee80211_sub_if_data *iter;
	u64 new, mask, tmp;
	u8 *m;
	int ret = 0;

	if (is_zero_ether_addr(local->hw.wiphy->addr_mask))
		return 0;

	m = addr;
	new =	((u64)m[0] << 5*8) | ((u64)m[1] << 4*8) |
		((u64)m[2] << 3*8) | ((u64)m[3] << 2*8) |
		((u64)m[4] << 1*8) | ((u64)m[5] << 0*8);

	m = local->hw.wiphy->addr_mask;
	mask =	((u64)m[0] << 5*8) | ((u64)m[1] << 4*8) |
		((u64)m[2] << 3*8) | ((u64)m[3] << 2*8) |
		((u64)m[4] << 1*8) | ((u64)m[5] << 0*8);

	if (!check_dup)
		return ret;

	mutex_lock(&local->iflist_mtx);
	list_for_each_entry(iter, &local->interfaces, list) {
		if (iter == sdata)
			continue;

		if (iter->vif.type == NL80211_IFTYPE_MONITOR &&
		    !(iter->u.mntr.flags & MONITOR_FLAG_ACTIVE))
			continue;

		m = iter->vif.addr;
		tmp =	((u64)m[0] << 5*8) | ((u64)m[1] << 4*8) |
			((u64)m[2] << 3*8) | ((u64)m[3] << 2*8) |
			((u64)m[4] << 1*8) | ((u64)m[5] << 0*8);

		if ((new & ~mask) != (tmp & ~mask)) {
			ret = -EINVAL;
			break;
		}
	}
	mutex_unlock(&local->iflist_mtx);

	return ret;
}

static int ieee80211_change_mac(struct net_device *dev, void *addr)
{
	struct ieee80211_sub_if_data *sdata = IEEE80211_DEV_TO_SUB_IF(dev);
	struct sockaddr *sa = addr;
	bool check_dup = true;
	int ret;

	if (ieee80211_sdata_running(sdata))
		return -EBUSY;

	if (sdata->vif.type == NL80211_IFTYPE_MONITOR &&
	    !(sdata->u.mntr.flags & MONITOR_FLAG_ACTIVE))
		check_dup = false;

	ret = ieee80211_verify_mac(sdata, sa->sa_data, check_dup);
	if (ret)
		return ret;

	ret = eth_mac_addr(dev, sa);

	if (ret == 0)
		memcpy(sdata->vif.addr, sa->sa_data, ETH_ALEN);

	return ret;
}

static inline int identical_mac_addr_allowed(int type1, int type2)
{
	return type1 == NL80211_IFTYPE_MONITOR ||
		type2 == NL80211_IFTYPE_MONITOR ||
		type1 == NL80211_IFTYPE_P2P_DEVICE ||
		type2 == NL80211_IFTYPE_P2P_DEVICE ||
		(type1 == NL80211_IFTYPE_AP && type2 == NL80211_IFTYPE_AP_VLAN) ||
		(type1 == NL80211_IFTYPE_AP_VLAN &&
			(type2 == NL80211_IFTYPE_AP ||
			 type2 == NL80211_IFTYPE_AP_VLAN));
}

static int ieee80211_check_concurrent_iface(struct ieee80211_sub_if_data *sdata,
					    enum nl80211_iftype iftype)
{
	struct ieee80211_local *local = sdata->local;
	struct ieee80211_sub_if_data *nsdata;
	int ret;

	ASSERT_RTNL();

	/* we hold the RTNL here so can safely walk the list */
	list_for_each_entry(nsdata, &local->interfaces, list) {
		if (nsdata != sdata && ieee80211_sdata_running(nsdata)) {
			/*
			 * Only OCB and monitor mode may coexist
			 */
			if ((sdata->vif.type == NL80211_IFTYPE_OCB &&
			     nsdata->vif.type != NL80211_IFTYPE_MONITOR) ||
			    (sdata->vif.type != NL80211_IFTYPE_MONITOR &&
			     nsdata->vif.type == NL80211_IFTYPE_OCB))
				return -EBUSY;

			/*
			 * Allow only a single IBSS interface to be up at any
			 * time. This is restricted because beacon distribution
			 * cannot work properly if both are in the same IBSS.
			 *
			 * To remove this restriction we'd have to disallow them
			 * from setting the same SSID on different IBSS interfaces
			 * belonging to the same hardware. Then, however, we're
			 * faced with having to adopt two different TSF timers...
			 */
			if (iftype == NL80211_IFTYPE_ADHOC &&
			    nsdata->vif.type == NL80211_IFTYPE_ADHOC)
				return -EBUSY;
			/*
			 * will not add another interface while any channel
			 * switch is active.
			 */
			if (nsdata->vif.csa_active)
				return -EBUSY;

			/*
			 * The remaining checks are only performed for interfaces
			 * with the same MAC address.
			 */
			if (!ether_addr_equal(sdata->vif.addr,
					      nsdata->vif.addr))
				continue;

			/*
			 * check whether it may have the same address
			 */
			if (!identical_mac_addr_allowed(iftype,
							nsdata->vif.type))
				return -ENOTUNIQ;

			/*
			 * can only add VLANs to enabled APs
			 */
			if (iftype == NL80211_IFTYPE_AP_VLAN &&
			    nsdata->vif.type == NL80211_IFTYPE_AP)
				sdata->bss = &nsdata->u.ap;
		}
	}

	mutex_lock(&local->chanctx_mtx);
	ret = ieee80211_check_combinations(sdata, NULL, 0, 0);
	mutex_unlock(&local->chanctx_mtx);
	return ret;
}

static int ieee80211_check_queues(struct ieee80211_sub_if_data *sdata,
				  enum nl80211_iftype iftype)
{
	int n_queues = sdata->local->hw.queues;
	int i;

	if (iftype == NL80211_IFTYPE_NAN)
		return 0;

	if (iftype != NL80211_IFTYPE_P2P_DEVICE) {
		for (i = 0; i < IEEE80211_NUM_ACS; i++) {
			if (WARN_ON_ONCE(sdata->vif.hw_queue[i] ==
					 IEEE80211_INVAL_HW_QUEUE))
				return -EINVAL;
			if (WARN_ON_ONCE(sdata->vif.hw_queue[i] >=
					 n_queues))
				return -EINVAL;
		}
	}

	if ((iftype != NL80211_IFTYPE_AP &&
	     iftype != NL80211_IFTYPE_P2P_GO &&
	     iftype != NL80211_IFTYPE_MESH_POINT) ||
	    !ieee80211_hw_check(&sdata->local->hw, QUEUE_CONTROL)) {
		sdata->vif.cab_queue = IEEE80211_INVAL_HW_QUEUE;
		return 0;
	}

	if (WARN_ON_ONCE(sdata->vif.cab_queue == IEEE80211_INVAL_HW_QUEUE))
		return -EINVAL;

	if (WARN_ON_ONCE(sdata->vif.cab_queue >= n_queues))
		return -EINVAL;

	return 0;
}

static int ieee80211_open(struct net_device *dev)
{
	struct ieee80211_sub_if_data *sdata = IEEE80211_DEV_TO_SUB_IF(dev);
	int err;

	/* fail early if user set an invalid address */
	if (!is_valid_ether_addr(dev->dev_addr))
		return -EADDRNOTAVAIL;

	err = ieee80211_check_concurrent_iface(sdata, sdata->vif.type);
	if (err)
		return err;

	return ieee80211_do_open(&sdata->wdev, true);
}

static void ieee80211_do_stop(struct ieee80211_sub_if_data *sdata,
			      bool going_down)
{
	struct ieee80211_local *local = sdata->local;
	unsigned long flags;
	struct sk_buff *skb, *tmp;
	u32 hw_reconf_flags = 0;
	int i, flushed;
	struct ps_data *ps;
	struct cfg80211_chan_def chandef;
	bool cancel_scan;
	struct cfg80211_nan_func *func;

	clear_bit(SDATA_STATE_RUNNING, &sdata->state);

	cancel_scan = rcu_access_pointer(local->scan_sdata) == sdata;
	if (cancel_scan)
		ieee80211_scan_cancel(local);

	/*
	 * Stop TX on this interface first.
	 */
	if (sdata->dev)
		netif_tx_stop_all_queues(sdata->dev);

	ieee80211_roc_purge(local, sdata);

	switch (sdata->vif.type) {
	case NL80211_IFTYPE_STATION:
		ieee80211_mgd_stop(sdata);
		break;
	case NL80211_IFTYPE_ADHOC:
		ieee80211_ibss_stop(sdata);
		break;
	case NL80211_IFTYPE_MONITOR:
		if (sdata->u.mntr.flags & MONITOR_FLAG_COOK_FRAMES)
			break;
		list_del_rcu(&sdata->u.mntr.list);
		break;
	default:
		break;
	}

	/*
	 * Remove all stations associated with this interface.
	 *
	 * This must be done before calling ops->remove_interface()
	 * because otherwise we can later invoke ops->sta_notify()
	 * whenever the STAs are removed, and that invalidates driver
	 * assumptions about always getting a vif pointer that is valid
	 * (because if we remove a STA after ops->remove_interface()
	 * the driver will have removed the vif info already!)
	 *
<<<<<<< HEAD
	 * In WDS mode a station must exist here and be flushed, for
	 * AP_VLANs stations may exist since there's nothing else that
=======
	 * For AP_VLANs stations may exist since there's nothing else that
>>>>>>> 356006a6
	 * would have removed them, but in other modes there shouldn't
	 * be any stations.
	 */
	flushed = sta_info_flush(sdata);
<<<<<<< HEAD
	WARN_ON_ONCE(sdata->vif.type != NL80211_IFTYPE_AP_VLAN &&
		     ((sdata->vif.type != NL80211_IFTYPE_WDS && flushed > 0) ||
		      (sdata->vif.type == NL80211_IFTYPE_WDS && flushed != 1)));
=======
	WARN_ON_ONCE(sdata->vif.type != NL80211_IFTYPE_AP_VLAN && flushed > 0);
>>>>>>> 356006a6

	/* don't count this interface for allmulti while it is down */
	if (sdata->flags & IEEE80211_SDATA_ALLMULTI)
		atomic_dec(&local->iff_allmultis);

	if (sdata->vif.type == NL80211_IFTYPE_AP) {
		local->fif_pspoll--;
		local->fif_probe_req--;
	} else if (sdata->vif.type == NL80211_IFTYPE_ADHOC) {
		local->fif_probe_req--;
	}

	if (sdata->dev) {
		netif_addr_lock_bh(sdata->dev);
		spin_lock_bh(&local->filter_lock);
		__hw_addr_unsync(&local->mc_list, &sdata->dev->mc,
				 sdata->dev->addr_len);
		spin_unlock_bh(&local->filter_lock);
		netif_addr_unlock_bh(sdata->dev);
	}

	del_timer_sync(&local->dynamic_ps_timer);
	cancel_work_sync(&local->dynamic_ps_enable_work);

	cancel_work_sync(&sdata->recalc_smps);
	sdata_lock(sdata);
	mutex_lock(&local->mtx);
	sdata->vif.csa_active = false;
	if (sdata->vif.type == NL80211_IFTYPE_STATION)
		sdata->u.mgd.csa_waiting_bcn = false;
	if (sdata->csa_block_tx) {
		ieee80211_wake_vif_queues(local, sdata,
					  IEEE80211_QUEUE_STOP_REASON_CSA);
		sdata->csa_block_tx = false;
	}
	mutex_unlock(&local->mtx);
	sdata_unlock(sdata);

	cancel_work_sync(&sdata->csa_finalize_work);

	cancel_delayed_work_sync(&sdata->dfs_cac_timer_work);

	if (sdata->wdev.cac_started) {
		chandef = sdata->vif.bss_conf.chandef;
		WARN_ON(local->suspended);
		mutex_lock(&local->mtx);
		ieee80211_vif_release_channel(sdata);
		mutex_unlock(&local->mtx);
		cfg80211_cac_event(sdata->dev, &chandef,
				   NL80211_RADAR_CAC_ABORTED,
				   GFP_KERNEL);
	}

	/* APs need special treatment */
	if (sdata->vif.type == NL80211_IFTYPE_AP) {
		struct ieee80211_sub_if_data *vlan, *tmpsdata;

		/* down all dependent devices, that is VLANs */
		list_for_each_entry_safe(vlan, tmpsdata, &sdata->u.ap.vlans,
					 u.vlan.list)
			dev_close(vlan->dev);
		WARN_ON(!list_empty(&sdata->u.ap.vlans));
	} else if (sdata->vif.type == NL80211_IFTYPE_AP_VLAN) {
		/* remove all packets in parent bc_buf pointing to this dev */
		ps = &sdata->bss->ps;

		spin_lock_irqsave(&ps->bc_buf.lock, flags);
		skb_queue_walk_safe(&ps->bc_buf, skb, tmp) {
			if (skb->dev == sdata->dev) {
				__skb_unlink(skb, &ps->bc_buf);
				local->total_ps_buffered--;
				ieee80211_free_txskb(&local->hw, skb);
			}
		}
		spin_unlock_irqrestore(&ps->bc_buf.lock, flags);
	}

	if (going_down)
		local->open_count--;

	switch (sdata->vif.type) {
	case NL80211_IFTYPE_AP_VLAN:
		mutex_lock(&local->mtx);
		list_del(&sdata->u.vlan.list);
		mutex_unlock(&local->mtx);
		RCU_INIT_POINTER(sdata->vif.chanctx_conf, NULL);
		/* see comment in the default case below */
		ieee80211_free_keys(sdata, true);
		/* no need to tell driver */
		break;
	case NL80211_IFTYPE_MONITOR:
		if (sdata->u.mntr.flags & MONITOR_FLAG_COOK_FRAMES) {
			local->cooked_mntrs--;
			break;
		}

		local->monitors--;
		if (local->monitors == 0) {
			local->hw.conf.flags &= ~IEEE80211_CONF_MONITOR;
			hw_reconf_flags |= IEEE80211_CONF_CHANGE_MONITOR;
		}

		ieee80211_adjust_monitor_flags(sdata, -1);
		break;
	case NL80211_IFTYPE_NAN:
		/* clean all the functions */
		spin_lock_bh(&sdata->u.nan.func_lock);

		idr_for_each_entry(&sdata->u.nan.function_inst_ids, func, i) {
			idr_remove(&sdata->u.nan.function_inst_ids, i);
			cfg80211_free_nan_func(func);
		}
		idr_destroy(&sdata->u.nan.function_inst_ids);

		spin_unlock_bh(&sdata->u.nan.func_lock);
		break;
	case NL80211_IFTYPE_P2P_DEVICE:
		/* relies on synchronize_rcu() below */
		RCU_INIT_POINTER(local->p2p_sdata, NULL);
		fallthrough;
	default:
		cancel_work_sync(&sdata->work);
		/*
		 * When we get here, the interface is marked down.
		 * Free the remaining keys, if there are any
		 * (which can happen in AP mode if userspace sets
<<<<<<< HEAD
		 * keys before the interface is operating, and maybe
		 * also in WDS mode)
=======
		 * keys before the interface is operating)
>>>>>>> 356006a6
		 *
		 * Force the key freeing to always synchronize_net()
		 * to wait for the RX path in case it is using this
		 * interface enqueuing frames at this very time on
		 * another CPU.
		 */
		ieee80211_free_keys(sdata, true);
		skb_queue_purge(&sdata->skb_queue);
	}

	spin_lock_irqsave(&local->queue_stop_reason_lock, flags);
	for (i = 0; i < IEEE80211_MAX_QUEUES; i++) {
		skb_queue_walk_safe(&local->pending[i], skb, tmp) {
			struct ieee80211_tx_info *info = IEEE80211_SKB_CB(skb);
			if (info->control.vif == &sdata->vif) {
				__skb_unlink(skb, &local->pending[i]);
				ieee80211_free_txskb(&local->hw, skb);
			}
		}
	}
	spin_unlock_irqrestore(&local->queue_stop_reason_lock, flags);

	if (sdata->vif.type == NL80211_IFTYPE_AP_VLAN)
		ieee80211_txq_remove_vlan(local, sdata);

	sdata->bss = NULL;

	if (local->open_count == 0)
		ieee80211_clear_tx_pending(local);

	sdata->vif.bss_conf.beacon_int = 0;

	/*
	 * If the interface goes down while suspended, presumably because
	 * the device was unplugged and that happens before our resume,
	 * then the driver is already unconfigured and the remainder of
	 * this function isn't needed.
	 * XXX: what about WoWLAN? If the device has software state, e.g.
	 *	memory allocated, it might expect teardown commands from
	 *	mac80211 here?
	 */
	if (local->suspended) {
		WARN_ON(local->wowlan);
		WARN_ON(rtnl_dereference(local->monitor_sdata));
		return;
	}

	switch (sdata->vif.type) {
	case NL80211_IFTYPE_AP_VLAN:
		break;
	case NL80211_IFTYPE_MONITOR:
		if (local->monitors == 0)
			ieee80211_del_virtual_monitor(local);

		mutex_lock(&local->mtx);
		ieee80211_recalc_idle(local);
		mutex_unlock(&local->mtx);

		if (!(sdata->u.mntr.flags & MONITOR_FLAG_ACTIVE))
			break;

		fallthrough;
	default:
		if (going_down)
			drv_remove_interface(local, sdata);
	}

	ieee80211_recalc_ps(local);

	if (cancel_scan)
		flush_delayed_work(&local->scan_work);

	if (local->open_count == 0) {
		ieee80211_stop_device(local);

		/* no reconfiguring after stop! */
		return;
	}

	/* do after stop to avoid reconfiguring when we stop anyway */
	ieee80211_configure_filter(local);
	ieee80211_hw_config(local, hw_reconf_flags);

	if (local->monitors == local->open_count)
		ieee80211_add_virtual_monitor(local);
}

static int ieee80211_stop(struct net_device *dev)
{
	struct ieee80211_sub_if_data *sdata = IEEE80211_DEV_TO_SUB_IF(dev);

	ieee80211_do_stop(sdata, true);

	return 0;
}

static void ieee80211_set_multicast_list(struct net_device *dev)
{
	struct ieee80211_sub_if_data *sdata = IEEE80211_DEV_TO_SUB_IF(dev);
	struct ieee80211_local *local = sdata->local;
	int allmulti, sdata_allmulti;

	allmulti = !!(dev->flags & IFF_ALLMULTI);
	sdata_allmulti = !!(sdata->flags & IEEE80211_SDATA_ALLMULTI);

	if (allmulti != sdata_allmulti) {
		if (dev->flags & IFF_ALLMULTI)
			atomic_inc(&local->iff_allmultis);
		else
			atomic_dec(&local->iff_allmultis);
		sdata->flags ^= IEEE80211_SDATA_ALLMULTI;
	}

	spin_lock_bh(&local->filter_lock);
	__hw_addr_sync(&local->mc_list, &dev->mc, dev->addr_len);
	spin_unlock_bh(&local->filter_lock);
	ieee80211_queue_work(&local->hw, &local->reconfig_filter);
}

/*
 * Called when the netdev is removed or, by the code below, before
 * the interface type changes.
 */
static void ieee80211_teardown_sdata(struct ieee80211_sub_if_data *sdata)
{
	int i;

	/* free extra data */
	ieee80211_free_keys(sdata, false);

	ieee80211_debugfs_remove_netdev(sdata);

	for (i = 0; i < IEEE80211_FRAGMENT_MAX; i++)
		__skb_queue_purge(&sdata->fragments[i].skb_list);
	sdata->fragment_next = 0;

	if (ieee80211_vif_is_mesh(&sdata->vif))
		ieee80211_mesh_teardown_sdata(sdata);
}

static void ieee80211_uninit(struct net_device *dev)
{
	ieee80211_teardown_sdata(IEEE80211_DEV_TO_SUB_IF(dev));
}

static u16 ieee80211_netdev_select_queue(struct net_device *dev,
					 struct sk_buff *skb,
					 struct net_device *sb_dev)
{
	return ieee80211_select_queue(IEEE80211_DEV_TO_SUB_IF(dev), skb);
}

static void
ieee80211_get_stats64(struct net_device *dev, struct rtnl_link_stats64 *stats)
{
	dev_fetch_sw_netstats(stats, dev->tstats);
<<<<<<< HEAD
}

static const struct net_device_ops ieee80211_dataif_ops = {
	.ndo_open		= ieee80211_open,
	.ndo_stop		= ieee80211_stop,
	.ndo_uninit		= ieee80211_uninit,
	.ndo_start_xmit		= ieee80211_subif_start_xmit,
	.ndo_set_rx_mode	= ieee80211_set_multicast_list,
	.ndo_set_mac_address 	= ieee80211_change_mac,
	.ndo_select_queue	= ieee80211_netdev_select_queue,
	.ndo_get_stats64	= ieee80211_get_stats64,
};

static u16 ieee80211_monitor_select_queue(struct net_device *dev,
					  struct sk_buff *skb,
					  struct net_device *sb_dev)
{
	struct ieee80211_sub_if_data *sdata = IEEE80211_DEV_TO_SUB_IF(dev);
	struct ieee80211_local *local = sdata->local;
	struct ieee80211_tx_info *info = IEEE80211_SKB_CB(skb);
	struct ieee80211_hdr *hdr;
	int len_rthdr;

	if (local->hw.queues < IEEE80211_NUM_ACS)
		return 0;

	/* reset flags and info before parsing radiotap header */
	memset(info, 0, sizeof(*info));

	if (!ieee80211_parse_tx_radiotap(skb, dev))
		return 0; /* doesn't matter, frame will be dropped */

	len_rthdr = ieee80211_get_radiotap_len(skb->data);
	hdr = (struct ieee80211_hdr *)(skb->data + len_rthdr);
	if (skb->len < len_rthdr + 2 ||
	    skb->len < len_rthdr + ieee80211_hdrlen(hdr->frame_control))
		return 0; /* doesn't matter, frame will be dropped */

	return ieee80211_select_queue_80211(sdata, skb, hdr);
}

static const struct net_device_ops ieee80211_monitorif_ops = {
	.ndo_open		= ieee80211_open,
	.ndo_stop		= ieee80211_stop,
	.ndo_uninit		= ieee80211_uninit,
	.ndo_start_xmit		= ieee80211_monitor_start_xmit,
	.ndo_set_rx_mode	= ieee80211_set_multicast_list,
	.ndo_set_mac_address 	= ieee80211_change_mac,
	.ndo_select_queue	= ieee80211_monitor_select_queue,
	.ndo_get_stats64	= ieee80211_get_stats64,
};

static const struct net_device_ops ieee80211_dataif_8023_ops = {
	.ndo_open		= ieee80211_open,
	.ndo_stop		= ieee80211_stop,
	.ndo_uninit		= ieee80211_uninit,
	.ndo_start_xmit		= ieee80211_subif_start_xmit_8023,
	.ndo_set_rx_mode	= ieee80211_set_multicast_list,
	.ndo_set_mac_address	= ieee80211_change_mac,
	.ndo_select_queue	= ieee80211_netdev_select_queue,
	.ndo_get_stats64	= ieee80211_get_stats64,
};

static bool ieee80211_iftype_supports_encap_offload(enum nl80211_iftype iftype)
{
	switch (iftype) {
	/* P2P GO and client are mapped to AP/STATION types */
	case NL80211_IFTYPE_AP:
	case NL80211_IFTYPE_STATION:
		return true;
	default:
		return false;
	}
}

static bool ieee80211_set_sdata_offload_flags(struct ieee80211_sub_if_data *sdata)
{
	struct ieee80211_local *local = sdata->local;
	u32 flags;

	flags = sdata->vif.offload_flags;

	if (ieee80211_hw_check(&local->hw, SUPPORTS_TX_ENCAP_OFFLOAD) &&
	    ieee80211_iftype_supports_encap_offload(sdata->vif.type)) {
		flags |= IEEE80211_OFFLOAD_ENCAP_ENABLED;

		if (!ieee80211_hw_check(&local->hw, SUPPORTS_TX_FRAG) &&
		    local->hw.wiphy->frag_threshold != (u32)-1)
			flags &= ~IEEE80211_OFFLOAD_ENCAP_ENABLED;

		if (local->monitors)
			flags &= ~IEEE80211_OFFLOAD_ENCAP_ENABLED;
	} else {
		flags &= ~IEEE80211_OFFLOAD_ENCAP_ENABLED;
	}

	if (sdata->vif.offload_flags == flags)
		return false;

	sdata->vif.offload_flags = flags;
	return true;
}

static void ieee80211_set_vif_encap_ops(struct ieee80211_sub_if_data *sdata)
{
	struct ieee80211_local *local = sdata->local;
	struct ieee80211_sub_if_data *bss = sdata;
	bool enabled;

	if (sdata->vif.type == NL80211_IFTYPE_AP_VLAN) {
		if (!sdata->bss)
			return;

		bss = container_of(sdata->bss, struct ieee80211_sub_if_data, u.ap);
=======
}

static const struct net_device_ops ieee80211_dataif_ops = {
	.ndo_open		= ieee80211_open,
	.ndo_stop		= ieee80211_stop,
	.ndo_uninit		= ieee80211_uninit,
	.ndo_start_xmit		= ieee80211_subif_start_xmit,
	.ndo_set_rx_mode	= ieee80211_set_multicast_list,
	.ndo_set_mac_address 	= ieee80211_change_mac,
	.ndo_select_queue	= ieee80211_netdev_select_queue,
	.ndo_get_stats64	= ieee80211_get_stats64,
};

static u16 ieee80211_monitor_select_queue(struct net_device *dev,
					  struct sk_buff *skb,
					  struct net_device *sb_dev)
{
	struct ieee80211_sub_if_data *sdata = IEEE80211_DEV_TO_SUB_IF(dev);
	struct ieee80211_local *local = sdata->local;
	struct ieee80211_tx_info *info = IEEE80211_SKB_CB(skb);
	struct ieee80211_hdr *hdr;
	int len_rthdr;

	if (local->hw.queues < IEEE80211_NUM_ACS)
		return 0;

	/* reset flags and info before parsing radiotap header */
	memset(info, 0, sizeof(*info));

	if (!ieee80211_parse_tx_radiotap(skb, dev))
		return 0; /* doesn't matter, frame will be dropped */

	len_rthdr = ieee80211_get_radiotap_len(skb->data);
	hdr = (struct ieee80211_hdr *)(skb->data + len_rthdr);
	if (skb->len < len_rthdr + 2 ||
	    skb->len < len_rthdr + ieee80211_hdrlen(hdr->frame_control))
		return 0; /* doesn't matter, frame will be dropped */

	return ieee80211_select_queue_80211(sdata, skb, hdr);
}

static const struct net_device_ops ieee80211_monitorif_ops = {
	.ndo_open		= ieee80211_open,
	.ndo_stop		= ieee80211_stop,
	.ndo_uninit		= ieee80211_uninit,
	.ndo_start_xmit		= ieee80211_monitor_start_xmit,
	.ndo_set_rx_mode	= ieee80211_set_multicast_list,
	.ndo_set_mac_address 	= ieee80211_change_mac,
	.ndo_select_queue	= ieee80211_monitor_select_queue,
	.ndo_get_stats64	= ieee80211_get_stats64,
};

static const struct net_device_ops ieee80211_dataif_8023_ops = {
	.ndo_open		= ieee80211_open,
	.ndo_stop		= ieee80211_stop,
	.ndo_uninit		= ieee80211_uninit,
	.ndo_start_xmit		= ieee80211_subif_start_xmit_8023,
	.ndo_set_rx_mode	= ieee80211_set_multicast_list,
	.ndo_set_mac_address	= ieee80211_change_mac,
	.ndo_select_queue	= ieee80211_netdev_select_queue,
	.ndo_get_stats64	= ieee80211_get_stats64,
};

static bool ieee80211_iftype_supports_encap_offload(enum nl80211_iftype iftype)
{
	switch (iftype) {
	/* P2P GO and client are mapped to AP/STATION types */
	case NL80211_IFTYPE_AP:
	case NL80211_IFTYPE_STATION:
		return true;
	default:
		return false;
>>>>>>> 356006a6
	}
}

<<<<<<< HEAD
	if (!ieee80211_hw_check(&local->hw, SUPPORTS_TX_ENCAP_OFFLOAD) ||
	    !ieee80211_iftype_supports_encap_offload(bss->vif.type))
		return;

	enabled = bss->vif.offload_flags & IEEE80211_OFFLOAD_ENCAP_ENABLED;
	if (sdata->wdev.use_4addr &&
	    !(bss->vif.offload_flags & IEEE80211_OFFLOAD_ENCAP_4ADDR))
		enabled = false;

	sdata->dev->netdev_ops = enabled ? &ieee80211_dataif_8023_ops :
					   &ieee80211_dataif_ops;
}

static void ieee80211_recalc_sdata_offload(struct ieee80211_sub_if_data *sdata)
{
	struct ieee80211_local *local = sdata->local;
	struct ieee80211_sub_if_data *vsdata;

	if (ieee80211_set_sdata_offload_flags(sdata)) {
		drv_update_vif_offload(local, sdata);
		ieee80211_set_vif_encap_ops(sdata);
	}

	list_for_each_entry(vsdata, &local->interfaces, list) {
		if (vsdata->vif.type != NL80211_IFTYPE_AP_VLAN ||
		    vsdata->bss != &sdata->u.ap)
			continue;

		ieee80211_set_vif_encap_ops(vsdata);
	}
}

void ieee80211_recalc_offload(struct ieee80211_local *local)
{
	struct ieee80211_sub_if_data *sdata;

	if (!ieee80211_hw_check(&local->hw, SUPPORTS_TX_ENCAP_OFFLOAD))
		return;

	mutex_lock(&local->iflist_mtx);

	list_for_each_entry(sdata, &local->interfaces, list) {
		if (!ieee80211_sdata_running(sdata))
			continue;

		ieee80211_recalc_sdata_offload(sdata);
	}

	mutex_unlock(&local->iflist_mtx);
}

void ieee80211_adjust_monitor_flags(struct ieee80211_sub_if_data *sdata,
				    const int offset)
{
	struct ieee80211_local *local = sdata->local;
	u32 flags = sdata->u.mntr.flags;

#define ADJUST(_f, _s)	do {					\
	if (flags & MONITOR_FLAG_##_f)				\
		local->fif_##_s += offset;			\
	} while (0)

	ADJUST(FCSFAIL, fcsfail);
	ADJUST(PLCPFAIL, plcpfail);
	ADJUST(CONTROL, control);
	ADJUST(CONTROL, pspoll);
	ADJUST(OTHER_BSS, other_bss);

#undef ADJUST
}

static void ieee80211_set_default_queues(struct ieee80211_sub_if_data *sdata)
{
	struct ieee80211_local *local = sdata->local;
	int i;

	for (i = 0; i < IEEE80211_NUM_ACS; i++) {
		if (ieee80211_hw_check(&local->hw, QUEUE_CONTROL))
			sdata->vif.hw_queue[i] = IEEE80211_INVAL_HW_QUEUE;
		else if (local->hw.queues >= IEEE80211_NUM_ACS)
			sdata->vif.hw_queue[i] = i;
		else
			sdata->vif.hw_queue[i] = 0;
	}
	sdata->vif.cab_queue = IEEE80211_INVAL_HW_QUEUE;
}

int ieee80211_add_virtual_monitor(struct ieee80211_local *local)
{
	struct ieee80211_sub_if_data *sdata;
	int ret;

	if (!ieee80211_hw_check(&local->hw, WANT_MONITOR_VIF))
		return 0;

	ASSERT_RTNL();

	if (local->monitor_sdata)
		return 0;

	sdata = kzalloc(sizeof(*sdata) + local->hw.vif_data_size, GFP_KERNEL);
	if (!sdata)
		return -ENOMEM;

	/* set up data */
	sdata->local = local;
	sdata->vif.type = NL80211_IFTYPE_MONITOR;
	snprintf(sdata->name, IFNAMSIZ, "%s-monitor",
		 wiphy_name(local->hw.wiphy));
	sdata->wdev.iftype = NL80211_IFTYPE_MONITOR;

	sdata->encrypt_headroom = IEEE80211_ENCRYPT_HEADROOM;

	ieee80211_set_default_queues(sdata);

=======
static bool ieee80211_set_sdata_offload_flags(struct ieee80211_sub_if_data *sdata)
{
	struct ieee80211_local *local = sdata->local;
	u32 flags;

	flags = sdata->vif.offload_flags;

	if (ieee80211_hw_check(&local->hw, SUPPORTS_TX_ENCAP_OFFLOAD) &&
	    ieee80211_iftype_supports_encap_offload(sdata->vif.type)) {
		flags |= IEEE80211_OFFLOAD_ENCAP_ENABLED;

		if (!ieee80211_hw_check(&local->hw, SUPPORTS_TX_FRAG) &&
		    local->hw.wiphy->frag_threshold != (u32)-1)
			flags &= ~IEEE80211_OFFLOAD_ENCAP_ENABLED;

		if (local->monitors)
			flags &= ~IEEE80211_OFFLOAD_ENCAP_ENABLED;
	} else {
		flags &= ~IEEE80211_OFFLOAD_ENCAP_ENABLED;
	}

	if (sdata->vif.offload_flags == flags)
		return false;

	sdata->vif.offload_flags = flags;
	return true;
}

static void ieee80211_set_vif_encap_ops(struct ieee80211_sub_if_data *sdata)
{
	struct ieee80211_local *local = sdata->local;
	struct ieee80211_sub_if_data *bss = sdata;
	bool enabled;

	if (sdata->vif.type == NL80211_IFTYPE_AP_VLAN) {
		if (!sdata->bss)
			return;

		bss = container_of(sdata->bss, struct ieee80211_sub_if_data, u.ap);
	}

	if (!ieee80211_hw_check(&local->hw, SUPPORTS_TX_ENCAP_OFFLOAD) ||
	    !ieee80211_iftype_supports_encap_offload(bss->vif.type))
		return;

	enabled = bss->vif.offload_flags & IEEE80211_OFFLOAD_ENCAP_ENABLED;
	if (sdata->wdev.use_4addr &&
	    !(bss->vif.offload_flags & IEEE80211_OFFLOAD_ENCAP_4ADDR))
		enabled = false;

	sdata->dev->netdev_ops = enabled ? &ieee80211_dataif_8023_ops :
					   &ieee80211_dataif_ops;
}

static void ieee80211_recalc_sdata_offload(struct ieee80211_sub_if_data *sdata)
{
	struct ieee80211_local *local = sdata->local;
	struct ieee80211_sub_if_data *vsdata;

	if (ieee80211_set_sdata_offload_flags(sdata)) {
		drv_update_vif_offload(local, sdata);
		ieee80211_set_vif_encap_ops(sdata);
	}

	list_for_each_entry(vsdata, &local->interfaces, list) {
		if (vsdata->vif.type != NL80211_IFTYPE_AP_VLAN ||
		    vsdata->bss != &sdata->u.ap)
			continue;

		ieee80211_set_vif_encap_ops(vsdata);
	}
}

void ieee80211_recalc_offload(struct ieee80211_local *local)
{
	struct ieee80211_sub_if_data *sdata;

	if (!ieee80211_hw_check(&local->hw, SUPPORTS_TX_ENCAP_OFFLOAD))
		return;

	mutex_lock(&local->iflist_mtx);

	list_for_each_entry(sdata, &local->interfaces, list) {
		if (!ieee80211_sdata_running(sdata))
			continue;

		ieee80211_recalc_sdata_offload(sdata);
	}

	mutex_unlock(&local->iflist_mtx);
}

void ieee80211_adjust_monitor_flags(struct ieee80211_sub_if_data *sdata,
				    const int offset)
{
	struct ieee80211_local *local = sdata->local;
	u32 flags = sdata->u.mntr.flags;

#define ADJUST(_f, _s)	do {					\
	if (flags & MONITOR_FLAG_##_f)				\
		local->fif_##_s += offset;			\
	} while (0)

	ADJUST(FCSFAIL, fcsfail);
	ADJUST(PLCPFAIL, plcpfail);
	ADJUST(CONTROL, control);
	ADJUST(CONTROL, pspoll);
	ADJUST(OTHER_BSS, other_bss);

#undef ADJUST
}

static void ieee80211_set_default_queues(struct ieee80211_sub_if_data *sdata)
{
	struct ieee80211_local *local = sdata->local;
	int i;

	for (i = 0; i < IEEE80211_NUM_ACS; i++) {
		if (ieee80211_hw_check(&local->hw, QUEUE_CONTROL))
			sdata->vif.hw_queue[i] = IEEE80211_INVAL_HW_QUEUE;
		else if (local->hw.queues >= IEEE80211_NUM_ACS)
			sdata->vif.hw_queue[i] = i;
		else
			sdata->vif.hw_queue[i] = 0;
	}
	sdata->vif.cab_queue = IEEE80211_INVAL_HW_QUEUE;
}

int ieee80211_add_virtual_monitor(struct ieee80211_local *local)
{
	struct ieee80211_sub_if_data *sdata;
	int ret;

	if (!ieee80211_hw_check(&local->hw, WANT_MONITOR_VIF))
		return 0;

	ASSERT_RTNL();

	if (local->monitor_sdata)
		return 0;

	sdata = kzalloc(sizeof(*sdata) + local->hw.vif_data_size, GFP_KERNEL);
	if (!sdata)
		return -ENOMEM;

	/* set up data */
	sdata->local = local;
	sdata->vif.type = NL80211_IFTYPE_MONITOR;
	snprintf(sdata->name, IFNAMSIZ, "%s-monitor",
		 wiphy_name(local->hw.wiphy));
	sdata->wdev.iftype = NL80211_IFTYPE_MONITOR;

	sdata->encrypt_headroom = IEEE80211_ENCRYPT_HEADROOM;

	ieee80211_set_default_queues(sdata);

>>>>>>> 356006a6
	ret = drv_add_interface(local, sdata);
	if (WARN_ON(ret)) {
		/* ok .. stupid driver, it asked for this! */
		kfree(sdata);
		return ret;
	}

<<<<<<< HEAD
=======
	set_bit(SDATA_STATE_RUNNING, &sdata->state);

>>>>>>> 356006a6
	ret = ieee80211_check_queues(sdata, NL80211_IFTYPE_MONITOR);
	if (ret) {
		kfree(sdata);
		return ret;
	}

	mutex_lock(&local->iflist_mtx);
	rcu_assign_pointer(local->monitor_sdata, sdata);
	mutex_unlock(&local->iflist_mtx);

	mutex_lock(&local->mtx);
	ret = ieee80211_vif_use_channel(sdata, &local->monitor_chandef,
					IEEE80211_CHANCTX_EXCLUSIVE);
	mutex_unlock(&local->mtx);
	if (ret) {
		mutex_lock(&local->iflist_mtx);
		RCU_INIT_POINTER(local->monitor_sdata, NULL);
		mutex_unlock(&local->iflist_mtx);
		synchronize_net();
		drv_remove_interface(local, sdata);
		kfree(sdata);
		return ret;
	}

	skb_queue_head_init(&sdata->skb_queue);
	INIT_WORK(&sdata->work, ieee80211_iface_work);

	return 0;
}

void ieee80211_del_virtual_monitor(struct ieee80211_local *local)
{
	struct ieee80211_sub_if_data *sdata;

	if (!ieee80211_hw_check(&local->hw, WANT_MONITOR_VIF))
		return;

	ASSERT_RTNL();

	mutex_lock(&local->iflist_mtx);

	sdata = rcu_dereference_protected(local->monitor_sdata,
					  lockdep_is_held(&local->iflist_mtx));
	if (!sdata) {
		mutex_unlock(&local->iflist_mtx);
		return;
	}

	RCU_INIT_POINTER(local->monitor_sdata, NULL);
	mutex_unlock(&local->iflist_mtx);

	synchronize_net();

	mutex_lock(&local->mtx);
	ieee80211_vif_release_channel(sdata);
	mutex_unlock(&local->mtx);

	drv_remove_interface(local, sdata);

	kfree(sdata);
}

/*
 * NOTE: Be very careful when changing this function, it must NOT return
 * an error on interface type changes that have been pre-checked, so most
 * checks should be in ieee80211_check_concurrent_iface.
 */
int ieee80211_do_open(struct wireless_dev *wdev, bool coming_up)
{
	struct ieee80211_sub_if_data *sdata = IEEE80211_WDEV_TO_SUB_IF(wdev);
	struct net_device *dev = wdev->netdev;
	struct ieee80211_local *local = sdata->local;
<<<<<<< HEAD
	struct sta_info *sta;
=======
>>>>>>> 356006a6
	u32 changed = 0;
	int res;
	u32 hw_reconf_flags = 0;

	switch (sdata->vif.type) {
<<<<<<< HEAD
	case NL80211_IFTYPE_WDS:
		if (!is_valid_ether_addr(sdata->u.wds.remote_addr))
			return -ENOLINK;
		break;
=======
>>>>>>> 356006a6
	case NL80211_IFTYPE_AP_VLAN: {
		struct ieee80211_sub_if_data *master;

		if (!sdata->bss)
			return -ENOLINK;

		mutex_lock(&local->mtx);
		list_add(&sdata->u.vlan.list, &sdata->bss->vlans);
		mutex_unlock(&local->mtx);

		master = container_of(sdata->bss,
				      struct ieee80211_sub_if_data, u.ap);
		sdata->control_port_protocol =
			master->control_port_protocol;
		sdata->control_port_no_encrypt =
			master->control_port_no_encrypt;
		sdata->control_port_over_nl80211 =
			master->control_port_over_nl80211;
		sdata->control_port_no_preauth =
			master->control_port_no_preauth;
		sdata->vif.cab_queue = master->vif.cab_queue;
		memcpy(sdata->vif.hw_queue, master->vif.hw_queue,
		       sizeof(sdata->vif.hw_queue));
		sdata->vif.bss_conf.chandef = master->vif.bss_conf.chandef;

		mutex_lock(&local->key_mtx);
		sdata->crypto_tx_tailroom_needed_cnt +=
			master->crypto_tx_tailroom_needed_cnt;
		mutex_unlock(&local->key_mtx);

		break;
		}
	case NL80211_IFTYPE_AP:
		sdata->bss = &sdata->u.ap;
		break;
	case NL80211_IFTYPE_MESH_POINT:
	case NL80211_IFTYPE_STATION:
	case NL80211_IFTYPE_MONITOR:
	case NL80211_IFTYPE_ADHOC:
	case NL80211_IFTYPE_P2P_DEVICE:
	case NL80211_IFTYPE_OCB:
	case NL80211_IFTYPE_NAN:
		/* no special treatment */
		break;
	case NL80211_IFTYPE_UNSPECIFIED:
	case NUM_NL80211_IFTYPES:
	case NL80211_IFTYPE_P2P_CLIENT:
	case NL80211_IFTYPE_P2P_GO:
<<<<<<< HEAD
=======
	case NL80211_IFTYPE_WDS:
>>>>>>> 356006a6
		/* cannot happen */
		WARN_ON(1);
		break;
	}

	if (local->open_count == 0) {
		res = drv_start(local);
		if (res)
			goto err_del_bss;
		/* we're brought up, everything changes */
		hw_reconf_flags = ~0;
		ieee80211_led_radio(local, true);
		ieee80211_mod_tpt_led_trig(local,
					   IEEE80211_TPT_LEDTRIG_FL_RADIO, 0);
	}

	/*
	 * Copy the hopefully now-present MAC address to
	 * this interface, if it has the special null one.
	 */
	if (dev && is_zero_ether_addr(dev->dev_addr)) {
		memcpy(dev->dev_addr,
		       local->hw.wiphy->perm_addr,
		       ETH_ALEN);
		memcpy(dev->perm_addr, dev->dev_addr, ETH_ALEN);

		if (!is_valid_ether_addr(dev->dev_addr)) {
			res = -EADDRNOTAVAIL;
			goto err_stop;
		}
	}
<<<<<<< HEAD

	switch (sdata->vif.type) {
	case NL80211_IFTYPE_AP_VLAN:
		/* no need to tell driver, but set carrier and chanctx */
		if (rtnl_dereference(sdata->bss->beacon)) {
			ieee80211_vif_vlan_copy_chanctx(sdata);
			netif_carrier_on(dev);
			ieee80211_set_vif_encap_ops(sdata);
		} else {
			netif_carrier_off(dev);
		}
		break;
	case NL80211_IFTYPE_MONITOR:
		if (sdata->u.mntr.flags & MONITOR_FLAG_COOK_FRAMES) {
			local->cooked_mntrs++;
			break;
		}

		if (sdata->u.mntr.flags & MONITOR_FLAG_ACTIVE) {
			res = drv_add_interface(local, sdata);
			if (res)
				goto err_stop;
		} else if (local->monitors == 0 && local->open_count == 0) {
			res = ieee80211_add_virtual_monitor(local);
			if (res)
				goto err_stop;
		}

		/* must be before the call to ieee80211_configure_filter */
		local->monitors++;
		if (local->monitors == 1) {
			local->hw.conf.flags |= IEEE80211_CONF_MONITOR;
			hw_reconf_flags |= IEEE80211_CONF_CHANGE_MONITOR;
		}

		ieee80211_adjust_monitor_flags(sdata, 1);
		ieee80211_configure_filter(local);
		ieee80211_recalc_offload(local);
		mutex_lock(&local->mtx);
		ieee80211_recalc_idle(local);
		mutex_unlock(&local->mtx);

		netif_carrier_on(dev);
		break;
	default:
		if (coming_up) {
			ieee80211_del_virtual_monitor(local);
			ieee80211_set_sdata_offload_flags(sdata);

			res = drv_add_interface(local, sdata);
			if (res)
				goto err_stop;

			ieee80211_set_vif_encap_ops(sdata);
			res = ieee80211_check_queues(sdata,
				ieee80211_vif_type_p2p(&sdata->vif));
			if (res)
				goto err_del_interface;
		}

		if (sdata->vif.type == NL80211_IFTYPE_AP) {
			local->fif_pspoll++;
			local->fif_probe_req++;

			ieee80211_configure_filter(local);
		} else if (sdata->vif.type == NL80211_IFTYPE_ADHOC) {
			local->fif_probe_req++;
		}

		if (sdata->vif.probe_req_reg)
			drv_config_iface_filter(local, sdata,
						FIF_PROBE_REQ,
						FIF_PROBE_REQ);

		if (sdata->vif.type != NL80211_IFTYPE_P2P_DEVICE &&
		    sdata->vif.type != NL80211_IFTYPE_NAN)
			changed |= ieee80211_reset_erp_info(sdata);
		ieee80211_bss_info_change_notify(sdata, changed);

		switch (sdata->vif.type) {
		case NL80211_IFTYPE_STATION:
		case NL80211_IFTYPE_ADHOC:
		case NL80211_IFTYPE_AP:
		case NL80211_IFTYPE_MESH_POINT:
		case NL80211_IFTYPE_OCB:
			netif_carrier_off(dev);
			break;
		case NL80211_IFTYPE_WDS:
		case NL80211_IFTYPE_P2P_DEVICE:
		case NL80211_IFTYPE_NAN:
			break;
		default:
			/* not reached */
			WARN_ON(1);
		}

		/*
		 * Set default queue parameters so drivers don't
		 * need to initialise the hardware if the hardware
		 * doesn't start up with sane defaults.
		 * Enable QoS for anything but station interfaces.
		 */
		ieee80211_set_wmm_default(sdata, true,
			sdata->vif.type != NL80211_IFTYPE_STATION);
	}

	set_bit(SDATA_STATE_RUNNING, &sdata->state);

	switch (sdata->vif.type) {
	case NL80211_IFTYPE_WDS:
		/* Create STA entry for the WDS peer */
		sta = sta_info_alloc(sdata, sdata->u.wds.remote_addr,
				     GFP_KERNEL);
		if (!sta) {
			res = -ENOMEM;
			goto err_del_interface;
		}

		sta_info_pre_move_state(sta, IEEE80211_STA_AUTH);
		sta_info_pre_move_state(sta, IEEE80211_STA_ASSOC);
		sta_info_pre_move_state(sta, IEEE80211_STA_AUTHORIZED);

		res = sta_info_insert(sta);
		if (res) {
			/* STA has been freed */
			goto err_del_interface;
		}

		rate_control_rate_init(sta);
		netif_carrier_on(dev);
		break;
	case NL80211_IFTYPE_P2P_DEVICE:
		rcu_assign_pointer(local->p2p_sdata, sdata);
		break;
	case NL80211_IFTYPE_MONITOR:
		if (sdata->u.mntr.flags & MONITOR_FLAG_COOK_FRAMES)
			break;
		list_add_tail_rcu(&sdata->u.mntr.list, &local->mon_list);
		break;
	default:
		break;
	}

	/*
	 * set_multicast_list will be invoked by the networking core
	 * which will check whether any increments here were done in
	 * error and sync them down to the hardware as filter flags.
	 */
	if (sdata->flags & IEEE80211_SDATA_ALLMULTI)
		atomic_inc(&local->iff_allmultis);

	if (coming_up)
		local->open_count++;

	if (hw_reconf_flags)
		ieee80211_hw_config(local, hw_reconf_flags);

	ieee80211_recalc_ps(local);

	if (sdata->vif.type == NL80211_IFTYPE_MONITOR ||
	    sdata->vif.type == NL80211_IFTYPE_AP_VLAN ||
	    local->ops->wake_tx_queue) {
		/* XXX: for AP_VLAN, actually track AP queues */
		if (dev)
			netif_tx_start_all_queues(dev);
	} else if (dev) {
		unsigned long flags;
		int n_acs = IEEE80211_NUM_ACS;
		int ac;

		if (local->hw.queues < IEEE80211_NUM_ACS)
			n_acs = 1;

		spin_lock_irqsave(&local->queue_stop_reason_lock, flags);
		if (sdata->vif.cab_queue == IEEE80211_INVAL_HW_QUEUE ||
		    (local->queue_stop_reasons[sdata->vif.cab_queue] == 0 &&
		     skb_queue_empty(&local->pending[sdata->vif.cab_queue]))) {
			for (ac = 0; ac < n_acs; ac++) {
				int ac_queue = sdata->vif.hw_queue[ac];

=======

	switch (sdata->vif.type) {
	case NL80211_IFTYPE_AP_VLAN:
		/* no need to tell driver, but set carrier and chanctx */
		if (rtnl_dereference(sdata->bss->beacon)) {
			ieee80211_vif_vlan_copy_chanctx(sdata);
			netif_carrier_on(dev);
			ieee80211_set_vif_encap_ops(sdata);
		} else {
			netif_carrier_off(dev);
		}
		break;
	case NL80211_IFTYPE_MONITOR:
		if (sdata->u.mntr.flags & MONITOR_FLAG_COOK_FRAMES) {
			local->cooked_mntrs++;
			break;
		}

		if (sdata->u.mntr.flags & MONITOR_FLAG_ACTIVE) {
			res = drv_add_interface(local, sdata);
			if (res)
				goto err_stop;
		} else if (local->monitors == 0 && local->open_count == 0) {
			res = ieee80211_add_virtual_monitor(local);
			if (res)
				goto err_stop;
		}

		/* must be before the call to ieee80211_configure_filter */
		local->monitors++;
		if (local->monitors == 1) {
			local->hw.conf.flags |= IEEE80211_CONF_MONITOR;
			hw_reconf_flags |= IEEE80211_CONF_CHANGE_MONITOR;
		}

		ieee80211_adjust_monitor_flags(sdata, 1);
		ieee80211_configure_filter(local);
		ieee80211_recalc_offload(local);
		mutex_lock(&local->mtx);
		ieee80211_recalc_idle(local);
		mutex_unlock(&local->mtx);

		netif_carrier_on(dev);
		break;
	default:
		if (coming_up) {
			ieee80211_del_virtual_monitor(local);
			ieee80211_set_sdata_offload_flags(sdata);

			res = drv_add_interface(local, sdata);
			if (res)
				goto err_stop;

			ieee80211_set_vif_encap_ops(sdata);
			res = ieee80211_check_queues(sdata,
				ieee80211_vif_type_p2p(&sdata->vif));
			if (res)
				goto err_del_interface;
		}

		if (sdata->vif.type == NL80211_IFTYPE_AP) {
			local->fif_pspoll++;
			local->fif_probe_req++;

			ieee80211_configure_filter(local);
		} else if (sdata->vif.type == NL80211_IFTYPE_ADHOC) {
			local->fif_probe_req++;
		}

		if (sdata->vif.probe_req_reg)
			drv_config_iface_filter(local, sdata,
						FIF_PROBE_REQ,
						FIF_PROBE_REQ);

		if (sdata->vif.type != NL80211_IFTYPE_P2P_DEVICE &&
		    sdata->vif.type != NL80211_IFTYPE_NAN)
			changed |= ieee80211_reset_erp_info(sdata);
		ieee80211_bss_info_change_notify(sdata, changed);

		switch (sdata->vif.type) {
		case NL80211_IFTYPE_STATION:
		case NL80211_IFTYPE_ADHOC:
		case NL80211_IFTYPE_AP:
		case NL80211_IFTYPE_MESH_POINT:
		case NL80211_IFTYPE_OCB:
			netif_carrier_off(dev);
			break;
		case NL80211_IFTYPE_P2P_DEVICE:
		case NL80211_IFTYPE_NAN:
			break;
		default:
			/* not reached */
			WARN_ON(1);
		}

		/*
		 * Set default queue parameters so drivers don't
		 * need to initialise the hardware if the hardware
		 * doesn't start up with sane defaults.
		 * Enable QoS for anything but station interfaces.
		 */
		ieee80211_set_wmm_default(sdata, true,
			sdata->vif.type != NL80211_IFTYPE_STATION);
	}

	set_bit(SDATA_STATE_RUNNING, &sdata->state);

	switch (sdata->vif.type) {
	case NL80211_IFTYPE_P2P_DEVICE:
		rcu_assign_pointer(local->p2p_sdata, sdata);
		break;
	case NL80211_IFTYPE_MONITOR:
		if (sdata->u.mntr.flags & MONITOR_FLAG_COOK_FRAMES)
			break;
		list_add_tail_rcu(&sdata->u.mntr.list, &local->mon_list);
		break;
	default:
		break;
	}

	/*
	 * set_multicast_list will be invoked by the networking core
	 * which will check whether any increments here were done in
	 * error and sync them down to the hardware as filter flags.
	 */
	if (sdata->flags & IEEE80211_SDATA_ALLMULTI)
		atomic_inc(&local->iff_allmultis);

	if (coming_up)
		local->open_count++;

	if (hw_reconf_flags)
		ieee80211_hw_config(local, hw_reconf_flags);

	ieee80211_recalc_ps(local);

	if (sdata->vif.type == NL80211_IFTYPE_MONITOR ||
	    sdata->vif.type == NL80211_IFTYPE_AP_VLAN ||
	    local->ops->wake_tx_queue) {
		/* XXX: for AP_VLAN, actually track AP queues */
		if (dev)
			netif_tx_start_all_queues(dev);
	} else if (dev) {
		unsigned long flags;
		int n_acs = IEEE80211_NUM_ACS;
		int ac;

		if (local->hw.queues < IEEE80211_NUM_ACS)
			n_acs = 1;

		spin_lock_irqsave(&local->queue_stop_reason_lock, flags);
		if (sdata->vif.cab_queue == IEEE80211_INVAL_HW_QUEUE ||
		    (local->queue_stop_reasons[sdata->vif.cab_queue] == 0 &&
		     skb_queue_empty(&local->pending[sdata->vif.cab_queue]))) {
			for (ac = 0; ac < n_acs; ac++) {
				int ac_queue = sdata->vif.hw_queue[ac];

>>>>>>> 356006a6
				if (local->queue_stop_reasons[ac_queue] == 0 &&
				    skb_queue_empty(&local->pending[ac_queue]))
					netif_start_subqueue(dev, ac);
			}
		}
		spin_unlock_irqrestore(&local->queue_stop_reason_lock, flags);
	}

	return 0;
 err_del_interface:
	drv_remove_interface(local, sdata);
 err_stop:
	if (!local->open_count)
		drv_stop(local);
 err_del_bss:
	sdata->bss = NULL;
	if (sdata->vif.type == NL80211_IFTYPE_AP_VLAN) {
		mutex_lock(&local->mtx);
		list_del(&sdata->u.vlan.list);
		mutex_unlock(&local->mtx);
	}
	/* might already be clear but that doesn't matter */
	clear_bit(SDATA_STATE_RUNNING, &sdata->state);
	return res;
}

static void ieee80211_if_free(struct net_device *dev)
{
	free_percpu(dev->tstats);
}

static void ieee80211_if_setup(struct net_device *dev)
{
	ether_setup(dev);
	dev->priv_flags &= ~IFF_TX_SKB_SHARING;
	dev->netdev_ops = &ieee80211_dataif_ops;
	dev->needs_free_netdev = true;
	dev->priv_destructor = ieee80211_if_free;
}

static void ieee80211_if_setup_no_queue(struct net_device *dev)
{
	ieee80211_if_setup(dev);
	dev->priv_flags |= IFF_NO_QUEUE;
}

static void ieee80211_iface_work(struct work_struct *work)
{
	struct ieee80211_sub_if_data *sdata =
		container_of(work, struct ieee80211_sub_if_data, work);
	struct ieee80211_local *local = sdata->local;
	struct sk_buff *skb;
	struct sta_info *sta;

	if (!ieee80211_sdata_running(sdata))
		return;

	if (test_bit(SCAN_SW_SCANNING, &local->scanning))
		return;

	if (!ieee80211_can_run_worker(local))
		return;

	/* first process frames */
	while ((skb = skb_dequeue(&sdata->skb_queue))) {
		struct ieee80211_mgmt *mgmt = (void *)skb->data;

		kcov_remote_start_common(skb_get_kcov_handle(skb));
		if (ieee80211_is_action(mgmt->frame_control) &&
		    mgmt->u.action.category == WLAN_CATEGORY_BACK) {
			int len = skb->len;

			mutex_lock(&local->sta_mtx);
			sta = sta_info_get_bss(sdata, mgmt->sa);
			if (sta) {
				switch (mgmt->u.action.u.addba_req.action_code) {
				case WLAN_ACTION_ADDBA_REQ:
					ieee80211_process_addba_request(
							local, sta, mgmt, len);
					break;
				case WLAN_ACTION_ADDBA_RESP:
					ieee80211_process_addba_resp(local, sta,
								     mgmt, len);
					break;
				case WLAN_ACTION_DELBA:
					ieee80211_process_delba(sdata, sta,
								mgmt, len);
					break;
				default:
					WARN_ON(1);
					break;
				}
			}
			mutex_unlock(&local->sta_mtx);
		} else if (ieee80211_is_action(mgmt->frame_control) &&
			   mgmt->u.action.category == WLAN_CATEGORY_VHT) {
			switch (mgmt->u.action.u.vht_group_notif.action_code) {
			case WLAN_VHT_ACTION_OPMODE_NOTIF: {
				struct ieee80211_rx_status *status;
				enum nl80211_band band;
				u8 opmode;

				status = IEEE80211_SKB_RXCB(skb);
				band = status->band;
				opmode = mgmt->u.action.u.vht_opmode_notif.operating_mode;

				mutex_lock(&local->sta_mtx);
				sta = sta_info_get_bss(sdata, mgmt->sa);

				if (sta)
					ieee80211_vht_handle_opmode(sdata, sta,
								    opmode,
								    band);

				mutex_unlock(&local->sta_mtx);
				break;
			}
			case WLAN_VHT_ACTION_GROUPID_MGMT:
				ieee80211_process_mu_groups(sdata, mgmt);
				break;
			default:
				WARN_ON(1);
				break;
			}
		} else if (ieee80211_is_ext(mgmt->frame_control)) {
			if (sdata->vif.type == NL80211_IFTYPE_STATION)
				ieee80211_sta_rx_queued_ext(sdata, skb);
			else
				WARN_ON(1);
		} else if (ieee80211_is_data_qos(mgmt->frame_control)) {
			struct ieee80211_hdr *hdr = (void *)mgmt;
			/*
			 * So the frame isn't mgmt, but frame_control
			 * is at the right place anyway, of course, so
			 * the if statement is correct.
			 *
			 * Warn if we have other data frame types here,
			 * they must not get here.
			 */
			WARN_ON(hdr->frame_control &
					cpu_to_le16(IEEE80211_STYPE_NULLFUNC));
			WARN_ON(!(hdr->seq_ctrl &
					cpu_to_le16(IEEE80211_SCTL_FRAG)));
			/*
			 * This was a fragment of a frame, received while
			 * a block-ack session was active. That cannot be
			 * right, so terminate the session.
			 */
			mutex_lock(&local->sta_mtx);
			sta = sta_info_get_bss(sdata, mgmt->sa);
			if (sta) {
				u16 tid = ieee80211_get_tid(hdr);

				__ieee80211_stop_rx_ba_session(
					sta, tid, WLAN_BACK_RECIPIENT,
					WLAN_REASON_QSTA_REQUIRE_SETUP,
					true);
			}
			mutex_unlock(&local->sta_mtx);
		} else switch (sdata->vif.type) {
		case NL80211_IFTYPE_STATION:
			ieee80211_sta_rx_queued_mgmt(sdata, skb);
			break;
		case NL80211_IFTYPE_ADHOC:
			ieee80211_ibss_rx_queued_mgmt(sdata, skb);
			break;
		case NL80211_IFTYPE_MESH_POINT:
			if (!ieee80211_vif_is_mesh(&sdata->vif))
				break;
			ieee80211_mesh_rx_queued_mgmt(sdata, skb);
			break;
		default:
			WARN(1, "frame for unexpected interface type");
			break;
		}

		kfree_skb(skb);
		kcov_remote_stop();
	}

	/* then other type-dependent work */
	switch (sdata->vif.type) {
	case NL80211_IFTYPE_STATION:
		ieee80211_sta_work(sdata);
		break;
	case NL80211_IFTYPE_ADHOC:
		ieee80211_ibss_work(sdata);
		break;
	case NL80211_IFTYPE_MESH_POINT:
		if (!ieee80211_vif_is_mesh(&sdata->vif))
			break;
		ieee80211_mesh_work(sdata);
		break;
	case NL80211_IFTYPE_OCB:
		ieee80211_ocb_work(sdata);
		break;
	default:
		break;
	}
}

static void ieee80211_recalc_smps_work(struct work_struct *work)
{
	struct ieee80211_sub_if_data *sdata =
		container_of(work, struct ieee80211_sub_if_data, recalc_smps);

	ieee80211_recalc_smps(sdata);
}

/*
 * Helper function to initialise an interface to a specific type.
 */
static void ieee80211_setup_sdata(struct ieee80211_sub_if_data *sdata,
				  enum nl80211_iftype type)
{
	static const u8 bssid_wildcard[ETH_ALEN] = {0xff, 0xff, 0xff,
						    0xff, 0xff, 0xff};

	/* clear type-dependent union */
	memset(&sdata->u, 0, sizeof(sdata->u));

	/* and set some type-dependent values */
	sdata->vif.type = type;
	sdata->vif.p2p = false;
	sdata->wdev.iftype = type;

	sdata->control_port_protocol = cpu_to_be16(ETH_P_PAE);
	sdata->control_port_no_encrypt = false;
	sdata->control_port_over_nl80211 = false;
	sdata->control_port_no_preauth = false;
	sdata->encrypt_headroom = IEEE80211_ENCRYPT_HEADROOM;
	sdata->vif.bss_conf.idle = true;
	sdata->vif.bss_conf.txpower = INT_MIN; /* unset */

	sdata->noack_map = 0;

	/* only monitor/p2p-device differ */
	if (sdata->dev) {
		sdata->dev->netdev_ops = &ieee80211_dataif_ops;
		sdata->dev->type = ARPHRD_ETHER;
	}

	skb_queue_head_init(&sdata->skb_queue);
	INIT_WORK(&sdata->work, ieee80211_iface_work);
	INIT_WORK(&sdata->recalc_smps, ieee80211_recalc_smps_work);
	INIT_WORK(&sdata->csa_finalize_work, ieee80211_csa_finalize_work);
	INIT_LIST_HEAD(&sdata->assigned_chanctx_list);
	INIT_LIST_HEAD(&sdata->reserved_chanctx_list);

	switch (type) {
	case NL80211_IFTYPE_P2P_GO:
		type = NL80211_IFTYPE_AP;
		sdata->vif.type = type;
		sdata->vif.p2p = true;
		fallthrough;
	case NL80211_IFTYPE_AP:
		skb_queue_head_init(&sdata->u.ap.ps.bc_buf);
		INIT_LIST_HEAD(&sdata->u.ap.vlans);
		sdata->vif.bss_conf.bssid = sdata->vif.addr;
		break;
	case NL80211_IFTYPE_P2P_CLIENT:
		type = NL80211_IFTYPE_STATION;
		sdata->vif.type = type;
		sdata->vif.p2p = true;
		fallthrough;
	case NL80211_IFTYPE_STATION:
		sdata->vif.bss_conf.bssid = sdata->u.mgd.bssid;
		ieee80211_sta_setup_sdata(sdata);
		break;
	case NL80211_IFTYPE_OCB:
		sdata->vif.bss_conf.bssid = bssid_wildcard;
		ieee80211_ocb_setup_sdata(sdata);
		break;
	case NL80211_IFTYPE_ADHOC:
		sdata->vif.bss_conf.bssid = sdata->u.ibss.bssid;
		ieee80211_ibss_setup_sdata(sdata);
		break;
	case NL80211_IFTYPE_MESH_POINT:
		if (ieee80211_vif_is_mesh(&sdata->vif))
			ieee80211_mesh_init_sdata(sdata);
		break;
	case NL80211_IFTYPE_MONITOR:
		sdata->dev->type = ARPHRD_IEEE80211_RADIOTAP;
		sdata->dev->netdev_ops = &ieee80211_monitorif_ops;
		sdata->u.mntr.flags = MONITOR_FLAG_CONTROL |
				      MONITOR_FLAG_OTHER_BSS;
		break;
	case NL80211_IFTYPE_NAN:
		idr_init(&sdata->u.nan.function_inst_ids);
		spin_lock_init(&sdata->u.nan.func_lock);
		sdata->vif.bss_conf.bssid = sdata->vif.addr;
		break;
	case NL80211_IFTYPE_AP_VLAN:
	case NL80211_IFTYPE_P2P_DEVICE:
		sdata->vif.bss_conf.bssid = sdata->vif.addr;
		break;
	case NL80211_IFTYPE_UNSPECIFIED:
	case NL80211_IFTYPE_WDS:
	case NUM_NL80211_IFTYPES:
		WARN_ON(1);
		break;
	}

	ieee80211_debugfs_add_netdev(sdata);
}

static int ieee80211_runtime_change_iftype(struct ieee80211_sub_if_data *sdata,
					   enum nl80211_iftype type)
{
	struct ieee80211_local *local = sdata->local;
	int ret, err;
	enum nl80211_iftype internal_type = type;
	bool p2p = false;

	ASSERT_RTNL();

	if (!local->ops->change_interface)
		return -EBUSY;

	switch (sdata->vif.type) {
	case NL80211_IFTYPE_AP:
	case NL80211_IFTYPE_STATION:
	case NL80211_IFTYPE_ADHOC:
	case NL80211_IFTYPE_OCB:
		/*
		 * Could maybe also all others here?
		 * Just not sure how that interacts
		 * with the RX/config path e.g. for
		 * mesh.
		 */
		break;
	default:
		return -EBUSY;
	}

	switch (type) {
	case NL80211_IFTYPE_AP:
	case NL80211_IFTYPE_STATION:
	case NL80211_IFTYPE_ADHOC:
	case NL80211_IFTYPE_OCB:
		/*
		 * Could probably support everything
		 * but here.
		 */
		break;
	case NL80211_IFTYPE_P2P_CLIENT:
		p2p = true;
		internal_type = NL80211_IFTYPE_STATION;
		break;
	case NL80211_IFTYPE_P2P_GO:
		p2p = true;
		internal_type = NL80211_IFTYPE_AP;
		break;
	default:
		return -EBUSY;
	}

	ret = ieee80211_check_concurrent_iface(sdata, internal_type);
	if (ret)
		return ret;

	ieee80211_do_stop(sdata, false);

	ieee80211_teardown_sdata(sdata);

	ieee80211_set_sdata_offload_flags(sdata);
	ret = drv_change_interface(local, sdata, internal_type, p2p);
	if (ret)
		type = ieee80211_vif_type_p2p(&sdata->vif);

	/*
	 * Ignore return value here, there's not much we can do since
	 * the driver changed the interface type internally already.
	 * The warnings will hopefully make driver authors fix it :-)
	 */
	ieee80211_check_queues(sdata, type);

	ieee80211_setup_sdata(sdata, type);
	ieee80211_set_vif_encap_ops(sdata);

	err = ieee80211_do_open(&sdata->wdev, false);
	WARN(err, "type change: do_open returned %d", err);

	return ret;
}

int ieee80211_if_change_type(struct ieee80211_sub_if_data *sdata,
			     enum nl80211_iftype type)
{
	int ret;

	ASSERT_RTNL();

	if (type == ieee80211_vif_type_p2p(&sdata->vif))
		return 0;

	if (ieee80211_sdata_running(sdata)) {
		ret = ieee80211_runtime_change_iftype(sdata, type);
		if (ret)
			return ret;
	} else {
		/* Purge and reset type-dependent state. */
		ieee80211_teardown_sdata(sdata);
		ieee80211_setup_sdata(sdata, type);
	}

	/* reset some values that shouldn't be kept across type changes */
	if (type == NL80211_IFTYPE_STATION)
		sdata->u.mgd.use_4addr = false;

	return 0;
}

static void ieee80211_assign_perm_addr(struct ieee80211_local *local,
				       u8 *perm_addr, enum nl80211_iftype type)
{
	struct ieee80211_sub_if_data *sdata;
	u64 mask, start, addr, val, inc;
	u8 *m;
	u8 tmp_addr[ETH_ALEN];
	int i;

	/* default ... something at least */
	memcpy(perm_addr, local->hw.wiphy->perm_addr, ETH_ALEN);

	if (is_zero_ether_addr(local->hw.wiphy->addr_mask) &&
	    local->hw.wiphy->n_addresses <= 1)
		return;

	mutex_lock(&local->iflist_mtx);

	switch (type) {
	case NL80211_IFTYPE_MONITOR:
		/* doesn't matter */
		break;
	case NL80211_IFTYPE_AP_VLAN:
		/* match up with an AP interface */
		list_for_each_entry(sdata, &local->interfaces, list) {
			if (sdata->vif.type != NL80211_IFTYPE_AP)
				continue;
			memcpy(perm_addr, sdata->vif.addr, ETH_ALEN);
			break;
		}
		/* keep default if no AP interface present */
		break;
	case NL80211_IFTYPE_P2P_CLIENT:
	case NL80211_IFTYPE_P2P_GO:
		if (ieee80211_hw_check(&local->hw, P2P_DEV_ADDR_FOR_INTF)) {
			list_for_each_entry(sdata, &local->interfaces, list) {
				if (sdata->vif.type != NL80211_IFTYPE_P2P_DEVICE)
					continue;
				if (!ieee80211_sdata_running(sdata))
					continue;
				memcpy(perm_addr, sdata->vif.addr, ETH_ALEN);
				goto out_unlock;
			}
		}
		fallthrough;
	default:
		/* assign a new address if possible -- try n_addresses first */
		for (i = 0; i < local->hw.wiphy->n_addresses; i++) {
			bool used = false;

			list_for_each_entry(sdata, &local->interfaces, list) {
				if (ether_addr_equal(local->hw.wiphy->addresses[i].addr,
						     sdata->vif.addr)) {
					used = true;
					break;
				}
			}

			if (!used) {
				memcpy(perm_addr,
				       local->hw.wiphy->addresses[i].addr,
				       ETH_ALEN);
				break;
			}
		}

		/* try mask if available */
		if (is_zero_ether_addr(local->hw.wiphy->addr_mask))
			break;

		m = local->hw.wiphy->addr_mask;
		mask =	((u64)m[0] << 5*8) | ((u64)m[1] << 4*8) |
			((u64)m[2] << 3*8) | ((u64)m[3] << 2*8) |
			((u64)m[4] << 1*8) | ((u64)m[5] << 0*8);

		if (__ffs64(mask) + hweight64(mask) != fls64(mask)) {
			/* not a contiguous mask ... not handled now! */
			pr_info("not contiguous\n");
			break;
		}

		/*
		 * Pick address of existing interface in case user changed
		 * MAC address manually, default to perm_addr.
		 */
		m = local->hw.wiphy->perm_addr;
		list_for_each_entry(sdata, &local->interfaces, list) {
			if (sdata->vif.type == NL80211_IFTYPE_MONITOR)
				continue;
			m = sdata->vif.addr;
			break;
		}
		start = ((u64)m[0] << 5*8) | ((u64)m[1] << 4*8) |
			((u64)m[2] << 3*8) | ((u64)m[3] << 2*8) |
			((u64)m[4] << 1*8) | ((u64)m[5] << 0*8);

		inc = 1ULL<<__ffs64(mask);
		val = (start & mask);
		addr = (start & ~mask) | (val & mask);
		do {
			bool used = false;

			tmp_addr[5] = addr >> 0*8;
			tmp_addr[4] = addr >> 1*8;
			tmp_addr[3] = addr >> 2*8;
			tmp_addr[2] = addr >> 3*8;
			tmp_addr[1] = addr >> 4*8;
			tmp_addr[0] = addr >> 5*8;

			val += inc;

			list_for_each_entry(sdata, &local->interfaces, list) {
				if (ether_addr_equal(tmp_addr, sdata->vif.addr)) {
					used = true;
					break;
				}
			}

			if (!used) {
				memcpy(perm_addr, tmp_addr, ETH_ALEN);
				break;
			}
			addr = (start & ~mask) | (val & mask);
		} while (addr != start);

		break;
	}

 out_unlock:
	mutex_unlock(&local->iflist_mtx);
}

int ieee80211_if_add(struct ieee80211_local *local, const char *name,
		     unsigned char name_assign_type,
		     struct wireless_dev **new_wdev, enum nl80211_iftype type,
		     struct vif_params *params)
{
	struct net_device *ndev = NULL;
	struct ieee80211_sub_if_data *sdata = NULL;
	struct txq_info *txqi;
	void (*if_setup)(struct net_device *dev);
	int ret, i;
	int txqs = 1;

	ASSERT_RTNL();

	if (type == NL80211_IFTYPE_P2P_DEVICE || type == NL80211_IFTYPE_NAN) {
		struct wireless_dev *wdev;

		sdata = kzalloc(sizeof(*sdata) + local->hw.vif_data_size,
				GFP_KERNEL);
		if (!sdata)
			return -ENOMEM;
		wdev = &sdata->wdev;

		sdata->dev = NULL;
		strlcpy(sdata->name, name, IFNAMSIZ);
		ieee80211_assign_perm_addr(local, wdev->address, type);
		memcpy(sdata->vif.addr, wdev->address, ETH_ALEN);
	} else {
		int size = ALIGN(sizeof(*sdata) + local->hw.vif_data_size,
				 sizeof(void *));
		int txq_size = 0;

		if (local->ops->wake_tx_queue &&
		    type != NL80211_IFTYPE_AP_VLAN &&
		    (type != NL80211_IFTYPE_MONITOR ||
		     (params->flags & MONITOR_FLAG_ACTIVE)))
			txq_size += sizeof(struct txq_info) +
				    local->hw.txq_data_size;

		if (local->ops->wake_tx_queue) {
			if_setup = ieee80211_if_setup_no_queue;
		} else {
			if_setup = ieee80211_if_setup;
			if (local->hw.queues >= IEEE80211_NUM_ACS)
				txqs = IEEE80211_NUM_ACS;
		}

		ndev = alloc_netdev_mqs(size + txq_size,
					name, name_assign_type,
					if_setup, txqs, 1);
		if (!ndev)
			return -ENOMEM;

		if (!local->ops->wake_tx_queue && local->hw.wiphy->tx_queue_len)
			ndev->tx_queue_len = local->hw.wiphy->tx_queue_len;

		dev_net_set(ndev, wiphy_net(local->hw.wiphy));

		ndev->tstats = netdev_alloc_pcpu_stats(struct pcpu_sw_netstats);
		if (!ndev->tstats) {
			free_netdev(ndev);
			return -ENOMEM;
		}

		ndev->needed_headroom = local->tx_headroom +
					4*6 /* four MAC addresses */
					+ 2 + 2 + 2 + 2 /* ctl, dur, seq, qos */
					+ 6 /* mesh */
					+ 8 /* rfc1042/bridge tunnel */
					- ETH_HLEN /* ethernet hard_header_len */
					+ IEEE80211_ENCRYPT_HEADROOM;
		ndev->needed_tailroom = IEEE80211_ENCRYPT_TAILROOM;

		ret = dev_alloc_name(ndev, ndev->name);
		if (ret < 0) {
			ieee80211_if_free(ndev);
			free_netdev(ndev);
			return ret;
		}

		ieee80211_assign_perm_addr(local, ndev->perm_addr, type);
		if (is_valid_ether_addr(params->macaddr))
			memcpy(ndev->dev_addr, params->macaddr, ETH_ALEN);
		else
			memcpy(ndev->dev_addr, ndev->perm_addr, ETH_ALEN);
		SET_NETDEV_DEV(ndev, wiphy_dev(local->hw.wiphy));

		/* don't use IEEE80211_DEV_TO_SUB_IF -- it checks too much */
		sdata = netdev_priv(ndev);
		ndev->ieee80211_ptr = &sdata->wdev;
		memcpy(sdata->vif.addr, ndev->dev_addr, ETH_ALEN);
		memcpy(sdata->name, ndev->name, IFNAMSIZ);

		if (txq_size) {
			txqi = netdev_priv(ndev) + size;
			ieee80211_txq_init(sdata, NULL, txqi, 0);
		}

		sdata->dev = ndev;
	}

	/* initialise type-independent data */
	sdata->wdev.wiphy = local->hw.wiphy;
	sdata->local = local;

	for (i = 0; i < IEEE80211_FRAGMENT_MAX; i++)
		skb_queue_head_init(&sdata->fragments[i].skb_list);

	INIT_LIST_HEAD(&sdata->key_list);

	INIT_DELAYED_WORK(&sdata->dfs_cac_timer_work,
			  ieee80211_dfs_cac_timer_work);
	INIT_DELAYED_WORK(&sdata->dec_tailroom_needed_wk,
			  ieee80211_delayed_tailroom_dec);

	for (i = 0; i < NUM_NL80211_BANDS; i++) {
		struct ieee80211_supported_band *sband;
		sband = local->hw.wiphy->bands[i];
		sdata->rc_rateidx_mask[i] =
			sband ? (1 << sband->n_bitrates) - 1 : 0;
		if (sband) {
			__le16 cap;
			u16 *vht_rate_mask;

			memcpy(sdata->rc_rateidx_mcs_mask[i],
			       sband->ht_cap.mcs.rx_mask,
			       sizeof(sdata->rc_rateidx_mcs_mask[i]));

			cap = sband->vht_cap.vht_mcs.rx_mcs_map;
			vht_rate_mask = sdata->rc_rateidx_vht_mcs_mask[i];
			ieee80211_get_vht_mask_from_cap(cap, vht_rate_mask);
		} else {
			memset(sdata->rc_rateidx_mcs_mask[i], 0,
			       sizeof(sdata->rc_rateidx_mcs_mask[i]));
			memset(sdata->rc_rateidx_vht_mcs_mask[i], 0,
			       sizeof(sdata->rc_rateidx_vht_mcs_mask[i]));
		}
	}

	ieee80211_set_default_queues(sdata);

	sdata->ap_power_level = IEEE80211_UNSET_POWER_LEVEL;
	sdata->user_power_level = local->user_power_level;

	sdata->encrypt_headroom = IEEE80211_ENCRYPT_HEADROOM;

	/* setup type-dependent data */
	ieee80211_setup_sdata(sdata, type);

	if (ndev) {
		ndev->ieee80211_ptr->use_4addr = params->use_4addr;
		if (type == NL80211_IFTYPE_STATION)
			sdata->u.mgd.use_4addr = params->use_4addr;

		ndev->features |= local->hw.netdev_features;
		ndev->hw_features |= ndev->features &
					MAC80211_SUPPORTED_FEATURES_TX;

		netdev_set_default_ethtool_ops(ndev, &ieee80211_ethtool_ops);

		/* MTU range: 256 - 2304 */
		ndev->min_mtu = 256;
		ndev->max_mtu = local->hw.max_mtu;

		ret = register_netdevice(ndev);
		if (ret) {
			free_netdev(ndev);
			return ret;
		}
	}

	mutex_lock(&local->iflist_mtx);
	list_add_tail_rcu(&sdata->list, &local->interfaces);
	mutex_unlock(&local->iflist_mtx);

	if (new_wdev)
		*new_wdev = &sdata->wdev;

	return 0;
}

void ieee80211_if_remove(struct ieee80211_sub_if_data *sdata)
{
	ASSERT_RTNL();

	mutex_lock(&sdata->local->iflist_mtx);
	list_del_rcu(&sdata->list);
	mutex_unlock(&sdata->local->iflist_mtx);

	if (sdata->vif.txq)
		ieee80211_txq_purge(sdata->local, to_txq_info(sdata->vif.txq));

	synchronize_rcu();

	if (sdata->dev) {
		unregister_netdevice(sdata->dev);
	} else {
		cfg80211_unregister_wdev(&sdata->wdev);
		ieee80211_teardown_sdata(sdata);
		kfree(sdata);
	}
}

void ieee80211_sdata_stop(struct ieee80211_sub_if_data *sdata)
{
	if (WARN_ON_ONCE(!test_bit(SDATA_STATE_RUNNING, &sdata->state)))
		return;
	ieee80211_do_stop(sdata, true);
}

void ieee80211_remove_interfaces(struct ieee80211_local *local)
{
	struct ieee80211_sub_if_data *sdata, *tmp;
	LIST_HEAD(unreg_list);
	LIST_HEAD(wdev_list);

	ASSERT_RTNL();

	/* Before destroying the interfaces, make sure they're all stopped so
	 * that the hardware is stopped. Otherwise, the driver might still be
	 * iterating the interfaces during the shutdown, e.g. from a worker
	 * or from RX processing or similar, and if it does so (using atomic
	 * iteration) while we're manipulating the list, the iteration will
	 * crash.
	 *
	 * After this, the hardware should be stopped and the driver should
	 * have stopped all of its activities, so that we can do RCU-unaware
	 * manipulations of the interface list below.
	 */
	cfg80211_shutdown_all_interfaces(local->hw.wiphy);

	WARN(local->open_count, "%s: open count remains %d\n",
	     wiphy_name(local->hw.wiphy), local->open_count);

	ieee80211_txq_teardown_flows(local);

	mutex_lock(&local->iflist_mtx);
	list_for_each_entry_safe(sdata, tmp, &local->interfaces, list) {
		list_del(&sdata->list);

		if (sdata->dev)
			unregister_netdevice_queue(sdata->dev, &unreg_list);
		else
			list_add(&sdata->list, &wdev_list);
	}
	mutex_unlock(&local->iflist_mtx);
	unregister_netdevice_many(&unreg_list);

	list_for_each_entry_safe(sdata, tmp, &wdev_list, list) {
		list_del(&sdata->list);
		cfg80211_unregister_wdev(&sdata->wdev);
		kfree(sdata);
	}
}

static int netdev_notify(struct notifier_block *nb,
			 unsigned long state, void *ptr)
{
	struct net_device *dev = netdev_notifier_info_to_dev(ptr);
	struct ieee80211_sub_if_data *sdata;

	if (state != NETDEV_CHANGENAME)
		return NOTIFY_DONE;

	if (!dev->ieee80211_ptr || !dev->ieee80211_ptr->wiphy)
		return NOTIFY_DONE;

	if (dev->ieee80211_ptr->wiphy->privid != mac80211_wiphy_privid)
		return NOTIFY_DONE;

	sdata = IEEE80211_DEV_TO_SUB_IF(dev);
	memcpy(sdata->name, dev->name, IFNAMSIZ);
	ieee80211_debugfs_rename_netdev(sdata);

	return NOTIFY_OK;
}

static struct notifier_block mac80211_netdev_notifier = {
	.notifier_call = netdev_notify,
};

int ieee80211_iface_init(void)
{
	return register_netdevice_notifier(&mac80211_netdev_notifier);
}

void ieee80211_iface_exit(void)
{
	unregister_netdevice_notifier(&mac80211_netdev_notifier);
}

void ieee80211_vif_inc_num_mcast(struct ieee80211_sub_if_data *sdata)
{
	if (sdata->vif.type == NL80211_IFTYPE_AP)
		atomic_inc(&sdata->u.ap.num_mcast_sta);
	else if (sdata->vif.type == NL80211_IFTYPE_AP_VLAN)
		atomic_inc(&sdata->u.vlan.num_mcast_sta);
}

void ieee80211_vif_dec_num_mcast(struct ieee80211_sub_if_data *sdata)
{
	if (sdata->vif.type == NL80211_IFTYPE_AP)
		atomic_dec(&sdata->u.ap.num_mcast_sta);
	else if (sdata->vif.type == NL80211_IFTYPE_AP_VLAN)
		atomic_dec(&sdata->u.vlan.num_mcast_sta);
}<|MERGE_RESOLUTION|>--- conflicted
+++ resolved
@@ -413,23 +413,12 @@
 	 * (because if we remove a STA after ops->remove_interface()
 	 * the driver will have removed the vif info already!)
 	 *
-<<<<<<< HEAD
-	 * In WDS mode a station must exist here and be flushed, for
-	 * AP_VLANs stations may exist since there's nothing else that
-=======
 	 * For AP_VLANs stations may exist since there's nothing else that
->>>>>>> 356006a6
 	 * would have removed them, but in other modes there shouldn't
 	 * be any stations.
 	 */
 	flushed = sta_info_flush(sdata);
-<<<<<<< HEAD
-	WARN_ON_ONCE(sdata->vif.type != NL80211_IFTYPE_AP_VLAN &&
-		     ((sdata->vif.type != NL80211_IFTYPE_WDS && flushed > 0) ||
-		      (sdata->vif.type == NL80211_IFTYPE_WDS && flushed != 1)));
-=======
 	WARN_ON_ONCE(sdata->vif.type != NL80211_IFTYPE_AP_VLAN && flushed > 0);
->>>>>>> 356006a6
 
 	/* don't count this interface for allmulti while it is down */
 	if (sdata->flags & IEEE80211_SDATA_ALLMULTI)
@@ -556,12 +545,7 @@
 		 * When we get here, the interface is marked down.
 		 * Free the remaining keys, if there are any
 		 * (which can happen in AP mode if userspace sets
-<<<<<<< HEAD
-		 * keys before the interface is operating, and maybe
-		 * also in WDS mode)
-=======
 		 * keys before the interface is operating)
->>>>>>> 356006a6
 		 *
 		 * Force the key freeing to always synchronize_net()
 		 * to wait for the RX path in case it is using this
@@ -718,7 +702,6 @@
 ieee80211_get_stats64(struct net_device *dev, struct rtnl_link_stats64 *stats)
 {
 	dev_fetch_sw_netstats(stats, dev->tstats);
-<<<<<<< HEAD
 }
 
 static const struct net_device_ops ieee80211_dataif_ops = {
@@ -833,84 +816,8 @@
 			return;
 
 		bss = container_of(sdata->bss, struct ieee80211_sub_if_data, u.ap);
-=======
-}
-
-static const struct net_device_ops ieee80211_dataif_ops = {
-	.ndo_open		= ieee80211_open,
-	.ndo_stop		= ieee80211_stop,
-	.ndo_uninit		= ieee80211_uninit,
-	.ndo_start_xmit		= ieee80211_subif_start_xmit,
-	.ndo_set_rx_mode	= ieee80211_set_multicast_list,
-	.ndo_set_mac_address 	= ieee80211_change_mac,
-	.ndo_select_queue	= ieee80211_netdev_select_queue,
-	.ndo_get_stats64	= ieee80211_get_stats64,
-};
-
-static u16 ieee80211_monitor_select_queue(struct net_device *dev,
-					  struct sk_buff *skb,
-					  struct net_device *sb_dev)
-{
-	struct ieee80211_sub_if_data *sdata = IEEE80211_DEV_TO_SUB_IF(dev);
-	struct ieee80211_local *local = sdata->local;
-	struct ieee80211_tx_info *info = IEEE80211_SKB_CB(skb);
-	struct ieee80211_hdr *hdr;
-	int len_rthdr;
-
-	if (local->hw.queues < IEEE80211_NUM_ACS)
-		return 0;
-
-	/* reset flags and info before parsing radiotap header */
-	memset(info, 0, sizeof(*info));
-
-	if (!ieee80211_parse_tx_radiotap(skb, dev))
-		return 0; /* doesn't matter, frame will be dropped */
-
-	len_rthdr = ieee80211_get_radiotap_len(skb->data);
-	hdr = (struct ieee80211_hdr *)(skb->data + len_rthdr);
-	if (skb->len < len_rthdr + 2 ||
-	    skb->len < len_rthdr + ieee80211_hdrlen(hdr->frame_control))
-		return 0; /* doesn't matter, frame will be dropped */
-
-	return ieee80211_select_queue_80211(sdata, skb, hdr);
-}
-
-static const struct net_device_ops ieee80211_monitorif_ops = {
-	.ndo_open		= ieee80211_open,
-	.ndo_stop		= ieee80211_stop,
-	.ndo_uninit		= ieee80211_uninit,
-	.ndo_start_xmit		= ieee80211_monitor_start_xmit,
-	.ndo_set_rx_mode	= ieee80211_set_multicast_list,
-	.ndo_set_mac_address 	= ieee80211_change_mac,
-	.ndo_select_queue	= ieee80211_monitor_select_queue,
-	.ndo_get_stats64	= ieee80211_get_stats64,
-};
-
-static const struct net_device_ops ieee80211_dataif_8023_ops = {
-	.ndo_open		= ieee80211_open,
-	.ndo_stop		= ieee80211_stop,
-	.ndo_uninit		= ieee80211_uninit,
-	.ndo_start_xmit		= ieee80211_subif_start_xmit_8023,
-	.ndo_set_rx_mode	= ieee80211_set_multicast_list,
-	.ndo_set_mac_address	= ieee80211_change_mac,
-	.ndo_select_queue	= ieee80211_netdev_select_queue,
-	.ndo_get_stats64	= ieee80211_get_stats64,
-};
-
-static bool ieee80211_iftype_supports_encap_offload(enum nl80211_iftype iftype)
-{
-	switch (iftype) {
-	/* P2P GO and client are mapped to AP/STATION types */
-	case NL80211_IFTYPE_AP:
-	case NL80211_IFTYPE_STATION:
-		return true;
-	default:
-		return false;
->>>>>>> 356006a6
-	}
-}
-
-<<<<<<< HEAD
+	}
+
 	if (!ieee80211_hw_check(&local->hw, SUPPORTS_TX_ENCAP_OFFLOAD) ||
 	    !ieee80211_iftype_supports_encap_offload(bss->vif.type))
 		return;
@@ -1026,164 +933,6 @@
 
 	ieee80211_set_default_queues(sdata);
 
-=======
-static bool ieee80211_set_sdata_offload_flags(struct ieee80211_sub_if_data *sdata)
-{
-	struct ieee80211_local *local = sdata->local;
-	u32 flags;
-
-	flags = sdata->vif.offload_flags;
-
-	if (ieee80211_hw_check(&local->hw, SUPPORTS_TX_ENCAP_OFFLOAD) &&
-	    ieee80211_iftype_supports_encap_offload(sdata->vif.type)) {
-		flags |= IEEE80211_OFFLOAD_ENCAP_ENABLED;
-
-		if (!ieee80211_hw_check(&local->hw, SUPPORTS_TX_FRAG) &&
-		    local->hw.wiphy->frag_threshold != (u32)-1)
-			flags &= ~IEEE80211_OFFLOAD_ENCAP_ENABLED;
-
-		if (local->monitors)
-			flags &= ~IEEE80211_OFFLOAD_ENCAP_ENABLED;
-	} else {
-		flags &= ~IEEE80211_OFFLOAD_ENCAP_ENABLED;
-	}
-
-	if (sdata->vif.offload_flags == flags)
-		return false;
-
-	sdata->vif.offload_flags = flags;
-	return true;
-}
-
-static void ieee80211_set_vif_encap_ops(struct ieee80211_sub_if_data *sdata)
-{
-	struct ieee80211_local *local = sdata->local;
-	struct ieee80211_sub_if_data *bss = sdata;
-	bool enabled;
-
-	if (sdata->vif.type == NL80211_IFTYPE_AP_VLAN) {
-		if (!sdata->bss)
-			return;
-
-		bss = container_of(sdata->bss, struct ieee80211_sub_if_data, u.ap);
-	}
-
-	if (!ieee80211_hw_check(&local->hw, SUPPORTS_TX_ENCAP_OFFLOAD) ||
-	    !ieee80211_iftype_supports_encap_offload(bss->vif.type))
-		return;
-
-	enabled = bss->vif.offload_flags & IEEE80211_OFFLOAD_ENCAP_ENABLED;
-	if (sdata->wdev.use_4addr &&
-	    !(bss->vif.offload_flags & IEEE80211_OFFLOAD_ENCAP_4ADDR))
-		enabled = false;
-
-	sdata->dev->netdev_ops = enabled ? &ieee80211_dataif_8023_ops :
-					   &ieee80211_dataif_ops;
-}
-
-static void ieee80211_recalc_sdata_offload(struct ieee80211_sub_if_data *sdata)
-{
-	struct ieee80211_local *local = sdata->local;
-	struct ieee80211_sub_if_data *vsdata;
-
-	if (ieee80211_set_sdata_offload_flags(sdata)) {
-		drv_update_vif_offload(local, sdata);
-		ieee80211_set_vif_encap_ops(sdata);
-	}
-
-	list_for_each_entry(vsdata, &local->interfaces, list) {
-		if (vsdata->vif.type != NL80211_IFTYPE_AP_VLAN ||
-		    vsdata->bss != &sdata->u.ap)
-			continue;
-
-		ieee80211_set_vif_encap_ops(vsdata);
-	}
-}
-
-void ieee80211_recalc_offload(struct ieee80211_local *local)
-{
-	struct ieee80211_sub_if_data *sdata;
-
-	if (!ieee80211_hw_check(&local->hw, SUPPORTS_TX_ENCAP_OFFLOAD))
-		return;
-
-	mutex_lock(&local->iflist_mtx);
-
-	list_for_each_entry(sdata, &local->interfaces, list) {
-		if (!ieee80211_sdata_running(sdata))
-			continue;
-
-		ieee80211_recalc_sdata_offload(sdata);
-	}
-
-	mutex_unlock(&local->iflist_mtx);
-}
-
-void ieee80211_adjust_monitor_flags(struct ieee80211_sub_if_data *sdata,
-				    const int offset)
-{
-	struct ieee80211_local *local = sdata->local;
-	u32 flags = sdata->u.mntr.flags;
-
-#define ADJUST(_f, _s)	do {					\
-	if (flags & MONITOR_FLAG_##_f)				\
-		local->fif_##_s += offset;			\
-	} while (0)
-
-	ADJUST(FCSFAIL, fcsfail);
-	ADJUST(PLCPFAIL, plcpfail);
-	ADJUST(CONTROL, control);
-	ADJUST(CONTROL, pspoll);
-	ADJUST(OTHER_BSS, other_bss);
-
-#undef ADJUST
-}
-
-static void ieee80211_set_default_queues(struct ieee80211_sub_if_data *sdata)
-{
-	struct ieee80211_local *local = sdata->local;
-	int i;
-
-	for (i = 0; i < IEEE80211_NUM_ACS; i++) {
-		if (ieee80211_hw_check(&local->hw, QUEUE_CONTROL))
-			sdata->vif.hw_queue[i] = IEEE80211_INVAL_HW_QUEUE;
-		else if (local->hw.queues >= IEEE80211_NUM_ACS)
-			sdata->vif.hw_queue[i] = i;
-		else
-			sdata->vif.hw_queue[i] = 0;
-	}
-	sdata->vif.cab_queue = IEEE80211_INVAL_HW_QUEUE;
-}
-
-int ieee80211_add_virtual_monitor(struct ieee80211_local *local)
-{
-	struct ieee80211_sub_if_data *sdata;
-	int ret;
-
-	if (!ieee80211_hw_check(&local->hw, WANT_MONITOR_VIF))
-		return 0;
-
-	ASSERT_RTNL();
-
-	if (local->monitor_sdata)
-		return 0;
-
-	sdata = kzalloc(sizeof(*sdata) + local->hw.vif_data_size, GFP_KERNEL);
-	if (!sdata)
-		return -ENOMEM;
-
-	/* set up data */
-	sdata->local = local;
-	sdata->vif.type = NL80211_IFTYPE_MONITOR;
-	snprintf(sdata->name, IFNAMSIZ, "%s-monitor",
-		 wiphy_name(local->hw.wiphy));
-	sdata->wdev.iftype = NL80211_IFTYPE_MONITOR;
-
-	sdata->encrypt_headroom = IEEE80211_ENCRYPT_HEADROOM;
-
-	ieee80211_set_default_queues(sdata);
-
->>>>>>> 356006a6
 	ret = drv_add_interface(local, sdata);
 	if (WARN_ON(ret)) {
 		/* ok .. stupid driver, it asked for this! */
@@ -1191,11 +940,8 @@
 		return ret;
 	}
 
-<<<<<<< HEAD
-=======
 	set_bit(SDATA_STATE_RUNNING, &sdata->state);
 
->>>>>>> 356006a6
 	ret = ieee80211_check_queues(sdata, NL80211_IFTYPE_MONITOR);
 	if (ret) {
 		kfree(sdata);
@@ -1268,22 +1014,11 @@
 	struct ieee80211_sub_if_data *sdata = IEEE80211_WDEV_TO_SUB_IF(wdev);
 	struct net_device *dev = wdev->netdev;
 	struct ieee80211_local *local = sdata->local;
-<<<<<<< HEAD
-	struct sta_info *sta;
-=======
->>>>>>> 356006a6
 	u32 changed = 0;
 	int res;
 	u32 hw_reconf_flags = 0;
 
 	switch (sdata->vif.type) {
-<<<<<<< HEAD
-	case NL80211_IFTYPE_WDS:
-		if (!is_valid_ether_addr(sdata->u.wds.remote_addr))
-			return -ENOLINK;
-		break;
-=======
->>>>>>> 356006a6
 	case NL80211_IFTYPE_AP_VLAN: {
 		struct ieee80211_sub_if_data *master;
 
@@ -1332,10 +1067,7 @@
 	case NUM_NL80211_IFTYPES:
 	case NL80211_IFTYPE_P2P_CLIENT:
 	case NL80211_IFTYPE_P2P_GO:
-<<<<<<< HEAD
-=======
 	case NL80211_IFTYPE_WDS:
->>>>>>> 356006a6
 		/* cannot happen */
 		WARN_ON(1);
 		break;
@@ -1367,188 +1099,6 @@
 			goto err_stop;
 		}
 	}
-<<<<<<< HEAD
-
-	switch (sdata->vif.type) {
-	case NL80211_IFTYPE_AP_VLAN:
-		/* no need to tell driver, but set carrier and chanctx */
-		if (rtnl_dereference(sdata->bss->beacon)) {
-			ieee80211_vif_vlan_copy_chanctx(sdata);
-			netif_carrier_on(dev);
-			ieee80211_set_vif_encap_ops(sdata);
-		} else {
-			netif_carrier_off(dev);
-		}
-		break;
-	case NL80211_IFTYPE_MONITOR:
-		if (sdata->u.mntr.flags & MONITOR_FLAG_COOK_FRAMES) {
-			local->cooked_mntrs++;
-			break;
-		}
-
-		if (sdata->u.mntr.flags & MONITOR_FLAG_ACTIVE) {
-			res = drv_add_interface(local, sdata);
-			if (res)
-				goto err_stop;
-		} else if (local->monitors == 0 && local->open_count == 0) {
-			res = ieee80211_add_virtual_monitor(local);
-			if (res)
-				goto err_stop;
-		}
-
-		/* must be before the call to ieee80211_configure_filter */
-		local->monitors++;
-		if (local->monitors == 1) {
-			local->hw.conf.flags |= IEEE80211_CONF_MONITOR;
-			hw_reconf_flags |= IEEE80211_CONF_CHANGE_MONITOR;
-		}
-
-		ieee80211_adjust_monitor_flags(sdata, 1);
-		ieee80211_configure_filter(local);
-		ieee80211_recalc_offload(local);
-		mutex_lock(&local->mtx);
-		ieee80211_recalc_idle(local);
-		mutex_unlock(&local->mtx);
-
-		netif_carrier_on(dev);
-		break;
-	default:
-		if (coming_up) {
-			ieee80211_del_virtual_monitor(local);
-			ieee80211_set_sdata_offload_flags(sdata);
-
-			res = drv_add_interface(local, sdata);
-			if (res)
-				goto err_stop;
-
-			ieee80211_set_vif_encap_ops(sdata);
-			res = ieee80211_check_queues(sdata,
-				ieee80211_vif_type_p2p(&sdata->vif));
-			if (res)
-				goto err_del_interface;
-		}
-
-		if (sdata->vif.type == NL80211_IFTYPE_AP) {
-			local->fif_pspoll++;
-			local->fif_probe_req++;
-
-			ieee80211_configure_filter(local);
-		} else if (sdata->vif.type == NL80211_IFTYPE_ADHOC) {
-			local->fif_probe_req++;
-		}
-
-		if (sdata->vif.probe_req_reg)
-			drv_config_iface_filter(local, sdata,
-						FIF_PROBE_REQ,
-						FIF_PROBE_REQ);
-
-		if (sdata->vif.type != NL80211_IFTYPE_P2P_DEVICE &&
-		    sdata->vif.type != NL80211_IFTYPE_NAN)
-			changed |= ieee80211_reset_erp_info(sdata);
-		ieee80211_bss_info_change_notify(sdata, changed);
-
-		switch (sdata->vif.type) {
-		case NL80211_IFTYPE_STATION:
-		case NL80211_IFTYPE_ADHOC:
-		case NL80211_IFTYPE_AP:
-		case NL80211_IFTYPE_MESH_POINT:
-		case NL80211_IFTYPE_OCB:
-			netif_carrier_off(dev);
-			break;
-		case NL80211_IFTYPE_WDS:
-		case NL80211_IFTYPE_P2P_DEVICE:
-		case NL80211_IFTYPE_NAN:
-			break;
-		default:
-			/* not reached */
-			WARN_ON(1);
-		}
-
-		/*
-		 * Set default queue parameters so drivers don't
-		 * need to initialise the hardware if the hardware
-		 * doesn't start up with sane defaults.
-		 * Enable QoS for anything but station interfaces.
-		 */
-		ieee80211_set_wmm_default(sdata, true,
-			sdata->vif.type != NL80211_IFTYPE_STATION);
-	}
-
-	set_bit(SDATA_STATE_RUNNING, &sdata->state);
-
-	switch (sdata->vif.type) {
-	case NL80211_IFTYPE_WDS:
-		/* Create STA entry for the WDS peer */
-		sta = sta_info_alloc(sdata, sdata->u.wds.remote_addr,
-				     GFP_KERNEL);
-		if (!sta) {
-			res = -ENOMEM;
-			goto err_del_interface;
-		}
-
-		sta_info_pre_move_state(sta, IEEE80211_STA_AUTH);
-		sta_info_pre_move_state(sta, IEEE80211_STA_ASSOC);
-		sta_info_pre_move_state(sta, IEEE80211_STA_AUTHORIZED);
-
-		res = sta_info_insert(sta);
-		if (res) {
-			/* STA has been freed */
-			goto err_del_interface;
-		}
-
-		rate_control_rate_init(sta);
-		netif_carrier_on(dev);
-		break;
-	case NL80211_IFTYPE_P2P_DEVICE:
-		rcu_assign_pointer(local->p2p_sdata, sdata);
-		break;
-	case NL80211_IFTYPE_MONITOR:
-		if (sdata->u.mntr.flags & MONITOR_FLAG_COOK_FRAMES)
-			break;
-		list_add_tail_rcu(&sdata->u.mntr.list, &local->mon_list);
-		break;
-	default:
-		break;
-	}
-
-	/*
-	 * set_multicast_list will be invoked by the networking core
-	 * which will check whether any increments here were done in
-	 * error and sync them down to the hardware as filter flags.
-	 */
-	if (sdata->flags & IEEE80211_SDATA_ALLMULTI)
-		atomic_inc(&local->iff_allmultis);
-
-	if (coming_up)
-		local->open_count++;
-
-	if (hw_reconf_flags)
-		ieee80211_hw_config(local, hw_reconf_flags);
-
-	ieee80211_recalc_ps(local);
-
-	if (sdata->vif.type == NL80211_IFTYPE_MONITOR ||
-	    sdata->vif.type == NL80211_IFTYPE_AP_VLAN ||
-	    local->ops->wake_tx_queue) {
-		/* XXX: for AP_VLAN, actually track AP queues */
-		if (dev)
-			netif_tx_start_all_queues(dev);
-	} else if (dev) {
-		unsigned long flags;
-		int n_acs = IEEE80211_NUM_ACS;
-		int ac;
-
-		if (local->hw.queues < IEEE80211_NUM_ACS)
-			n_acs = 1;
-
-		spin_lock_irqsave(&local->queue_stop_reason_lock, flags);
-		if (sdata->vif.cab_queue == IEEE80211_INVAL_HW_QUEUE ||
-		    (local->queue_stop_reasons[sdata->vif.cab_queue] == 0 &&
-		     skb_queue_empty(&local->pending[sdata->vif.cab_queue]))) {
-			for (ac = 0; ac < n_acs; ac++) {
-				int ac_queue = sdata->vif.hw_queue[ac];
-
-=======
 
 	switch (sdata->vif.type) {
 	case NL80211_IFTYPE_AP_VLAN:
@@ -1706,7 +1256,6 @@
 			for (ac = 0; ac < n_acs; ac++) {
 				int ac_queue = sdata->vif.hw_queue[ac];
 
->>>>>>> 356006a6
 				if (local->queue_stop_reasons[ac_queue] == 0 &&
 				    skb_queue_empty(&local->pending[ac_queue]))
 					netif_start_subqueue(dev, ac);
