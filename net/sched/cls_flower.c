/*
 * net/sched/cls_flower.c		Flower classifier
 *
 * Copyright (c) 2015 Jiri Pirko <jiri@resnulli.us>
 *
 * This program is free software; you can redistribute it and/or modify
 * it under the terms of the GNU General Public License as published by
 * the Free Software Foundation; either version 2 of the License, or
 * (at your option) any later version.
 */

#include <linux/kernel.h>
#include <linux/init.h>
#include <linux/module.h>
#include <linux/rhashtable.h>
#include <linux/workqueue.h>

#include <linux/if_ether.h>
#include <linux/in6.h>
#include <linux/ip.h>
#include <linux/mpls.h>

#include <net/sch_generic.h>
#include <net/pkt_cls.h>
#include <net/ip.h>
#include <net/flow_dissector.h>

#include <net/dst.h>
#include <net/dst_metadata.h>

struct fl_flow_key {
	int	indev_ifindex;
	struct flow_dissector_key_control control;
	struct flow_dissector_key_control enc_control;
	struct flow_dissector_key_basic basic;
	struct flow_dissector_key_eth_addrs eth;
	struct flow_dissector_key_vlan vlan;
	struct flow_dissector_key_vlan cvlan;
	union {
		struct flow_dissector_key_ipv4_addrs ipv4;
		struct flow_dissector_key_ipv6_addrs ipv6;
	};
	struct flow_dissector_key_ports tp;
	struct flow_dissector_key_icmp icmp;
	struct flow_dissector_key_arp arp;
	struct flow_dissector_key_keyid enc_key_id;
	union {
		struct flow_dissector_key_ipv4_addrs enc_ipv4;
		struct flow_dissector_key_ipv6_addrs enc_ipv6;
	};
	struct flow_dissector_key_ports enc_tp;
	struct flow_dissector_key_mpls mpls;
	struct flow_dissector_key_tcp tcp;
	struct flow_dissector_key_ip ip;
} __aligned(BITS_PER_LONG / 8); /* Ensure that we can do comparisons as longs. */

struct fl_flow_mask_range {
	unsigned short int start;
	unsigned short int end;
};

struct fl_flow_mask {
	struct fl_flow_key key;
	struct fl_flow_mask_range range;
	struct rcu_head	rcu;
};

struct cls_fl_head {
	struct rhashtable ht;
	struct fl_flow_mask mask;
	struct flow_dissector dissector;
	bool mask_assigned;
	struct list_head filters;
	struct rhashtable_params ht_params;
	union {
		struct work_struct work;
		struct rcu_head	rcu;
	};
	struct idr handle_idr;
};

struct cls_fl_filter {
	struct rhash_head ht_node;
	struct fl_flow_key mkey;
	struct tcf_exts exts;
	struct tcf_result res;
	struct fl_flow_key key;
	struct list_head list;
	u32 handle;
	u32 flags;
	union {
		struct work_struct work;
		struct rcu_head	rcu;
	};
	struct net_device *hw_dev;
};

static unsigned short int fl_mask_range(const struct fl_flow_mask *mask)
{
	return mask->range.end - mask->range.start;
}

static void fl_mask_update_range(struct fl_flow_mask *mask)
{
	const u8 *bytes = (const u8 *) &mask->key;
	size_t size = sizeof(mask->key);
	size_t i, first = 0, last = size - 1;

	for (i = 0; i < sizeof(mask->key); i++) {
		if (bytes[i]) {
			if (!first && i)
				first = i;
			last = i;
		}
	}
	mask->range.start = rounddown(first, sizeof(long));
	mask->range.end = roundup(last + 1, sizeof(long));
}

static void *fl_key_get_start(struct fl_flow_key *key,
			      const struct fl_flow_mask *mask)
{
	return (u8 *) key + mask->range.start;
}

static void fl_set_masked_key(struct fl_flow_key *mkey, struct fl_flow_key *key,
			      struct fl_flow_mask *mask)
{
	const long *lkey = fl_key_get_start(key, mask);
	const long *lmask = fl_key_get_start(&mask->key, mask);
	long *lmkey = fl_key_get_start(mkey, mask);
	int i;

	for (i = 0; i < fl_mask_range(mask); i += sizeof(long))
		*lmkey++ = *lkey++ & *lmask++;
}

static void fl_clear_masked_range(struct fl_flow_key *key,
				  struct fl_flow_mask *mask)
{
	memset(fl_key_get_start(key, mask), 0, fl_mask_range(mask));
}

static struct cls_fl_filter *fl_lookup(struct cls_fl_head *head,
				       struct fl_flow_key *mkey)
{
	return rhashtable_lookup_fast(&head->ht,
				      fl_key_get_start(mkey, &head->mask),
				      head->ht_params);
}

static int fl_classify(struct sk_buff *skb, const struct tcf_proto *tp,
		       struct tcf_result *res)
{
	struct cls_fl_head *head = rcu_dereference_bh(tp->root);
	struct cls_fl_filter *f;
	struct fl_flow_key skb_key;
	struct fl_flow_key skb_mkey;
	struct ip_tunnel_info *info;

	if (!atomic_read(&head->ht.nelems))
		return -1;

	fl_clear_masked_range(&skb_key, &head->mask);

	info = skb_tunnel_info(skb);
	if (info) {
		struct ip_tunnel_key *key = &info->key;

		switch (ip_tunnel_info_af(info)) {
		case AF_INET:
			skb_key.enc_control.addr_type =
				FLOW_DISSECTOR_KEY_IPV4_ADDRS;
			skb_key.enc_ipv4.src = key->u.ipv4.src;
			skb_key.enc_ipv4.dst = key->u.ipv4.dst;
			break;
		case AF_INET6:
			skb_key.enc_control.addr_type =
				FLOW_DISSECTOR_KEY_IPV6_ADDRS;
			skb_key.enc_ipv6.src = key->u.ipv6.src;
			skb_key.enc_ipv6.dst = key->u.ipv6.dst;
			break;
		}

		skb_key.enc_key_id.keyid = tunnel_id_to_key32(key->tun_id);
		skb_key.enc_tp.src = key->tp_src;
		skb_key.enc_tp.dst = key->tp_dst;
	}

	skb_key.indev_ifindex = skb->skb_iif;
	/* skb_flow_dissect() does not set n_proto in case an unknown protocol,
	 * so do it rather here.
	 */
	skb_key.basic.n_proto = skb->protocol;
	skb_flow_dissect(skb, &head->dissector, &skb_key, 0);

	fl_set_masked_key(&skb_mkey, &skb_key, &head->mask);

	f = fl_lookup(head, &skb_mkey);
	if (f && !tc_skip_sw(f->flags)) {
		*res = f->res;
		return tcf_exts_exec(skb, &f->exts, res);
	}
	return -1;
}

static int fl_init(struct tcf_proto *tp)
{
	struct cls_fl_head *head;

	head = kzalloc(sizeof(*head), GFP_KERNEL);
	if (!head)
		return -ENOBUFS;

	INIT_LIST_HEAD_RCU(&head->filters);
	rcu_assign_pointer(tp->root, head);
	idr_init(&head->handle_idr);

	return 0;
}

static void __fl_destroy_filter(struct cls_fl_filter *f)
{
	tcf_exts_destroy(&f->exts);
	tcf_exts_put_net(&f->exts);
	kfree(f);
}

static void fl_destroy_filter_work(struct work_struct *work)
{
	struct cls_fl_filter *f = container_of(work, struct cls_fl_filter, work);

	rtnl_lock();
	__fl_destroy_filter(f);
	rtnl_unlock();
}

static void fl_destroy_filter(struct rcu_head *head)
{
	struct cls_fl_filter *f = container_of(head, struct cls_fl_filter, rcu);

	INIT_WORK(&f->work, fl_destroy_filter_work);
	tcf_queue_work(&f->work);
}

static void fl_hw_destroy_filter(struct tcf_proto *tp, struct cls_fl_filter *f)
{
	struct tc_cls_flower_offload cls_flower = {};
	struct net_device *dev = f->hw_dev;

	if (!tc_can_offload(dev))
		return;

	tc_cls_common_offload_init(&cls_flower.common, tp);
	cls_flower.command = TC_CLSFLOWER_DESTROY;
	cls_flower.cookie = (unsigned long) f;
	cls_flower.egress_dev = f->hw_dev != tp->q->dev_queue->dev;

	dev->netdev_ops->ndo_setup_tc(dev, TC_SETUP_CLSFLOWER, &cls_flower);
}

static int fl_hw_replace_filter(struct tcf_proto *tp,
				struct flow_dissector *dissector,
				struct fl_flow_key *mask,
				struct cls_fl_filter *f)
{
	struct net_device *dev = tp->q->dev_queue->dev;
	struct tc_cls_flower_offload cls_flower = {};
	int err;

	if (!tc_can_offload(dev)) {
		if (tcf_exts_get_dev(dev, &f->exts, &f->hw_dev) ||
		    (f->hw_dev && !tc_can_offload(f->hw_dev))) {
			f->hw_dev = dev;
			return tc_skip_sw(f->flags) ? -EINVAL : 0;
		}
		dev = f->hw_dev;
		cls_flower.egress_dev = true;
	} else {
		f->hw_dev = dev;
	}

	tc_cls_common_offload_init(&cls_flower.common, tp);
	cls_flower.command = TC_CLSFLOWER_REPLACE;
	cls_flower.cookie = (unsigned long) f;
	cls_flower.dissector = dissector;
	cls_flower.mask = mask;
	cls_flower.key = &f->mkey;
	cls_flower.exts = &f->exts;

	err = dev->netdev_ops->ndo_setup_tc(dev, TC_SETUP_CLSFLOWER,
					    &cls_flower);
	if (!err)
		f->flags |= TCA_CLS_FLAGS_IN_HW;

	if (tc_skip_sw(f->flags))
		return err;
	return 0;
}

static void fl_hw_update_stats(struct tcf_proto *tp, struct cls_fl_filter *f)
{
	struct tc_cls_flower_offload cls_flower = {};
	struct net_device *dev = f->hw_dev;

	if (!tc_can_offload(dev))
		return;

	tc_cls_common_offload_init(&cls_flower.common, tp);
	cls_flower.command = TC_CLSFLOWER_STATS;
	cls_flower.cookie = (unsigned long) f;
	cls_flower.exts = &f->exts;
	cls_flower.egress_dev = f->hw_dev != tp->q->dev_queue->dev;

	dev->netdev_ops->ndo_setup_tc(dev, TC_SETUP_CLSFLOWER,
				      &cls_flower);
}

static void __fl_delete(struct tcf_proto *tp, struct cls_fl_filter *f)
{
	struct cls_fl_head *head = rtnl_dereference(tp->root);

	idr_remove_ext(&head->handle_idr, f->handle);
	list_del_rcu(&f->list);
	if (!tc_skip_hw(f->flags))
		fl_hw_destroy_filter(tp, f);
	tcf_unbind_filter(tp, &f->res);
	if (tcf_exts_get_net(&f->exts))
		call_rcu(&f->rcu, fl_destroy_filter);
	else
		__fl_destroy_filter(f);
}

static void fl_destroy_sleepable(struct work_struct *work)
{
	struct cls_fl_head *head = container_of(work, struct cls_fl_head,
						work);
	if (head->mask_assigned)
		rhashtable_destroy(&head->ht);
	kfree(head);
	module_put(THIS_MODULE);
}

static void fl_destroy_rcu(struct rcu_head *rcu)
{
	struct cls_fl_head *head = container_of(rcu, struct cls_fl_head, rcu);

	INIT_WORK(&head->work, fl_destroy_sleepable);
	schedule_work(&head->work);
}

static void fl_destroy(struct tcf_proto *tp)
{
	struct cls_fl_head *head = rtnl_dereference(tp->root);
	struct cls_fl_filter *f, *next;

	list_for_each_entry_safe(f, next, &head->filters, list)
		__fl_delete(tp, f);
	idr_destroy(&head->handle_idr);

	__module_get(THIS_MODULE);
	call_rcu(&head->rcu, fl_destroy_rcu);
}

static void *fl_get(struct tcf_proto *tp, u32 handle)
{
	struct cls_fl_head *head = rtnl_dereference(tp->root);

	return idr_find_ext(&head->handle_idr, handle);
}

static const struct nla_policy fl_policy[TCA_FLOWER_MAX + 1] = {
	[TCA_FLOWER_UNSPEC]		= { .type = NLA_UNSPEC },
	[TCA_FLOWER_CLASSID]		= { .type = NLA_U32 },
	[TCA_FLOWER_INDEV]		= { .type = NLA_STRING,
					    .len = IFNAMSIZ },
	[TCA_FLOWER_KEY_ETH_DST]	= { .len = ETH_ALEN },
	[TCA_FLOWER_KEY_ETH_DST_MASK]	= { .len = ETH_ALEN },
	[TCA_FLOWER_KEY_ETH_SRC]	= { .len = ETH_ALEN },
	[TCA_FLOWER_KEY_ETH_SRC_MASK]	= { .len = ETH_ALEN },
	[TCA_FLOWER_KEY_ETH_TYPE]	= { .type = NLA_U16 },
	[TCA_FLOWER_KEY_IP_PROTO]	= { .type = NLA_U8 },
	[TCA_FLOWER_KEY_IPV4_SRC]	= { .type = NLA_U32 },
	[TCA_FLOWER_KEY_IPV4_SRC_MASK]	= { .type = NLA_U32 },
	[TCA_FLOWER_KEY_IPV4_DST]	= { .type = NLA_U32 },
	[TCA_FLOWER_KEY_IPV4_DST_MASK]	= { .type = NLA_U32 },
	[TCA_FLOWER_KEY_IPV6_SRC]	= { .len = sizeof(struct in6_addr) },
	[TCA_FLOWER_KEY_IPV6_SRC_MASK]	= { .len = sizeof(struct in6_addr) },
	[TCA_FLOWER_KEY_IPV6_DST]	= { .len = sizeof(struct in6_addr) },
	[TCA_FLOWER_KEY_IPV6_DST_MASK]	= { .len = sizeof(struct in6_addr) },
	[TCA_FLOWER_KEY_TCP_SRC]	= { .type = NLA_U16 },
	[TCA_FLOWER_KEY_TCP_DST]	= { .type = NLA_U16 },
	[TCA_FLOWER_KEY_UDP_SRC]	= { .type = NLA_U16 },
	[TCA_FLOWER_KEY_UDP_DST]	= { .type = NLA_U16 },
	[TCA_FLOWER_KEY_VLAN_ID]	= { .type = NLA_U16 },
	[TCA_FLOWER_KEY_VLAN_PRIO]	= { .type = NLA_U8 },
	[TCA_FLOWER_KEY_VLAN_ETH_TYPE]	= { .type = NLA_U16 },
	[TCA_FLOWER_KEY_ENC_KEY_ID]	= { .type = NLA_U32 },
	[TCA_FLOWER_KEY_ENC_IPV4_SRC]	= { .type = NLA_U32 },
	[TCA_FLOWER_KEY_ENC_IPV4_SRC_MASK] = { .type = NLA_U32 },
	[TCA_FLOWER_KEY_ENC_IPV4_DST]	= { .type = NLA_U32 },
	[TCA_FLOWER_KEY_ENC_IPV4_DST_MASK] = { .type = NLA_U32 },
	[TCA_FLOWER_KEY_ENC_IPV6_SRC]	= { .len = sizeof(struct in6_addr) },
	[TCA_FLOWER_KEY_ENC_IPV6_SRC_MASK] = { .len = sizeof(struct in6_addr) },
	[TCA_FLOWER_KEY_ENC_IPV6_DST]	= { .len = sizeof(struct in6_addr) },
	[TCA_FLOWER_KEY_ENC_IPV6_DST_MASK] = { .len = sizeof(struct in6_addr) },
	[TCA_FLOWER_KEY_TCP_SRC_MASK]	= { .type = NLA_U16 },
	[TCA_FLOWER_KEY_TCP_DST_MASK]	= { .type = NLA_U16 },
	[TCA_FLOWER_KEY_UDP_SRC_MASK]	= { .type = NLA_U16 },
	[TCA_FLOWER_KEY_UDP_DST_MASK]	= { .type = NLA_U16 },
	[TCA_FLOWER_KEY_SCTP_SRC_MASK]	= { .type = NLA_U16 },
	[TCA_FLOWER_KEY_SCTP_DST_MASK]	= { .type = NLA_U16 },
	[TCA_FLOWER_KEY_SCTP_SRC]	= { .type = NLA_U16 },
	[TCA_FLOWER_KEY_SCTP_DST]	= { .type = NLA_U16 },
	[TCA_FLOWER_KEY_ENC_UDP_SRC_PORT]	= { .type = NLA_U16 },
	[TCA_FLOWER_KEY_ENC_UDP_SRC_PORT_MASK]	= { .type = NLA_U16 },
	[TCA_FLOWER_KEY_ENC_UDP_DST_PORT]	= { .type = NLA_U16 },
	[TCA_FLOWER_KEY_ENC_UDP_DST_PORT_MASK]	= { .type = NLA_U16 },
	[TCA_FLOWER_KEY_FLAGS]		= { .type = NLA_U32 },
	[TCA_FLOWER_KEY_FLAGS_MASK]	= { .type = NLA_U32 },
	[TCA_FLOWER_KEY_ICMPV4_TYPE]	= { .type = NLA_U8 },
	[TCA_FLOWER_KEY_ICMPV4_TYPE_MASK] = { .type = NLA_U8 },
	[TCA_FLOWER_KEY_ICMPV4_CODE]	= { .type = NLA_U8 },
	[TCA_FLOWER_KEY_ICMPV4_CODE_MASK] = { .type = NLA_U8 },
	[TCA_FLOWER_KEY_ICMPV6_TYPE]	= { .type = NLA_U8 },
	[TCA_FLOWER_KEY_ICMPV6_TYPE_MASK] = { .type = NLA_U8 },
	[TCA_FLOWER_KEY_ICMPV6_CODE]	= { .type = NLA_U8 },
	[TCA_FLOWER_KEY_ICMPV6_CODE_MASK] = { .type = NLA_U8 },
	[TCA_FLOWER_KEY_ARP_SIP]	= { .type = NLA_U32 },
	[TCA_FLOWER_KEY_ARP_SIP_MASK]	= { .type = NLA_U32 },
	[TCA_FLOWER_KEY_ARP_TIP]	= { .type = NLA_U32 },
	[TCA_FLOWER_KEY_ARP_TIP_MASK]	= { .type = NLA_U32 },
	[TCA_FLOWER_KEY_ARP_OP]		= { .type = NLA_U8 },
	[TCA_FLOWER_KEY_ARP_OP_MASK]	= { .type = NLA_U8 },
	[TCA_FLOWER_KEY_ARP_SHA]	= { .len = ETH_ALEN },
	[TCA_FLOWER_KEY_ARP_SHA_MASK]	= { .len = ETH_ALEN },
	[TCA_FLOWER_KEY_ARP_THA]	= { .len = ETH_ALEN },
	[TCA_FLOWER_KEY_ARP_THA_MASK]	= { .len = ETH_ALEN },
	[TCA_FLOWER_KEY_MPLS_TTL]	= { .type = NLA_U8 },
	[TCA_FLOWER_KEY_MPLS_BOS]	= { .type = NLA_U8 },
	[TCA_FLOWER_KEY_MPLS_TC]	= { .type = NLA_U8 },
	[TCA_FLOWER_KEY_MPLS_LABEL]	= { .type = NLA_U32 },
	[TCA_FLOWER_KEY_TCP_FLAGS]	= { .type = NLA_U16 },
	[TCA_FLOWER_KEY_TCP_FLAGS_MASK]	= { .type = NLA_U16 },
	[TCA_FLOWER_KEY_IP_TOS]		= { .type = NLA_U8 },
	[TCA_FLOWER_KEY_IP_TOS_MASK]	= { .type = NLA_U8 },
	[TCA_FLOWER_KEY_IP_TTL]		= { .type = NLA_U8 },
	[TCA_FLOWER_KEY_IP_TTL_MASK]	= { .type = NLA_U8 },
<<<<<<< HEAD
	[TCA_FLOWER_KEY_CVLAN_ID]	= { .type = NLA_U16 },
	[TCA_FLOWER_KEY_CVLAN_PRIO]	= { .type = NLA_U8 },
	[TCA_FLOWER_KEY_CVLAN_ETH_TYPE]	= { .type = NLA_U16 },
=======
	[TCA_FLOWER_FLAGS]		= { .type = NLA_U32 },
>>>>>>> 78d697fc
};

static void fl_set_key_val(struct nlattr **tb,
			   void *val, int val_type,
			   void *mask, int mask_type, int len)
{
	if (!tb[val_type])
		return;
	memcpy(val, nla_data(tb[val_type]), len);
	if (mask_type == TCA_FLOWER_UNSPEC || !tb[mask_type])
		memset(mask, 0xff, len);
	else
		memcpy(mask, nla_data(tb[mask_type]), len);
}

static int fl_set_key_mpls(struct nlattr **tb,
			   struct flow_dissector_key_mpls *key_val,
			   struct flow_dissector_key_mpls *key_mask)
{
	if (tb[TCA_FLOWER_KEY_MPLS_TTL]) {
		key_val->mpls_ttl = nla_get_u8(tb[TCA_FLOWER_KEY_MPLS_TTL]);
		key_mask->mpls_ttl = MPLS_TTL_MASK;
	}
	if (tb[TCA_FLOWER_KEY_MPLS_BOS]) {
		u8 bos = nla_get_u8(tb[TCA_FLOWER_KEY_MPLS_BOS]);

		if (bos & ~MPLS_BOS_MASK)
			return -EINVAL;
		key_val->mpls_bos = bos;
		key_mask->mpls_bos = MPLS_BOS_MASK;
	}
	if (tb[TCA_FLOWER_KEY_MPLS_TC]) {
		u8 tc = nla_get_u8(tb[TCA_FLOWER_KEY_MPLS_TC]);

		if (tc & ~MPLS_TC_MASK)
			return -EINVAL;
		key_val->mpls_tc = tc;
		key_mask->mpls_tc = MPLS_TC_MASK;
	}
	if (tb[TCA_FLOWER_KEY_MPLS_LABEL]) {
		u32 label = nla_get_u32(tb[TCA_FLOWER_KEY_MPLS_LABEL]);

		if (label & ~MPLS_LABEL_MASK)
			return -EINVAL;
		key_val->mpls_label = label;
		key_mask->mpls_label = MPLS_LABEL_MASK;
	}
	return 0;
}

static void fl_set_key_vlan(struct nlattr **tb,
			    __be16 ethertype,
			    int vlan_id_key, int vlan_prio_key,
			    struct flow_dissector_key_vlan *key_val,
			    struct flow_dissector_key_vlan *key_mask)
{
#define VLAN_PRIORITY_MASK	0x7

	if (tb[vlan_id_key]) {
		key_val->vlan_id =
			nla_get_u16(tb[vlan_id_key]) & VLAN_VID_MASK;
		key_mask->vlan_id = VLAN_VID_MASK;
	}
	if (tb[vlan_prio_key]) {
		key_val->vlan_priority =
			nla_get_u8(tb[vlan_prio_key]) &
			VLAN_PRIORITY_MASK;
		key_mask->vlan_priority = VLAN_PRIORITY_MASK;
	}
	key_val->vlan_tpid = ethertype;
	key_mask->vlan_tpid = cpu_to_be16(~0);
}

static void fl_set_key_flag(u32 flower_key, u32 flower_mask,
			    u32 *dissector_key, u32 *dissector_mask,
			    u32 flower_flag_bit, u32 dissector_flag_bit)
{
	if (flower_mask & flower_flag_bit) {
		*dissector_mask |= dissector_flag_bit;
		if (flower_key & flower_flag_bit)
			*dissector_key |= dissector_flag_bit;
	}
}

static int fl_set_key_flags(struct nlattr **tb,
			    u32 *flags_key, u32 *flags_mask)
{
	u32 key, mask;

	/* mask is mandatory for flags */
	if (!tb[TCA_FLOWER_KEY_FLAGS_MASK])
		return -EINVAL;

	key = be32_to_cpu(nla_get_u32(tb[TCA_FLOWER_KEY_FLAGS]));
	mask = be32_to_cpu(nla_get_u32(tb[TCA_FLOWER_KEY_FLAGS_MASK]));

	*flags_key  = 0;
	*flags_mask = 0;

	fl_set_key_flag(key, mask, flags_key, flags_mask,
			TCA_FLOWER_KEY_FLAGS_IS_FRAGMENT, FLOW_DIS_IS_FRAGMENT);

	return 0;
}

static void fl_set_key_ip(struct nlattr **tb,
			  struct flow_dissector_key_ip *key,
			  struct flow_dissector_key_ip *mask)
{
		fl_set_key_val(tb, &key->tos, TCA_FLOWER_KEY_IP_TOS,
			       &mask->tos, TCA_FLOWER_KEY_IP_TOS_MASK,
			       sizeof(key->tos));

		fl_set_key_val(tb, &key->ttl, TCA_FLOWER_KEY_IP_TTL,
			       &mask->ttl, TCA_FLOWER_KEY_IP_TTL_MASK,
			       sizeof(key->ttl));
}

static int fl_set_key(struct net *net, struct nlattr **tb,
		      struct fl_flow_key *key, struct fl_flow_key *mask)
{
	__be16 ethertype;
	int ret = 0;
#ifdef CONFIG_NET_CLS_IND
	if (tb[TCA_FLOWER_INDEV]) {
		int err = tcf_change_indev(net, tb[TCA_FLOWER_INDEV]);
		if (err < 0)
			return err;
		key->indev_ifindex = err;
		mask->indev_ifindex = 0xffffffff;
	}
#endif

	fl_set_key_val(tb, key->eth.dst, TCA_FLOWER_KEY_ETH_DST,
		       mask->eth.dst, TCA_FLOWER_KEY_ETH_DST_MASK,
		       sizeof(key->eth.dst));
	fl_set_key_val(tb, key->eth.src, TCA_FLOWER_KEY_ETH_SRC,
		       mask->eth.src, TCA_FLOWER_KEY_ETH_SRC_MASK,
		       sizeof(key->eth.src));

	if (tb[TCA_FLOWER_KEY_ETH_TYPE]) {
		ethertype = nla_get_be16(tb[TCA_FLOWER_KEY_ETH_TYPE]);

		if (eth_type_vlan(ethertype)) {
			fl_set_key_vlan(tb, ethertype, TCA_FLOWER_KEY_VLAN_ID,
					TCA_FLOWER_KEY_VLAN_PRIO, &key->vlan,
					&mask->vlan);

			if (tb[TCA_FLOWER_KEY_VLAN_ETH_TYPE]) {
				ethertype = nla_get_be16(tb[TCA_FLOWER_KEY_VLAN_ETH_TYPE]);
				if (eth_type_vlan(ethertype)) {
					fl_set_key_vlan(tb, ethertype,
							TCA_FLOWER_KEY_CVLAN_ID,
							TCA_FLOWER_KEY_CVLAN_PRIO,
							&key->cvlan, &mask->cvlan);
					fl_set_key_val(tb, &key->basic.n_proto,
						       TCA_FLOWER_KEY_CVLAN_ETH_TYPE,
						       &mask->basic.n_proto,
						       TCA_FLOWER_UNSPEC,
						       sizeof(key->basic.n_proto));
				} else {
					key->basic.n_proto = ethertype;
					mask->basic.n_proto = cpu_to_be16(~0);
				}
			}
		} else {
			key->basic.n_proto = ethertype;
			mask->basic.n_proto = cpu_to_be16(~0);
		}
	}

	if (key->basic.n_proto == htons(ETH_P_IP) ||
	    key->basic.n_proto == htons(ETH_P_IPV6)) {
		fl_set_key_val(tb, &key->basic.ip_proto, TCA_FLOWER_KEY_IP_PROTO,
			       &mask->basic.ip_proto, TCA_FLOWER_UNSPEC,
			       sizeof(key->basic.ip_proto));
		fl_set_key_ip(tb, &key->ip, &mask->ip);
	}

	if (tb[TCA_FLOWER_KEY_IPV4_SRC] || tb[TCA_FLOWER_KEY_IPV4_DST]) {
		key->control.addr_type = FLOW_DISSECTOR_KEY_IPV4_ADDRS;
		mask->control.addr_type = ~0;
		fl_set_key_val(tb, &key->ipv4.src, TCA_FLOWER_KEY_IPV4_SRC,
			       &mask->ipv4.src, TCA_FLOWER_KEY_IPV4_SRC_MASK,
			       sizeof(key->ipv4.src));
		fl_set_key_val(tb, &key->ipv4.dst, TCA_FLOWER_KEY_IPV4_DST,
			       &mask->ipv4.dst, TCA_FLOWER_KEY_IPV4_DST_MASK,
			       sizeof(key->ipv4.dst));
	} else if (tb[TCA_FLOWER_KEY_IPV6_SRC] || tb[TCA_FLOWER_KEY_IPV6_DST]) {
		key->control.addr_type = FLOW_DISSECTOR_KEY_IPV6_ADDRS;
		mask->control.addr_type = ~0;
		fl_set_key_val(tb, &key->ipv6.src, TCA_FLOWER_KEY_IPV6_SRC,
			       &mask->ipv6.src, TCA_FLOWER_KEY_IPV6_SRC_MASK,
			       sizeof(key->ipv6.src));
		fl_set_key_val(tb, &key->ipv6.dst, TCA_FLOWER_KEY_IPV6_DST,
			       &mask->ipv6.dst, TCA_FLOWER_KEY_IPV6_DST_MASK,
			       sizeof(key->ipv6.dst));
	}

	if (key->basic.ip_proto == IPPROTO_TCP) {
		fl_set_key_val(tb, &key->tp.src, TCA_FLOWER_KEY_TCP_SRC,
			       &mask->tp.src, TCA_FLOWER_KEY_TCP_SRC_MASK,
			       sizeof(key->tp.src));
		fl_set_key_val(tb, &key->tp.dst, TCA_FLOWER_KEY_TCP_DST,
			       &mask->tp.dst, TCA_FLOWER_KEY_TCP_DST_MASK,
			       sizeof(key->tp.dst));
		fl_set_key_val(tb, &key->tcp.flags, TCA_FLOWER_KEY_TCP_FLAGS,
			       &mask->tcp.flags, TCA_FLOWER_KEY_TCP_FLAGS_MASK,
			       sizeof(key->tcp.flags));
	} else if (key->basic.ip_proto == IPPROTO_UDP) {
		fl_set_key_val(tb, &key->tp.src, TCA_FLOWER_KEY_UDP_SRC,
			       &mask->tp.src, TCA_FLOWER_KEY_UDP_SRC_MASK,
			       sizeof(key->tp.src));
		fl_set_key_val(tb, &key->tp.dst, TCA_FLOWER_KEY_UDP_DST,
			       &mask->tp.dst, TCA_FLOWER_KEY_UDP_DST_MASK,
			       sizeof(key->tp.dst));
	} else if (key->basic.ip_proto == IPPROTO_SCTP) {
		fl_set_key_val(tb, &key->tp.src, TCA_FLOWER_KEY_SCTP_SRC,
			       &mask->tp.src, TCA_FLOWER_KEY_SCTP_SRC_MASK,
			       sizeof(key->tp.src));
		fl_set_key_val(tb, &key->tp.dst, TCA_FLOWER_KEY_SCTP_DST,
			       &mask->tp.dst, TCA_FLOWER_KEY_SCTP_DST_MASK,
			       sizeof(key->tp.dst));
	} else if (key->basic.n_proto == htons(ETH_P_IP) &&
		   key->basic.ip_proto == IPPROTO_ICMP) {
		fl_set_key_val(tb, &key->icmp.type, TCA_FLOWER_KEY_ICMPV4_TYPE,
			       &mask->icmp.type,
			       TCA_FLOWER_KEY_ICMPV4_TYPE_MASK,
			       sizeof(key->icmp.type));
		fl_set_key_val(tb, &key->icmp.code, TCA_FLOWER_KEY_ICMPV4_CODE,
			       &mask->icmp.code,
			       TCA_FLOWER_KEY_ICMPV4_CODE_MASK,
			       sizeof(key->icmp.code));
	} else if (key->basic.n_proto == htons(ETH_P_IPV6) &&
		   key->basic.ip_proto == IPPROTO_ICMPV6) {
		fl_set_key_val(tb, &key->icmp.type, TCA_FLOWER_KEY_ICMPV6_TYPE,
			       &mask->icmp.type,
			       TCA_FLOWER_KEY_ICMPV6_TYPE_MASK,
			       sizeof(key->icmp.type));
		fl_set_key_val(tb, &key->icmp.code, TCA_FLOWER_KEY_ICMPV6_CODE,
			       &mask->icmp.code,
			       TCA_FLOWER_KEY_ICMPV6_CODE_MASK,
			       sizeof(key->icmp.code));
	} else if (key->basic.n_proto == htons(ETH_P_MPLS_UC) ||
		   key->basic.n_proto == htons(ETH_P_MPLS_MC)) {
		ret = fl_set_key_mpls(tb, &key->mpls, &mask->mpls);
		if (ret)
			return ret;
	} else if (key->basic.n_proto == htons(ETH_P_ARP) ||
		   key->basic.n_proto == htons(ETH_P_RARP)) {
		fl_set_key_val(tb, &key->arp.sip, TCA_FLOWER_KEY_ARP_SIP,
			       &mask->arp.sip, TCA_FLOWER_KEY_ARP_SIP_MASK,
			       sizeof(key->arp.sip));
		fl_set_key_val(tb, &key->arp.tip, TCA_FLOWER_KEY_ARP_TIP,
			       &mask->arp.tip, TCA_FLOWER_KEY_ARP_TIP_MASK,
			       sizeof(key->arp.tip));
		fl_set_key_val(tb, &key->arp.op, TCA_FLOWER_KEY_ARP_OP,
			       &mask->arp.op, TCA_FLOWER_KEY_ARP_OP_MASK,
			       sizeof(key->arp.op));
		fl_set_key_val(tb, key->arp.sha, TCA_FLOWER_KEY_ARP_SHA,
			       mask->arp.sha, TCA_FLOWER_KEY_ARP_SHA_MASK,
			       sizeof(key->arp.sha));
		fl_set_key_val(tb, key->arp.tha, TCA_FLOWER_KEY_ARP_THA,
			       mask->arp.tha, TCA_FLOWER_KEY_ARP_THA_MASK,
			       sizeof(key->arp.tha));
	}

	if (tb[TCA_FLOWER_KEY_ENC_IPV4_SRC] ||
	    tb[TCA_FLOWER_KEY_ENC_IPV4_DST]) {
		key->enc_control.addr_type = FLOW_DISSECTOR_KEY_IPV4_ADDRS;
		mask->enc_control.addr_type = ~0;
		fl_set_key_val(tb, &key->enc_ipv4.src,
			       TCA_FLOWER_KEY_ENC_IPV4_SRC,
			       &mask->enc_ipv4.src,
			       TCA_FLOWER_KEY_ENC_IPV4_SRC_MASK,
			       sizeof(key->enc_ipv4.src));
		fl_set_key_val(tb, &key->enc_ipv4.dst,
			       TCA_FLOWER_KEY_ENC_IPV4_DST,
			       &mask->enc_ipv4.dst,
			       TCA_FLOWER_KEY_ENC_IPV4_DST_MASK,
			       sizeof(key->enc_ipv4.dst));
	}

	if (tb[TCA_FLOWER_KEY_ENC_IPV6_SRC] ||
	    tb[TCA_FLOWER_KEY_ENC_IPV6_DST]) {
		key->enc_control.addr_type = FLOW_DISSECTOR_KEY_IPV6_ADDRS;
		mask->enc_control.addr_type = ~0;
		fl_set_key_val(tb, &key->enc_ipv6.src,
			       TCA_FLOWER_KEY_ENC_IPV6_SRC,
			       &mask->enc_ipv6.src,
			       TCA_FLOWER_KEY_ENC_IPV6_SRC_MASK,
			       sizeof(key->enc_ipv6.src));
		fl_set_key_val(tb, &key->enc_ipv6.dst,
			       TCA_FLOWER_KEY_ENC_IPV6_DST,
			       &mask->enc_ipv6.dst,
			       TCA_FLOWER_KEY_ENC_IPV6_DST_MASK,
			       sizeof(key->enc_ipv6.dst));
	}

	fl_set_key_val(tb, &key->enc_key_id.keyid, TCA_FLOWER_KEY_ENC_KEY_ID,
		       &mask->enc_key_id.keyid, TCA_FLOWER_UNSPEC,
		       sizeof(key->enc_key_id.keyid));

	fl_set_key_val(tb, &key->enc_tp.src, TCA_FLOWER_KEY_ENC_UDP_SRC_PORT,
		       &mask->enc_tp.src, TCA_FLOWER_KEY_ENC_UDP_SRC_PORT_MASK,
		       sizeof(key->enc_tp.src));

	fl_set_key_val(tb, &key->enc_tp.dst, TCA_FLOWER_KEY_ENC_UDP_DST_PORT,
		       &mask->enc_tp.dst, TCA_FLOWER_KEY_ENC_UDP_DST_PORT_MASK,
		       sizeof(key->enc_tp.dst));

	if (tb[TCA_FLOWER_KEY_FLAGS])
		ret = fl_set_key_flags(tb, &key->control.flags, &mask->control.flags);

	return ret;
}

static bool fl_mask_eq(struct fl_flow_mask *mask1,
		       struct fl_flow_mask *mask2)
{
	const long *lmask1 = fl_key_get_start(&mask1->key, mask1);
	const long *lmask2 = fl_key_get_start(&mask2->key, mask2);

	return !memcmp(&mask1->range, &mask2->range, sizeof(mask1->range)) &&
	       !memcmp(lmask1, lmask2, fl_mask_range(mask1));
}

static const struct rhashtable_params fl_ht_params = {
	.key_offset = offsetof(struct cls_fl_filter, mkey), /* base offset */
	.head_offset = offsetof(struct cls_fl_filter, ht_node),
	.automatic_shrinking = true,
};

static int fl_init_hashtable(struct cls_fl_head *head,
			     struct fl_flow_mask *mask)
{
	head->ht_params = fl_ht_params;
	head->ht_params.key_len = fl_mask_range(mask);
	head->ht_params.key_offset += mask->range.start;

	return rhashtable_init(&head->ht, &head->ht_params);
}

#define FL_KEY_MEMBER_OFFSET(member) offsetof(struct fl_flow_key, member)
#define FL_KEY_MEMBER_SIZE(member) (sizeof(((struct fl_flow_key *) 0)->member))

#define FL_KEY_IS_MASKED(mask, member)						\
	memchr_inv(((char *)mask) + FL_KEY_MEMBER_OFFSET(member),		\
		   0, FL_KEY_MEMBER_SIZE(member))				\

#define FL_KEY_SET(keys, cnt, id, member)					\
	do {									\
		keys[cnt].key_id = id;						\
		keys[cnt].offset = FL_KEY_MEMBER_OFFSET(member);		\
		cnt++;								\
	} while(0);

#define FL_KEY_SET_IF_MASKED(mask, keys, cnt, id, member)			\
	do {									\
		if (FL_KEY_IS_MASKED(mask, member))				\
			FL_KEY_SET(keys, cnt, id, member);			\
	} while(0);

static void fl_init_dissector(struct cls_fl_head *head,
			      struct fl_flow_mask *mask)
{
	struct flow_dissector_key keys[FLOW_DISSECTOR_KEY_MAX];
	size_t cnt = 0;

	FL_KEY_SET(keys, cnt, FLOW_DISSECTOR_KEY_CONTROL, control);
	FL_KEY_SET(keys, cnt, FLOW_DISSECTOR_KEY_BASIC, basic);
	FL_KEY_SET_IF_MASKED(&mask->key, keys, cnt,
			     FLOW_DISSECTOR_KEY_ETH_ADDRS, eth);
	FL_KEY_SET_IF_MASKED(&mask->key, keys, cnt,
			     FLOW_DISSECTOR_KEY_IPV4_ADDRS, ipv4);
	FL_KEY_SET_IF_MASKED(&mask->key, keys, cnt,
			     FLOW_DISSECTOR_KEY_IPV6_ADDRS, ipv6);
	FL_KEY_SET_IF_MASKED(&mask->key, keys, cnt,
			     FLOW_DISSECTOR_KEY_PORTS, tp);
	FL_KEY_SET_IF_MASKED(&mask->key, keys, cnt,
			     FLOW_DISSECTOR_KEY_IP, ip);
	FL_KEY_SET_IF_MASKED(&mask->key, keys, cnt,
			     FLOW_DISSECTOR_KEY_TCP, tcp);
	FL_KEY_SET_IF_MASKED(&mask->key, keys, cnt,
			     FLOW_DISSECTOR_KEY_ICMP, icmp);
	FL_KEY_SET_IF_MASKED(&mask->key, keys, cnt,
			     FLOW_DISSECTOR_KEY_ARP, arp);
	FL_KEY_SET_IF_MASKED(&mask->key, keys, cnt,
			     FLOW_DISSECTOR_KEY_MPLS, mpls);
	FL_KEY_SET_IF_MASKED(&mask->key, keys, cnt,
			     FLOW_DISSECTOR_KEY_VLAN, vlan);
	FL_KEY_SET_IF_MASKED(&mask->key, keys, cnt,
			     FLOW_DISSECTOR_KEY_CVLAN, cvlan);
	FL_KEY_SET_IF_MASKED(&mask->key, keys, cnt,
			     FLOW_DISSECTOR_KEY_ENC_KEYID, enc_key_id);
	FL_KEY_SET_IF_MASKED(&mask->key, keys, cnt,
			     FLOW_DISSECTOR_KEY_ENC_IPV4_ADDRS, enc_ipv4);
	FL_KEY_SET_IF_MASKED(&mask->key, keys, cnt,
			     FLOW_DISSECTOR_KEY_ENC_IPV6_ADDRS, enc_ipv6);
	if (FL_KEY_IS_MASKED(&mask->key, enc_ipv4) ||
	    FL_KEY_IS_MASKED(&mask->key, enc_ipv6))
		FL_KEY_SET(keys, cnt, FLOW_DISSECTOR_KEY_ENC_CONTROL,
			   enc_control);
	FL_KEY_SET_IF_MASKED(&mask->key, keys, cnt,
			     FLOW_DISSECTOR_KEY_ENC_PORTS, enc_tp);

	skb_flow_dissector_init(&head->dissector, keys, cnt);
}

static int fl_check_assign_mask(struct cls_fl_head *head,
				struct fl_flow_mask *mask)
{
	int err;

	if (head->mask_assigned) {
		if (!fl_mask_eq(&head->mask, mask))
			return -EINVAL;
		else
			return 0;
	}

	/* Mask is not assigned yet. So assign it and init hashtable
	 * according to that.
	 */
	err = fl_init_hashtable(head, mask);
	if (err)
		return err;
	memcpy(&head->mask, mask, sizeof(head->mask));
	head->mask_assigned = true;

	fl_init_dissector(head, mask);

	return 0;
}

static int fl_set_parms(struct net *net, struct tcf_proto *tp,
			struct cls_fl_filter *f, struct fl_flow_mask *mask,
			unsigned long base, struct nlattr **tb,
			struct nlattr *est, bool ovr)
{
	int err;

	err = tcf_exts_validate(net, tp, tb, est, &f->exts, ovr);
	if (err < 0)
		return err;

	if (tb[TCA_FLOWER_CLASSID]) {
		f->res.classid = nla_get_u32(tb[TCA_FLOWER_CLASSID]);
		tcf_bind_filter(tp, &f->res, base);
	}

	err = fl_set_key(net, tb, &f->key, &mask->key);
	if (err)
		return err;

	fl_mask_update_range(mask);
	fl_set_masked_key(&f->mkey, &f->key, mask);

	return 0;
}

static int fl_change(struct net *net, struct sk_buff *in_skb,
		     struct tcf_proto *tp, unsigned long base,
		     u32 handle, struct nlattr **tca,
		     void **arg, bool ovr)
{
	struct cls_fl_head *head = rtnl_dereference(tp->root);
	struct cls_fl_filter *fold = *arg;
	struct cls_fl_filter *fnew;
	struct nlattr **tb;
	struct fl_flow_mask mask = {};
	unsigned long idr_index;
	int err;

	if (!tca[TCA_OPTIONS])
		return -EINVAL;

	tb = kcalloc(TCA_FLOWER_MAX + 1, sizeof(struct nlattr *), GFP_KERNEL);
	if (!tb)
		return -ENOBUFS;

	err = nla_parse_nested(tb, TCA_FLOWER_MAX, tca[TCA_OPTIONS],
			       fl_policy, NULL);
	if (err < 0)
		goto errout_tb;

	if (fold && handle && fold->handle != handle) {
		err = -EINVAL;
		goto errout_tb;
	}

	fnew = kzalloc(sizeof(*fnew), GFP_KERNEL);
	if (!fnew) {
		err = -ENOBUFS;
		goto errout_tb;
	}

	err = tcf_exts_init(&fnew->exts, TCA_FLOWER_ACT, 0);
	if (err < 0)
		goto errout;

	if (!handle) {
		err = idr_alloc_ext(&head->handle_idr, fnew, &idr_index,
				    1, 0x80000000, GFP_KERNEL);
		if (err)
			goto errout;
		fnew->handle = idr_index;
	}

	/* user specifies a handle and it doesn't exist */
	if (handle && !fold) {
		err = idr_alloc_ext(&head->handle_idr, fnew, &idr_index,
				    handle, handle + 1, GFP_KERNEL);
		if (err)
			goto errout;
		fnew->handle = idr_index;
	}

	if (tb[TCA_FLOWER_FLAGS]) {
		fnew->flags = nla_get_u32(tb[TCA_FLOWER_FLAGS]);

		if (!tc_flags_valid(fnew->flags)) {
			err = -EINVAL;
			goto errout_idr;
		}
	}

	err = fl_set_parms(net, tp, fnew, &mask, base, tb, tca[TCA_RATE], ovr);
	if (err)
		goto errout_idr;

	err = fl_check_assign_mask(head, &mask);
	if (err)
		goto errout_idr;

	if (!tc_skip_sw(fnew->flags)) {
		if (!fold && fl_lookup(head, &fnew->mkey)) {
			err = -EEXIST;
			goto errout_idr;
		}

		err = rhashtable_insert_fast(&head->ht, &fnew->ht_node,
					     head->ht_params);
		if (err)
			goto errout_idr;
	}

	if (!tc_skip_hw(fnew->flags)) {
		err = fl_hw_replace_filter(tp,
					   &head->dissector,
					   &mask.key,
					   fnew);
		if (err)
			goto errout_idr;
	}

	if (!tc_in_hw(fnew->flags))
		fnew->flags |= TCA_CLS_FLAGS_NOT_IN_HW;

	if (fold) {
		if (!tc_skip_sw(fold->flags))
			rhashtable_remove_fast(&head->ht, &fold->ht_node,
					       head->ht_params);
		if (!tc_skip_hw(fold->flags))
			fl_hw_destroy_filter(tp, fold);
	}

	*arg = fnew;

	if (fold) {
		fnew->handle = handle;
		idr_replace_ext(&head->handle_idr, fnew, fnew->handle);
		list_replace_rcu(&fold->list, &fnew->list);
		tcf_unbind_filter(tp, &fold->res);
		tcf_exts_get_net(&fold->exts);
		call_rcu(&fold->rcu, fl_destroy_filter);
	} else {
		list_add_tail_rcu(&fnew->list, &head->filters);
	}

	kfree(tb);
	return 0;

errout_idr:
	if (!fold)
		idr_remove_ext(&head->handle_idr, fnew->handle);
errout:
	tcf_exts_destroy(&fnew->exts);
	kfree(fnew);
errout_tb:
	kfree(tb);
	return err;
}

static int fl_delete(struct tcf_proto *tp, void *arg, bool *last)
{
	struct cls_fl_head *head = rtnl_dereference(tp->root);
	struct cls_fl_filter *f = arg;

	if (!tc_skip_sw(f->flags))
		rhashtable_remove_fast(&head->ht, &f->ht_node,
				       head->ht_params);
	__fl_delete(tp, f);
	*last = list_empty(&head->filters);
	return 0;
}

static void fl_walk(struct tcf_proto *tp, struct tcf_walker *arg)
{
	struct cls_fl_head *head = rtnl_dereference(tp->root);
	struct cls_fl_filter *f;

	list_for_each_entry_rcu(f, &head->filters, list) {
		if (arg->count < arg->skip)
			goto skip;
		if (arg->fn(tp, f, arg) < 0) {
			arg->stop = 1;
			break;
		}
skip:
		arg->count++;
	}
}

static int fl_dump_key_val(struct sk_buff *skb,
			   void *val, int val_type,
			   void *mask, int mask_type, int len)
{
	int err;

	if (!memchr_inv(mask, 0, len))
		return 0;
	err = nla_put(skb, val_type, len, val);
	if (err)
		return err;
	if (mask_type != TCA_FLOWER_UNSPEC) {
		err = nla_put(skb, mask_type, len, mask);
		if (err)
			return err;
	}
	return 0;
}

static int fl_dump_key_mpls(struct sk_buff *skb,
			    struct flow_dissector_key_mpls *mpls_key,
			    struct flow_dissector_key_mpls *mpls_mask)
{
	int err;

	if (!memchr_inv(mpls_mask, 0, sizeof(*mpls_mask)))
		return 0;
	if (mpls_mask->mpls_ttl) {
		err = nla_put_u8(skb, TCA_FLOWER_KEY_MPLS_TTL,
				 mpls_key->mpls_ttl);
		if (err)
			return err;
	}
	if (mpls_mask->mpls_tc) {
		err = nla_put_u8(skb, TCA_FLOWER_KEY_MPLS_TC,
				 mpls_key->mpls_tc);
		if (err)
			return err;
	}
	if (mpls_mask->mpls_label) {
		err = nla_put_u32(skb, TCA_FLOWER_KEY_MPLS_LABEL,
				  mpls_key->mpls_label);
		if (err)
			return err;
	}
	if (mpls_mask->mpls_bos) {
		err = nla_put_u8(skb, TCA_FLOWER_KEY_MPLS_BOS,
				 mpls_key->mpls_bos);
		if (err)
			return err;
	}
	return 0;
}

static int fl_dump_key_ip(struct sk_buff *skb,
			  struct flow_dissector_key_ip *key,
			  struct flow_dissector_key_ip *mask)
{
	if (fl_dump_key_val(skb, &key->tos, TCA_FLOWER_KEY_IP_TOS, &mask->tos,
			    TCA_FLOWER_KEY_IP_TOS_MASK, sizeof(key->tos)) ||
	    fl_dump_key_val(skb, &key->ttl, TCA_FLOWER_KEY_IP_TTL, &mask->ttl,
			    TCA_FLOWER_KEY_IP_TTL_MASK, sizeof(key->ttl)))
		return -1;

	return 0;
}

static int fl_dump_key_vlan(struct sk_buff *skb,
			    int vlan_id_key, int vlan_prio_key,
			    struct flow_dissector_key_vlan *vlan_key,
			    struct flow_dissector_key_vlan *vlan_mask)
{
	int err;

	if (!memchr_inv(vlan_mask, 0, sizeof(*vlan_mask)))
		return 0;
	if (vlan_mask->vlan_id) {
		err = nla_put_u16(skb, vlan_id_key,
				  vlan_key->vlan_id);
		if (err)
			return err;
	}
	if (vlan_mask->vlan_priority) {
		err = nla_put_u8(skb, vlan_prio_key,
				 vlan_key->vlan_priority);
		if (err)
			return err;
	}
	return 0;
}

static void fl_get_key_flag(u32 dissector_key, u32 dissector_mask,
			    u32 *flower_key, u32 *flower_mask,
			    u32 flower_flag_bit, u32 dissector_flag_bit)
{
	if (dissector_mask & dissector_flag_bit) {
		*flower_mask |= flower_flag_bit;
		if (dissector_key & dissector_flag_bit)
			*flower_key |= flower_flag_bit;
	}
}

static int fl_dump_key_flags(struct sk_buff *skb, u32 flags_key, u32 flags_mask)
{
	u32 key, mask;
	__be32 _key, _mask;
	int err;

	if (!memchr_inv(&flags_mask, 0, sizeof(flags_mask)))
		return 0;

	key = 0;
	mask = 0;

	fl_get_key_flag(flags_key, flags_mask, &key, &mask,
			TCA_FLOWER_KEY_FLAGS_IS_FRAGMENT, FLOW_DIS_IS_FRAGMENT);

	_key = cpu_to_be32(key);
	_mask = cpu_to_be32(mask);

	err = nla_put(skb, TCA_FLOWER_KEY_FLAGS, 4, &_key);
	if (err)
		return err;

	return nla_put(skb, TCA_FLOWER_KEY_FLAGS_MASK, 4, &_mask);
}

static int fl_dump(struct net *net, struct tcf_proto *tp, void *fh,
		   struct sk_buff *skb, struct tcmsg *t)
{
	struct cls_fl_head *head = rtnl_dereference(tp->root);
	struct cls_fl_filter *f = fh;
	struct nlattr *nest;
	struct fl_flow_key *key, *mask;

	if (!f)
		return skb->len;

	t->tcm_handle = f->handle;

	nest = nla_nest_start(skb, TCA_OPTIONS);
	if (!nest)
		goto nla_put_failure;

	if (f->res.classid &&
	    nla_put_u32(skb, TCA_FLOWER_CLASSID, f->res.classid))
		goto nla_put_failure;

	key = &f->key;
	mask = &head->mask.key;

	if (mask->indev_ifindex) {
		struct net_device *dev;

		dev = __dev_get_by_index(net, key->indev_ifindex);
		if (dev && nla_put_string(skb, TCA_FLOWER_INDEV, dev->name))
			goto nla_put_failure;
	}

	if (!tc_skip_hw(f->flags))
		fl_hw_update_stats(tp, f);

	if (fl_dump_key_val(skb, key->eth.dst, TCA_FLOWER_KEY_ETH_DST,
			    mask->eth.dst, TCA_FLOWER_KEY_ETH_DST_MASK,
			    sizeof(key->eth.dst)) ||
	    fl_dump_key_val(skb, key->eth.src, TCA_FLOWER_KEY_ETH_SRC,
			    mask->eth.src, TCA_FLOWER_KEY_ETH_SRC_MASK,
			    sizeof(key->eth.src)) ||
	    fl_dump_key_val(skb, &key->basic.n_proto, TCA_FLOWER_KEY_ETH_TYPE,
			    &mask->basic.n_proto, TCA_FLOWER_UNSPEC,
			    sizeof(key->basic.n_proto)))
		goto nla_put_failure;

	if (fl_dump_key_mpls(skb, &key->mpls, &mask->mpls))
		goto nla_put_failure;

	if (fl_dump_key_vlan(skb, TCA_FLOWER_KEY_VLAN_ID,
			     TCA_FLOWER_KEY_VLAN_PRIO, &key->vlan, &mask->vlan))
		goto nla_put_failure;

	if (fl_dump_key_vlan(skb, TCA_FLOWER_KEY_CVLAN_ID,
			     TCA_FLOWER_KEY_CVLAN_PRIO,
			     &key->cvlan, &mask->cvlan) ||
	    (mask->cvlan.vlan_tpid &&
	     nla_put_be16(skb, TCA_FLOWER_KEY_VLAN_ETH_TYPE,
			  key->cvlan.vlan_tpid)))
		goto nla_put_failure;

	if (mask->basic.n_proto) {
		if (mask->cvlan.vlan_tpid) {
			if (nla_put_be16(skb, TCA_FLOWER_KEY_CVLAN_ETH_TYPE,
					 key->basic.n_proto))
				goto nla_put_failure;
		} else if (mask->vlan.vlan_tpid) {
			if (nla_put_be16(skb, TCA_FLOWER_KEY_VLAN_ETH_TYPE,
					 key->basic.n_proto))
				goto nla_put_failure;
		}
	}

	if ((key->basic.n_proto == htons(ETH_P_IP) ||
	     key->basic.n_proto == htons(ETH_P_IPV6)) &&
	    (fl_dump_key_val(skb, &key->basic.ip_proto, TCA_FLOWER_KEY_IP_PROTO,
			    &mask->basic.ip_proto, TCA_FLOWER_UNSPEC,
			    sizeof(key->basic.ip_proto)) ||
	    fl_dump_key_ip(skb, &key->ip, &mask->ip)))
		goto nla_put_failure;

	if (key->control.addr_type == FLOW_DISSECTOR_KEY_IPV4_ADDRS &&
	    (fl_dump_key_val(skb, &key->ipv4.src, TCA_FLOWER_KEY_IPV4_SRC,
			     &mask->ipv4.src, TCA_FLOWER_KEY_IPV4_SRC_MASK,
			     sizeof(key->ipv4.src)) ||
	     fl_dump_key_val(skb, &key->ipv4.dst, TCA_FLOWER_KEY_IPV4_DST,
			     &mask->ipv4.dst, TCA_FLOWER_KEY_IPV4_DST_MASK,
			     sizeof(key->ipv4.dst))))
		goto nla_put_failure;
	else if (key->control.addr_type == FLOW_DISSECTOR_KEY_IPV6_ADDRS &&
		 (fl_dump_key_val(skb, &key->ipv6.src, TCA_FLOWER_KEY_IPV6_SRC,
				  &mask->ipv6.src, TCA_FLOWER_KEY_IPV6_SRC_MASK,
				  sizeof(key->ipv6.src)) ||
		  fl_dump_key_val(skb, &key->ipv6.dst, TCA_FLOWER_KEY_IPV6_DST,
				  &mask->ipv6.dst, TCA_FLOWER_KEY_IPV6_DST_MASK,
				  sizeof(key->ipv6.dst))))
		goto nla_put_failure;

	if (key->basic.ip_proto == IPPROTO_TCP &&
	    (fl_dump_key_val(skb, &key->tp.src, TCA_FLOWER_KEY_TCP_SRC,
			     &mask->tp.src, TCA_FLOWER_KEY_TCP_SRC_MASK,
			     sizeof(key->tp.src)) ||
	     fl_dump_key_val(skb, &key->tp.dst, TCA_FLOWER_KEY_TCP_DST,
			     &mask->tp.dst, TCA_FLOWER_KEY_TCP_DST_MASK,
			     sizeof(key->tp.dst)) ||
	     fl_dump_key_val(skb, &key->tcp.flags, TCA_FLOWER_KEY_TCP_FLAGS,
			     &mask->tcp.flags, TCA_FLOWER_KEY_TCP_FLAGS_MASK,
			     sizeof(key->tcp.flags))))
		goto nla_put_failure;
	else if (key->basic.ip_proto == IPPROTO_UDP &&
		 (fl_dump_key_val(skb, &key->tp.src, TCA_FLOWER_KEY_UDP_SRC,
				  &mask->tp.src, TCA_FLOWER_KEY_UDP_SRC_MASK,
				  sizeof(key->tp.src)) ||
		  fl_dump_key_val(skb, &key->tp.dst, TCA_FLOWER_KEY_UDP_DST,
				  &mask->tp.dst, TCA_FLOWER_KEY_UDP_DST_MASK,
				  sizeof(key->tp.dst))))
		goto nla_put_failure;
	else if (key->basic.ip_proto == IPPROTO_SCTP &&
		 (fl_dump_key_val(skb, &key->tp.src, TCA_FLOWER_KEY_SCTP_SRC,
				  &mask->tp.src, TCA_FLOWER_KEY_SCTP_SRC_MASK,
				  sizeof(key->tp.src)) ||
		  fl_dump_key_val(skb, &key->tp.dst, TCA_FLOWER_KEY_SCTP_DST,
				  &mask->tp.dst, TCA_FLOWER_KEY_SCTP_DST_MASK,
				  sizeof(key->tp.dst))))
		goto nla_put_failure;
	else if (key->basic.n_proto == htons(ETH_P_IP) &&
		 key->basic.ip_proto == IPPROTO_ICMP &&
		 (fl_dump_key_val(skb, &key->icmp.type,
				  TCA_FLOWER_KEY_ICMPV4_TYPE, &mask->icmp.type,
				  TCA_FLOWER_KEY_ICMPV4_TYPE_MASK,
				  sizeof(key->icmp.type)) ||
		  fl_dump_key_val(skb, &key->icmp.code,
				  TCA_FLOWER_KEY_ICMPV4_CODE, &mask->icmp.code,
				  TCA_FLOWER_KEY_ICMPV4_CODE_MASK,
				  sizeof(key->icmp.code))))
		goto nla_put_failure;
	else if (key->basic.n_proto == htons(ETH_P_IPV6) &&
		 key->basic.ip_proto == IPPROTO_ICMPV6 &&
		 (fl_dump_key_val(skb, &key->icmp.type,
				  TCA_FLOWER_KEY_ICMPV6_TYPE, &mask->icmp.type,
				  TCA_FLOWER_KEY_ICMPV6_TYPE_MASK,
				  sizeof(key->icmp.type)) ||
		  fl_dump_key_val(skb, &key->icmp.code,
				  TCA_FLOWER_KEY_ICMPV6_CODE, &mask->icmp.code,
				  TCA_FLOWER_KEY_ICMPV6_CODE_MASK,
				  sizeof(key->icmp.code))))
		goto nla_put_failure;
	else if ((key->basic.n_proto == htons(ETH_P_ARP) ||
		  key->basic.n_proto == htons(ETH_P_RARP)) &&
		 (fl_dump_key_val(skb, &key->arp.sip,
				  TCA_FLOWER_KEY_ARP_SIP, &mask->arp.sip,
				  TCA_FLOWER_KEY_ARP_SIP_MASK,
				  sizeof(key->arp.sip)) ||
		  fl_dump_key_val(skb, &key->arp.tip,
				  TCA_FLOWER_KEY_ARP_TIP, &mask->arp.tip,
				  TCA_FLOWER_KEY_ARP_TIP_MASK,
				  sizeof(key->arp.tip)) ||
		  fl_dump_key_val(skb, &key->arp.op,
				  TCA_FLOWER_KEY_ARP_OP, &mask->arp.op,
				  TCA_FLOWER_KEY_ARP_OP_MASK,
				  sizeof(key->arp.op)) ||
		  fl_dump_key_val(skb, key->arp.sha, TCA_FLOWER_KEY_ARP_SHA,
				  mask->arp.sha, TCA_FLOWER_KEY_ARP_SHA_MASK,
				  sizeof(key->arp.sha)) ||
		  fl_dump_key_val(skb, key->arp.tha, TCA_FLOWER_KEY_ARP_THA,
				  mask->arp.tha, TCA_FLOWER_KEY_ARP_THA_MASK,
				  sizeof(key->arp.tha))))
		goto nla_put_failure;

	if (key->enc_control.addr_type == FLOW_DISSECTOR_KEY_IPV4_ADDRS &&
	    (fl_dump_key_val(skb, &key->enc_ipv4.src,
			    TCA_FLOWER_KEY_ENC_IPV4_SRC, &mask->enc_ipv4.src,
			    TCA_FLOWER_KEY_ENC_IPV4_SRC_MASK,
			    sizeof(key->enc_ipv4.src)) ||
	     fl_dump_key_val(skb, &key->enc_ipv4.dst,
			     TCA_FLOWER_KEY_ENC_IPV4_DST, &mask->enc_ipv4.dst,
			     TCA_FLOWER_KEY_ENC_IPV4_DST_MASK,
			     sizeof(key->enc_ipv4.dst))))
		goto nla_put_failure;
	else if (key->enc_control.addr_type == FLOW_DISSECTOR_KEY_IPV6_ADDRS &&
		 (fl_dump_key_val(skb, &key->enc_ipv6.src,
			    TCA_FLOWER_KEY_ENC_IPV6_SRC, &mask->enc_ipv6.src,
			    TCA_FLOWER_KEY_ENC_IPV6_SRC_MASK,
			    sizeof(key->enc_ipv6.src)) ||
		 fl_dump_key_val(skb, &key->enc_ipv6.dst,
				 TCA_FLOWER_KEY_ENC_IPV6_DST,
				 &mask->enc_ipv6.dst,
				 TCA_FLOWER_KEY_ENC_IPV6_DST_MASK,
			    sizeof(key->enc_ipv6.dst))))
		goto nla_put_failure;

	if (fl_dump_key_val(skb, &key->enc_key_id, TCA_FLOWER_KEY_ENC_KEY_ID,
			    &mask->enc_key_id, TCA_FLOWER_UNSPEC,
			    sizeof(key->enc_key_id)) ||
	    fl_dump_key_val(skb, &key->enc_tp.src,
			    TCA_FLOWER_KEY_ENC_UDP_SRC_PORT,
			    &mask->enc_tp.src,
			    TCA_FLOWER_KEY_ENC_UDP_SRC_PORT_MASK,
			    sizeof(key->enc_tp.src)) ||
	    fl_dump_key_val(skb, &key->enc_tp.dst,
			    TCA_FLOWER_KEY_ENC_UDP_DST_PORT,
			    &mask->enc_tp.dst,
			    TCA_FLOWER_KEY_ENC_UDP_DST_PORT_MASK,
			    sizeof(key->enc_tp.dst)))
		goto nla_put_failure;

	if (fl_dump_key_flags(skb, key->control.flags, mask->control.flags))
		goto nla_put_failure;

	if (f->flags && nla_put_u32(skb, TCA_FLOWER_FLAGS, f->flags))
		goto nla_put_failure;

	if (tcf_exts_dump(skb, &f->exts))
		goto nla_put_failure;

	nla_nest_end(skb, nest);

	if (tcf_exts_dump_stats(skb, &f->exts) < 0)
		goto nla_put_failure;

	return skb->len;

nla_put_failure:
	nla_nest_cancel(skb, nest);
	return -1;
}

static void fl_bind_class(void *fh, u32 classid, unsigned long cl)
{
	struct cls_fl_filter *f = fh;

	if (f && f->res.classid == classid)
		f->res.class = cl;
}

static struct tcf_proto_ops cls_fl_ops __read_mostly = {
	.kind		= "flower",
	.classify	= fl_classify,
	.init		= fl_init,
	.destroy	= fl_destroy,
	.get		= fl_get,
	.change		= fl_change,
	.delete		= fl_delete,
	.walk		= fl_walk,
	.dump		= fl_dump,
	.bind_class	= fl_bind_class,
	.owner		= THIS_MODULE,
};

static int __init cls_fl_init(void)
{
	return register_tcf_proto_ops(&cls_fl_ops);
}

static void __exit cls_fl_exit(void)
{
	unregister_tcf_proto_ops(&cls_fl_ops);
}

module_init(cls_fl_init);
module_exit(cls_fl_exit);

MODULE_AUTHOR("Jiri Pirko <jiri@resnulli.us>");
MODULE_DESCRIPTION("Flower classifier");
MODULE_LICENSE("GPL v2");<|MERGE_RESOLUTION|>--- conflicted
+++ resolved
@@ -446,13 +446,10 @@
 	[TCA_FLOWER_KEY_IP_TOS_MASK]	= { .type = NLA_U8 },
 	[TCA_FLOWER_KEY_IP_TTL]		= { .type = NLA_U8 },
 	[TCA_FLOWER_KEY_IP_TTL_MASK]	= { .type = NLA_U8 },
-<<<<<<< HEAD
 	[TCA_FLOWER_KEY_CVLAN_ID]	= { .type = NLA_U16 },
 	[TCA_FLOWER_KEY_CVLAN_PRIO]	= { .type = NLA_U8 },
 	[TCA_FLOWER_KEY_CVLAN_ETH_TYPE]	= { .type = NLA_U16 },
-=======
 	[TCA_FLOWER_FLAGS]		= { .type = NLA_U32 },
->>>>>>> 78d697fc
 };
 
 static void fl_set_key_val(struct nlattr **tb,
