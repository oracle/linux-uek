--- conflicted
+++ resolved
@@ -2384,15 +2384,10 @@
 	if (in_compat_syscall()) {
 		struct xfrm_translator *xtr = xfrm_get_translator();
 
-<<<<<<< HEAD
-		if (!xtr)
-			return -EOPNOTSUPP;
-=======
 		if (!xtr) {
 			kfree(data);
 			return -EOPNOTSUPP;
 		}
->>>>>>> 356006a6
 
 		err = xtr->xlate_user_policy_sockptr(&data, optlen);
 		xfrm_put_translator(xtr);
