--- conflicted
+++ resolved
@@ -294,20 +294,11 @@
 	return NOTIFY_DONE;
 }
 
-<<<<<<< HEAD
 static int xfrm_dev_register(struct net_device *dev)
 {
 	return xfrm_api_check(dev);
 }
 
-static int xfrm_dev_unregister(struct net_device *dev)
-{
-	xfrm_policy_cache_flush();
-	return NOTIFY_DONE;
-}
-
-=======
->>>>>>> b5260801
 static int xfrm_dev_feat_change(struct net_device *dev)
 {
 	return xfrm_api_check(dev);
