--- conflicted
+++ resolved
@@ -194,15 +194,9 @@
 	}
 	mod_timer(&q->timer, jiffies + nf->timeout);
 
-<<<<<<< HEAD
-	err = rhashtable_insert_fast(nf->rhashtable, &q->node,
-				     f->rhash_params);
-	if (err < 0) {
-=======
-	*prev = rhashtable_lookup_get_insert_key(&nf->rhashtable, &q->key,
+	*prev = rhashtable_lookup_get_insert_key(nf->rhashtable, &q->key,
 						 &q->node, f->rhash_params);
 	if (*prev) {
->>>>>>> 1d4bd2e4
 		q->flags |= INET_FRAG_COMPLETE;
 		inet_frag_kill(q);
 		inet_frag_destroy(q);
@@ -218,16 +212,11 @@
 
 	rcu_read_lock();
 
-<<<<<<< HEAD
-	fq = rhashtable_lookup(nf->rhashtable, key, nf->f->rhash_params);
-	if (fq) {
-=======
-	prev = rhashtable_lookup(&nf->rhashtable, key, nf->f->rhash_params);
+	prev = rhashtable_lookup(nf->rhashtable, key, nf->f->rhash_params);
 	if (!prev)
 		fq = inet_frag_create(nf, key, &prev);
 	if (prev && !IS_ERR(prev)) {
 		fq = prev;
->>>>>>> 1d4bd2e4
 		if (!refcount_inc_not_zero(&fq->refcnt))
 			fq = NULL;
 	}
