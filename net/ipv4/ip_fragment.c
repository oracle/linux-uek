// SPDX-License-Identifier: GPL-2.0
/*
 * INET		An implementation of the TCP/IP protocol suite for the LINUX
 *		operating system.  INET is implemented using the  BSD Socket
 *		interface as the means of communication with the user level.
 *
 *		The IP fragmentation functionality.
 *
 * Authors:	Fred N. van Kempen <waltje@uWalt.NL.Mugnet.ORG>
 *		Alan Cox <alan@lxorguk.ukuu.org.uk>
 *
 * Fixes:
 *		Alan Cox	:	Split from ip.c , see ip_input.c for history.
 *		David S. Miller :	Begin massive cleanup...
 *		Andi Kleen	:	Add sysctls.
 *		xxxx		:	Overlapfrag bug.
 *		Ultima          :       ip_expire() kernel panic.
 *		Bill Hawes	:	Frag accounting and evictor fixes.
 *		John McDonald	:	0 length frag bug.
 *		Alexey Kuznetsov:	SMP races, threading, cleanup.
 *		Patrick McHardy :	LRU queue of frag heads for evictor.
 */

#define pr_fmt(fmt) "IPv4: " fmt

#include <linux/compiler.h>
#include <linux/module.h>
#include <linux/types.h>
#include <linux/mm.h>
#include <linux/jiffies.h>
#include <linux/skbuff.h>
#include <linux/list.h>
#include <linux/ip.h>
#include <linux/icmp.h>
#include <linux/netdevice.h>
#include <linux/jhash.h>
#include <linux/random.h>
#include <linux/slab.h>
#include <net/route.h>
#include <net/dst.h>
#include <net/sock.h>
#include <net/ip.h>
#include <net/icmp.h>
#include <net/checksum.h>
#include <net/inetpeer.h>
#include <net/inet_frag.h>
#include <linux/tcp.h>
#include <linux/udp.h>
#include <linux/inet.h>
#include <linux/netfilter_ipv4.h>
#include <net/inet_ecn.h>
#include <net/l3mdev.h>

/* NOTE. Logic of IP defragmentation is parallel to corresponding IPv6
 * code now. If you change something here, _PLEASE_ update ipv6/reassembly.c
 * as well. Or notify me, at least. --ANK
 */
static const char ip_frag_cache_name[] = "ip4-frags";

/* Use skb->cb to track consecutive/adjacent fragments coming at
 * the end of the queue. Nodes in the rb-tree queue will
 * contain "runs" of one or more adjacent fragments.
 *
 * Invariants:
 * - next_frag is NULL at the tail of a "run";
 * - the head of a "run" has the sum of all fragment lengths in frag_run_len.
 */
struct ipfrag_skb_cb {
	struct inet_skb_parm	h;
	struct sk_buff		*next_frag;
	int			frag_run_len;
};

#define FRAG_CB(skb)		((struct ipfrag_skb_cb *)((skb)->cb))

static void ip4_frag_init_run(struct sk_buff *skb)
{
	BUILD_BUG_ON(sizeof(struct ipfrag_skb_cb) > sizeof(skb->cb));

	FRAG_CB(skb)->next_frag = NULL;
	FRAG_CB(skb)->frag_run_len = skb->len;
}

/* Append skb to the last "run". */
static void ip4_frag_append_to_last_run(struct inet_frag_queue *q,
					struct sk_buff *skb)
{
	RB_CLEAR_NODE(&skb->rbnode);
	FRAG_CB(skb)->next_frag = NULL;

	FRAG_CB(q->last_run_head)->frag_run_len += skb->len;
	FRAG_CB(q->fragments_tail)->next_frag = skb;
	q->fragments_tail = skb;
}

/* Create a new "run" with the skb. */
static void ip4_frag_create_run(struct inet_frag_queue *q, struct sk_buff *skb)
{
	if (q->last_run_head)
		rb_link_node(&skb->rbnode, &q->last_run_head->rbnode,
			     &q->last_run_head->rbnode.rb_right);
	else
		rb_link_node(&skb->rbnode, NULL, &q->rb_fragments.rb_node);
	rb_insert_color(&skb->rbnode, &q->rb_fragments);

	ip4_frag_init_run(skb);
	q->fragments_tail = skb;
	q->last_run_head = skb;
}

/* Describe an entry in the "incomplete datagrams" queue. */
struct ipq {
	struct inet_frag_queue q;

	u8		ecn; /* RFC3168 support */
	u16		max_df_size; /* largest frag with DF set seen */
	int             iif;
	unsigned int    rid;
	struct inet_peer *peer;
};

static u8 ip4_frag_ecn(u8 tos)
{
	return 1 << (tos & INET_ECN_MASK);
}

static struct inet_frags ip4_frags;

static int ip_frag_reasm(struct ipq *qp, struct sk_buff *skb,
			 struct sk_buff *prev_tail, struct net_device *dev);


static void ip4_frag_init(struct inet_frag_queue *q, const void *a)
{
	struct ipq *qp = container_of(q, struct ipq, q);
	struct netns_ipv4 *ipv4 = container_of(q->net, struct netns_ipv4,
					       frags);
	struct net *net = container_of(ipv4, struct net, ipv4);

	const struct frag_v4_compare_key *key = a;

	q->key.v4 = *key;
	qp->ecn = 0;
	qp->peer = q->net->max_dist ?
		inet_getpeer_v4(net->ipv4.peers, key->saddr, key->vif, 1) :
		NULL;
}

static void ip4_frag_free(struct inet_frag_queue *q)
{
	struct ipq *qp;

	qp = container_of(q, struct ipq, q);
	if (qp->peer)
		inet_putpeer(qp->peer);
}


/* Destruction primitives. */

static void ipq_put(struct ipq *ipq)
{
	inet_frag_put(&ipq->q);
}

/* Kill ipq entry. It is not destroyed immediately,
 * because caller (and someone more) holds reference count.
 */
static void ipq_kill(struct ipq *ipq)
{
	inet_frag_kill(&ipq->q);
}

static bool frag_expire_skip_icmp(u32 user)
{
	return user == IP_DEFRAG_AF_PACKET ||
	       ip_defrag_user_in_between(user, IP_DEFRAG_CONNTRACK_IN,
					 __IP_DEFRAG_CONNTRACK_IN_END) ||
	       ip_defrag_user_in_between(user, IP_DEFRAG_CONNTRACK_BRIDGE_IN,
					 __IP_DEFRAG_CONNTRACK_BRIDGE_IN);
}

/*
 * Oops, a fragment queue timed out.  Kill it and send an ICMP reply.
 */
static void ip_expire(struct timer_list *t)
{
	struct inet_frag_queue *frag = from_timer(frag, t, timer);
	const struct iphdr *iph;
	struct sk_buff *head = NULL;
	struct net *net;
	struct ipq *qp;
	int err;

	qp = container_of(frag, struct ipq, q);
	net = container_of(qp->q.net, struct net, ipv4.frags);

	rcu_read_lock();
	spin_lock(&qp->q.lock);

	if (qp->q.flags & INET_FRAG_COMPLETE)
		goto out;

	ipq_kill(qp);
	__IP_INC_STATS(net, IPSTATS_MIB_REASMFAILS);
	__IP_INC_STATS(net, IPSTATS_MIB_REASMTIMEOUT);

	if (!(qp->q.flags & INET_FRAG_FIRST_IN))
		goto out;

	/* sk_buff::dev and sk_buff::rbnode are unionized. So we
	 * pull the head out of the tree in order to be able to
	 * deal with head->dev.
	 */
	if (qp->q.fragments) {
		head = qp->q.fragments;
		qp->q.fragments = head->next;
	} else {
		head = skb_rb_first(&qp->q.rb_fragments);
		if (!head)
			goto out;
		if (FRAG_CB(head)->next_frag)
			rb_replace_node(&head->rbnode,
					&FRAG_CB(head)->next_frag->rbnode,
					&qp->q.rb_fragments);
		else
			rb_erase(&head->rbnode, &qp->q.rb_fragments);
		memset(&head->rbnode, 0, sizeof(head->rbnode));
		barrier();
	}
	if (head == qp->q.fragments_tail)
		qp->q.fragments_tail = NULL;

	sub_frag_mem_limit(qp->q.net, head->truesize);

	head->dev = dev_get_by_index_rcu(net, qp->iif);
	if (!head->dev)
		goto out;


	/* skb has no dst, perform route lookup again */
	iph = ip_hdr(head);
	err = ip_route_input_noref(head, iph->daddr, iph->saddr,
					   iph->tos, head->dev);
	if (err)
		goto out;

	/* Only an end host needs to send an ICMP
	 * "Fragment Reassembly Timeout" message, per RFC792.
	 */
	if (frag_expire_skip_icmp(qp->q.key.v4.user) &&
	    (skb_rtable(head)->rt_type != RTN_LOCAL))
		goto out;

	spin_unlock(&qp->q.lock);
	icmp_send(head, ICMP_TIME_EXCEEDED, ICMP_EXC_FRAGTIME, 0);
	goto out_rcu_unlock;

out:
	spin_unlock(&qp->q.lock);
out_rcu_unlock:
	rcu_read_unlock();
	if (head)
		kfree_skb(head);
	ipq_put(qp);
}

/* Find the correct entry in the "incomplete datagrams" queue for
 * this IP datagram, and create new one, if nothing is found.
 */
static struct ipq *ip_find(struct net *net, struct iphdr *iph,
			   u32 user, int vif)
{
	struct frag_v4_compare_key key = {
		.saddr = iph->saddr,
		.daddr = iph->daddr,
		.user = user,
		.vif = vif,
		.id = iph->id,
		.protocol = iph->protocol,
	};
	struct inet_frag_queue *q;

	q = inet_frag_find(&net->ipv4.frags, &key);
	if (!q)
		return NULL;

	return container_of(q, struct ipq, q);
}

/* Is the fragment too far ahead to be part of ipq? */
static int ip_frag_too_far(struct ipq *qp)
{
	struct inet_peer *peer = qp->peer;
	unsigned int max = qp->q.net->max_dist;
	unsigned int start, end;

	int rc;

	if (!peer || !max)
		return 0;

	start = qp->rid;
	end = atomic_inc_return(&peer->rid);
	qp->rid = end;

	rc = qp->q.fragments_tail && (end - start) > max;

	if (rc) {
		struct net *net;

		net = container_of(qp->q.net, struct net, ipv4.frags);
		__IP_INC_STATS(net, IPSTATS_MIB_REASMFAILS);
	}

	return rc;
}

static int ip_frag_reinit(struct ipq *qp)
{
	unsigned int sum_truesize = 0;

	if (!mod_timer(&qp->q.timer, jiffies + qp->q.net->timeout)) {
		refcount_inc(&qp->q.refcnt);
		return -ETIMEDOUT;
	}

	sum_truesize = inet_frag_rbtree_purge(&qp->q.rb_fragments);
	sub_frag_mem_limit(qp->q.net, sum_truesize);

	qp->q.flags = 0;
	qp->q.len = 0;
	qp->q.meat = 0;
	qp->q.fragments = NULL;
	qp->q.rb_fragments = RB_ROOT;
	qp->q.fragments_tail = NULL;
	qp->q.last_run_head = NULL;
	qp->iif = 0;
	qp->ecn = 0;

	return 0;
}

/* Add new segment to existing queue. */
static int ip_frag_queue(struct ipq *qp, struct sk_buff *skb)
{
	struct net *net = container_of(qp->q.net, struct net, ipv4.frags);
<<<<<<< HEAD
	struct sk_buff *prev, *next;
=======
	struct rb_node **rbn, *parent;
	struct sk_buff *skb1, *prev_tail;
>>>>>>> 1244bbb3
	struct net_device *dev;
	unsigned int fragsize;
	int flags, offset;
	int ihl, end;
	int err = -ENOENT;
	u8 ecn;

	if (qp->q.flags & INET_FRAG_COMPLETE)
		goto err;

	if (!(IPCB(skb)->flags & IPSKB_FRAG_COMPLETE) &&
	    unlikely(ip_frag_too_far(qp)) &&
	    unlikely(err = ip_frag_reinit(qp))) {
		ipq_kill(qp);
		goto err;
	}

	ecn = ip4_frag_ecn(ip_hdr(skb)->tos);
	offset = ntohs(ip_hdr(skb)->frag_off);
	flags = offset & ~IP_OFFSET;
	offset &= IP_OFFSET;
	offset <<= 3;		/* offset is in 8-byte chunks */
	ihl = ip_hdrlen(skb);

	/* Determine the position of this fragment. */
	end = offset + skb->len - skb_network_offset(skb) - ihl;
	err = -EINVAL;

	/* Is this the final fragment? */
	if ((flags & IP_MF) == 0) {
		/* If we already have some bits beyond end
		 * or have different end, the segment is corrupted.
		 */
		if (end < qp->q.len ||
		    ((qp->q.flags & INET_FRAG_LAST_IN) && end != qp->q.len))
			goto err;
		qp->q.flags |= INET_FRAG_LAST_IN;
		qp->q.len = end;
	} else {
		if (end&7) {
			end &= ~7;
			if (skb->ip_summed != CHECKSUM_UNNECESSARY)
				skb->ip_summed = CHECKSUM_NONE;
		}
		if (end > qp->q.len) {
			/* Some bits beyond end -> corruption. */
			if (qp->q.flags & INET_FRAG_LAST_IN)
				goto err;
			qp->q.len = end;
		}
	}
	if (end == offset)
		goto err;

	err = -ENOMEM;
	if (!pskb_pull(skb, skb_network_offset(skb) + ihl))
		goto err;

	err = pskb_trim_rcsum(skb, end - offset);
	if (err)
		goto err;

<<<<<<< HEAD
	/* Find out which fragments are in front and at the back of us
	 * in the chain of fragments so far.  We must know where to put
	 * this fragment, right?
	 */
	prev = qp->q.fragments_tail;
	if (!prev || FRAG_CB(prev)->offset < offset) {
		next = NULL;
		goto found;
	}
	prev = NULL;
	for (next = qp->q.fragments; next != NULL; next = next->next) {
		if (FRAG_CB(next)->offset >= offset)
			break;	/* bingo! */
		prev = next;
	}

found:
=======
	/* Note : skb->rbnode and skb->dev share the same location. */
	dev = skb->dev;
	/* Makes sure compiler wont do silly aliasing games */
	barrier();

>>>>>>> 1244bbb3
	/* RFC5722, Section 4, amended by Errata ID : 3089
	 *                          When reassembling an IPv6 datagram, if
	 *   one or more its constituent fragments is determined to be an
	 *   overlapping fragment, the entire datagram (and any constituent
	 *   fragments) MUST be silently discarded.
	 *
<<<<<<< HEAD
	 * We do the same here for IPv4.
	 */

	/* Is there an overlap with the previous fragment? */
	if (prev && ((FRAG_CB(prev)->offset + prev->len) > offset))
		goto discard_qp;

	/* Is there an overlap with the next fragment? */
	if (next && ((FRAG_CB(next)->offset)  < end))
		goto discard_qp;
=======
	 * We do the same here for IPv4 (and increment an snmp counter).
	 */

	/* Find out where to put this fragment.  */
	prev_tail = qp->q.fragments_tail;
	if (!prev_tail)
		ip4_frag_create_run(&qp->q, skb);  /* First fragment. */
	else if (prev_tail->ip_defrag_offset + prev_tail->len < end) {
		/* This is the common case: skb goes to the end. */
		/* Detect and discard overlaps. */
		if (offset < prev_tail->ip_defrag_offset + prev_tail->len)
			goto discard_qp;
		if (offset == prev_tail->ip_defrag_offset + prev_tail->len)
			ip4_frag_append_to_last_run(&qp->q, skb);
		else
			ip4_frag_create_run(&qp->q, skb);
	} else {
		/* Binary search. Note that skb can become the first fragment,
		 * but not the last (covered above).
		 */
		rbn = &qp->q.rb_fragments.rb_node;
		do {
			parent = *rbn;
			skb1 = rb_to_skb(parent);
			if (end <= skb1->ip_defrag_offset)
				rbn = &parent->rb_left;
			else if (offset >= skb1->ip_defrag_offset +
						FRAG_CB(skb1)->frag_run_len)
				rbn = &parent->rb_right;
			else /* Found an overlap with skb1. */
				goto discard_qp;
		} while (*rbn);
		/* Here we have parent properly set, and rbn pointing to
		 * one of its NULL left/right children. Insert skb.
		 */
		ip4_frag_init_run(skb);
		rb_link_node(&skb->rbnode, parent, rbn);
		rb_insert_color(&skb->rbnode, &qp->q.rb_fragments);
	}
>>>>>>> 1244bbb3

	if (dev)
		qp->iif = dev->ifindex;
	skb->ip_defrag_offset = offset;

	qp->q.stamp = skb->tstamp;
	qp->q.meat += skb->len;
	qp->ecn |= ecn;
	add_frag_mem_limit(qp->q.net, skb->truesize);
	if (offset == 0)
		qp->q.flags |= INET_FRAG_FIRST_IN;

	fragsize = skb->len + ihl;

	if (fragsize > qp->q.max_size)
		qp->q.max_size = fragsize;

	if (ip_hdr(skb)->frag_off & htons(IP_DF) &&
	    fragsize > qp->max_df_size)
		qp->max_df_size = fragsize;

	if (qp->q.flags == (INET_FRAG_FIRST_IN | INET_FRAG_LAST_IN) &&
	    qp->q.meat == qp->q.len) {
		unsigned long orefdst = skb->_skb_refdst;

		skb->_skb_refdst = 0UL;
		err = ip_frag_reasm(qp, skb, prev_tail, dev);
		skb->_skb_refdst = orefdst;
		return err;
	}

	skb_dst_drop(skb);
	return -EINPROGRESS;

discard_qp:
<<<<<<< HEAD
	ipq_kill(qp);
	err = -EINVAL;
#ifndef __GENKSYMS__
	__IP_INC_STATS(net, IPSTATS_MIB_REASM_OVERLAPS);
#endif
=======
	inet_frag_kill(&qp->q);
	err = -EINVAL;
	__IP_INC_STATS(net, IPSTATS_MIB_REASM_OVERLAPS);
>>>>>>> 1244bbb3
err:
	kfree_skb(skb);
	return err;
}

/* Build a new IP datagram from all its fragments. */
static int ip_frag_reasm(struct ipq *qp, struct sk_buff *skb,
			 struct sk_buff *prev_tail, struct net_device *dev)
{
	struct net *net = container_of(qp->q.net, struct net, ipv4.frags);
	struct iphdr *iph;
	struct sk_buff *fp, *head = skb_rb_first(&qp->q.rb_fragments);
	struct sk_buff **nextp; /* To build frag_list. */
	struct rb_node *rbn;
	int len;
	int ihlen;
	int err;
	u8 ecn;

	ipq_kill(qp);

	ecn = ip_frag_ecn_table[qp->ecn];
	if (unlikely(ecn == 0xff)) {
		err = -EINVAL;
		goto out_fail;
	}
	/* Make the one we just received the head. */
	if (head != skb) {
		fp = skb_clone(skb, GFP_ATOMIC);
		if (!fp)
			goto out_nomem;
		FRAG_CB(fp)->next_frag = FRAG_CB(skb)->next_frag;
		if (RB_EMPTY_NODE(&skb->rbnode))
			FRAG_CB(prev_tail)->next_frag = fp;
		else
			rb_replace_node(&skb->rbnode, &fp->rbnode,
					&qp->q.rb_fragments);
		if (qp->q.fragments_tail == skb)
			qp->q.fragments_tail = fp;
		skb_morph(skb, head);
		FRAG_CB(skb)->next_frag = FRAG_CB(head)->next_frag;
		rb_replace_node(&head->rbnode, &skb->rbnode,
				&qp->q.rb_fragments);
		consume_skb(head);
		head = skb;
	}

	WARN_ON(head->ip_defrag_offset != 0);

	/* Allocate a new buffer for the datagram. */
	ihlen = ip_hdrlen(head);
	len = ihlen + qp->q.len;

	err = -E2BIG;
	if (len > 65535)
		goto out_oversize;

	/* Head of list must not be cloned. */
	if (skb_unclone(head, GFP_ATOMIC))
		goto out_nomem;

	/* If the first fragment is fragmented itself, we split
	 * it to two chunks: the first with data and paged part
	 * and the second, holding only fragments. */
	if (skb_has_frag_list(head)) {
		struct sk_buff *clone;
		int i, plen = 0;

		clone = alloc_skb(0, GFP_ATOMIC);
		if (!clone)
			goto out_nomem;
		skb_shinfo(clone)->frag_list = skb_shinfo(head)->frag_list;
		skb_frag_list_init(head);
		for (i = 0; i < skb_shinfo(head)->nr_frags; i++)
			plen += skb_frag_size(&skb_shinfo(head)->frags[i]);
		clone->len = clone->data_len = head->data_len - plen;
		head->truesize += clone->truesize;
		clone->csum = 0;
		clone->ip_summed = head->ip_summed;
		add_frag_mem_limit(qp->q.net, clone->truesize);
		skb_shinfo(head)->frag_list = clone;
		nextp = &clone->next;
	} else {
		nextp = &skb_shinfo(head)->frag_list;
	}

	skb_push(head, head->data - skb_network_header(head));

	/* Traverse the tree in order, to build frag_list. */
	fp = FRAG_CB(head)->next_frag;
	rbn = rb_next(&head->rbnode);
	rb_erase(&head->rbnode, &qp->q.rb_fragments);
	while (rbn || fp) {
		/* fp points to the next sk_buff in the current run;
		 * rbn points to the next run.
		 */
		/* Go through the current run. */
		while (fp) {
			*nextp = fp;
			nextp = &fp->next;
			fp->prev = NULL;
			memset(&fp->rbnode, 0, sizeof(fp->rbnode));
			fp->sk = NULL;
			head->data_len += fp->len;
			head->len += fp->len;
			if (head->ip_summed != fp->ip_summed)
				head->ip_summed = CHECKSUM_NONE;
			else if (head->ip_summed == CHECKSUM_COMPLETE)
				head->csum = csum_add(head->csum, fp->csum);
			head->truesize += fp->truesize;
			fp = FRAG_CB(fp)->next_frag;
		}
		/* Move to the next run. */
		if (rbn) {
			struct rb_node *rbnext = rb_next(rbn);

			fp = rb_to_skb(rbn);
			rb_erase(rbn, &qp->q.rb_fragments);
			rbn = rbnext;
		}
	}
	sub_frag_mem_limit(qp->q.net, head->truesize);

	*nextp = NULL;
	head->next = NULL;
	head->prev = NULL;
	head->dev = dev;
	head->tstamp = qp->q.stamp;
	IPCB(head)->frag_max_size = max(qp->max_df_size, qp->q.max_size);

	iph = ip_hdr(head);
	iph->tot_len = htons(len);
	iph->tos |= ecn;

	/* When we set IP_DF on a refragmented skb we must also force a
	 * call to ip_fragment to avoid forwarding a DF-skb of size s while
	 * original sender only sent fragments of size f (where f < s).
	 *
	 * We only set DF/IPSKB_FRAG_PMTU if such DF fragment was the largest
	 * frag seen to avoid sending tiny DF-fragments in case skb was built
	 * from one very small df-fragment and one large non-df frag.
	 */
	if (qp->max_df_size == qp->q.max_size) {
		IPCB(head)->flags |= IPSKB_FRAG_PMTU;
		iph->frag_off = htons(IP_DF);
	} else {
		iph->frag_off = 0;
	}

	ip_send_check(iph);

	__IP_INC_STATS(net, IPSTATS_MIB_REASMOKS);
	qp->q.fragments = NULL;
	qp->q.rb_fragments = RB_ROOT;
	qp->q.fragments_tail = NULL;
	qp->q.last_run_head = NULL;
	return 0;

out_nomem:
	net_dbg_ratelimited("queue_glue: no memory for gluing queue %p\n", qp);
	err = -ENOMEM;
	goto out_fail;
out_oversize:
	net_info_ratelimited("Oversized IP packet from %pI4\n", &qp->q.key.v4.saddr);
out_fail:
	__IP_INC_STATS(net, IPSTATS_MIB_REASMFAILS);
	return err;
}

/* Process an incoming IP datagram fragment. */
int ip_defrag(struct net *net, struct sk_buff *skb, u32 user)
{
	struct net_device *dev = skb->dev ? : skb_dst(skb)->dev;
	int vif = l3mdev_master_ifindex_rcu(dev);
	struct ipq *qp;

	__IP_INC_STATS(net, IPSTATS_MIB_REASMREQDS);
	skb_orphan(skb);

	/* Lookup (or create) queue header */
	qp = ip_find(net, ip_hdr(skb), user, vif);
	if (qp) {
		int ret;

		spin_lock(&qp->q.lock);

		ret = ip_frag_queue(qp, skb);

		spin_unlock(&qp->q.lock);
		ipq_put(qp);
		return ret;
	}

	__IP_INC_STATS(net, IPSTATS_MIB_REASMFAILS);
	kfree_skb(skb);
	return -ENOMEM;
}
EXPORT_SYMBOL(ip_defrag);

struct sk_buff *ip_check_defrag(struct net *net, struct sk_buff *skb, u32 user)
{
	struct iphdr iph;
	int netoff;
	u32 len;

	if (skb->protocol != htons(ETH_P_IP))
		return skb;

	netoff = skb_network_offset(skb);

	if (skb_copy_bits(skb, netoff, &iph, sizeof(iph)) < 0)
		return skb;

	if (iph.ihl < 5 || iph.version != 4)
		return skb;

	len = ntohs(iph.tot_len);
	if (skb->len < netoff + len || len < (iph.ihl * 4))
		return skb;

	if (ip_is_fragment(&iph)) {
		skb = skb_share_check(skb, GFP_ATOMIC);
		if (skb) {
			if (!pskb_may_pull(skb, netoff + iph.ihl * 4))
				return skb;
			if (pskb_trim_rcsum(skb, netoff + len))
				return skb;
			memset(IPCB(skb), 0, sizeof(struct inet_skb_parm));
			if (ip_defrag(net, skb, user))
				return NULL;
			skb_clear_hash(skb);
		}
	}
	return skb;
}
EXPORT_SYMBOL(ip_check_defrag);

unsigned int inet_frag_rbtree_purge(struct rb_root *root)
{
	struct rb_node *p = rb_first(root);
	unsigned int sum = 0;

	while (p) {
		struct sk_buff *skb = rb_entry(p, struct sk_buff, rbnode);

		p = rb_next(p);
		rb_erase(&skb->rbnode, root);
		while (skb) {
			struct sk_buff *next = FRAG_CB(skb)->next_frag;

			sum += skb->truesize;
			kfree_skb(skb);
			skb = next;
		}
	}
	return sum;
}
EXPORT_SYMBOL(inet_frag_rbtree_purge);

#ifdef CONFIG_SYSCTL
static int dist_min;

static struct ctl_table ip4_frags_ns_ctl_table[] = {
	{
		.procname	= "ipfrag_high_thresh",
		.data		= &init_net.ipv4.frags.high_thresh,
		.maxlen		= sizeof(unsigned long),
		.mode		= 0644,
		.proc_handler	= proc_doulongvec_minmax,
		.extra1		= &init_net.ipv4.frags.low_thresh
	},
	{
		.procname	= "ipfrag_low_thresh",
		.data		= &init_net.ipv4.frags.low_thresh,
		.maxlen		= sizeof(unsigned long),
		.mode		= 0644,
		.proc_handler	= proc_doulongvec_minmax,
		.extra2		= &init_net.ipv4.frags.high_thresh
	},
	{
		.procname	= "ipfrag_time",
		.data		= &init_net.ipv4.frags.timeout,
		.maxlen		= sizeof(int),
		.mode		= 0644,
		.proc_handler	= proc_dointvec_jiffies,
	},
	{
		.procname	= "ipfrag_max_dist",
		.data		= &init_net.ipv4.frags.max_dist,
		.maxlen		= sizeof(int),
		.mode		= 0644,
		.proc_handler	= proc_dointvec_minmax,
		.extra1		= &dist_min,
	},
	{ }
};

/* secret interval has been deprecated */
static int ip4_frags_secret_interval_unused;
static struct ctl_table ip4_frags_ctl_table[] = {
	{
		.procname	= "ipfrag_secret_interval",
		.data		= &ip4_frags_secret_interval_unused,
		.maxlen		= sizeof(int),
		.mode		= 0644,
		.proc_handler	= proc_dointvec_jiffies,
	},
	{ }
};

static int __net_init ip4_frags_ns_ctl_register(struct net *net)
{
	struct ctl_table *table;
	struct ctl_table_header *hdr;

	table = ip4_frags_ns_ctl_table;
	if (!net_eq(net, &init_net)) {
		table = kmemdup(table, sizeof(ip4_frags_ns_ctl_table), GFP_KERNEL);
		if (!table)
			goto err_alloc;

		table[0].data = &net->ipv4.frags.high_thresh;
		table[0].extra1 = &net->ipv4.frags.low_thresh;
		table[0].extra2 = &init_net.ipv4.frags.high_thresh;
		table[1].data = &net->ipv4.frags.low_thresh;
		table[1].extra2 = &net->ipv4.frags.high_thresh;
		table[2].data = &net->ipv4.frags.timeout;
		table[3].data = &net->ipv4.frags.max_dist;
	}

	hdr = register_net_sysctl(net, "net/ipv4", table);
	if (!hdr)
		goto err_reg;

	net->ipv4.frags_hdr = hdr;
	return 0;

err_reg:
	if (!net_eq(net, &init_net))
		kfree(table);
err_alloc:
	return -ENOMEM;
}

static void __net_exit ip4_frags_ns_ctl_unregister(struct net *net)
{
	struct ctl_table *table;

	table = net->ipv4.frags_hdr->ctl_table_arg;
	unregister_net_sysctl_table(net->ipv4.frags_hdr);
	kfree(table);
}

static void __init ip4_frags_ctl_register(void)
{
	register_net_sysctl(&init_net, "net/ipv4", ip4_frags_ctl_table);
}
#else
static int ip4_frags_ns_ctl_register(struct net *net)
{
	return 0;
}

static void ip4_frags_ns_ctl_unregister(struct net *net)
{
}

static void __init ip4_frags_ctl_register(void)
{
}
#endif

static int __net_init ipv4_frags_init_net(struct net *net)
{
	int res;

	/* Fragment cache limits.
	 *
	 * The fragment memory accounting code, (tries to) account for
	 * the real memory usage, by measuring both the size of frag
	 * queue struct (inet_frag_queue (ipv4:ipq/ipv6:frag_queue))
	 * and the SKB's truesize.
	 *
	 * A 64K fragment consumes 129736 bytes (44*2944)+200
	 * (1500 truesize == 2944, sizeof(struct ipq) == 200)
	 *
	 * We will commit 4MB at one time. Should we cross that limit
	 * we will prune down to 3MB, making room for approx 8 big 64K
	 * fragments 8x128k.
	 */
	net->ipv4.frags.high_thresh = 4 * 1024 * 1024;
	net->ipv4.frags.low_thresh  = 3 * 1024 * 1024;
	/*
	 * Important NOTE! Fragment queue must be destroyed before MSL expires.
	 * RFC791 is wrong proposing to prolongate timer each fragment arrival
	 * by TTL.
	 */
	net->ipv4.frags.timeout = IP_FRAG_TIME;

	net->ipv4.frags.max_dist = 64;
	net->ipv4.frags.f = &ip4_frags;

	res = inet_frags_init_net(&net->ipv4.frags);
	if (res < 0)
		return res;
	res = ip4_frags_ns_ctl_register(net);
	if (res < 0)
		inet_frags_exit_net(&net->ipv4.frags);
	return res;
}

static void __net_exit ipv4_frags_exit_net(struct net *net)
{
	ip4_frags_ns_ctl_unregister(net);
	inet_frags_exit_net(&net->ipv4.frags);
}

static struct pernet_operations ip4_frags_ops = {
	.init = ipv4_frags_init_net,
	.exit = ipv4_frags_exit_net,
};


static u32 ip4_key_hashfn(const void *data, u32 len, u32 seed)
{
	return jhash2(data,
		      sizeof(struct frag_v4_compare_key) / sizeof(u32), seed);
}

static u32 ip4_obj_hashfn(const void *data, u32 len, u32 seed)
{
	const struct inet_frag_queue *fq = data;

	return jhash2((const u32 *)&fq->key.v4,
		      sizeof(struct frag_v4_compare_key) / sizeof(u32), seed);
}

static int ip4_obj_cmpfn(struct rhashtable_compare_arg *arg, const void *ptr)
{
	const struct frag_v4_compare_key *key = arg->key;
	const struct inet_frag_queue *fq = ptr;

	return !!memcmp(&fq->key, key, sizeof(*key));
}

static const struct rhashtable_params ip4_rhash_params = {
	.head_offset		= offsetof(struct inet_frag_queue, node),
	.key_offset		= offsetof(struct inet_frag_queue, key),
	.key_len		= sizeof(struct frag_v4_compare_key),
	.hashfn			= ip4_key_hashfn,
	.obj_hashfn		= ip4_obj_hashfn,
	.obj_cmpfn		= ip4_obj_cmpfn,
	.automatic_shrinking	= true,
};

void __init ipfrag_init(void)
{
	ip4_frags.constructor = ip4_frag_init;
	ip4_frags.destructor = ip4_frag_free;
	ip4_frags.qsize = sizeof(struct ipq);
	ip4_frags.frag_expire = ip_expire;
	ip4_frags.frags_cache_name = ip_frag_cache_name;
	ip4_frags.rhash_params = ip4_rhash_params;
	if (inet_frags_init(&ip4_frags))
		panic("IP: failed to allocate ip4_frags cache\n");
	ip4_frags_ctl_register();
	register_pernet_subsys(&ip4_frags_ops);
}<|MERGE_RESOLUTION|>--- conflicted
+++ resolved
@@ -345,12 +345,8 @@
 static int ip_frag_queue(struct ipq *qp, struct sk_buff *skb)
 {
 	struct net *net = container_of(qp->q.net, struct net, ipv4.frags);
-<<<<<<< HEAD
-	struct sk_buff *prev, *next;
-=======
 	struct rb_node **rbn, *parent;
 	struct sk_buff *skb1, *prev_tail;
->>>>>>> 1244bbb3
 	struct net_device *dev;
 	unsigned int fragsize;
 	int flags, offset;
@@ -413,49 +409,17 @@
 	if (err)
 		goto err;
 
-<<<<<<< HEAD
-	/* Find out which fragments are in front and at the back of us
-	 * in the chain of fragments so far.  We must know where to put
-	 * this fragment, right?
-	 */
-	prev = qp->q.fragments_tail;
-	if (!prev || FRAG_CB(prev)->offset < offset) {
-		next = NULL;
-		goto found;
-	}
-	prev = NULL;
-	for (next = qp->q.fragments; next != NULL; next = next->next) {
-		if (FRAG_CB(next)->offset >= offset)
-			break;	/* bingo! */
-		prev = next;
-	}
-
-found:
-=======
 	/* Note : skb->rbnode and skb->dev share the same location. */
 	dev = skb->dev;
 	/* Makes sure compiler wont do silly aliasing games */
 	barrier();
 
->>>>>>> 1244bbb3
 	/* RFC5722, Section 4, amended by Errata ID : 3089
 	 *                          When reassembling an IPv6 datagram, if
 	 *   one or more its constituent fragments is determined to be an
 	 *   overlapping fragment, the entire datagram (and any constituent
 	 *   fragments) MUST be silently discarded.
 	 *
-<<<<<<< HEAD
-	 * We do the same here for IPv4.
-	 */
-
-	/* Is there an overlap with the previous fragment? */
-	if (prev && ((FRAG_CB(prev)->offset + prev->len) > offset))
-		goto discard_qp;
-
-	/* Is there an overlap with the next fragment? */
-	if (next && ((FRAG_CB(next)->offset)  < end))
-		goto discard_qp;
-=======
 	 * We do the same here for IPv4 (and increment an snmp counter).
 	 */
 
@@ -495,7 +459,6 @@
 		rb_link_node(&skb->rbnode, parent, rbn);
 		rb_insert_color(&skb->rbnode, &qp->q.rb_fragments);
 	}
->>>>>>> 1244bbb3
 
 	if (dev)
 		qp->iif = dev->ifindex;
@@ -531,17 +494,11 @@
 	return -EINPROGRESS;
 
 discard_qp:
-<<<<<<< HEAD
-	ipq_kill(qp);
+	inet_frag_kill(&qp->q);
 	err = -EINVAL;
 #ifndef __GENKSYMS__
 	__IP_INC_STATS(net, IPSTATS_MIB_REASM_OVERLAPS);
 #endif
-=======
-	inet_frag_kill(&qp->q);
-	err = -EINVAL;
-	__IP_INC_STATS(net, IPSTATS_MIB_REASM_OVERLAPS);
->>>>>>> 1244bbb3
 err:
 	kfree_skb(skb);
 	return err;
