--- conflicted
+++ resolved
@@ -320,12 +320,6 @@
 #define l2tp_session_dec_refcount(s) l2tp_session_dec_refcount_1(s)
 #endif
 
-<<<<<<< HEAD
-static inline int l2tp_v3_ensure_opt_in_linear(struct l2tp_session *session, struct sk_buff *skb,
-					       unsigned char **ptr, unsigned char **optr)
-{
-	int opt_len = session->peer_cookie_len + session->l2specific_len;
-=======
 static inline int l2tp_get_l2specific_len(struct l2tp_session *session)
 {
 	switch (session->l2specific_type) {
@@ -341,7 +335,6 @@
 					       unsigned char **ptr, unsigned char **optr)
 {
 	int opt_len = session->peer_cookie_len + l2tp_get_l2specific_len(session);
->>>>>>> 0d7866d5
 
 	if (opt_len > 0) {
 		int off = *ptr - *optr;
