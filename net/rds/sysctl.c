/*
 * Copyright (c) 2006, 2023, Oracle and/or its affiliates.
 *
 * This software is available to you under a choice of one of two
 * licenses.  You may choose to be licensed under the terms of the GNU
 * General Public License (GPL) Version 2, available from the file
 * COPYING in the main directory of this source tree, or the
 * OpenIB.org BSD license below:
 *
 *     Redistribution and use in source and binary forms, with or
 *     without modification, are permitted provided that the following
 *     conditions are met:
 *
 *      - Redistributions of source code must retain the above
 *        copyright notice, this list of conditions and the following
 *        disclaimer.
 *
 *      - Redistributions in binary form must reproduce the above
 *        copyright notice, this list of conditions and the following
 *        disclaimer in the documentation and/or other materials
 *        provided with the distribution.
 *
 * THE SOFTWARE IS PROVIDED "AS IS", WITHOUT WARRANTY OF ANY KIND,
 * EXPRESS OR IMPLIED, INCLUDING BUT NOT LIMITED TO THE WARRANTIES OF
 * MERCHANTABILITY, FITNESS FOR A PARTICULAR PURPOSE AND
 * NONINFRINGEMENT. IN NO EVENT SHALL THE AUTHORS OR COPYRIGHT HOLDERS
 * BE LIABLE FOR ANY CLAIM, DAMAGES OR OTHER LIABILITY, WHETHER IN AN
 * ACTION OF CONTRACT, TORT OR OTHERWISE, ARISING FROM, OUT OF OR IN
 * CONNECTION WITH THE SOFTWARE OR THE USE OR OTHER DEALINGS IN THE
 * SOFTWARE.
 *
 */
#include <linux/kernel.h>
#include <linux/sysctl.h>
#include <linux/proc_fs.h>

#include "rds.h"

static struct ctl_table_header *rds_sysctl_reg_table;

static unsigned long rds_sysctl_reconnect_min = 1;
static unsigned long rds_sysctl_reconnect_max = ~0UL;

unsigned long rds_sysctl_reconnect_min_jiffies;
unsigned long rds_sysctl_reconnect_max_jiffies = HZ;
unsigned long rds_sysctl_reconnect_passive_min_jiffies;

unsigned int  rds_sysctl_max_unacked_packets = 8;
unsigned int  rds_sysctl_max_unacked_bytes = (16 << 20);

unsigned int rds_sysctl_ping_enable = 1;

unsigned int rds_sysctl_shutdown_trace_start_time;
unsigned int rds_sysctl_shutdown_trace_end_time;

unsigned int rds_sock_max_peers_min = 128;
unsigned int rds_sock_max_peers_max = 65536;
unsigned int rds_sock_max_peers = 8192;

/* Heartbeat timeout in seconds. That is the time from a heartbeat ping
 * is sent, before the heartbeat mechanism drops the connection, unless
 * a heartbeat pong has been received.
 */
unsigned int rds_sysctl_min_conn_hb_timeout;
unsigned int rds_sysctl_max_conn_hb_timeout = 60;
unsigned int rds_sysctl_conn_hb_timeout = 10;

/* Heartbeat interval in seconds. The time from a successful heartbeat
 * pong has been received until a new heartbeat ping is sent out is
 * pseudo randomly chosen in the interval 50% to 150% of
 * rds_sysctl_min_conn_hb_interval.
 */
unsigned int rds_sysctl_min_conn_hb_interval = 10;
unsigned int rds_sysctl_max_conn_hb_interval = 600;
unsigned int rds_sysctl_conn_hb_interval = 60;

/* Upper bound to how long "rds_send_drop_to"
 * (and therefore "RDS_CANCEL_SENT_TO") waits for messages to be unmapped.
 */
unsigned long rds_sysctl_dr_sock_cancel_jiffies;

/*
 * We have official values, but must maintain the sysctl interface for existing
 * software that expects to find these values here.
 */
static int rds_sysctl_pf_rds = PF_RDS;
static int rds_sysctl_sol_rds = SOL_RDS;

unsigned int rds_sysctl_enable_payload_csum;

unsigned int rds_sysctl_cfu_cache_cap = 512;

unsigned int rds_cfu_cache_gc_interval = 1;

static struct ctl_table rds_sysctl_rds_table[] = {
	{
		.procname       = "reconnect_min_delay_ms",
		.data		= &rds_sysctl_reconnect_min_jiffies,
		.maxlen         = sizeof(unsigned long),
		.mode           = 0644,
		.proc_handler   = proc_doulongvec_ms_jiffies_minmax,
		.extra1		= &rds_sysctl_reconnect_min,
		.extra2		= &rds_sysctl_reconnect_max_jiffies,
	},
	{
		.procname       = "reconnect_max_delay_ms",
		.data		= &rds_sysctl_reconnect_max_jiffies,
		.maxlen         = sizeof(unsigned long),
		.mode           = 0644,
		.proc_handler   = proc_doulongvec_ms_jiffies_minmax,
		.extra1		= &rds_sysctl_reconnect_min_jiffies,
		.extra2		= &rds_sysctl_reconnect_max,
	},
	{
		.procname       = "reconnect_passive_min_delay_ms",
		.data		= &rds_sysctl_reconnect_passive_min_jiffies,
		.maxlen         = sizeof(unsigned long),
		.mode           = 0644,
		.proc_handler   = proc_doulongvec_ms_jiffies_minmax,
	},
	{
		.procname       = "pf_rds",
		.data		= &rds_sysctl_pf_rds,
		.maxlen         = sizeof(int),
		.mode           = 0444,
		.proc_handler   = proc_dointvec,
	},
	{
		.procname       = "sol_rds",
		.data		= &rds_sysctl_sol_rds,
		.maxlen         = sizeof(int),
		.mode           = 0444,
		.proc_handler   = proc_dointvec,
	},
	{
		.procname	= "max_unacked_packets",
		.data		= &rds_sysctl_max_unacked_packets,
		.maxlen         = sizeof(int),
		.mode           = 0644,
		.proc_handler   = proc_dointvec,
	},
	{
		.procname	= "max_unacked_bytes",
		.data		= &rds_sysctl_max_unacked_bytes,
		.maxlen         = sizeof(int),
		.mode           = 0644,
		.proc_handler   = proc_dointvec,
	},
	{
		.procname	= "ping_enable",
		.data		= &rds_sysctl_ping_enable,
		.maxlen         = sizeof(int),
		.mode           = 0644,
		.proc_handler   = proc_dointvec,
	},
<<<<<<< HEAD
	{
		.procname       = "shutdown_trace_start_time",
		.data           = &rds_sysctl_shutdown_trace_start_time,
		.maxlen         = sizeof(int),
		.mode           = 0644,
		.proc_handler   = &proc_dointvec,
	},
	{
		.procname       = "shutdown_trace_end_time",
		.data           = &rds_sysctl_shutdown_trace_end_time,
		.maxlen         = sizeof(int),
		.mode           = 0644,
		.proc_handler   = &proc_dointvec,
	},
	{
		.procname       = "sock_max_peers",
		.data           = &rds_sock_max_peers,
		.maxlen         = sizeof(int),
		.mode           = 0644,
		.proc_handler   = &proc_dointvec_minmax,
		.extra1		= &rds_sock_max_peers_min,
		.extra2		= &rds_sock_max_peers_max
	},
	{
		.procname       = "conn_heartbeat_timeout_secs",
		.data           = &rds_sysctl_conn_hb_timeout,
		.maxlen         = sizeof(rds_sysctl_conn_hb_timeout),
		.mode           = 0644,
		.proc_handler   = proc_douintvec_minmax,
		.extra1		= &rds_sysctl_min_conn_hb_timeout,
		.extra2		= &rds_sysctl_max_conn_hb_timeout,
	},
	{
		.procname       = "conn_heartbeat_interval_secs",
		.data           = &rds_sysctl_conn_hb_interval,
		.maxlen         = sizeof(rds_sysctl_conn_hb_interval),
		.mode           = 0644,
		.proc_handler   = proc_douintvec_minmax,
		.extra1		= &rds_sysctl_min_conn_hb_interval,
		.extra2		= &rds_sysctl_max_conn_hb_interval,
	},
	{
		.procname       = "dr_sock_cancel_delay_ms",
		.data		= &rds_sysctl_dr_sock_cancel_jiffies,
		.maxlen         = sizeof(unsigned long),
		.mode           = 0644,
		.proc_handler   = proc_doulongvec_ms_jiffies_minmax,
	},
	{
		.procname       = "enable_payload_csum",
		.data           = &rds_sysctl_enable_payload_csum,
		.maxlen         = sizeof(rds_sysctl_enable_payload_csum),
		.mode           = 0644,
		.proc_handler   = proc_douintvec,
	},
	{
		.procname       = "copy_from_user_per_cpu_cache_cap",
		.data           = &rds_sysctl_cfu_cache_cap,
		.maxlen         = sizeof(rds_sysctl_cfu_cache_cap),
		.mode           = 0644,
		.proc_handler   = proc_douintvec,
	},
	{
		.procname       = "copy_from_user_gc_interval_secs",
		.data           = &rds_cfu_cache_gc_interval,
		.maxlen         = sizeof(rds_cfu_cache_gc_interval),
		.mode           = 0644,
		.proc_handler   = proc_douintvec,
	},
	{ }
=======
>>>>>>> dda9ab35
};

void rds_sysctl_exit(void)
{
	unregister_net_sysctl_table(rds_sysctl_reg_table);
}

int rds_sysctl_init(void)
{
	rds_sysctl_reconnect_min = msecs_to_jiffies(1);
	rds_sysctl_reconnect_min_jiffies = rds_sysctl_reconnect_min;
	rds_sysctl_reconnect_passive_min_jiffies = msecs_to_jiffies(3000);
	rds_sysctl_dr_sock_cancel_jiffies = msecs_to_jiffies(6000);

	rds_sysctl_reg_table = register_net_sysctl(&init_net, "net/rds", rds_sysctl_rds_table);
	if (!rds_sysctl_reg_table)
		return -ENOMEM;
	return 0;
}<|MERGE_RESOLUTION|>--- conflicted
+++ resolved
@@ -153,7 +153,6 @@
 		.mode           = 0644,
 		.proc_handler   = proc_dointvec,
 	},
-<<<<<<< HEAD
 	{
 		.procname       = "shutdown_trace_start_time",
 		.data           = &rds_sysctl_shutdown_trace_start_time,
@@ -223,9 +222,6 @@
 		.mode           = 0644,
 		.proc_handler   = proc_douintvec,
 	},
-	{ }
-=======
->>>>>>> dda9ab35
 };
 
 void rds_sysctl_exit(void)
