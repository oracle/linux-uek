// SPDX-License-Identifier: GPL-2.0+
/*
 * Copyright (C) 2017 Oracle.  All Rights Reserved.
 * Author: Darrick J. Wong <darrick.wong@oracle.com>
 */
#include "xfs.h"
#include "xfs_fs.h"
#include "xfs_shared.h"
#include "xfs_format.h"
#include "xfs_trans_resv.h"
#include "xfs_mount.h"
#include "xfs_defer.h"
#include "xfs_btree.h"
#include "xfs_bit.h"
#include "xfs_log_format.h"
#include "xfs_trans.h"
#include "xfs_sb.h"
#include "xfs_inode.h"
#include "xfs_alloc.h"
#include "xfs_ialloc.h"
#include "xfs_ialloc_btree.h"
#include "xfs_icache.h"
#include "xfs_rmap.h"
#include "xfs_log.h"
#include "xfs_trans_priv.h"
#include "scrub/xfs_scrub.h"
#include "scrub/scrub.h"
#include "scrub/common.h"
#include "scrub/btree.h"
#include "scrub/trace.h"

/*
 * Set us up to scrub inode btrees.
 * If we detect a discrepancy between the inobt and the inode,
 * try again after forcing logged inode cores out to disk.
 */
int
xchk_setup_ag_iallocbt(
	struct xfs_scrub	*sc,
	struct xfs_inode	*ip)
{
	return xchk_setup_ag_btree(sc, ip, sc->flags & XCHK_TRY_HARDER);
}

/* Inode btree scrubber. */

struct xchk_iallocbt {
	/* Number of inodes we see while scanning inobt. */
	unsigned long long	inodes;

	/* Expected next startino, for big block filesystems. */
	xfs_agino_t		next_startino;

	/* Expected end of the current inode cluster. */
	xfs_agino_t		next_cluster_ino;
};

/*
 * If we're checking the finobt, cross-reference with the inobt.
 * Otherwise we're checking the inobt; if there is an finobt, make sure
 * we have a record or not depending on freecount.
 */
static inline void
xchk_iallocbt_chunk_xref_other(
	struct xfs_scrub		*sc,
	struct xfs_inobt_rec_incore	*irec,
	xfs_agino_t			agino)
{
	struct xfs_btree_cur		**pcur;
	bool				has_irec;
	int				error;

	if (sc->sm->sm_type == XFS_SCRUB_TYPE_FINOBT)
		pcur = &sc->sa.ino_cur;
	else
		pcur = &sc->sa.fino_cur;
	if (!(*pcur))
		return;
	error = xfs_ialloc_has_inode_record(*pcur, agino, agino, &has_irec);
	if (!xchk_should_check_xref(sc, &error, pcur))
		return;
	if (((irec->ir_freecount > 0 && !has_irec) ||
	     (irec->ir_freecount == 0 && has_irec)))
		xchk_btree_xref_set_corrupt(sc, *pcur, 0);
}

/* Cross-reference with the other btrees. */
STATIC void
xchk_iallocbt_chunk_xref(
	struct xfs_scrub		*sc,
	struct xfs_inobt_rec_incore	*irec,
	xfs_agino_t			agino,
	xfs_agblock_t			agbno,
	xfs_extlen_t			len)
{
	if (sc->sm->sm_flags & XFS_SCRUB_OFLAG_CORRUPT)
		return;

	xchk_xref_is_used_space(sc, agbno, len);
	xchk_iallocbt_chunk_xref_other(sc, irec, agino);
	xchk_xref_is_owned_by(sc, agbno, len, &XFS_RMAP_OINFO_INODES);
	xchk_xref_is_not_shared(sc, agbno, len);
}

/* Is this chunk worth checking? */
STATIC bool
xchk_iallocbt_chunk(
	struct xchk_btree		*bs,
	struct xfs_inobt_rec_incore	*irec,
	xfs_agino_t			agino,
	xfs_extlen_t			len)
{
	struct xfs_mount		*mp = bs->cur->bc_mp;
	xfs_agnumber_t			agno = bs->cur->bc_private.a.agno;
	xfs_agblock_t			bno;

	bno = XFS_AGINO_TO_AGBNO(mp, agino);
	if (bno + len <= bno ||
	    !xfs_verify_agbno(mp, agno, bno) ||
	    !xfs_verify_agbno(mp, agno, bno + len - 1))
		xchk_btree_set_corrupt(bs->sc, bs->cur, 0);

	xchk_iallocbt_chunk_xref(bs->sc, irec, agino, bno, len);

	return true;
}

/* Count the number of free inodes. */
static unsigned int
xchk_iallocbt_freecount(
	xfs_inofree_t			freemask)
{
	BUILD_BUG_ON(sizeof(freemask) != sizeof(__u64));
	return hweight64(freemask);
}

/*
 * Check that an inode's allocation status matches ir_free in the inobt
 * record.  First we try querying the in-core inode state, and if the inode
 * isn't loaded we examine the on-disk inode directly.
 *
 * Since there can be 1:M and M:1 mappings between inobt records and inode
 * clusters, we pass in the inode location information as an inobt record;
 * the index of an inode cluster within the inobt record (as well as the
 * cluster buffer itself); and the index of the inode within the cluster.
 *
 * @irec is the inobt record.
 * @irec_ino is the inode offset from the start of the record.
 * @dip is the on-disk inode.
 */
STATIC int
xchk_iallocbt_check_cluster_ifree(
	struct xchk_btree		*bs,
	struct xfs_inobt_rec_incore	*irec,
	unsigned int			irec_ino,
	struct xfs_dinode		*dip)
{
	struct xfs_mount		*mp = bs->cur->bc_mp;
	xfs_ino_t			fsino;
	xfs_agino_t			agino;
	bool				irec_free;
	bool				ino_inuse;
	bool				freemask_ok;
	int				error = 0;

	if (xchk_should_terminate(bs->sc, &error))
		return error;

	/*
	 * Given an inobt record and the offset of an inode from the start of
	 * the record, compute which fs inode we're talking about.
	 */
	agino = irec->ir_startino + irec_ino;
	fsino = XFS_AGINO_TO_INO(mp, bs->cur->bc_private.a.agno, agino);
	irec_free = (irec->ir_free & XFS_INOBT_MASK(irec_ino));

	if (be16_to_cpu(dip->di_magic) != XFS_DINODE_MAGIC ||
	    (dip->di_version >= 3 && be64_to_cpu(dip->di_ino) != fsino)) {
		xchk_btree_set_corrupt(bs->sc, bs->cur, 0);
		goto out;
	}

	error = xfs_icache_inode_is_allocated(mp, bs->cur->bc_tp, fsino,
			&ino_inuse);
	if (error == -ENODATA) {
		/* Not cached, just read the disk buffer */
		freemask_ok = irec_free ^ !!(dip->di_mode);
<<<<<<< HEAD
		if (!bs->sc->try_harder && !freemask_ok)
=======
		if (!(bs->sc->flags & XCHK_TRY_HARDER) && !freemask_ok)
>>>>>>> 0ecfebd2
			return -EDEADLOCK;
	} else if (error < 0) {
		/*
		 * Inode is only half assembled, or there was an IO error,
		 * or the verifier failed, so don't bother trying to check.
		 * The inode scrubber can deal with this.
		 */
		goto out;
	} else {
		/* Inode is all there. */
		freemask_ok = irec_free ^ ino_inuse;
	}
	if (!freemask_ok)
		xchk_btree_set_corrupt(bs->sc, bs->cur, 0);
out:
	return 0;
}

/*
 * Check that the holemask and freemask of a hypothetical inode cluster match
 * what's actually on disk.  If sparse inodes are enabled, the cluster does
 * not actually have to map to inodes if the corresponding holemask bit is set.
 *
 * @cluster_base is the first inode in the cluster within the @irec.
 */
STATIC int
xchk_iallocbt_check_cluster(
	struct xchk_btree		*bs,
	struct xfs_inobt_rec_incore	*irec,
	unsigned int			cluster_base)
{
	struct xfs_imap			imap;
	struct xfs_mount		*mp = bs->cur->bc_mp;
	struct xfs_dinode		*dip;
	struct xfs_buf			*cluster_bp;
	unsigned int			nr_inodes;
	xfs_agnumber_t			agno = bs->cur->bc_private.a.agno;
	xfs_agblock_t			agbno;
	unsigned int			cluster_index;
	uint16_t			cluster_mask = 0;
	uint16_t			ir_holemask;
	int				error = 0;

	nr_inodes = min_t(unsigned int, XFS_INODES_PER_CHUNK,
			mp->m_inodes_per_cluster);

	/* Map this inode cluster */
	agbno = XFS_AGINO_TO_AGBNO(mp, irec->ir_startino + cluster_base);

	/* Compute a bitmask for this cluster that can be used for holemask. */
	for (cluster_index = 0;
	     cluster_index < nr_inodes;
	     cluster_index += XFS_INODES_PER_HOLEMASK_BIT)
		cluster_mask |= XFS_INOBT_MASK((cluster_base + cluster_index) /
				XFS_INODES_PER_HOLEMASK_BIT);

	/*
	 * Map the first inode of this cluster to a buffer and offset.
	 * Be careful about inobt records that don't align with the start of
	 * the inode buffer when block sizes are large enough to hold multiple
	 * inode chunks.  When this happens, cluster_base will be zero but
	 * ir_startino can be large enough to make im_boffset nonzero.
	 */
	ir_holemask = (irec->ir_holemask & cluster_mask);
	imap.im_blkno = XFS_AGB_TO_DADDR(mp, agno, agbno);
	imap.im_len = XFS_FSB_TO_BB(mp, mp->m_blocks_per_cluster);
<<<<<<< HEAD
	imap.im_boffset = XFS_INO_TO_OFFSET(mp, irec->ir_startino);
=======
	imap.im_boffset = XFS_INO_TO_OFFSET(mp, irec->ir_startino) <<
			mp->m_sb.sb_inodelog;
>>>>>>> 0ecfebd2

	if (imap.im_boffset != 0 && cluster_base != 0) {
		ASSERT(imap.im_boffset == 0 || cluster_base == 0);
		xchk_btree_set_corrupt(bs->sc, bs->cur, 0);
		return 0;
	}

	trace_xchk_iallocbt_check_cluster(mp, agno, irec->ir_startino,
			imap.im_blkno, imap.im_len, cluster_base, nr_inodes,
			cluster_mask, ir_holemask,
			XFS_INO_TO_OFFSET(mp, irec->ir_startino +
					  cluster_base));

	/* The whole cluster must be a hole or not a hole. */
	if (ir_holemask != cluster_mask && ir_holemask != 0) {
		xchk_btree_set_corrupt(bs->sc, bs->cur, 0);
		return 0;
	}

	/* If any part of this is a hole, skip it. */
	if (ir_holemask) {
		xchk_xref_is_not_owned_by(bs->sc, agbno,
				mp->m_blocks_per_cluster,
				&XFS_RMAP_OINFO_INODES);
		return 0;
	}

	xchk_xref_is_owned_by(bs->sc, agbno, mp->m_blocks_per_cluster,
			&XFS_RMAP_OINFO_INODES);

	/* Grab the inode cluster buffer. */
	error = xfs_imap_to_bp(mp, bs->cur->bc_tp, &imap, &dip, &cluster_bp,
			0, 0);
	if (!xchk_btree_xref_process_error(bs->sc, bs->cur, 0, &error))
		return error;

	/* Check free status of each inode within this cluster. */
	for (cluster_index = 0; cluster_index < nr_inodes; cluster_index++) {
		struct xfs_dinode	*dip;

		if (imap.im_boffset >= BBTOB(cluster_bp->b_length)) {
			xchk_btree_set_corrupt(bs->sc, bs->cur, 0);
			break;
		}

		dip = xfs_buf_offset(cluster_bp, imap.im_boffset);
		error = xchk_iallocbt_check_cluster_ifree(bs, irec,
				cluster_base + cluster_index, dip);
		if (error)
			break;
		imap.im_boffset += mp->m_sb.sb_inodesize;
	}

	xfs_trans_brelse(bs->cur->bc_tp, cluster_bp);
	return error;
}

/*
 * For all the inode clusters that could map to this inobt record, make sure
 * that the holemask makes sense and that the allocation status of each inode
 * matches the freemask.
 */
STATIC int
xchk_iallocbt_check_clusters(
	struct xchk_btree		*bs,
	struct xfs_inobt_rec_incore	*irec)
{
	unsigned int			cluster_base;
	int				error = 0;

	/*
	 * For the common case where this inobt record maps to multiple inode
	 * clusters this will call _check_cluster for each cluster.
	 *
	 * For the case that multiple inobt records map to a single cluster,
	 * this will call _check_cluster once.
	 */
	for (cluster_base = 0;
	     cluster_base < XFS_INODES_PER_CHUNK;
	     cluster_base += bs->sc->mp->m_inodes_per_cluster) {
		error = xchk_iallocbt_check_cluster(bs, irec, cluster_base);
		if (error)
			break;
	}

	return error;
}

/*
 * Make sure this inode btree record is aligned properly.  Because a fs block
 * contains multiple inodes, we check that the inobt record is aligned to the
 * correct inode, not just the correct block on disk.  This results in a finer
 * grained corruption check.
 */
STATIC void
xchk_iallocbt_rec_alignment(
	struct xchk_btree		*bs,
	struct xfs_inobt_rec_incore	*irec)
{
	struct xfs_mount		*mp = bs->sc->mp;
	struct xchk_iallocbt		*iabt = bs->private;

	/*
	 * finobt records have different positioning requirements than inobt
	 * records: each finobt record must have a corresponding inobt record.
	 * That is checked in the xref function, so for now we only catch the
	 * obvious case where the record isn't at all aligned properly.
	 *
	 * Note that if a fs block contains more than a single chunk of inodes,
	 * we will have finobt records only for those chunks containing free
	 * inodes, and therefore expect chunk alignment of finobt records.
	 * Otherwise, we expect that the finobt record is aligned to the
	 * cluster alignment as told by the superblock.
	 */
	if (bs->cur->bc_btnum == XFS_BTNUM_FINO) {
		unsigned int	imask;

		imask = min_t(unsigned int, XFS_INODES_PER_CHUNK,
				mp->m_cluster_align_inodes) - 1;
		if (irec->ir_startino & imask)
			xchk_btree_set_corrupt(bs->sc, bs->cur, 0);
		return;
	}

	if (iabt->next_startino != NULLAGINO) {
		/*
		 * We're midway through a cluster of inodes that is mapped by
		 * multiple inobt records.  Did we get the record for the next
		 * irec in the sequence?
		 */
		if (irec->ir_startino != iabt->next_startino) {
			xchk_btree_set_corrupt(bs->sc, bs->cur, 0);
			return;
		}

		iabt->next_startino += XFS_INODES_PER_CHUNK;

		/* Are we done with the cluster? */
		if (iabt->next_startino >= iabt->next_cluster_ino) {
			iabt->next_startino = NULLAGINO;
			iabt->next_cluster_ino = NULLAGINO;
		}
		return;
	}

	/* inobt records must be aligned to cluster and inoalignmnt size. */
	if (irec->ir_startino & (mp->m_cluster_align_inodes - 1)) {
		xchk_btree_set_corrupt(bs->sc, bs->cur, 0);
		return;
	}

	if (irec->ir_startino & (mp->m_inodes_per_cluster - 1)) {
		xchk_btree_set_corrupt(bs->sc, bs->cur, 0);
		return;
	}

	if (mp->m_inodes_per_cluster <= XFS_INODES_PER_CHUNK)
		return;

	/*
	 * If this is the start of an inode cluster that can be mapped by
	 * multiple inobt records, the next inobt record must follow exactly
	 * after this one.
	 */
	iabt->next_startino = irec->ir_startino + XFS_INODES_PER_CHUNK;
	iabt->next_cluster_ino = irec->ir_startino + mp->m_inodes_per_cluster;
}

/* Scrub an inobt/finobt record. */
STATIC int
xchk_iallocbt_rec(
	struct xchk_btree		*bs,
	union xfs_btree_rec		*rec)
{
	struct xfs_mount		*mp = bs->cur->bc_mp;
	struct xchk_iallocbt		*iabt = bs->private;
	struct xfs_inobt_rec_incore	irec;
	uint64_t			holes;
	xfs_agnumber_t			agno = bs->cur->bc_private.a.agno;
	xfs_agino_t			agino;
	xfs_extlen_t			len;
	int				holecount;
	int				i;
	int				error = 0;
	unsigned int			real_freecount;
	uint16_t			holemask;

	xfs_inobt_btrec_to_irec(mp, rec, &irec);

	if (irec.ir_count > XFS_INODES_PER_CHUNK ||
	    irec.ir_freecount > XFS_INODES_PER_CHUNK)
		xchk_btree_set_corrupt(bs->sc, bs->cur, 0);

	real_freecount = irec.ir_freecount +
			(XFS_INODES_PER_CHUNK - irec.ir_count);
	if (real_freecount != xchk_iallocbt_freecount(irec.ir_free))
		xchk_btree_set_corrupt(bs->sc, bs->cur, 0);

	agino = irec.ir_startino;
	/* Record has to be properly aligned within the AG. */
	if (!xfs_verify_agino(mp, agno, agino) ||
	    !xfs_verify_agino(mp, agno, agino + XFS_INODES_PER_CHUNK - 1)) {
		xchk_btree_set_corrupt(bs->sc, bs->cur, 0);
		goto out;
	}

	xchk_iallocbt_rec_alignment(bs, &irec);
	if (bs->sc->sm->sm_flags & XFS_SCRUB_OFLAG_CORRUPT)
		goto out;

	iabt->inodes += irec.ir_count;

	/* Handle non-sparse inodes */
	if (!xfs_inobt_issparse(irec.ir_holemask)) {
		len = XFS_B_TO_FSB(mp,
				XFS_INODES_PER_CHUNK * mp->m_sb.sb_inodesize);
		if (irec.ir_count != XFS_INODES_PER_CHUNK)
			xchk_btree_set_corrupt(bs->sc, bs->cur, 0);

		if (!xchk_iallocbt_chunk(bs, &irec, agino, len))
			goto out;
		goto check_clusters;
	}

	/* Check each chunk of a sparse inode cluster. */
	holemask = irec.ir_holemask;
	holecount = 0;
	len = XFS_B_TO_FSB(mp,
			XFS_INODES_PER_HOLEMASK_BIT * mp->m_sb.sb_inodesize);
	holes = ~xfs_inobt_irec_to_allocmask(&irec);
	if ((holes & irec.ir_free) != holes ||
	    irec.ir_freecount > irec.ir_count)
		xchk_btree_set_corrupt(bs->sc, bs->cur, 0);

	for (i = 0; i < XFS_INOBT_HOLEMASK_BITS; i++) {
		if (holemask & 1)
			holecount += XFS_INODES_PER_HOLEMASK_BIT;
		else if (!xchk_iallocbt_chunk(bs, &irec, agino, len))
			break;
		holemask >>= 1;
		agino += XFS_INODES_PER_HOLEMASK_BIT;
	}

	if (holecount > XFS_INODES_PER_CHUNK ||
	    holecount + irec.ir_count != XFS_INODES_PER_CHUNK)
		xchk_btree_set_corrupt(bs->sc, bs->cur, 0);

check_clusters:
	error = xchk_iallocbt_check_clusters(bs, &irec);
	if (error)
		goto out;

out:
	return error;
}

/*
 * Make sure the inode btrees are as large as the rmap thinks they are.
 * Don't bother if we're missing btree cursors, as we're already corrupt.
 */
STATIC void
xchk_iallocbt_xref_rmap_btreeblks(
	struct xfs_scrub	*sc,
	int			which)
{
	xfs_filblks_t		blocks;
	xfs_extlen_t		inobt_blocks = 0;
	xfs_extlen_t		finobt_blocks = 0;
	int			error;

	if (!sc->sa.ino_cur || !sc->sa.rmap_cur ||
	    (xfs_sb_version_hasfinobt(&sc->mp->m_sb) && !sc->sa.fino_cur) ||
	    xchk_skip_xref(sc->sm))
		return;

	/* Check that we saw as many inobt blocks as the rmap says. */
	error = xfs_btree_count_blocks(sc->sa.ino_cur, &inobt_blocks);
	if (!xchk_process_error(sc, 0, 0, &error))
		return;

	if (sc->sa.fino_cur) {
		error = xfs_btree_count_blocks(sc->sa.fino_cur, &finobt_blocks);
		if (!xchk_process_error(sc, 0, 0, &error))
			return;
	}

	error = xchk_count_rmap_ownedby_ag(sc, sc->sa.rmap_cur,
			&XFS_RMAP_OINFO_INOBT, &blocks);
	if (!xchk_should_check_xref(sc, &error, &sc->sa.rmap_cur))
		return;
	if (blocks != inobt_blocks + finobt_blocks)
		xchk_btree_set_corrupt(sc, sc->sa.ino_cur, 0);
}

/*
 * Make sure that the inobt records point to the same number of blocks as
 * the rmap says are owned by inodes.
 */
STATIC void
xchk_iallocbt_xref_rmap_inodes(
	struct xfs_scrub	*sc,
	int			which,
	unsigned long long	inodes)
{
	xfs_filblks_t		blocks;
	xfs_filblks_t		inode_blocks;
	int			error;

	if (!sc->sa.rmap_cur || xchk_skip_xref(sc->sm))
		return;

	/* Check that we saw as many inode blocks as the rmap knows about. */
	error = xchk_count_rmap_ownedby_ag(sc, sc->sa.rmap_cur,
			&XFS_RMAP_OINFO_INODES, &blocks);
	if (!xchk_should_check_xref(sc, &error, &sc->sa.rmap_cur))
		return;
	inode_blocks = XFS_B_TO_FSB(sc->mp, inodes * sc->mp->m_sb.sb_inodesize);
	if (blocks != inode_blocks)
		xchk_btree_xref_set_corrupt(sc, sc->sa.rmap_cur, 0);
}

/* Scrub the inode btrees for some AG. */
STATIC int
xchk_iallocbt(
	struct xfs_scrub	*sc,
	xfs_btnum_t		which)
{
	struct xfs_btree_cur	*cur;
	struct xchk_iallocbt	iabt = {
		.inodes		= 0,
		.next_startino	= NULLAGINO,
		.next_cluster_ino = NULLAGINO,
	};
	int			error;

	cur = which == XFS_BTNUM_INO ? sc->sa.ino_cur : sc->sa.fino_cur;
	error = xchk_btree(sc, cur, xchk_iallocbt_rec, &XFS_RMAP_OINFO_INOBT,
			&iabt);
	if (error)
		return error;

	xchk_iallocbt_xref_rmap_btreeblks(sc, which);

	/*
	 * If we're scrubbing the inode btree, inode_blocks is the number of
	 * blocks pointed to by all the inode chunk records.  Therefore, we
	 * should compare to the number of inode chunk blocks that the rmap
	 * knows about.  We can't do this for the finobt since it only points
	 * to inode chunks with free inodes.
	 */
	if (which == XFS_BTNUM_INO)
		xchk_iallocbt_xref_rmap_inodes(sc, which, iabt.inodes);

	return error;
}

int
xchk_inobt(
	struct xfs_scrub	*sc)
{
	return xchk_iallocbt(sc, XFS_BTNUM_INO);
}

int
xchk_finobt(
	struct xfs_scrub	*sc)
{
	return xchk_iallocbt(sc, XFS_BTNUM_FINO);
}

/* See if an inode btree has (or doesn't have) an inode chunk record. */
static inline void
xchk_xref_inode_check(
	struct xfs_scrub	*sc,
	xfs_agblock_t		agbno,
	xfs_extlen_t		len,
	struct xfs_btree_cur	**icur,
	bool			should_have_inodes)
{
	bool			has_inodes;
	int			error;

	if (!(*icur) || xchk_skip_xref(sc->sm))
		return;

	error = xfs_ialloc_has_inodes_at_extent(*icur, agbno, len, &has_inodes);
	if (!xchk_should_check_xref(sc, &error, icur))
		return;
	if (has_inodes != should_have_inodes)
		xchk_btree_xref_set_corrupt(sc, *icur, 0);
}

/* xref check that the extent is not covered by inodes */
void
xchk_xref_is_not_inode_chunk(
	struct xfs_scrub	*sc,
	xfs_agblock_t		agbno,
	xfs_extlen_t		len)
{
	xchk_xref_inode_check(sc, agbno, len, &sc->sa.ino_cur, false);
	xchk_xref_inode_check(sc, agbno, len, &sc->sa.fino_cur, false);
}

/* xref check that the extent is covered by inodes */
void
xchk_xref_is_inode_chunk(
	struct xfs_scrub	*sc,
	xfs_agblock_t		agbno,
	xfs_extlen_t		len)
{
	xchk_xref_inode_check(sc, agbno, len, &sc->sa.ino_cur, true);
}<|MERGE_RESOLUTION|>--- conflicted
+++ resolved
@@ -185,11 +185,7 @@
 	if (error == -ENODATA) {
 		/* Not cached, just read the disk buffer */
 		freemask_ok = irec_free ^ !!(dip->di_mode);
-<<<<<<< HEAD
-		if (!bs->sc->try_harder && !freemask_ok)
-=======
 		if (!(bs->sc->flags & XCHK_TRY_HARDER) && !freemask_ok)
->>>>>>> 0ecfebd2
 			return -EDEADLOCK;
 	} else if (error < 0) {
 		/*
@@ -256,12 +252,8 @@
 	ir_holemask = (irec->ir_holemask & cluster_mask);
 	imap.im_blkno = XFS_AGB_TO_DADDR(mp, agno, agbno);
 	imap.im_len = XFS_FSB_TO_BB(mp, mp->m_blocks_per_cluster);
-<<<<<<< HEAD
-	imap.im_boffset = XFS_INO_TO_OFFSET(mp, irec->ir_startino);
-=======
 	imap.im_boffset = XFS_INO_TO_OFFSET(mp, irec->ir_startino) <<
 			mp->m_sb.sb_inodelog;
->>>>>>> 0ecfebd2
 
 	if (imap.im_boffset != 0 && cluster_base != 0) {
 		ASSERT(imap.im_boffset == 0 || cluster_base == 0);
