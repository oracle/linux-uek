--- conflicted
+++ resolved
@@ -828,13 +828,6 @@
 	inode_dio_wait(inode);
 
 	/*
-<<<<<<< HEAD
-	 * Now that AIO and DIO has drained we can flush and (if necessary)
-	 * invalidate the cached range over the first operation we are about to
-	 * run. We include zero and collapse here because they both start with a
-	 * hole punch over the target range. Insert and collapse both invalidate
-	 * the broader range affected by the shift in xfs_prepare_shift().
-=======
 	 * Now AIO and DIO has drained we flush and (if necessary) invalidate
 	 * the cached range over the first operation we are about to run.
 	 *
@@ -847,7 +840,6 @@
 	 * file first which can zero data. Hence insert has the same
 	 * flush/invalidate requirements as collapse and so they are both
 	 * handled at the right time by xfs_prepare_shift().
->>>>>>> a9518c1a
 	 */
 	if (mode & (FALLOC_FL_PUNCH_HOLE | FALLOC_FL_ZERO_RANGE |
 		    FALLOC_FL_COLLAPSE_RANGE)) {
