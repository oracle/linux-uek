/*
 * Copyright (c) 2000,2002,2005 Silicon Graphics, Inc.
 * All Rights Reserved.
 *
 * This program is free software; you can redistribute it and/or
 * modify it under the terms of the GNU General Public License as
 * published by the Free Software Foundation.
 *
 * This program is distributed in the hope that it would be useful,
 * but WITHOUT ANY WARRANTY; without even the implied warranty of
 * MERCHANTABILITY or FITNESS FOR A PARTICULAR PURPOSE.  See the
 * GNU General Public License for more details.
 *
 * You should have received a copy of the GNU General Public License
 * along with this program; if not, write the Free Software Foundation,
 * Inc.,  51 Franklin St, Fifth Floor, Boston, MA  02110-1301  USA
 */
#ifndef __XFS_TRANS_PRIV_H__
#define	__XFS_TRANS_PRIV_H__

struct xfs_log_item;
struct xfs_log_item_desc;
struct xfs_mount;
struct xfs_trans;
struct xfs_ail;
struct xfs_log_vec;

void	xfs_trans_add_item(struct xfs_trans *, struct xfs_log_item *);
void	xfs_trans_del_item(struct xfs_log_item *);
void	xfs_trans_free_items(struct xfs_trans *tp, xfs_lsn_t commit_lsn,
				int flags);
void	xfs_trans_unreserve_and_mod_sb(struct xfs_trans *tp);

void	xfs_trans_committed_bulk(struct xfs_ail *ailp, struct xfs_log_vec *lv,
				xfs_lsn_t commit_lsn, int aborted);
/*
 * AIL traversal cursor.
 *
 * Rather than using a generation number for detecting changes in the ail, use
 * a cursor that is protected by the ail lock. The aild cursor exists in the
 * struct xfs_ail, but other traversals can declare it on the stack and link it
 * to the ail list.
 *
 * When an object is deleted from or moved int the AIL, the cursor list is
 * searched to see if the object is a designated cursor item. If it is, it is
 * deleted from the cursor so that the next time the cursor is used traversal
 * will return to the start.
 *
 * This means a traversal colliding with a removal will cause a restart of the
 * list scan, rather than any insertion or deletion anywhere in the list. The
 * low bit of the item pointer is set if the cursor has been invalidated so
 * that we can tell the difference between invalidation and reaching the end
 * of the list to trigger traversal restarts.
 */
struct xfs_ail_cursor {
	struct list_head	list;
	struct xfs_log_item	*item;
};

/*
 * Private AIL structures.
 *
 * Eventually we need to drive the locking in here as well.
 */
struct xfs_ail {
	struct xfs_mount	*xa_mount;
	struct task_struct	*xa_task;
	struct list_head	xa_ail;
	xfs_lsn_t		xa_target;
	struct list_head	xa_cursors;
	spinlock_t		xa_lock;
	xfs_lsn_t		xa_last_pushed_lsn;
<<<<<<< HEAD
	unsigned long		xa_flags;
	int			xa_log_flush;
=======
>>>>>>> a84a79e4
};

/*
 * From xfs_trans_ail.c
 */
void	xfs_trans_ail_update_bulk(struct xfs_ail *ailp,
				struct xfs_ail_cursor *cur,
				struct xfs_log_item **log_items, int nr_items,
				xfs_lsn_t lsn) __releases(ailp->xa_lock);
static inline void
xfs_trans_ail_update(
	struct xfs_ail		*ailp,
	struct xfs_log_item	*lip,
	xfs_lsn_t		lsn) __releases(ailp->xa_lock)
{
	xfs_trans_ail_update_bulk(ailp, NULL, &lip, 1, lsn);
}

void	xfs_trans_ail_delete_bulk(struct xfs_ail *ailp,
				struct xfs_log_item **log_items, int nr_items)
				__releases(ailp->xa_lock);
static inline void
xfs_trans_ail_delete(
	struct xfs_ail	*ailp,
	xfs_log_item_t	*lip) __releases(ailp->xa_lock)
{
	xfs_trans_ail_delete_bulk(ailp, &lip, 1);
}

void			xfs_ail_push(struct xfs_ail *, xfs_lsn_t);
void			xfs_ail_push_all(struct xfs_ail *);
xfs_lsn_t		xfs_ail_min_lsn(struct xfs_ail *ailp);

void			xfs_trans_unlocked_item(struct xfs_ail *,
					xfs_log_item_t *);

struct xfs_log_item *	xfs_trans_ail_cursor_first(struct xfs_ail *ailp,
					struct xfs_ail_cursor *cur,
					xfs_lsn_t lsn);
struct xfs_log_item *	xfs_trans_ail_cursor_last(struct xfs_ail *ailp,
					struct xfs_ail_cursor *cur,
					xfs_lsn_t lsn);
struct xfs_log_item *	xfs_trans_ail_cursor_next(struct xfs_ail *ailp,
					struct xfs_ail_cursor *cur);
void			xfs_trans_ail_cursor_done(struct xfs_ail *ailp,
					struct xfs_ail_cursor *cur);

#if BITS_PER_LONG != 64
static inline void
xfs_trans_ail_copy_lsn(
	struct xfs_ail	*ailp,
	xfs_lsn_t	*dst,
	xfs_lsn_t	*src)
{
	ASSERT(sizeof(xfs_lsn_t) == 8);	/* don't lock if it shrinks */
	spin_lock(&ailp->xa_lock);
	*dst = *src;
	spin_unlock(&ailp->xa_lock);
}
#else
static inline void
xfs_trans_ail_copy_lsn(
	struct xfs_ail	*ailp,
	xfs_lsn_t	*dst,
	xfs_lsn_t	*src)
{
	ASSERT(sizeof(xfs_lsn_t) == 8);
	*dst = *src;
}
#endif
#endif	/* __XFS_TRANS_PRIV_H__ */<|MERGE_RESOLUTION|>--- conflicted
+++ resolved
@@ -70,11 +70,7 @@
 	struct list_head	xa_cursors;
 	spinlock_t		xa_lock;
 	xfs_lsn_t		xa_last_pushed_lsn;
-<<<<<<< HEAD
-	unsigned long		xa_flags;
 	int			xa_log_flush;
-=======
->>>>>>> a84a79e4
 };
 
 /*
