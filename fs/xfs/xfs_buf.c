/*
 * Copyright (c) 2000-2006 Silicon Graphics, Inc.
 * All Rights Reserved.
 *
 * This program is free software; you can redistribute it and/or
 * modify it under the terms of the GNU General Public License as
 * published by the Free Software Foundation.
 *
 * This program is distributed in the hope that it would be useful,
 * but WITHOUT ANY WARRANTY; without even the implied warranty of
 * MERCHANTABILITY or FITNESS FOR A PARTICULAR PURPOSE.  See the
 * GNU General Public License for more details.
 *
 * You should have received a copy of the GNU General Public License
 * along with this program; if not, write the Free Software Foundation,
 * Inc.,  51 Franklin St, Fifth Floor, Boston, MA  02110-1301  USA
 */
#include "xfs.h"
#include <linux/stddef.h>
#include <linux/errno.h>
#include <linux/gfp.h>
#include <linux/pagemap.h>
#include <linux/init.h>
#include <linux/vmalloc.h>
#include <linux/bio.h>
#include <linux/sysctl.h>
#include <linux/proc_fs.h>
#include <linux/workqueue.h>
#include <linux/percpu.h>
#include <linux/blkdev.h>
#include <linux/hash.h>
#include <linux/kthread.h>
#include <linux/migrate.h>
#include <linux/backing-dev.h>
#include <linux/freezer.h>
#include <linux/sched/mm.h>

#include "xfs_format.h"
#include "xfs_log_format.h"
#include "xfs_trans_resv.h"
#include "xfs_sb.h"
#include "xfs_mount.h"
#include "xfs_trace.h"
#include "xfs_log.h"
#include "xfs_errortag.h"
#include "xfs_error.h"

static kmem_zone_t *xfs_buf_zone;

#ifdef XFS_BUF_LOCK_TRACKING
# define XB_SET_OWNER(bp)	((bp)->b_last_holder = current->pid)
# define XB_CLEAR_OWNER(bp)	((bp)->b_last_holder = -1)
# define XB_GET_OWNER(bp)	((bp)->b_last_holder)
#else
# define XB_SET_OWNER(bp)	do { } while (0)
# define XB_CLEAR_OWNER(bp)	do { } while (0)
# define XB_GET_OWNER(bp)	do { } while (0)
#endif

#define xb_to_gfp(flags) \
	((((flags) & XBF_READ_AHEAD) ? __GFP_NORETRY : GFP_NOFS) | __GFP_NOWARN)

<<<<<<< HEAD
#define	DTRACE_IO_XFS_WAIT(name, bp, is_write)				\
	if (DTRACE_IO_ENABLED(name)) {					\
		struct bio bio __maybe_unused = {			\
			.bi_iter.bi_sector = (bp)->b_bn,		\
			.bi_iter.bi_size = (bp)->b_length,		\
			.bi_opf = is_write ?				\
				REQ_OP_WRITE : REQ_OP_READ,		\
			.bi_disk = (bp)->b_target->bt_bdev->bd_disk,	\
			.bi_partno = (bp)->b_target->bt_bdev->bd_partno,\
		};							\
		DTRACE_IO(name, struct bio * : (bufinfo_t *,		\
			  devinfo_t *), &bio,				\
			  struct file * : fileinfo_t *, NULL);		\
	}
=======
/*
 * Locking orders
 *
 * xfs_buf_ioacct_inc:
 * xfs_buf_ioacct_dec:
 *	b_sema (caller holds)
 *	  b_lock
 *
 * xfs_buf_stale:
 *	b_sema (caller holds)
 *	  b_lock
 *	    lru_lock
 *
 * xfs_buf_rele:
 *	b_lock
 *	  pag_buf_lock
 *	    lru_lock
 *
 * xfs_buftarg_wait_rele
 *	lru_lock
 *	  b_lock (trylock due to inversion)
 *
 * xfs_buftarg_isolate
 *	lru_lock
 *	  b_lock (trylock due to inversion)
 */
>>>>>>> fbc5fe7a

static inline int
xfs_buf_is_vmapped(
	struct xfs_buf	*bp)
{
	/*
	 * Return true if the buffer is vmapped.
	 *
	 * b_addr is null if the buffer is not mapped, but the code is clever
	 * enough to know it doesn't have to map a single page, so the check has
	 * to be both for b_addr and bp->b_page_count > 1.
	 */
	return bp->b_addr && bp->b_page_count > 1;
}

static inline int
xfs_buf_vmap_len(
	struct xfs_buf	*bp)
{
	return (bp->b_page_count * PAGE_SIZE) - bp->b_offset;
}

/*
 * Bump the I/O in flight count on the buftarg if we haven't yet done so for
 * this buffer. The count is incremented once per buffer (per hold cycle)
 * because the corresponding decrement is deferred to buffer release. Buffers
 * can undergo I/O multiple times in a hold-release cycle and per buffer I/O
 * tracking adds unnecessary overhead. This is used for sychronization purposes
 * with unmount (see xfs_wait_buftarg()), so all we really need is a count of
 * in-flight buffers.
 *
 * Buffers that are never released (e.g., superblock, iclog buffers) must set
 * the XBF_NO_IOACCT flag before I/O submission. Otherwise, the buftarg count
 * never reaches zero and unmount hangs indefinitely.
 */
static inline void
xfs_buf_ioacct_inc(
	struct xfs_buf	*bp)
{
	if (bp->b_flags & XBF_NO_IOACCT)
		return;

	ASSERT(bp->b_flags & XBF_ASYNC);
	spin_lock(&bp->b_lock);
	if (!(bp->b_state & XFS_BSTATE_IN_FLIGHT)) {
		bp->b_state |= XFS_BSTATE_IN_FLIGHT;
		percpu_counter_inc(&bp->b_target->bt_io_count);
	}
	spin_unlock(&bp->b_lock);
}

/*
 * Clear the in-flight state on a buffer about to be released to the LRU or
 * freed and unaccount from the buftarg.
 */
static inline void
__xfs_buf_ioacct_dec(
	struct xfs_buf	*bp)
{
	lockdep_assert_held(&bp->b_lock);

	if (bp->b_state & XFS_BSTATE_IN_FLIGHT) {
		bp->b_state &= ~XFS_BSTATE_IN_FLIGHT;
		percpu_counter_dec(&bp->b_target->bt_io_count);
	}
}

static inline void
xfs_buf_ioacct_dec(
	struct xfs_buf	*bp)
{
	spin_lock(&bp->b_lock);
	__xfs_buf_ioacct_dec(bp);
	spin_unlock(&bp->b_lock);
}

/*
 * When we mark a buffer stale, we remove the buffer from the LRU and clear the
 * b_lru_ref count so that the buffer is freed immediately when the buffer
 * reference count falls to zero. If the buffer is already on the LRU, we need
 * to remove the reference that LRU holds on the buffer.
 *
 * This prevents build-up of stale buffers on the LRU.
 */
void
xfs_buf_stale(
	struct xfs_buf	*bp)
{
	ASSERT(xfs_buf_islocked(bp));

	bp->b_flags |= XBF_STALE;

	/*
	 * Clear the delwri status so that a delwri queue walker will not
	 * flush this buffer to disk now that it is stale. The delwri queue has
	 * a reference to the buffer, so this is safe to do.
	 */
	bp->b_flags &= ~_XBF_DELWRI_Q;

	/*
	 * Once the buffer is marked stale and unlocked, a subsequent lookup
	 * could reset b_flags. There is no guarantee that the buffer is
	 * unaccounted (released to LRU) before that occurs. Drop in-flight
	 * status now to preserve accounting consistency.
	 */
	spin_lock(&bp->b_lock);
	__xfs_buf_ioacct_dec(bp);

	atomic_set(&bp->b_lru_ref, 0);
	if (!(bp->b_state & XFS_BSTATE_DISPOSE) &&
	    (list_lru_del(&bp->b_target->bt_lru, &bp->b_lru)))
		atomic_dec(&bp->b_hold);

	ASSERT(atomic_read(&bp->b_hold) >= 1);
	spin_unlock(&bp->b_lock);
}

static int
xfs_buf_get_maps(
	struct xfs_buf		*bp,
	int			map_count)
{
	ASSERT(bp->b_maps == NULL);
	bp->b_map_count = map_count;

	if (map_count == 1) {
		bp->b_maps = &bp->__b_map;
		return 0;
	}

	bp->b_maps = kmem_zalloc(map_count * sizeof(struct xfs_buf_map),
				KM_NOFS);
	if (!bp->b_maps)
		return -ENOMEM;
	return 0;
}

/*
 *	Frees b_pages if it was allocated.
 */
static void
xfs_buf_free_maps(
	struct xfs_buf	*bp)
{
	if (bp->b_maps != &bp->__b_map) {
		kmem_free(bp->b_maps);
		bp->b_maps = NULL;
	}
}

struct xfs_buf *
_xfs_buf_alloc(
	struct xfs_buftarg	*target,
	struct xfs_buf_map	*map,
	int			nmaps,
	xfs_buf_flags_t		flags)
{
	struct xfs_buf		*bp;
	int			error;
	int			i;

	bp = kmem_zone_zalloc(xfs_buf_zone, KM_NOFS);
	if (unlikely(!bp))
		return NULL;

	/*
	 * We don't want certain flags to appear in b_flags unless they are
	 * specifically set by later operations on the buffer.
	 */
	flags &= ~(XBF_UNMAPPED | XBF_TRYLOCK | XBF_ASYNC | XBF_READ_AHEAD);

	atomic_set(&bp->b_hold, 1);
	atomic_set(&bp->b_lru_ref, 1);
	init_completion(&bp->b_iowait);
	INIT_LIST_HEAD(&bp->b_lru);
	INIT_LIST_HEAD(&bp->b_list);
	sema_init(&bp->b_sema, 0); /* held, no waiters */
	spin_lock_init(&bp->b_lock);
	XB_SET_OWNER(bp);
	bp->b_target = target;
	bp->b_flags = flags;

	/*
	 * Set length and io_length to the same value initially.
	 * I/O routines should use io_length, which will be the same in
	 * most cases but may be reset (e.g. XFS recovery).
	 */
	error = xfs_buf_get_maps(bp, nmaps);
	if (error)  {
		kmem_zone_free(xfs_buf_zone, bp);
		return NULL;
	}

	bp->b_bn = map[0].bm_bn;
	bp->b_length = 0;
	for (i = 0; i < nmaps; i++) {
		bp->b_maps[i].bm_bn = map[i].bm_bn;
		bp->b_maps[i].bm_len = map[i].bm_len;
		bp->b_length += map[i].bm_len;
	}
	bp->b_io_length = bp->b_length;

	atomic_set(&bp->b_pin_count, 0);
	init_waitqueue_head(&bp->b_waiters);

	XFS_STATS_INC(target->bt_mount, xb_create);
	trace_xfs_buf_init(bp, _RET_IP_);

	return bp;
}

/*
 *	Allocate a page array capable of holding a specified number
 *	of pages, and point the page buf at it.
 */
STATIC int
_xfs_buf_get_pages(
	xfs_buf_t		*bp,
	int			page_count)
{
	/* Make sure that we have a page list */
	if (bp->b_pages == NULL) {
		bp->b_page_count = page_count;
		if (page_count <= XB_PAGES) {
			bp->b_pages = bp->b_page_array;
		} else {
			bp->b_pages = kmem_alloc(sizeof(struct page *) *
						 page_count, KM_NOFS);
			if (bp->b_pages == NULL)
				return -ENOMEM;
		}
		memset(bp->b_pages, 0, sizeof(struct page *) * page_count);
	}
	return 0;
}

/*
 *	Frees b_pages if it was allocated.
 */
STATIC void
_xfs_buf_free_pages(
	xfs_buf_t	*bp)
{
	if (bp->b_pages != bp->b_page_array) {
		kmem_free(bp->b_pages);
		bp->b_pages = NULL;
	}
}

/*
 *	Releases the specified buffer.
 *
 * 	The modification state of any associated pages is left unchanged.
 * 	The buffer must not be on any hash - use xfs_buf_rele instead for
 * 	hashed and refcounted buffers
 */
void
xfs_buf_free(
	xfs_buf_t		*bp)
{
	trace_xfs_buf_free(bp, _RET_IP_);

	ASSERT(list_empty(&bp->b_lru));

	if (bp->b_flags & _XBF_PAGES) {
		uint		i;

		if (xfs_buf_is_vmapped(bp))
			vm_unmap_ram(bp->b_addr - bp->b_offset,
					bp->b_page_count);

		for (i = 0; i < bp->b_page_count; i++) {
			struct page	*page = bp->b_pages[i];

			__free_page(page);
		}
	} else if (bp->b_flags & _XBF_KMEM)
		kmem_free(bp->b_addr);
	_xfs_buf_free_pages(bp);
	xfs_buf_free_maps(bp);
	kmem_zone_free(xfs_buf_zone, bp);
}

/*
 * Allocates all the pages for buffer in question and builds it's page list.
 */
STATIC int
xfs_buf_allocate_memory(
	xfs_buf_t		*bp,
	uint			flags)
{
	size_t			size;
	size_t			nbytes, offset;
	gfp_t			gfp_mask = xb_to_gfp(flags);
	unsigned short		page_count, i;
	xfs_off_t		start, end;
	int			error;

	/*
	 * for buffers that are contained within a single page, just allocate
	 * the memory from the heap - there's no need for the complexity of
	 * page arrays to keep allocation down to order 0.
	 */
	size = BBTOB(bp->b_length);
	if (size < PAGE_SIZE) {
		bp->b_addr = kmem_alloc(size, KM_NOFS);
		if (!bp->b_addr) {
			/* low memory - use alloc_page loop instead */
			goto use_alloc_page;
		}

		if (((unsigned long)(bp->b_addr + size - 1) & PAGE_MASK) !=
		    ((unsigned long)bp->b_addr & PAGE_MASK)) {
			/* b_addr spans two pages - use alloc_page instead */
			kmem_free(bp->b_addr);
			bp->b_addr = NULL;
			goto use_alloc_page;
		}
		bp->b_offset = offset_in_page(bp->b_addr);
		bp->b_pages = bp->b_page_array;
		bp->b_pages[0] = virt_to_page(bp->b_addr);
		bp->b_page_count = 1;
		bp->b_flags |= _XBF_KMEM;
		return 0;
	}

use_alloc_page:
	start = BBTOB(bp->b_maps[0].bm_bn) >> PAGE_SHIFT;
	end = (BBTOB(bp->b_maps[0].bm_bn + bp->b_length) + PAGE_SIZE - 1)
								>> PAGE_SHIFT;
	page_count = end - start;
	error = _xfs_buf_get_pages(bp, page_count);
	if (unlikely(error))
		return error;

	offset = bp->b_offset;
	bp->b_flags |= _XBF_PAGES;

	for (i = 0; i < bp->b_page_count; i++) {
		struct page	*page;
		uint		retries = 0;
retry:
		page = alloc_page(gfp_mask);
		if (unlikely(page == NULL)) {
			if (flags & XBF_READ_AHEAD) {
				bp->b_page_count = i;
				error = -ENOMEM;
				goto out_free_pages;
			}

			/*
			 * This could deadlock.
			 *
			 * But until all the XFS lowlevel code is revamped to
			 * handle buffer allocation failures we can't do much.
			 */
			if (!(++retries % 100))
				xfs_err(NULL,
		"%s(%u) possible memory allocation deadlock in %s (mode:0x%x)",
					current->comm, current->pid,
					__func__, gfp_mask);

			XFS_STATS_INC(bp->b_target->bt_mount, xb_page_retries);
			congestion_wait(BLK_RW_ASYNC, HZ/50);
			goto retry;
		}

		XFS_STATS_INC(bp->b_target->bt_mount, xb_page_found);

		nbytes = min_t(size_t, size, PAGE_SIZE - offset);
		size -= nbytes;
		bp->b_pages[i] = page;
		offset = 0;
	}
	return 0;

out_free_pages:
	for (i = 0; i < bp->b_page_count; i++)
		__free_page(bp->b_pages[i]);
	bp->b_flags &= ~_XBF_PAGES;
	return error;
}

/*
 *	Map buffer into kernel address-space if necessary.
 */
STATIC int
_xfs_buf_map_pages(
	xfs_buf_t		*bp,
	uint			flags)
{
	ASSERT(bp->b_flags & _XBF_PAGES);
	if (bp->b_page_count == 1) {
		/* A single page buffer is always mappable */
		bp->b_addr = page_address(bp->b_pages[0]) + bp->b_offset;
	} else if (flags & XBF_UNMAPPED) {
		bp->b_addr = NULL;
	} else {
		int retried = 0;
		unsigned nofs_flag;

		/*
		 * vm_map_ram() will allocate auxillary structures (e.g.
		 * pagetables) with GFP_KERNEL, yet we are likely to be under
		 * GFP_NOFS context here. Hence we need to tell memory reclaim
		 * that we are in such a context via PF_MEMALLOC_NOFS to prevent
		 * memory reclaim re-entering the filesystem here and
		 * potentially deadlocking.
		 */
		nofs_flag = memalloc_nofs_save();
		do {
			bp->b_addr = vm_map_ram(bp->b_pages, bp->b_page_count,
						-1, PAGE_KERNEL);
			if (bp->b_addr)
				break;
			vm_unmap_aliases();
		} while (retried++ <= 1);
		memalloc_nofs_restore(nofs_flag);

		if (!bp->b_addr)
			return -ENOMEM;
		bp->b_addr += bp->b_offset;
	}

	return 0;
}

/*
 *	Finding and Reading Buffers
 */
static int
_xfs_buf_obj_cmp(
	struct rhashtable_compare_arg	*arg,
	const void			*obj)
{
	const struct xfs_buf_map	*map = arg->key;
	const struct xfs_buf		*bp = obj;

	/*
	 * The key hashing in the lookup path depends on the key being the
	 * first element of the compare_arg, make sure to assert this.
	 */
	BUILD_BUG_ON(offsetof(struct xfs_buf_map, bm_bn) != 0);

	if (bp->b_bn != map->bm_bn)
		return 1;

	if (unlikely(bp->b_length != map->bm_len)) {
		/*
		 * found a block number match. If the range doesn't
		 * match, the only way this is allowed is if the buffer
		 * in the cache is stale and the transaction that made
		 * it stale has not yet committed. i.e. we are
		 * reallocating a busy extent. Skip this buffer and
		 * continue searching for an exact match.
		 */
		ASSERT(bp->b_flags & XBF_STALE);
		return 1;
	}
	return 0;
}

static const struct rhashtable_params xfs_buf_hash_params = {
	.min_size		= 32,	/* empty AGs have minimal footprint */
	.nelem_hint		= 16,
	.key_len		= sizeof(xfs_daddr_t),
	.key_offset		= offsetof(struct xfs_buf, b_bn),
	.head_offset		= offsetof(struct xfs_buf, b_rhash_head),
	.automatic_shrinking	= true,
	.obj_cmpfn		= _xfs_buf_obj_cmp,
};

int
xfs_buf_hash_init(
	struct xfs_perag	*pag)
{
	spin_lock_init(&pag->pag_buf_lock);
	return rhashtable_init(&pag->pag_buf_hash, &xfs_buf_hash_params);
}

void
xfs_buf_hash_destroy(
	struct xfs_perag	*pag)
{
	rhashtable_destroy(&pag->pag_buf_hash);
}

/*
 *	Look up, and creates if absent, a lockable buffer for
 *	a given range of an inode.  The buffer is returned
 *	locked.	No I/O is implied by this call.
 */
xfs_buf_t *
_xfs_buf_find(
	struct xfs_buftarg	*btp,
	struct xfs_buf_map	*map,
	int			nmaps,
	xfs_buf_flags_t		flags,
	xfs_buf_t		*new_bp)
{
	struct xfs_perag	*pag;
	xfs_buf_t		*bp;
	struct xfs_buf_map	cmap = { .bm_bn = map[0].bm_bn };
	xfs_daddr_t		eofs;
	int			i;

	for (i = 0; i < nmaps; i++)
		cmap.bm_len += map[i].bm_len;

	/* Check for IOs smaller than the sector size / not sector aligned */
	ASSERT(!(BBTOB(cmap.bm_len) < btp->bt_meta_sectorsize));
	ASSERT(!(BBTOB(cmap.bm_bn) & (xfs_off_t)btp->bt_meta_sectormask));

	/*
	 * Corrupted block numbers can get through to here, unfortunately, so we
	 * have to check that the buffer falls within the filesystem bounds.
	 */
	eofs = XFS_FSB_TO_BB(btp->bt_mount, btp->bt_mount->m_sb.sb_dblocks);
	if (cmap.bm_bn < 0 || cmap.bm_bn >= eofs) {
		/*
		 * XXX (dgc): we should really be returning -EFSCORRUPTED here,
		 * but none of the higher level infrastructure supports
		 * returning a specific error on buffer lookup failures.
		 */
		xfs_alert(btp->bt_mount,
			  "%s: Block out of range: block 0x%llx, EOFS 0x%llx ",
			  __func__, cmap.bm_bn, eofs);
		WARN_ON(1);
		return NULL;
	}

	pag = xfs_perag_get(btp->bt_mount,
			    xfs_daddr_to_agno(btp->bt_mount, cmap.bm_bn));

	spin_lock(&pag->pag_buf_lock);
	bp = rhashtable_lookup_fast(&pag->pag_buf_hash, &cmap,
				    xfs_buf_hash_params);
	if (bp) {
		atomic_inc(&bp->b_hold);
		goto found;
	}

	/* No match found */
	if (new_bp) {
		/* the buffer keeps the perag reference until it is freed */
		new_bp->b_pag = pag;
		rhashtable_insert_fast(&pag->pag_buf_hash,
				       &new_bp->b_rhash_head,
				       xfs_buf_hash_params);
		spin_unlock(&pag->pag_buf_lock);
	} else {
		XFS_STATS_INC(btp->bt_mount, xb_miss_locked);
		spin_unlock(&pag->pag_buf_lock);
		xfs_perag_put(pag);
	}
	return new_bp;

found:
	spin_unlock(&pag->pag_buf_lock);
	xfs_perag_put(pag);

	if (!xfs_buf_trylock(bp)) {
		if (flags & XBF_TRYLOCK) {
			xfs_buf_rele(bp);
			XFS_STATS_INC(btp->bt_mount, xb_busy_locked);
			return NULL;
		}
		xfs_buf_lock(bp);
		XFS_STATS_INC(btp->bt_mount, xb_get_locked_waited);
	}

	/*
	 * if the buffer is stale, clear all the external state associated with
	 * it. We need to keep flags such as how we allocated the buffer memory
	 * intact here.
	 */
	if (bp->b_flags & XBF_STALE) {
		ASSERT((bp->b_flags & _XBF_DELWRI_Q) == 0);
		ASSERT(bp->b_iodone == NULL);
		bp->b_flags &= _XBF_KMEM | _XBF_PAGES;
		bp->b_ops = NULL;
	}

	trace_xfs_buf_find(bp, flags, _RET_IP_);
	XFS_STATS_INC(btp->bt_mount, xb_get_locked);
	return bp;
}

/*
 * Assembles a buffer covering the specified range. The code is optimised for
 * cache hits, as metadata intensive workloads will see 3 orders of magnitude
 * more hits than misses.
 */
struct xfs_buf *
xfs_buf_get_map(
	struct xfs_buftarg	*target,
	struct xfs_buf_map	*map,
	int			nmaps,
	xfs_buf_flags_t		flags)
{
	struct xfs_buf		*bp;
	struct xfs_buf		*new_bp;
	int			error = 0;

	bp = _xfs_buf_find(target, map, nmaps, flags, NULL);
	if (likely(bp))
		goto found;

	new_bp = _xfs_buf_alloc(target, map, nmaps, flags);
	if (unlikely(!new_bp))
		return NULL;

	error = xfs_buf_allocate_memory(new_bp, flags);
	if (error) {
		xfs_buf_free(new_bp);
		return NULL;
	}

	bp = _xfs_buf_find(target, map, nmaps, flags, new_bp);
	if (!bp) {
		xfs_buf_free(new_bp);
		return NULL;
	}

	if (bp != new_bp)
		xfs_buf_free(new_bp);

found:
	if (!bp->b_addr) {
		error = _xfs_buf_map_pages(bp, flags);
		if (unlikely(error)) {
			xfs_warn(target->bt_mount,
				"%s: failed to map pagesn", __func__);
			xfs_buf_relse(bp);
			return NULL;
		}
	}

	/*
	 * Clear b_error if this is a lookup from a caller that doesn't expect
	 * valid data to be found in the buffer.
	 */
	if (!(flags & XBF_READ))
		xfs_buf_ioerror(bp, 0);

	XFS_STATS_INC(target->bt_mount, xb_get);
	trace_xfs_buf_get(bp, flags, _RET_IP_);
	return bp;
}

STATIC int
_xfs_buf_read(
	xfs_buf_t		*bp,
	xfs_buf_flags_t		flags)
{
	ASSERT(!(flags & XBF_WRITE));
	ASSERT(bp->b_maps[0].bm_bn != XFS_BUF_DADDR_NULL);

	bp->b_flags &= ~(XBF_WRITE | XBF_ASYNC | XBF_READ_AHEAD);
	bp->b_flags |= flags & (XBF_READ | XBF_ASYNC | XBF_READ_AHEAD);

	if (flags & XBF_ASYNC) {
		xfs_buf_submit(bp);
		return 0;
	}
	return xfs_buf_submit_wait(bp);
}

xfs_buf_t *
xfs_buf_read_map(
	struct xfs_buftarg	*target,
	struct xfs_buf_map	*map,
	int			nmaps,
	xfs_buf_flags_t		flags,
	const struct xfs_buf_ops *ops)
{
	struct xfs_buf		*bp;

	flags |= XBF_READ;

	bp = xfs_buf_get_map(target, map, nmaps, flags);
	if (bp) {
		trace_xfs_buf_read(bp, flags, _RET_IP_);

		if (!(bp->b_flags & XBF_DONE)) {
			XFS_STATS_INC(target->bt_mount, xb_get_read);
			bp->b_ops = ops;
			_xfs_buf_read(bp, flags);
		} else if (flags & XBF_ASYNC) {
			/*
			 * Read ahead call which is already satisfied,
			 * drop the buffer
			 */
			xfs_buf_relse(bp);
			return NULL;
		} else {
			/* We do not want read in the flags */
			bp->b_flags &= ~XBF_READ;
		}
	}

	return bp;
}

/*
 *	If we are not low on memory then do the readahead in a deadlock
 *	safe manner.
 */
void
xfs_buf_readahead_map(
	struct xfs_buftarg	*target,
	struct xfs_buf_map	*map,
	int			nmaps,
	const struct xfs_buf_ops *ops)
{
	if (bdi_read_congested(target->bt_bdev->bd_bdi))
		return;

	xfs_buf_read_map(target, map, nmaps,
		     XBF_TRYLOCK|XBF_ASYNC|XBF_READ_AHEAD, ops);
}

/*
 * Read an uncached buffer from disk. Allocates and returns a locked
 * buffer containing the disk contents or nothing.
 */
int
xfs_buf_read_uncached(
	struct xfs_buftarg	*target,
	xfs_daddr_t		daddr,
	size_t			numblks,
	int			flags,
	struct xfs_buf		**bpp,
	const struct xfs_buf_ops *ops)
{
	struct xfs_buf		*bp;

	*bpp = NULL;

	bp = xfs_buf_get_uncached(target, numblks, flags);
	if (!bp)
		return -ENOMEM;

	/* set up the buffer for a read IO */
	ASSERT(bp->b_map_count == 1);
	bp->b_bn = XFS_BUF_DADDR_NULL;  /* always null for uncached buffers */
	bp->b_maps[0].bm_bn = daddr;
	bp->b_flags |= XBF_READ;
	bp->b_ops = ops;

	xfs_buf_submit_wait(bp);
	if (bp->b_error) {
		int	error = bp->b_error;
		xfs_buf_relse(bp);
		return error;
	}

	*bpp = bp;
	return 0;
}

/*
 * Return a buffer allocated as an empty buffer and associated to external
 * memory via xfs_buf_associate_memory() back to it's empty state.
 */
void
xfs_buf_set_empty(
	struct xfs_buf		*bp,
	size_t			numblks)
{
	if (bp->b_pages)
		_xfs_buf_free_pages(bp);

	bp->b_pages = NULL;
	bp->b_page_count = 0;
	bp->b_addr = NULL;
	bp->b_length = numblks;
	bp->b_io_length = numblks;

	ASSERT(bp->b_map_count == 1);
	bp->b_bn = XFS_BUF_DADDR_NULL;
	bp->b_maps[0].bm_bn = XFS_BUF_DADDR_NULL;
	bp->b_maps[0].bm_len = bp->b_length;
}

static inline struct page *
mem_to_page(
	void			*addr)
{
	if ((!is_vmalloc_addr(addr))) {
		return virt_to_page(addr);
	} else {
		return vmalloc_to_page(addr);
	}
}

int
xfs_buf_associate_memory(
	xfs_buf_t		*bp,
	void			*mem,
	size_t			len)
{
	int			rval;
	int			i = 0;
	unsigned long		pageaddr;
	unsigned long		offset;
	size_t			buflen;
	int			page_count;

	pageaddr = (unsigned long)mem & PAGE_MASK;
	offset = (unsigned long)mem - pageaddr;
	buflen = PAGE_ALIGN(len + offset);
	page_count = buflen >> PAGE_SHIFT;

	/* Free any previous set of page pointers */
	if (bp->b_pages)
		_xfs_buf_free_pages(bp);

	bp->b_pages = NULL;
	bp->b_addr = mem;

	rval = _xfs_buf_get_pages(bp, page_count);
	if (rval)
		return rval;

	bp->b_offset = offset;

	for (i = 0; i < bp->b_page_count; i++) {
		bp->b_pages[i] = mem_to_page((void *)pageaddr);
		pageaddr += PAGE_SIZE;
	}

	bp->b_io_length = BTOBB(len);
	bp->b_length = BTOBB(buflen);

	return 0;
}

xfs_buf_t *
xfs_buf_get_uncached(
	struct xfs_buftarg	*target,
	size_t			numblks,
	int			flags)
{
	unsigned long		page_count;
	int			error, i;
	struct xfs_buf		*bp;
	DEFINE_SINGLE_BUF_MAP(map, XFS_BUF_DADDR_NULL, numblks);

	/* flags might contain irrelevant bits, pass only what we care about */
	bp = _xfs_buf_alloc(target, &map, 1, flags & XBF_NO_IOACCT);
	if (unlikely(bp == NULL))
		goto fail;

	page_count = PAGE_ALIGN(numblks << BBSHIFT) >> PAGE_SHIFT;
	error = _xfs_buf_get_pages(bp, page_count);
	if (error)
		goto fail_free_buf;

	for (i = 0; i < page_count; i++) {
		bp->b_pages[i] = alloc_page(xb_to_gfp(flags));
		if (!bp->b_pages[i])
			goto fail_free_mem;
	}
	bp->b_flags |= _XBF_PAGES;

	error = _xfs_buf_map_pages(bp, 0);
	if (unlikely(error)) {
		xfs_warn(target->bt_mount,
			"%s: failed to map pages", __func__);
		goto fail_free_mem;
	}

	trace_xfs_buf_get_uncached(bp, _RET_IP_);
	return bp;

 fail_free_mem:
	while (--i >= 0)
		__free_page(bp->b_pages[i]);
	_xfs_buf_free_pages(bp);
 fail_free_buf:
	xfs_buf_free_maps(bp);
	kmem_zone_free(xfs_buf_zone, bp);
 fail:
	return NULL;
}

/*
 *	Increment reference count on buffer, to hold the buffer concurrently
 *	with another thread which may release (free) the buffer asynchronously.
 *	Must hold the buffer already to call this function.
 */
void
xfs_buf_hold(
	xfs_buf_t		*bp)
{
	trace_xfs_buf_hold(bp, _RET_IP_);
	atomic_inc(&bp->b_hold);
}

/*
 * Release a hold on the specified buffer. If the hold count is 1, the buffer is
 * placed on LRU or freed (depending on b_lru_ref).
 */
void
xfs_buf_rele(
	xfs_buf_t		*bp)
{
	struct xfs_perag	*pag = bp->b_pag;
	bool			release;
	bool			freebuf = false;

	trace_xfs_buf_rele(bp, _RET_IP_);

	if (!pag) {
		ASSERT(list_empty(&bp->b_lru));
		if (atomic_dec_and_test(&bp->b_hold)) {
			xfs_buf_ioacct_dec(bp);
			xfs_buf_free(bp);
		}
		return;
	}

	ASSERT(atomic_read(&bp->b_hold) > 0);

	/*
	 * We grab the b_lock here first to serialise racing xfs_buf_rele()
	 * calls. The pag_buf_lock being taken on the last reference only
	 * serialises against racing lookups in xfs_buf_find(). IOWs, the second
	 * to last reference we drop here is not serialised against the last
	 * reference until we take bp->b_lock. Hence if we don't grab b_lock
	 * first, the last "release" reference can win the race to the lock and
	 * free the buffer before the second-to-last reference is processed,
	 * leading to a use-after-free scenario.
	 */
	spin_lock(&bp->b_lock);
	release = atomic_dec_and_lock(&bp->b_hold, &pag->pag_buf_lock);
	if (!release) {
		/*
		 * Drop the in-flight state if the buffer is already on the LRU
		 * and it holds the only reference. This is racy because we
		 * haven't acquired the pag lock, but the use of _XBF_IN_FLIGHT
		 * ensures the decrement occurs only once per-buf.
		 */
		if ((atomic_read(&bp->b_hold) == 1) && !list_empty(&bp->b_lru))
			__xfs_buf_ioacct_dec(bp);
		goto out_unlock;
	}

	/* the last reference has been dropped ... */
	__xfs_buf_ioacct_dec(bp);
	if (!(bp->b_flags & XBF_STALE) && atomic_read(&bp->b_lru_ref)) {
		/*
		 * If the buffer is added to the LRU take a new reference to the
		 * buffer for the LRU and clear the (now stale) dispose list
		 * state flag
		 */
		if (list_lru_add(&bp->b_target->bt_lru, &bp->b_lru)) {
			bp->b_state &= ~XFS_BSTATE_DISPOSE;
			atomic_inc(&bp->b_hold);
		}
		spin_unlock(&pag->pag_buf_lock);
	} else {
		/*
		 * most of the time buffers will already be removed from the
		 * LRU, so optimise that case by checking for the
		 * XFS_BSTATE_DISPOSE flag indicating the last list the buffer
		 * was on was the disposal list
		 */
		if (!(bp->b_state & XFS_BSTATE_DISPOSE)) {
			list_lru_del(&bp->b_target->bt_lru, &bp->b_lru);
		} else {
			ASSERT(list_empty(&bp->b_lru));
		}

		ASSERT(!(bp->b_flags & _XBF_DELWRI_Q));
		rhashtable_remove_fast(&pag->pag_buf_hash, &bp->b_rhash_head,
				       xfs_buf_hash_params);
		spin_unlock(&pag->pag_buf_lock);
		xfs_perag_put(pag);
		freebuf = true;
	}

out_unlock:
	spin_unlock(&bp->b_lock);

	if (freebuf)
		xfs_buf_free(bp);
}


/*
 *	Lock a buffer object, if it is not already locked.
 *
 *	If we come across a stale, pinned, locked buffer, we know that we are
 *	being asked to lock a buffer that has been reallocated. Because it is
 *	pinned, we know that the log has not been pushed to disk and hence it
 *	will still be locked.  Rather than continuing to have trylock attempts
 *	fail until someone else pushes the log, push it ourselves before
 *	returning.  This means that the xfsaild will not get stuck trying
 *	to push on stale inode buffers.
 */
int
xfs_buf_trylock(
	struct xfs_buf		*bp)
{
	int			locked;

	locked = down_trylock(&bp->b_sema) == 0;
	if (locked) {
		XB_SET_OWNER(bp);
		trace_xfs_buf_trylock(bp, _RET_IP_);
	} else {
		trace_xfs_buf_trylock_fail(bp, _RET_IP_);
	}
	return locked;
}

/*
 *	Lock a buffer object.
 *
 *	If we come across a stale, pinned, locked buffer, we know that we
 *	are being asked to lock a buffer that has been reallocated. Because
 *	it is pinned, we know that the log has not been pushed to disk and
 *	hence it will still be locked. Rather than sleeping until someone
 *	else pushes the log, push it ourselves before trying to get the lock.
 */
void
xfs_buf_lock(
	struct xfs_buf		*bp)
{
	trace_xfs_buf_lock(bp, _RET_IP_);

	if (atomic_read(&bp->b_pin_count) && (bp->b_flags & XBF_STALE))
		xfs_log_force(bp->b_target->bt_mount, 0);
	down(&bp->b_sema);
	XB_SET_OWNER(bp);

	trace_xfs_buf_lock_done(bp, _RET_IP_);
}

void
xfs_buf_unlock(
	struct xfs_buf		*bp)
{
	ASSERT(xfs_buf_islocked(bp));

	XB_CLEAR_OWNER(bp);
	up(&bp->b_sema);

	trace_xfs_buf_unlock(bp, _RET_IP_);
}

STATIC void
xfs_buf_wait_unpin(
	xfs_buf_t		*bp)
{
	DECLARE_WAITQUEUE	(wait, current);

	if (atomic_read(&bp->b_pin_count) == 0)
		return;

	add_wait_queue(&bp->b_waiters, &wait);
	for (;;) {
		set_current_state(TASK_UNINTERRUPTIBLE);
		if (atomic_read(&bp->b_pin_count) == 0)
			break;
		io_schedule();
	}
	remove_wait_queue(&bp->b_waiters, &wait);
	set_current_state(TASK_RUNNING);
}

/*
 *	Buffer Utility Routines
 */

void
xfs_buf_ioend(
	struct xfs_buf	*bp)
{
	bool		read = bp->b_flags & XBF_READ;

	trace_xfs_buf_iodone(bp, _RET_IP_);

	bp->b_flags &= ~(XBF_READ | XBF_WRITE | XBF_READ_AHEAD);

	/*
	 * Pull in IO completion errors now. We are guaranteed to be running
	 * single threaded, so we don't need the lock to read b_io_error.
	 */
	if (!bp->b_error && bp->b_io_error)
		xfs_buf_ioerror(bp, bp->b_io_error);

	/* Only validate buffers that were read without errors */
	if (read && !bp->b_error && bp->b_ops) {
		ASSERT(!bp->b_iodone);
		bp->b_ops->verify_read(bp);
	}

	if (!bp->b_error)
		bp->b_flags |= XBF_DONE;

	if (bp->b_iodone)
		(*(bp->b_iodone))(bp);
	else if (bp->b_flags & XBF_ASYNC)
		xfs_buf_relse(bp);
	else
		complete(&bp->b_iowait);
}

static void
xfs_buf_ioend_work(
	struct work_struct	*work)
{
	struct xfs_buf		*bp =
		container_of(work, xfs_buf_t, b_ioend_work);

	xfs_buf_ioend(bp);
}

static void
xfs_buf_ioend_async(
	struct xfs_buf	*bp)
{
	INIT_WORK(&bp->b_ioend_work, xfs_buf_ioend_work);
	queue_work(bp->b_ioend_wq, &bp->b_ioend_work);
}

void
xfs_buf_ioerror(
	xfs_buf_t		*bp,
	int			error)
{
	ASSERT(error <= 0 && error >= -1000);
	bp->b_error = error;
	trace_xfs_buf_ioerror(bp, error, _RET_IP_);
}

void
xfs_buf_ioerror_alert(
	struct xfs_buf		*bp,
	const char		*func)
{
	xfs_alert(bp->b_target->bt_mount,
"metadata I/O error: block 0x%llx (\"%s\") error %d numblks %d",
		(uint64_t)XFS_BUF_ADDR(bp), func, -bp->b_error, bp->b_length);
}

int
xfs_bwrite(
	struct xfs_buf		*bp)
{
	int			error;

	ASSERT(xfs_buf_islocked(bp));

	bp->b_flags |= XBF_WRITE;
	bp->b_flags &= ~(XBF_ASYNC | XBF_READ | _XBF_DELWRI_Q |
			 XBF_WRITE_FAIL | XBF_DONE);

	error = xfs_buf_submit_wait(bp);
	if (error) {
		xfs_force_shutdown(bp->b_target->bt_mount,
				   SHUTDOWN_META_IO_ERROR);
	}
	return error;
}

static void
xfs_buf_bio_end_io(
	struct bio		*bio)
{
	struct xfs_buf		*bp = (struct xfs_buf *)bio->bi_private;

	/*
	 * don't overwrite existing errors - otherwise we can lose errors on
	 * buffers that require multiple bios to complete.
	 */
	if (bio->bi_status) {
		int error = blk_status_to_errno(bio->bi_status);

		cmpxchg(&bp->b_io_error, 0, error);
	}

	if (!bp->b_error && xfs_buf_is_vmapped(bp) && (bp->b_flags & XBF_READ))
		invalidate_kernel_vmap_range(bp->b_addr, xfs_buf_vmap_len(bp));

	if (atomic_dec_and_test(&bp->b_io_remaining) == 1)
		xfs_buf_ioend_async(bp);
	bio_put(bio);
}

static void
xfs_buf_ioapply_map(
	struct xfs_buf	*bp,
	int		map,
	int		*buf_offset,
	int		*count,
	int		op,
	int		op_flags)
{
	int		page_index;
	int		total_nr_pages = bp->b_page_count;
	int		nr_pages;
	struct bio	*bio;
	sector_t	sector =  bp->b_maps[map].bm_bn;
	int		size;
	int		offset;

	/* skip the pages in the buffer before the start offset */
	page_index = 0;
	offset = *buf_offset;
	while (offset >= PAGE_SIZE) {
		page_index++;
		offset -= PAGE_SIZE;
	}

	/*
	 * Limit the IO size to the length of the current vector, and update the
	 * remaining IO count for the next time around.
	 */
	size = min_t(int, BBTOB(bp->b_maps[map].bm_len), *count);
	*count -= size;
	*buf_offset += size;

next_chunk:
	atomic_inc(&bp->b_io_remaining);
	nr_pages = min(total_nr_pages, BIO_MAX_PAGES);

	bio = bio_alloc(GFP_NOIO, nr_pages);
	bio_set_dev(bio, bp->b_target->bt_bdev);
	bio->bi_iter.bi_sector = sector;
	bio->bi_end_io = xfs_buf_bio_end_io;
	bio->bi_private = bp;
	bio_set_op_attrs(bio, op, op_flags);

	for (; size && nr_pages; nr_pages--, page_index++) {
		int	rbytes, nbytes = PAGE_SIZE - offset;

		if (nbytes > size)
			nbytes = size;

		rbytes = bio_add_page(bio, bp->b_pages[page_index], nbytes,
				      offset);
		if (rbytes < nbytes)
			break;

		offset = 0;
		sector += BTOBB(nbytes);
		size -= nbytes;
		total_nr_pages--;
	}

	if (likely(bio->bi_iter.bi_size)) {
		if (xfs_buf_is_vmapped(bp)) {
			flush_kernel_vmap_range(bp->b_addr,
						xfs_buf_vmap_len(bp));
		}
		submit_bio(bio);
		if (size)
			goto next_chunk;
	} else {
		/*
		 * This is guaranteed not to be the last io reference count
		 * because the caller (xfs_buf_submit) holds a count itself.
		 */
		atomic_dec(&bp->b_io_remaining);
		xfs_buf_ioerror(bp, -EIO);
		bio_put(bio);
	}

}

STATIC void
_xfs_buf_ioapply(
	struct xfs_buf	*bp)
{
	struct blk_plug	plug;
	int		op;
	int		op_flags = 0;
	int		offset;
	int		size;
	int		i;

	/*
	 * Make sure we capture only current IO errors rather than stale errors
	 * left over from previous use of the buffer (e.g. failed readahead).
	 */
	bp->b_error = 0;

	/*
	 * Initialize the I/O completion workqueue if we haven't yet or the
	 * submitter has not opted to specify a custom one.
	 */
	if (!bp->b_ioend_wq)
		bp->b_ioend_wq = bp->b_target->bt_mount->m_buf_workqueue;

	if (bp->b_flags & XBF_WRITE) {
		op = REQ_OP_WRITE;
		if (bp->b_flags & XBF_SYNCIO)
			op_flags = REQ_SYNC;
		if (bp->b_flags & XBF_FUA)
			op_flags |= REQ_FUA;
		if (bp->b_flags & XBF_FLUSH)
			op_flags |= REQ_PREFLUSH;

		/*
		 * Run the write verifier callback function if it exists. If
		 * this function fails it will mark the buffer with an error and
		 * the IO should not be dispatched.
		 */
		if (bp->b_ops) {
			bp->b_ops->verify_write(bp);
			if (bp->b_error) {
				xfs_force_shutdown(bp->b_target->bt_mount,
						   SHUTDOWN_CORRUPT_INCORE);
				return;
			}
		} else if (bp->b_bn != XFS_BUF_DADDR_NULL) {
			struct xfs_mount *mp = bp->b_target->bt_mount;

			/*
			 * non-crc filesystems don't attach verifiers during
			 * log recovery, so don't warn for such filesystems.
			 */
			if (xfs_sb_version_hascrc(&mp->m_sb)) {
				xfs_warn(mp,
					"%s: no ops on block 0x%llx/0x%x",
					__func__, bp->b_bn, bp->b_length);
				xfs_hex_dump(bp->b_addr, 64);
				dump_stack();
			}
		}
	} else if (bp->b_flags & XBF_READ_AHEAD) {
		op = REQ_OP_READ;
		op_flags = REQ_RAHEAD;
	} else {
		op = REQ_OP_READ;
	}

	/* we only use the buffer cache for meta-data */
	op_flags |= REQ_META;

	/*
	 * Walk all the vectors issuing IO on them. Set up the initial offset
	 * into the buffer and the desired IO size before we start -
	 * _xfs_buf_ioapply_vec() will modify them appropriately for each
	 * subsequent call.
	 */
	offset = bp->b_offset;
	size = BBTOB(bp->b_io_length);
	blk_start_plug(&plug);
	for (i = 0; i < bp->b_map_count; i++) {
		xfs_buf_ioapply_map(bp, i, &offset, &size, op, op_flags);
		if (bp->b_error)
			break;
		if (size <= 0)
			break;	/* all done */
	}
	blk_finish_plug(&plug);
}

/*
 * Asynchronous IO submission path. This transfers the buffer lock ownership and
 * the current reference to the IO. It is not safe to reference the buffer after
 * a call to this function unless the caller holds an additional reference
 * itself.
 */
void
xfs_buf_submit(
	struct xfs_buf	*bp)
{
	trace_xfs_buf_submit(bp, _RET_IP_);

	ASSERT(!(bp->b_flags & _XBF_DELWRI_Q));
	ASSERT(bp->b_flags & XBF_ASYNC);

	/* on shutdown we stale and complete the buffer immediately */
	if (XFS_FORCED_SHUTDOWN(bp->b_target->bt_mount)) {
		xfs_buf_ioerror(bp, -EIO);
		bp->b_flags &= ~XBF_DONE;
		xfs_buf_stale(bp);
		xfs_buf_ioend(bp);
		return;
	}

	if (bp->b_flags & XBF_WRITE)
		xfs_buf_wait_unpin(bp);

	/* clear the internal error state to avoid spurious errors */
	bp->b_io_error = 0;

	/*
	 * The caller's reference is released during I/O completion.
	 * This occurs some time after the last b_io_remaining reference is
	 * released, so after we drop our Io reference we have to have some
	 * other reference to ensure the buffer doesn't go away from underneath
	 * us. Take a direct reference to ensure we have safe access to the
	 * buffer until we are finished with it.
	 */
	xfs_buf_hold(bp);

	/*
	 * Set the count to 1 initially, this will stop an I/O completion
	 * callout which happens before we have started all the I/O from calling
	 * xfs_buf_ioend too early.
	 */
	atomic_set(&bp->b_io_remaining, 1);
	xfs_buf_ioacct_inc(bp);
	_xfs_buf_ioapply(bp);

	/*
	 * If _xfs_buf_ioapply failed, we can get back here with only the IO
	 * reference we took above. If we drop it to zero, run completion so
	 * that we don't return to the caller with completion still pending.
	 */
	if (atomic_dec_and_test(&bp->b_io_remaining) == 1) {
		if (bp->b_error)
			xfs_buf_ioend(bp);
		else
			xfs_buf_ioend_async(bp);
	}

	xfs_buf_rele(bp);
	/* Note: it is not safe to reference bp now we've dropped our ref */
}

/*
 * Synchronous buffer IO submission path, read or write.
 */
int
xfs_buf_submit_wait(
	struct xfs_buf	*bp)
{
	int		error;
	bool		is_write = bp->b_flags & XBF_WRITE;

	trace_xfs_buf_submit_wait(bp, _RET_IP_);

	ASSERT(!(bp->b_flags & (_XBF_DELWRI_Q | XBF_ASYNC)));

	if (XFS_FORCED_SHUTDOWN(bp->b_target->bt_mount)) {
		xfs_buf_ioerror(bp, -EIO);
		xfs_buf_stale(bp);
		bp->b_flags &= ~XBF_DONE;
		return -EIO;
	}

	if (bp->b_flags & XBF_WRITE)
		xfs_buf_wait_unpin(bp);

	/* clear the internal error state to avoid spurious errors */
	bp->b_io_error = 0;

	/*
	 * For synchronous IO, the IO does not inherit the submitters reference
	 * count, nor the buffer lock. Hence we cannot release the reference we
	 * are about to take until we've waited for all IO completion to occur,
	 * including any xfs_buf_ioend_async() work that may be pending.
	 */
	xfs_buf_hold(bp);

	/*
	 * Set the count to 1 initially, this will stop an I/O completion
	 * callout which happens before we have started all the I/O from calling
	 * xfs_buf_ioend too early.
	 */
	atomic_set(&bp->b_io_remaining, 1);
	_xfs_buf_ioapply(bp);

	/*
	 * make sure we run completion synchronously if it raced with us and is
	 * already complete.
	 */
	if (atomic_dec_and_test(&bp->b_io_remaining) == 1)
		xfs_buf_ioend(bp);

	/* wait for completion before gathering the error from the buffer */
	trace_xfs_buf_iowait(bp, _RET_IP_);
	DTRACE_IO_XFS_WAIT(wait__start, bp, is_write);
	wait_for_completion(&bp->b_iowait);
	DTRACE_IO_XFS_WAIT(wait__done, bp, is_write);
	trace_xfs_buf_iowait_done(bp, _RET_IP_);
	error = bp->b_error;

	/*
	 * all done now, we can release the hold that keeps the buffer
	 * referenced for the entire IO.
	 */
	xfs_buf_rele(bp);
	return error;
}

void *
xfs_buf_offset(
	struct xfs_buf		*bp,
	size_t			offset)
{
	struct page		*page;

	if (bp->b_addr)
		return bp->b_addr + offset;

	offset += bp->b_offset;
	page = bp->b_pages[offset >> PAGE_SHIFT];
	return page_address(page) + (offset & (PAGE_SIZE-1));
}

/*
 *	Move data into or out of a buffer.
 */
void
xfs_buf_iomove(
	xfs_buf_t		*bp,	/* buffer to process		*/
	size_t			boff,	/* starting buffer offset	*/
	size_t			bsize,	/* length to copy		*/
	void			*data,	/* data address			*/
	xfs_buf_rw_t		mode)	/* read/write/zero flag		*/
{
	size_t			bend;

	bend = boff + bsize;
	while (boff < bend) {
		struct page	*page;
		int		page_index, page_offset, csize;

		page_index = (boff + bp->b_offset) >> PAGE_SHIFT;
		page_offset = (boff + bp->b_offset) & ~PAGE_MASK;
		page = bp->b_pages[page_index];
		csize = min_t(size_t, PAGE_SIZE - page_offset,
				      BBTOB(bp->b_io_length) - boff);

		ASSERT((csize + page_offset) <= PAGE_SIZE);

		switch (mode) {
		case XBRW_ZERO:
			memset(page_address(page) + page_offset, 0, csize);
			break;
		case XBRW_READ:
			memcpy(data, page_address(page) + page_offset, csize);
			break;
		case XBRW_WRITE:
			memcpy(page_address(page) + page_offset, data, csize);
		}

		boff += csize;
		data += csize;
	}
}

/*
 *	Handling of buffer targets (buftargs).
 */

/*
 * Wait for any bufs with callbacks that have been submitted but have not yet
 * returned. These buffers will have an elevated hold count, so wait on those
 * while freeing all the buffers only held by the LRU.
 */
static enum lru_status
xfs_buftarg_wait_rele(
	struct list_head	*item,
	struct list_lru_one	*lru,
	spinlock_t		*lru_lock,
	void			*arg)

{
	struct xfs_buf		*bp = container_of(item, struct xfs_buf, b_lru);
	struct list_head	*dispose = arg;

	if (atomic_read(&bp->b_hold) > 1) {
		/* need to wait, so skip it this pass */
		trace_xfs_buf_wait_buftarg(bp, _RET_IP_);
		return LRU_SKIP;
	}
	if (!spin_trylock(&bp->b_lock))
		return LRU_SKIP;

	/*
	 * clear the LRU reference count so the buffer doesn't get
	 * ignored in xfs_buf_rele().
	 */
	atomic_set(&bp->b_lru_ref, 0);
	bp->b_state |= XFS_BSTATE_DISPOSE;
	list_lru_isolate_move(lru, item, dispose);
	spin_unlock(&bp->b_lock);
	return LRU_REMOVED;
}

void
xfs_wait_buftarg(
	struct xfs_buftarg	*btp)
{
	LIST_HEAD(dispose);
	int loop = 0;

	/*
	 * First wait on the buftarg I/O count for all in-flight buffers to be
	 * released. This is critical as new buffers do not make the LRU until
	 * they are released.
	 *
	 * Next, flush the buffer workqueue to ensure all completion processing
	 * has finished. Just waiting on buffer locks is not sufficient for
	 * async IO as the reference count held over IO is not released until
	 * after the buffer lock is dropped. Hence we need to ensure here that
	 * all reference counts have been dropped before we start walking the
	 * LRU list.
	 */
	while (percpu_counter_sum(&btp->bt_io_count))
		delay(100);
	flush_workqueue(btp->bt_mount->m_buf_workqueue);

	/* loop until there is nothing left on the lru list. */
	while (list_lru_count(&btp->bt_lru)) {
		list_lru_walk(&btp->bt_lru, xfs_buftarg_wait_rele,
			      &dispose, LONG_MAX);

		while (!list_empty(&dispose)) {
			struct xfs_buf *bp;
			bp = list_first_entry(&dispose, struct xfs_buf, b_lru);
			list_del_init(&bp->b_lru);
			if (bp->b_flags & XBF_WRITE_FAIL) {
				xfs_alert(btp->bt_mount,
"Corruption Alert: Buffer at block 0x%llx had permanent write failures!",
					(long long)bp->b_bn);
				xfs_alert(btp->bt_mount,
"Please run xfs_repair to determine the extent of the problem.");
			}
			xfs_buf_rele(bp);
		}
		if (loop++ != 0)
			delay(100);
	}
}

static enum lru_status
xfs_buftarg_isolate(
	struct list_head	*item,
	struct list_lru_one	*lru,
	spinlock_t		*lru_lock,
	void			*arg)
{
	struct xfs_buf		*bp = container_of(item, struct xfs_buf, b_lru);
	struct list_head	*dispose = arg;

	/*
	 * we are inverting the lru lock/bp->b_lock here, so use a trylock.
	 * If we fail to get the lock, just skip it.
	 */
	if (!spin_trylock(&bp->b_lock))
		return LRU_SKIP;
	/*
	 * Decrement the b_lru_ref count unless the value is already
	 * zero. If the value is already zero, we need to reclaim the
	 * buffer, otherwise it gets another trip through the LRU.
	 */
	if (atomic_add_unless(&bp->b_lru_ref, -1, 0)) {
		spin_unlock(&bp->b_lock);
		return LRU_ROTATE;
	}

	bp->b_state |= XFS_BSTATE_DISPOSE;
	list_lru_isolate_move(lru, item, dispose);
	spin_unlock(&bp->b_lock);
	return LRU_REMOVED;
}

static unsigned long
xfs_buftarg_shrink_scan(
	struct shrinker		*shrink,
	struct shrink_control	*sc)
{
	struct xfs_buftarg	*btp = container_of(shrink,
					struct xfs_buftarg, bt_shrinker);
	LIST_HEAD(dispose);
	unsigned long		freed;

	freed = list_lru_shrink_walk(&btp->bt_lru, sc,
				     xfs_buftarg_isolate, &dispose);

	while (!list_empty(&dispose)) {
		struct xfs_buf *bp;
		bp = list_first_entry(&dispose, struct xfs_buf, b_lru);
		list_del_init(&bp->b_lru);
		xfs_buf_rele(bp);
	}

	return freed;
}

static unsigned long
xfs_buftarg_shrink_count(
	struct shrinker		*shrink,
	struct shrink_control	*sc)
{
	struct xfs_buftarg	*btp = container_of(shrink,
					struct xfs_buftarg, bt_shrinker);
	return list_lru_shrink_count(&btp->bt_lru, sc);
}

void
xfs_free_buftarg(
	struct xfs_mount	*mp,
	struct xfs_buftarg	*btp)
{
	unregister_shrinker(&btp->bt_shrinker);
	ASSERT(percpu_counter_sum(&btp->bt_io_count) == 0);
	percpu_counter_destroy(&btp->bt_io_count);
	list_lru_destroy(&btp->bt_lru);

	xfs_blkdev_issue_flush(btp);

	kmem_free(btp);
}

int
xfs_setsize_buftarg(
	xfs_buftarg_t		*btp,
	unsigned int		sectorsize)
{
	/* Set up metadata sector size info */
	btp->bt_meta_sectorsize = sectorsize;
	btp->bt_meta_sectormask = sectorsize - 1;

	if (set_blocksize(btp->bt_bdev, sectorsize)) {
		xfs_warn(btp->bt_mount,
			"Cannot set_blocksize to %u on device %pg",
			sectorsize, btp->bt_bdev);
		return -EINVAL;
	}

	/* Set up device logical sector size mask */
	btp->bt_logical_sectorsize = bdev_logical_block_size(btp->bt_bdev);
	btp->bt_logical_sectormask = bdev_logical_block_size(btp->bt_bdev) - 1;

	return 0;
}

/*
 * When allocating the initial buffer target we have not yet
 * read in the superblock, so don't know what sized sectors
 * are being used at this early stage.  Play safe.
 */
STATIC int
xfs_setsize_buftarg_early(
	xfs_buftarg_t		*btp,
	struct block_device	*bdev)
{
	return xfs_setsize_buftarg(btp, bdev_logical_block_size(bdev));
}

xfs_buftarg_t *
xfs_alloc_buftarg(
	struct xfs_mount	*mp,
	struct block_device	*bdev,
	struct dax_device	*dax_dev)
{
	xfs_buftarg_t		*btp;

	btp = kmem_zalloc(sizeof(*btp), KM_SLEEP | KM_NOFS);

	btp->bt_mount = mp;
	btp->bt_dev =  bdev->bd_dev;
	btp->bt_bdev = bdev;
	btp->bt_daxdev = dax_dev;

	if (xfs_setsize_buftarg_early(btp, bdev))
		goto error_free;

	if (list_lru_init(&btp->bt_lru))
		goto error_free;

	if (percpu_counter_init(&btp->bt_io_count, 0, GFP_KERNEL))
		goto error_lru;

	btp->bt_shrinker.count_objects = xfs_buftarg_shrink_count;
	btp->bt_shrinker.scan_objects = xfs_buftarg_shrink_scan;
	btp->bt_shrinker.seeks = DEFAULT_SEEKS;
	btp->bt_shrinker.flags = SHRINKER_NUMA_AWARE;
	if (register_shrinker(&btp->bt_shrinker))
		goto error_pcpu;
	return btp;

error_pcpu:
	percpu_counter_destroy(&btp->bt_io_count);
error_lru:
	list_lru_destroy(&btp->bt_lru);
error_free:
	kmem_free(btp);
	return NULL;
}

/*
 * Cancel a delayed write list.
 *
 * Remove each buffer from the list, clear the delwri queue flag and drop the
 * associated buffer reference.
 */
void
xfs_buf_delwri_cancel(
	struct list_head	*list)
{
	struct xfs_buf		*bp;

	while (!list_empty(list)) {
		bp = list_first_entry(list, struct xfs_buf, b_list);

		xfs_buf_lock(bp);
		bp->b_flags &= ~_XBF_DELWRI_Q;
		list_del_init(&bp->b_list);
		xfs_buf_relse(bp);
	}
}

/*
 * Add a buffer to the delayed write list.
 *
 * This queues a buffer for writeout if it hasn't already been.  Note that
 * neither this routine nor the buffer list submission functions perform
 * any internal synchronization.  It is expected that the lists are thread-local
 * to the callers.
 *
 * Returns true if we queued up the buffer, or false if it already had
 * been on the buffer list.
 */
bool
xfs_buf_delwri_queue(
	struct xfs_buf		*bp,
	struct list_head	*list)
{
	ASSERT(xfs_buf_islocked(bp));
	ASSERT(!(bp->b_flags & XBF_READ));

	/*
	 * If the buffer is already marked delwri it already is queued up
	 * by someone else for imediate writeout.  Just ignore it in that
	 * case.
	 */
	if (bp->b_flags & _XBF_DELWRI_Q) {
		trace_xfs_buf_delwri_queued(bp, _RET_IP_);
		return false;
	}

	trace_xfs_buf_delwri_queue(bp, _RET_IP_);

	/*
	 * If a buffer gets written out synchronously or marked stale while it
	 * is on a delwri list we lazily remove it. To do this, the other party
	 * clears the  _XBF_DELWRI_Q flag but otherwise leaves the buffer alone.
	 * It remains referenced and on the list.  In a rare corner case it
	 * might get readded to a delwri list after the synchronous writeout, in
	 * which case we need just need to re-add the flag here.
	 */
	bp->b_flags |= _XBF_DELWRI_Q;
	if (list_empty(&bp->b_list)) {
		atomic_inc(&bp->b_hold);
		list_add_tail(&bp->b_list, list);
	}

	return true;
}

/*
 * Compare function is more complex than it needs to be because
 * the return value is only 32 bits and we are doing comparisons
 * on 64 bit values
 */
static int
xfs_buf_cmp(
	void		*priv,
	struct list_head *a,
	struct list_head *b)
{
	struct xfs_buf	*ap = container_of(a, struct xfs_buf, b_list);
	struct xfs_buf	*bp = container_of(b, struct xfs_buf, b_list);
	xfs_daddr_t		diff;

	diff = ap->b_maps[0].bm_bn - bp->b_maps[0].bm_bn;
	if (diff < 0)
		return -1;
	if (diff > 0)
		return 1;
	return 0;
}

/*
 * submit buffers for write.
 *
 * When we have a large buffer list, we do not want to hold all the buffers
 * locked while we block on the request queue waiting for IO dispatch. To avoid
 * this problem, we lock and submit buffers in groups of 50, thereby minimising
 * the lock hold times for lists which may contain thousands of objects.
 *
 * To do this, we sort the buffer list before we walk the list to lock and
 * submit buffers, and we plug and unplug around each group of buffers we
 * submit.
 */
static int
xfs_buf_delwri_submit_buffers(
	struct list_head	*buffer_list,
	struct list_head	*wait_list)
{
	struct xfs_buf		*bp, *n;
	LIST_HEAD		(submit_list);
	int			pinned = 0;
	struct blk_plug		plug;

	list_sort(NULL, buffer_list, xfs_buf_cmp);

	blk_start_plug(&plug);
	list_for_each_entry_safe(bp, n, buffer_list, b_list) {
		if (!wait_list) {
			if (xfs_buf_ispinned(bp)) {
				pinned++;
				continue;
			}
			if (!xfs_buf_trylock(bp))
				continue;
		} else {
			xfs_buf_lock(bp);
		}

		/*
		 * Someone else might have written the buffer synchronously or
		 * marked it stale in the meantime.  In that case only the
		 * _XBF_DELWRI_Q flag got cleared, and we have to drop the
		 * reference and remove it from the list here.
		 */
		if (!(bp->b_flags & _XBF_DELWRI_Q)) {
			list_del_init(&bp->b_list);
			xfs_buf_relse(bp);
			continue;
		}

		trace_xfs_buf_delwri_split(bp, _RET_IP_);

		/*
		 * We do all IO submission async. This means if we need
		 * to wait for IO completion we need to take an extra
		 * reference so the buffer is still valid on the other
		 * side. We need to move the buffer onto the io_list
		 * at this point so the caller can still access it.
		 */
		bp->b_flags &= ~(_XBF_DELWRI_Q | XBF_WRITE_FAIL);
		bp->b_flags |= XBF_WRITE | XBF_ASYNC;
		if (wait_list) {
			xfs_buf_hold(bp);
			list_move_tail(&bp->b_list, wait_list);
		} else
			list_del_init(&bp->b_list);

		xfs_buf_submit(bp);
	}
	blk_finish_plug(&plug);

	return pinned;
}

/*
 * Write out a buffer list asynchronously.
 *
 * This will take the @buffer_list, write all non-locked and non-pinned buffers
 * out and not wait for I/O completion on any of the buffers.  This interface
 * is only safely useable for callers that can track I/O completion by higher
 * level means, e.g. AIL pushing as the @buffer_list is consumed in this
 * function.
 */
int
xfs_buf_delwri_submit_nowait(
	struct list_head	*buffer_list)
{
	return xfs_buf_delwri_submit_buffers(buffer_list, NULL);
}

/*
 * Write out a buffer list synchronously.
 *
 * This will take the @buffer_list, write all buffers out and wait for I/O
 * completion on all of the buffers. @buffer_list is consumed by the function,
 * so callers must have some other way of tracking buffers if they require such
 * functionality.
 */
int
xfs_buf_delwri_submit(
	struct list_head	*buffer_list)
{
	LIST_HEAD		(wait_list);
	int			error = 0, error2;
	struct xfs_buf		*bp;

	xfs_buf_delwri_submit_buffers(buffer_list, &wait_list);

	/* Wait for IO to complete. */
	while (!list_empty(&wait_list)) {
		bp = list_first_entry(&wait_list, struct xfs_buf, b_list);

		list_del_init(&bp->b_list);

		/* locking the buffer will wait for async IO completion. */
		xfs_buf_lock(bp);
		error2 = bp->b_error;
		xfs_buf_relse(bp);
		if (!error)
			error = error2;
	}

	return error;
}

/*
 * Push a single buffer on a delwri queue.
 *
 * The purpose of this function is to submit a single buffer of a delwri queue
 * and return with the buffer still on the original queue. The waiting delwri
 * buffer submission infrastructure guarantees transfer of the delwri queue
 * buffer reference to a temporary wait list. We reuse this infrastructure to
 * transfer the buffer back to the original queue.
 *
 * Note the buffer transitions from the queued state, to the submitted and wait
 * listed state and back to the queued state during this call. The buffer
 * locking and queue management logic between _delwri_pushbuf() and
 * _delwri_queue() guarantee that the buffer cannot be queued to another list
 * before returning.
 */
int
xfs_buf_delwri_pushbuf(
	struct xfs_buf		*bp,
	struct list_head	*buffer_list)
{
	LIST_HEAD		(submit_list);
	int			error;

	ASSERT(bp->b_flags & _XBF_DELWRI_Q);

	trace_xfs_buf_delwri_pushbuf(bp, _RET_IP_);

	/*
	 * Isolate the buffer to a new local list so we can submit it for I/O
	 * independently from the rest of the original list.
	 */
	xfs_buf_lock(bp);
	list_move(&bp->b_list, &submit_list);
	xfs_buf_unlock(bp);

	/*
	 * Delwri submission clears the DELWRI_Q buffer flag and returns with
	 * the buffer on the wait list with an associated reference. Rather than
	 * bounce the buffer from a local wait list back to the original list
	 * after I/O completion, reuse the original list as the wait list.
	 */
	xfs_buf_delwri_submit_buffers(&submit_list, buffer_list);

	/*
	 * The buffer is now under I/O and wait listed as during typical delwri
	 * submission. Lock the buffer to wait for I/O completion. Rather than
	 * remove the buffer from the wait list and release the reference, we
	 * want to return with the buffer queued to the original list. The
	 * buffer already sits on the original list with a wait list reference,
	 * however. If we let the queue inherit that wait list reference, all we
	 * need to do is reset the DELWRI_Q flag.
	 */
	xfs_buf_lock(bp);
	error = bp->b_error;
	bp->b_flags |= _XBF_DELWRI_Q;
	xfs_buf_unlock(bp);

	return error;
}

int __init
xfs_buf_init(void)
{
	xfs_buf_zone = kmem_zone_init_flags(sizeof(xfs_buf_t), "xfs_buf",
						KM_ZONE_HWALIGN, NULL);
	if (!xfs_buf_zone)
		goto out;

	return 0;

 out:
	return -ENOMEM;
}

void
xfs_buf_terminate(void)
{
	kmem_zone_destroy(xfs_buf_zone);
}

void xfs_buf_set_ref(struct xfs_buf *bp, int lru_ref)
{
	/*
	 * Set the lru reference count to 0 based on the error injection tag.
	 * This allows userspace to disrupt buffer caching for debug/testing
	 * purposes.
	 */
	if (XFS_TEST_ERROR(false, bp->b_target->bt_mount,
			   XFS_ERRTAG_BUF_LRU_REF))
		lru_ref = 0;

	atomic_set(&bp->b_lru_ref, lru_ref);
}<|MERGE_RESOLUTION|>--- conflicted
+++ resolved
@@ -60,7 +60,6 @@
 #define xb_to_gfp(flags) \
 	((((flags) & XBF_READ_AHEAD) ? __GFP_NORETRY : GFP_NOFS) | __GFP_NOWARN)
 
-<<<<<<< HEAD
 #define	DTRACE_IO_XFS_WAIT(name, bp, is_write)				\
 	if (DTRACE_IO_ENABLED(name)) {					\
 		struct bio bio __maybe_unused = {			\
@@ -75,7 +74,7 @@
 			  devinfo_t *), &bio,				\
 			  struct file * : fileinfo_t *, NULL);		\
 	}
-=======
+
 /*
  * Locking orders
  *
@@ -102,7 +101,6 @@
  *	lru_lock
  *	  b_lock (trylock due to inversion)
  */
->>>>>>> fbc5fe7a
 
 static inline int
 xfs_buf_is_vmapped(
