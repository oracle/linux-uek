/* -*- mode: c; c-basic-offset: 8; -*-
 * vim: noexpandtab sw=8 ts=8 sts=0:
 *
 * file.c
 *
 * File open, close, extend, truncate
 *
 * Copyright (C) 2002, 2004 Oracle.  All rights reserved.
 *
 * This program is free software; you can redistribute it and/or
 * modify it under the terms of the GNU General Public
 * License as published by the Free Software Foundation; either
 * version 2 of the License, or (at your option) any later version.
 *
 * This program is distributed in the hope that it will be useful,
 * but WITHOUT ANY WARRANTY; without even the implied warranty of
 * MERCHANTABILITY or FITNESS FOR A PARTICULAR PURPOSE.  See the GNU
 * General Public License for more details.
 *
 * You should have received a copy of the GNU General Public
 * License along with this program; if not, write to the
 * Free Software Foundation, Inc., 59 Temple Place - Suite 330,
 * Boston, MA 021110-1307, USA.
 */

#include <linux/capability.h>
#include <linux/fs.h>
#include <linux/types.h>
#include <linux/slab.h>
#include <linux/highmem.h>
#include <linux/pagemap.h>
#include <linux/uio.h>
#include <linux/sched.h>
#include <linux/splice.h>
#include <linux/mount.h>
#include <linux/writeback.h>
#include <linux/falloc.h>
#include <linux/quotaops.h>
#include <linux/blkdev.h>

#include <cluster/masklog.h>

#include "ocfs2.h"

#include "alloc.h"
#include "aops.h"
#include "dir.h"
#include "dlmglue.h"
#include "extent_map.h"
#include "file.h"
#include "sysfile.h"
#include "inode.h"
#include "ioctl.h"
#include "journal.h"
#include "locks.h"
#include "mmap.h"
#include "suballoc.h"
#include "super.h"
#include "xattr.h"
#include "acl.h"
#include "quota.h"
#include "refcounttree.h"
#include "ocfs2_trace.h"

#include "buffer_head_io.h"

static int ocfs2_init_file_private(struct inode *inode, struct file *file)
{
	struct ocfs2_file_private *fp;

	fp = kzalloc(sizeof(struct ocfs2_file_private), GFP_KERNEL);
	if (!fp)
		return -ENOMEM;

	fp->fp_file = file;
	mutex_init(&fp->fp_mutex);
	ocfs2_file_lock_res_init(&fp->fp_flock, fp);
	file->private_data = fp;

	return 0;
}

static void ocfs2_free_file_private(struct inode *inode, struct file *file)
{
	struct ocfs2_file_private *fp = file->private_data;
	struct ocfs2_super *osb = OCFS2_SB(inode->i_sb);

	if (fp) {
		ocfs2_simple_drop_lockres(osb, &fp->fp_flock);
		ocfs2_lock_res_free(&fp->fp_flock);
		kfree(fp);
		file->private_data = NULL;
	}
}

static int ocfs2_file_open(struct inode *inode, struct file *file)
{
	int status;
	int mode = file->f_flags;
	struct ocfs2_inode_info *oi = OCFS2_I(inode);

	trace_ocfs2_file_open(inode, file, file->f_path.dentry,
			      (unsigned long long)OCFS2_I(inode)->ip_blkno,
			      file->f_path.dentry->d_name.len,
			      file->f_path.dentry->d_name.name, mode);

	if (file->f_mode & FMODE_WRITE)
		dquot_initialize(inode);

	spin_lock(&oi->ip_lock);

	/* Check that the inode hasn't been wiped from disk by another
	 * node. If it hasn't then we're safe as long as we hold the
	 * spin lock until our increment of open count. */
	if (OCFS2_I(inode)->ip_flags & OCFS2_INODE_DELETED) {
		spin_unlock(&oi->ip_lock);

		status = -ENOENT;
		goto leave;
	}

	if (mode & O_DIRECT)
		oi->ip_flags |= OCFS2_INODE_OPEN_DIRECT;

	oi->ip_open_count++;
	spin_unlock(&oi->ip_lock);

	status = ocfs2_init_file_private(inode, file);
	if (status) {
		/*
		 * We want to set open count back if we're failing the
		 * open.
		 */
		spin_lock(&oi->ip_lock);
		oi->ip_open_count--;
		spin_unlock(&oi->ip_lock);
	}

leave:
	return status;
}

static int ocfs2_file_release(struct inode *inode, struct file *file)
{
	struct ocfs2_inode_info *oi = OCFS2_I(inode);

	spin_lock(&oi->ip_lock);
	if (!--oi->ip_open_count)
		oi->ip_flags &= ~OCFS2_INODE_OPEN_DIRECT;

	trace_ocfs2_file_release(inode, file, file->f_path.dentry,
				 oi->ip_blkno,
				 file->f_path.dentry->d_name.len,
				 file->f_path.dentry->d_name.name,
				 oi->ip_open_count);
	spin_unlock(&oi->ip_lock);

	ocfs2_free_file_private(inode, file);

	return 0;
}

static int ocfs2_dir_open(struct inode *inode, struct file *file)
{
	return ocfs2_init_file_private(inode, file);
}

static int ocfs2_dir_release(struct inode *inode, struct file *file)
{
	ocfs2_free_file_private(inode, file);
	return 0;
}

static int ocfs2_sync_file(struct file *file, int datasync)
{
	int err = 0;
	journal_t *journal;
	struct inode *inode = file->f_mapping->host;
	struct ocfs2_super *osb = OCFS2_SB(inode->i_sb);

	trace_ocfs2_sync_file(inode, file, file->f_path.dentry,
			      OCFS2_I(inode)->ip_blkno,
			      file->f_path.dentry->d_name.len,
			      file->f_path.dentry->d_name.name,
			      (unsigned long long)datasync);

	if (datasync && !(inode->i_state & I_DIRTY_DATASYNC)) {
		/*
		 * We still have to flush drive's caches to get data to the
		 * platter
		 */
		if (osb->s_mount_opt & OCFS2_MOUNT_BARRIER)
			blkdev_issue_flush(inode->i_sb->s_bdev, GFP_KERNEL, NULL);
		goto bail;
	}

	journal = osb->journal->j_journal;
	err = jbd2_journal_force_commit(journal);

bail:
	if (err)
		mlog_errno(err);

	return (err < 0) ? -EIO : 0;
}

int ocfs2_should_update_atime(struct inode *inode,
			      struct vfsmount *vfsmnt)
{
	struct timespec now;
	struct ocfs2_super *osb = OCFS2_SB(inode->i_sb);

	if (ocfs2_is_hard_readonly(osb) || ocfs2_is_soft_readonly(osb))
		return 0;

	if ((inode->i_flags & S_NOATIME) ||
	    ((inode->i_sb->s_flags & MS_NODIRATIME) && S_ISDIR(inode->i_mode)))
		return 0;

	/*
	 * We can be called with no vfsmnt structure - NFSD will
	 * sometimes do this.
	 *
	 * Note that our action here is different than touch_atime() -
	 * if we can't tell whether this is a noatime mount, then we
	 * don't know whether to trust the value of s_atime_quantum.
	 */
	if (vfsmnt == NULL)
		return 0;

	if ((vfsmnt->mnt_flags & MNT_NOATIME) ||
	    ((vfsmnt->mnt_flags & MNT_NODIRATIME) && S_ISDIR(inode->i_mode)))
		return 0;

	if (vfsmnt->mnt_flags & MNT_RELATIME) {
		if ((timespec_compare(&inode->i_atime, &inode->i_mtime) <= 0) ||
		    (timespec_compare(&inode->i_atime, &inode->i_ctime) <= 0))
			return 1;

		return 0;
	}

	now = CURRENT_TIME;
	if ((now.tv_sec - inode->i_atime.tv_sec <= osb->s_atime_quantum))
		return 0;
	else
		return 1;
}

int ocfs2_update_inode_atime(struct inode *inode,
			     struct buffer_head *bh)
{
	int ret;
	struct ocfs2_super *osb = OCFS2_SB(inode->i_sb);
	handle_t *handle;
	struct ocfs2_dinode *di = (struct ocfs2_dinode *) bh->b_data;

	handle = ocfs2_start_trans(osb, OCFS2_INODE_UPDATE_CREDITS);
	if (IS_ERR(handle)) {
		ret = PTR_ERR(handle);
		mlog_errno(ret);
		goto out;
	}

	ret = ocfs2_journal_access_di(handle, INODE_CACHE(inode), bh,
				      OCFS2_JOURNAL_ACCESS_WRITE);
	if (ret) {
		mlog_errno(ret);
		goto out_commit;
	}

	/*
	 * Don't use ocfs2_mark_inode_dirty() here as we don't always
	 * have i_mutex to guard against concurrent changes to other
	 * inode fields.
	 */
	inode->i_atime = CURRENT_TIME;
	di->i_atime = cpu_to_le64(inode->i_atime.tv_sec);
	di->i_atime_nsec = cpu_to_le32(inode->i_atime.tv_nsec);
	ocfs2_journal_dirty(handle, bh);

out_commit:
	ocfs2_commit_trans(OCFS2_SB(inode->i_sb), handle);
out:
	return ret;
}

static int ocfs2_set_inode_size(handle_t *handle,
				struct inode *inode,
				struct buffer_head *fe_bh,
				u64 new_i_size)
{
	int status;

	i_size_write(inode, new_i_size);
	inode->i_blocks = ocfs2_inode_sector_count(inode);
	inode->i_ctime = inode->i_mtime = CURRENT_TIME;

	status = ocfs2_mark_inode_dirty(handle, inode, fe_bh);
	if (status < 0) {
		mlog_errno(status);
		goto bail;
	}

bail:
	return status;
}

int ocfs2_simple_size_update(struct inode *inode,
			     struct buffer_head *di_bh,
			     u64 new_i_size)
{
	int ret;
	struct ocfs2_super *osb = OCFS2_SB(inode->i_sb);
	handle_t *handle = NULL;

	handle = ocfs2_start_trans(osb, OCFS2_INODE_UPDATE_CREDITS);
	if (IS_ERR(handle)) {
		ret = PTR_ERR(handle);
		mlog_errno(ret);
		goto out;
	}

	ret = ocfs2_set_inode_size(handle, inode, di_bh,
				   new_i_size);
	if (ret < 0)
		mlog_errno(ret);

	ocfs2_commit_trans(osb, handle);
out:
	return ret;
}

static int ocfs2_cow_file_pos(struct inode *inode,
			      struct buffer_head *fe_bh,
			      u64 offset)
{
	int status;
	u32 phys, cpos = offset >> OCFS2_SB(inode->i_sb)->s_clustersize_bits;
	unsigned int num_clusters = 0;
	unsigned int ext_flags = 0;

	/*
	 * If the new offset is aligned to the range of the cluster, there is
	 * no space for ocfs2_zero_range_for_truncate to fill, so no need to
	 * CoW either.
	 */
	if ((offset & (OCFS2_SB(inode->i_sb)->s_clustersize - 1)) == 0)
		return 0;

	status = ocfs2_get_clusters(inode, cpos, &phys,
				    &num_clusters, &ext_flags);
	if (status) {
		mlog_errno(status);
		goto out;
	}

	if (!(ext_flags & OCFS2_EXT_REFCOUNTED))
		goto out;

	return ocfs2_refcount_cow(inode, NULL, fe_bh, cpos, 1, cpos+1);

out:
	return status;
}

static int ocfs2_orphan_for_truncate(struct ocfs2_super *osb,
				     struct inode *inode,
				     struct buffer_head *fe_bh,
				     u64 new_i_size)
{
	int status;
	handle_t *handle;
	struct ocfs2_dinode *di;
	u64 cluster_bytes;

	/*
	 * We need to CoW the cluster contains the offset if it is reflinked
	 * since we will call ocfs2_zero_range_for_truncate later which will
	 * write "0" from offset to the end of the cluster.
	 */
	status = ocfs2_cow_file_pos(inode, fe_bh, new_i_size);
	if (status) {
		mlog_errno(status);
		return status;
	}

	/* TODO: This needs to actually orphan the inode in this
	 * transaction. */

	handle = ocfs2_start_trans(osb, OCFS2_INODE_UPDATE_CREDITS);
	if (IS_ERR(handle)) {
		status = PTR_ERR(handle);
		mlog_errno(status);
		goto out;
	}

	status = ocfs2_journal_access_di(handle, INODE_CACHE(inode), fe_bh,
					 OCFS2_JOURNAL_ACCESS_WRITE);
	if (status < 0) {
		mlog_errno(status);
		goto out_commit;
	}

	/*
	 * Do this before setting i_size.
	 */
	cluster_bytes = ocfs2_align_bytes_to_clusters(inode->i_sb, new_i_size);
	status = ocfs2_zero_range_for_truncate(inode, handle, new_i_size,
					       cluster_bytes);
	if (status) {
		mlog_errno(status);
		goto out_commit;
	}

	i_size_write(inode, new_i_size);
	inode->i_ctime = inode->i_mtime = CURRENT_TIME;

	di = (struct ocfs2_dinode *) fe_bh->b_data;
	di->i_size = cpu_to_le64(new_i_size);
	di->i_ctime = di->i_mtime = cpu_to_le64(inode->i_ctime.tv_sec);
	di->i_ctime_nsec = di->i_mtime_nsec = cpu_to_le32(inode->i_ctime.tv_nsec);

	ocfs2_journal_dirty(handle, fe_bh);

out_commit:
	ocfs2_commit_trans(osb, handle);
out:
	return status;
}

static int ocfs2_truncate_file(struct inode *inode,
			       struct buffer_head *di_bh,
			       u64 new_i_size)
{
	int status = 0;
	struct ocfs2_dinode *fe = NULL;
	struct ocfs2_super *osb = OCFS2_SB(inode->i_sb);

	/* We trust di_bh because it comes from ocfs2_inode_lock(), which
	 * already validated it */
	fe = (struct ocfs2_dinode *) di_bh->b_data;

	trace_ocfs2_truncate_file((unsigned long long)OCFS2_I(inode)->ip_blkno,
				  (unsigned long long)le64_to_cpu(fe->i_size),
				  (unsigned long long)new_i_size);

	mlog_bug_on_msg(le64_to_cpu(fe->i_size) != i_size_read(inode),
			"Inode %llu, inode i_size = %lld != di "
			"i_size = %llu, i_flags = 0x%x\n",
			(unsigned long long)OCFS2_I(inode)->ip_blkno,
			i_size_read(inode),
			(unsigned long long)le64_to_cpu(fe->i_size),
			le32_to_cpu(fe->i_flags));

	if (new_i_size > le64_to_cpu(fe->i_size)) {
		trace_ocfs2_truncate_file_error(
			(unsigned long long)le64_to_cpu(fe->i_size),
			(unsigned long long)new_i_size);
		status = -EINVAL;
		mlog_errno(status);
		goto bail;
	}

	/* lets handle the simple truncate cases before doing any more
	 * cluster locking. */
	if (new_i_size == le64_to_cpu(fe->i_size))
		goto bail;

	down_write(&OCFS2_I(inode)->ip_alloc_sem);

	ocfs2_resv_discard(&osb->osb_la_resmap,
			   &OCFS2_I(inode)->ip_la_data_resv);

	/*
	 * The inode lock forced other nodes to sync and drop their
	 * pages, which (correctly) happens even if we have a truncate
	 * without allocation change - ocfs2 cluster sizes can be much
	 * greater than page size, so we have to truncate them
	 * anyway.
	 */
	unmap_mapping_range(inode->i_mapping, new_i_size + PAGE_SIZE - 1, 0, 1);
	truncate_inode_pages(inode->i_mapping, new_i_size);

	if (OCFS2_I(inode)->ip_dyn_features & OCFS2_INLINE_DATA_FL) {
		status = ocfs2_truncate_inline(inode, di_bh, new_i_size,
					       i_size_read(inode), 1);
		if (status)
			mlog_errno(status);

		goto bail_unlock_sem;
	}

	/* alright, we're going to need to do a full blown alloc size
	 * change. Orphan the inode so that recovery can complete the
	 * truncate if necessary. This does the task of marking
	 * i_size. */
	status = ocfs2_orphan_for_truncate(osb, inode, di_bh, new_i_size);
	if (status < 0) {
		mlog_errno(status);
		goto bail_unlock_sem;
	}

	status = ocfs2_commit_truncate(osb, inode, di_bh);
	if (status < 0) {
		mlog_errno(status);
		goto bail_unlock_sem;
	}

	/* TODO: orphan dir cleanup here. */
bail_unlock_sem:
	up_write(&OCFS2_I(inode)->ip_alloc_sem);

bail:
	if (!status && OCFS2_I(inode)->ip_clusters == 0)
		status = ocfs2_try_remove_refcount_tree(inode, di_bh);

	return status;
}

/*
 * extend file allocation only here.
 * we'll update all the disk stuff, and oip->alloc_size
 *
 * expect stuff to be locked, a transaction started and enough data /
 * metadata reservations in the contexts.
 *
 * Will return -EAGAIN, and a reason if a restart is needed.
 * If passed in, *reason will always be set, even in error.
 */
int ocfs2_add_inode_data(struct ocfs2_super *osb,
			 struct inode *inode,
			 u32 *logical_offset,
			 u32 clusters_to_add,
			 int mark_unwritten,
			 struct buffer_head *fe_bh,
			 handle_t *handle,
			 struct ocfs2_alloc_context *data_ac,
			 struct ocfs2_alloc_context *meta_ac,
			 enum ocfs2_alloc_restarted *reason_ret)
{
	int ret;
	struct ocfs2_extent_tree et;

	ocfs2_init_dinode_extent_tree(&et, INODE_CACHE(inode), fe_bh);
	ret = ocfs2_add_clusters_in_btree(handle, &et, logical_offset,
					  clusters_to_add, mark_unwritten,
					  data_ac, meta_ac, reason_ret);

	return ret;
}

static int __ocfs2_extend_allocation(struct inode *inode, u32 logical_start,
				     u32 clusters_to_add, int mark_unwritten)
{
	int status = 0;
	int restart_func = 0;
	int credits;
	u32 prev_clusters;
	struct buffer_head *bh = NULL;
	struct ocfs2_dinode *fe = NULL;
	handle_t *handle = NULL;
	struct ocfs2_alloc_context *data_ac = NULL;
	struct ocfs2_alloc_context *meta_ac = NULL;
	enum ocfs2_alloc_restarted why;
	struct ocfs2_super *osb = OCFS2_SB(inode->i_sb);
	struct ocfs2_extent_tree et;
	int did_quota = 0;

	/*
	 * This function only exists for file systems which don't
	 * support holes.
	 */
	BUG_ON(mark_unwritten && !ocfs2_sparse_alloc(osb));

	status = ocfs2_read_inode_block(inode, &bh);
	if (status < 0) {
		mlog_errno(status);
		goto leave;
	}
	fe = (struct ocfs2_dinode *) bh->b_data;

restart_all:
	BUG_ON(le32_to_cpu(fe->i_clusters) != OCFS2_I(inode)->ip_clusters);

	ocfs2_init_dinode_extent_tree(&et, INODE_CACHE(inode), bh);
	status = ocfs2_lock_allocators(inode, &et, clusters_to_add, 0,
				       &data_ac, &meta_ac);
	if (status) {
		mlog_errno(status);
		goto leave;
	}

	credits = ocfs2_calc_extend_credits(osb->sb, &fe->id2.i_list,
					    clusters_to_add);
	handle = ocfs2_start_trans(osb, credits);
	if (IS_ERR(handle)) {
		status = PTR_ERR(handle);
		handle = NULL;
		mlog_errno(status);
		goto leave;
	}

restarted_transaction:
	trace_ocfs2_extend_allocation(
		(unsigned long long)OCFS2_I(inode)->ip_blkno,
		(unsigned long long)i_size_read(inode),
		le32_to_cpu(fe->i_clusters), clusters_to_add,
		why, restart_func);

	status = dquot_alloc_space_nodirty(inode,
			ocfs2_clusters_to_bytes(osb->sb, clusters_to_add));
	if (status)
		goto leave;
	did_quota = 1;

	/* reserve a write to the file entry early on - that we if we
	 * run out of credits in the allocation path, we can still
	 * update i_size. */
	status = ocfs2_journal_access_di(handle, INODE_CACHE(inode), bh,
					 OCFS2_JOURNAL_ACCESS_WRITE);
	if (status < 0) {
		mlog_errno(status);
		goto leave;
	}

	prev_clusters = OCFS2_I(inode)->ip_clusters;

	status = ocfs2_add_inode_data(osb,
				      inode,
				      &logical_start,
				      clusters_to_add,
				      mark_unwritten,
				      bh,
				      handle,
				      data_ac,
				      meta_ac,
				      &why);
	if ((status < 0) && (status != -EAGAIN)) {
		if (status != -ENOSPC)
			mlog_errno(status);
		goto leave;
	}

	ocfs2_journal_dirty(handle, bh);

	spin_lock(&OCFS2_I(inode)->ip_lock);
	clusters_to_add -= (OCFS2_I(inode)->ip_clusters - prev_clusters);
	spin_unlock(&OCFS2_I(inode)->ip_lock);
	/* Release unused quota reservation */
	dquot_free_space(inode,
			ocfs2_clusters_to_bytes(osb->sb, clusters_to_add));
	did_quota = 0;

	if (why != RESTART_NONE && clusters_to_add) {
		if (why == RESTART_META) {
			restart_func = 1;
			status = 0;
		} else {
			BUG_ON(why != RESTART_TRANS);

			/* TODO: This can be more intelligent. */
			credits = ocfs2_calc_extend_credits(osb->sb,
							    &fe->id2.i_list,
							    clusters_to_add);
			status = ocfs2_extend_trans(handle, credits);
			if (status < 0) {
				/* handle still has to be committed at
				 * this point. */
				status = -ENOMEM;
				mlog_errno(status);
				goto leave;
			}
			goto restarted_transaction;
		}
	}

	trace_ocfs2_extend_allocation_end(OCFS2_I(inode)->ip_blkno,
	     le32_to_cpu(fe->i_clusters),
	     (unsigned long long)le64_to_cpu(fe->i_size),
	     OCFS2_I(inode)->ip_clusters,
	     (unsigned long long)i_size_read(inode));

leave:
	if (status < 0 && did_quota)
		dquot_free_space(inode,
			ocfs2_clusters_to_bytes(osb->sb, clusters_to_add));
	if (handle) {
		ocfs2_commit_trans(osb, handle);
		handle = NULL;
	}
	if (data_ac) {
		ocfs2_free_alloc_context(data_ac);
		data_ac = NULL;
	}
	if (meta_ac) {
		ocfs2_free_alloc_context(meta_ac);
		meta_ac = NULL;
	}
	if ((!status) && restart_func) {
		restart_func = 0;
		goto restart_all;
	}
	brelse(bh);
	bh = NULL;

	return status;
}

/*
 * While a write will already be ordering the data, a truncate will not.
 * Thus, we need to explicitly order the zeroed pages.
 */
static handle_t *ocfs2_zero_start_ordered_transaction(struct inode *inode)
{
	struct ocfs2_super *osb = OCFS2_SB(inode->i_sb);
	handle_t *handle = NULL;
	int ret = 0;

	if (!ocfs2_should_order_data(inode))
		goto out;

	handle = ocfs2_start_trans(osb, OCFS2_INODE_UPDATE_CREDITS);
	if (IS_ERR(handle)) {
		ret = -ENOMEM;
		mlog_errno(ret);
		goto out;
	}

	ret = ocfs2_jbd2_file_inode(handle, inode);
	if (ret < 0)
		mlog_errno(ret);

out:
	if (ret) {
		if (!IS_ERR(handle))
			ocfs2_commit_trans(osb, handle);
		handle = ERR_PTR(ret);
	}
	return handle;
}

/* Some parts of this taken from generic_cont_expand, which turned out
 * to be too fragile to do exactly what we need without us having to
 * worry about recursive locking in ->write_begin() and ->write_end(). */
static int ocfs2_write_zero_page(struct inode *inode, u64 abs_from,
				 u64 abs_to)
{
	struct address_space *mapping = inode->i_mapping;
	struct page *page;
	unsigned long index = abs_from >> PAGE_CACHE_SHIFT;
	handle_t *handle = NULL;
	int ret = 0;
	unsigned zero_from, zero_to, block_start, block_end;

	BUG_ON(abs_from >= abs_to);
	BUG_ON(abs_to > (((u64)index + 1) << PAGE_CACHE_SHIFT));
	BUG_ON(abs_from & (inode->i_blkbits - 1));

	page = find_or_create_page(mapping, index, GFP_NOFS);
	if (!page) {
		ret = -ENOMEM;
		mlog_errno(ret);
		goto out;
	}

	/* Get the offsets within the page that we want to zero */
	zero_from = abs_from & (PAGE_CACHE_SIZE - 1);
	zero_to = abs_to & (PAGE_CACHE_SIZE - 1);
	if (!zero_to)
		zero_to = PAGE_CACHE_SIZE;

	trace_ocfs2_write_zero_page(
			(unsigned long long)OCFS2_I(inode)->ip_blkno,
			(unsigned long long)abs_from,
			(unsigned long long)abs_to,
			index, zero_from, zero_to);

	/* We know that zero_from is block aligned */
	for (block_start = zero_from; block_start < zero_to;
	     block_start = block_end) {
		block_end = block_start + (1 << inode->i_blkbits);

		/*
		 * block_start is block-aligned.  Bump it by one to force
		 * __block_write_begin and block_commit_write to zero the
		 * whole block.
		 */
		ret = __block_write_begin(page, block_start + 1, 0,
					  ocfs2_get_block);
		if (ret < 0) {
			mlog_errno(ret);
			goto out_unlock;
		}

		if (!handle) {
			handle = ocfs2_zero_start_ordered_transaction(inode);
			if (IS_ERR(handle)) {
				ret = PTR_ERR(handle);
				handle = NULL;
				break;
			}
		}

		/* must not update i_size! */
		ret = block_commit_write(page, block_start + 1,
					 block_start + 1);
		if (ret < 0)
			mlog_errno(ret);
		else
			ret = 0;
	}

	if (handle)
		ocfs2_commit_trans(OCFS2_SB(inode->i_sb), handle);

out_unlock:
	unlock_page(page);
	page_cache_release(page);
out:
	return ret;
}

/*
 * Find the next range to zero.  We do this in terms of bytes because
 * that's what ocfs2_zero_extend() wants, and it is dealing with the
 * pagecache.  We may return multiple extents.
 *
 * zero_start and zero_end are ocfs2_zero_extend()s current idea of what
 * needs to be zeroed.  range_start and range_end return the next zeroing
 * range.  A subsequent call should pass the previous range_end as its
 * zero_start.  If range_end is 0, there's nothing to do.
 *
 * Unwritten extents are skipped over.  Refcounted extents are CoWd.
 */
static int ocfs2_zero_extend_get_range(struct inode *inode,
				       struct buffer_head *di_bh,
				       u64 zero_start, u64 zero_end,
				       u64 *range_start, u64 *range_end)
{
	int rc = 0, needs_cow = 0;
	u32 p_cpos, zero_clusters = 0;
	u32 zero_cpos =
		zero_start >> OCFS2_SB(inode->i_sb)->s_clustersize_bits;
	u32 last_cpos = ocfs2_clusters_for_bytes(inode->i_sb, zero_end);
	unsigned int num_clusters = 0;
	unsigned int ext_flags = 0;

	while (zero_cpos < last_cpos) {
		rc = ocfs2_get_clusters(inode, zero_cpos, &p_cpos,
					&num_clusters, &ext_flags);
		if (rc) {
			mlog_errno(rc);
			goto out;
		}

		if (p_cpos && !(ext_flags & OCFS2_EXT_UNWRITTEN)) {
			zero_clusters = num_clusters;
			if (ext_flags & OCFS2_EXT_REFCOUNTED)
				needs_cow = 1;
			break;
		}

		zero_cpos += num_clusters;
	}
	if (!zero_clusters) {
		*range_end = 0;
		goto out;
	}

	while ((zero_cpos + zero_clusters) < last_cpos) {
		rc = ocfs2_get_clusters(inode, zero_cpos + zero_clusters,
					&p_cpos, &num_clusters,
					&ext_flags);
		if (rc) {
			mlog_errno(rc);
			goto out;
		}

		if (!p_cpos || (ext_flags & OCFS2_EXT_UNWRITTEN))
			break;
		if (ext_flags & OCFS2_EXT_REFCOUNTED)
			needs_cow = 1;
		zero_clusters += num_clusters;
	}
	if ((zero_cpos + zero_clusters) > last_cpos)
		zero_clusters = last_cpos - zero_cpos;

	if (needs_cow) {
		rc = ocfs2_refcount_cow(inode, NULL, di_bh, zero_cpos,
					zero_clusters, UINT_MAX);
		if (rc) {
			mlog_errno(rc);
			goto out;
		}
	}

	*range_start = ocfs2_clusters_to_bytes(inode->i_sb, zero_cpos);
	*range_end = ocfs2_clusters_to_bytes(inode->i_sb,
					     zero_cpos + zero_clusters);

out:
	return rc;
}

/*
 * Zero one range returned from ocfs2_zero_extend_get_range().  The caller
 * has made sure that the entire range needs zeroing.
 */
static int ocfs2_zero_extend_range(struct inode *inode, u64 range_start,
				   u64 range_end)
{
	int rc = 0;
	u64 next_pos;
	u64 zero_pos = range_start;

	trace_ocfs2_zero_extend_range(
			(unsigned long long)OCFS2_I(inode)->ip_blkno,
			(unsigned long long)range_start,
			(unsigned long long)range_end);
	BUG_ON(range_start >= range_end);

	while (zero_pos < range_end) {
		next_pos = (zero_pos & PAGE_CACHE_MASK) + PAGE_CACHE_SIZE;
		if (next_pos > range_end)
			next_pos = range_end;
		rc = ocfs2_write_zero_page(inode, zero_pos, next_pos);
		if (rc < 0) {
			mlog_errno(rc);
			break;
		}
		zero_pos = next_pos;

		/*
		 * Very large extends have the potential to lock up
		 * the cpu for extended periods of time.
		 */
		cond_resched();
	}

	return rc;
}

int ocfs2_zero_extend(struct inode *inode, struct buffer_head *di_bh,
		      loff_t zero_to_size)
{
	int ret = 0;
	u64 zero_start, range_start = 0, range_end = 0;
	struct super_block *sb = inode->i_sb;

	zero_start = ocfs2_align_bytes_to_blocks(sb, i_size_read(inode));
	trace_ocfs2_zero_extend((unsigned long long)OCFS2_I(inode)->ip_blkno,
				(unsigned long long)zero_start,
				(unsigned long long)i_size_read(inode));
	while (zero_start < zero_to_size) {
		ret = ocfs2_zero_extend_get_range(inode, di_bh, zero_start,
						  zero_to_size,
						  &range_start,
						  &range_end);
		if (ret) {
			mlog_errno(ret);
			break;
		}
		if (!range_end)
			break;
		/* Trim the ends */
		if (range_start < zero_start)
			range_start = zero_start;
		if (range_end > zero_to_size)
			range_end = zero_to_size;

		ret = ocfs2_zero_extend_range(inode, range_start,
					      range_end);
		if (ret) {
			mlog_errno(ret);
			break;
		}
		zero_start = range_end;
	}

	return ret;
}

int ocfs2_extend_no_holes(struct inode *inode, struct buffer_head *di_bh,
			  u64 new_i_size, u64 zero_to)
{
	int ret;
	u32 clusters_to_add;
	struct ocfs2_inode_info *oi = OCFS2_I(inode);

	/*
	 * Only quota files call this without a bh, and they can't be
	 * refcounted.
	 */
	BUG_ON(!di_bh && (oi->ip_dyn_features & OCFS2_HAS_REFCOUNT_FL));
	BUG_ON(!di_bh && !(oi->ip_flags & OCFS2_INODE_SYSTEM_FILE));

	clusters_to_add = ocfs2_clusters_for_bytes(inode->i_sb, new_i_size);
	if (clusters_to_add < oi->ip_clusters)
		clusters_to_add = 0;
	else
		clusters_to_add -= oi->ip_clusters;

	if (clusters_to_add) {
		ret = __ocfs2_extend_allocation(inode, oi->ip_clusters,
						clusters_to_add, 0);
		if (ret) {
			mlog_errno(ret);
			goto out;
		}
	}

	/*
	 * Call this even if we don't add any clusters to the tree. We
	 * still need to zero the area between the old i_size and the
	 * new i_size.
	 */
	ret = ocfs2_zero_extend(inode, di_bh, zero_to);
	if (ret < 0)
		mlog_errno(ret);

out:
	return ret;
}

static int ocfs2_extend_file(struct inode *inode,
			     struct buffer_head *di_bh,
			     u64 new_i_size)
{
	int ret = 0;
	struct ocfs2_inode_info *oi = OCFS2_I(inode);

	BUG_ON(!di_bh);

	/* setattr sometimes calls us like this. */
	if (new_i_size == 0)
		goto out;

	if (i_size_read(inode) == new_i_size)
		goto out;
	BUG_ON(new_i_size < i_size_read(inode));

	/*
	 * The alloc sem blocks people in read/write from reading our
	 * allocation until we're done changing it. We depend on
	 * i_mutex to block other extend/truncate calls while we're
	 * here.  We even have to hold it for sparse files because there
	 * might be some tail zeroing.
	 */
	down_write(&oi->ip_alloc_sem);

	if (oi->ip_dyn_features & OCFS2_INLINE_DATA_FL) {
		/*
		 * We can optimize small extends by keeping the inodes
		 * inline data.
		 */
		if (ocfs2_size_fits_inline_data(di_bh, new_i_size)) {
			up_write(&oi->ip_alloc_sem);
			goto out_update_size;
		}

		ret = ocfs2_convert_inline_data_to_extents(inode, di_bh);
		if (ret) {
			up_write(&oi->ip_alloc_sem);
			mlog_errno(ret);
			goto out;
		}
	}

	if (ocfs2_sparse_alloc(OCFS2_SB(inode->i_sb)))
		ret = ocfs2_zero_extend(inode, di_bh, new_i_size);
	else
		ret = ocfs2_extend_no_holes(inode, di_bh, new_i_size,
					    new_i_size);

	up_write(&oi->ip_alloc_sem);

	if (ret < 0) {
		mlog_errno(ret);
		goto out;
	}

out_update_size:
	ret = ocfs2_simple_size_update(inode, di_bh, new_i_size);
	if (ret < 0)
		mlog_errno(ret);

out:
	return ret;
}

int ocfs2_setattr(struct dentry *dentry, struct iattr *attr)
{
	int status = 0, size_change;
	struct inode *inode = dentry->d_inode;
	struct super_block *sb = inode->i_sb;
	struct ocfs2_super *osb = OCFS2_SB(sb);
	struct buffer_head *bh = NULL;
	handle_t *handle = NULL;
	struct dquot *transfer_to[MAXQUOTAS] = { };
	int qtype;

	trace_ocfs2_setattr(inode, dentry,
			    (unsigned long long)OCFS2_I(inode)->ip_blkno,
			    dentry->d_name.len, dentry->d_name.name,
			    attr->ia_valid, attr->ia_mode,
			    attr->ia_uid, attr->ia_gid);

	/* ensuring we don't even attempt to truncate a symlink */
	if (S_ISLNK(inode->i_mode))
		attr->ia_valid &= ~ATTR_SIZE;

#define OCFS2_VALID_ATTRS (ATTR_ATIME | ATTR_MTIME | ATTR_CTIME | ATTR_SIZE \
			   | ATTR_GID | ATTR_UID | ATTR_MODE)
	if (!(attr->ia_valid & OCFS2_VALID_ATTRS))
		return 0;

	status = inode_change_ok(inode, attr);
	if (status)
		return status;

	if (is_quota_modification(inode, attr))
		dquot_initialize(inode);
	size_change = S_ISREG(inode->i_mode) && attr->ia_valid & ATTR_SIZE;
	if (size_change) {
		status = ocfs2_rw_lock(inode, 1);
		if (status < 0) {
			mlog_errno(status);
			goto bail;
		}
	}

	status = ocfs2_inode_lock(inode, &bh, 1);
	if (status < 0) {
		if (status != -ENOENT)
			mlog_errno(status);
		goto bail_unlock_rw;
	}

	if (size_change && attr->ia_size != i_size_read(inode)) {
		status = inode_newsize_ok(inode, attr->ia_size);
		if (status)
			goto bail_unlock;

		if (i_size_read(inode) > attr->ia_size) {
			if (ocfs2_should_order_data(inode)) {
				status = ocfs2_begin_ordered_truncate(inode,
								      attr->ia_size);
				if (status)
					goto bail_unlock;
			}
			status = ocfs2_truncate_file(inode, bh, attr->ia_size);
		} else
			status = ocfs2_extend_file(inode, bh, attr->ia_size);
		if (status < 0) {
			if (status != -ENOSPC)
				mlog_errno(status);
			status = -ENOSPC;
			goto bail_unlock;
		}
	}

	if ((attr->ia_valid & ATTR_UID && attr->ia_uid != inode->i_uid) ||
	    (attr->ia_valid & ATTR_GID && attr->ia_gid != inode->i_gid)) {
		/*
		 * Gather pointers to quota structures so that allocation /
		 * freeing of quota structures happens here and not inside
		 * dquot_transfer() where we have problems with lock ordering
		 */
		if (attr->ia_valid & ATTR_UID && attr->ia_uid != inode->i_uid
		    && OCFS2_HAS_RO_COMPAT_FEATURE(sb,
		    OCFS2_FEATURE_RO_COMPAT_USRQUOTA)) {
			transfer_to[USRQUOTA] = dqget(sb, attr->ia_uid,
						      USRQUOTA);
			if (!transfer_to[USRQUOTA]) {
				status = -ESRCH;
				goto bail_unlock;
			}
		}
		if (attr->ia_valid & ATTR_GID && attr->ia_gid != inode->i_gid
		    && OCFS2_HAS_RO_COMPAT_FEATURE(sb,
		    OCFS2_FEATURE_RO_COMPAT_GRPQUOTA)) {
			transfer_to[GRPQUOTA] = dqget(sb, attr->ia_gid,
						      GRPQUOTA);
			if (!transfer_to[GRPQUOTA]) {
				status = -ESRCH;
				goto bail_unlock;
			}
		}
		handle = ocfs2_start_trans(osb, OCFS2_INODE_UPDATE_CREDITS +
					   2 * ocfs2_quota_trans_credits(sb));
		if (IS_ERR(handle)) {
			status = PTR_ERR(handle);
			mlog_errno(status);
			goto bail_unlock;
		}
		status = __dquot_transfer(inode, transfer_to);
		if (status < 0)
			goto bail_commit;
	} else {
		handle = ocfs2_start_trans(osb, OCFS2_INODE_UPDATE_CREDITS);
		if (IS_ERR(handle)) {
			status = PTR_ERR(handle);
			mlog_errno(status);
			goto bail_unlock;
		}
	}

	/*
	 * This will intentionally not wind up calling truncate_setsize(),
	 * since all the work for a size change has been done above.
	 * Otherwise, we could get into problems with truncate as
	 * ip_alloc_sem is used there to protect against i_size
	 * changes.
	 *
	 * XXX: this means the conditional below can probably be removed.
	 */
	if ((attr->ia_valid & ATTR_SIZE) &&
	    attr->ia_size != i_size_read(inode)) {
		status = vmtruncate(inode, attr->ia_size);
		if (status) {
			mlog_errno(status);
			goto bail_commit;
		}
	}

	setattr_copy(inode, attr);
	mark_inode_dirty(inode);

	status = ocfs2_mark_inode_dirty(handle, inode, bh);
	if (status < 0)
		mlog_errno(status);

bail_commit:
	ocfs2_commit_trans(osb, handle);
bail_unlock:
	ocfs2_inode_unlock(inode, 1);
bail_unlock_rw:
	if (size_change)
		ocfs2_rw_unlock(inode, 1);
bail:
	brelse(bh);

	/* Release quota pointers in case we acquired them */
	for (qtype = 0; qtype < MAXQUOTAS; qtype++)
		dqput(transfer_to[qtype]);

	if (!status && attr->ia_valid & ATTR_MODE) {
		status = ocfs2_acl_chmod(inode);
		if (status < 0)
			mlog_errno(status);
	}

	return status;
}

int ocfs2_getattr(struct vfsmount *mnt,
		  struct dentry *dentry,
		  struct kstat *stat)
{
	struct inode *inode = dentry->d_inode;
	struct super_block *sb = dentry->d_inode->i_sb;
	struct ocfs2_super *osb = sb->s_fs_info;
	int err;

	err = ocfs2_inode_revalidate(dentry);
	if (err) {
		if (err != -ENOENT)
			mlog_errno(err);
		goto bail;
	}

	generic_fillattr(inode, stat);

	/* We set the blksize from the cluster size for performance */
	stat->blksize = osb->s_clustersize;

bail:
	return err;
}

int ocfs2_permission(struct inode *inode, int mask, unsigned int flags)
{
	int ret;

	if (flags & IPERM_FLAG_RCU)
		return -ECHILD;

	ret = ocfs2_inode_lock(inode, NULL, 0);
	if (ret) {
		if (ret != -ENOENT)
			mlog_errno(ret);
		goto out;
	}

	ret = generic_permission(inode, mask, flags, ocfs2_check_acl);

	ocfs2_inode_unlock(inode, 0);
out:
	return ret;
}

static int __ocfs2_write_remove_suid(struct inode *inode,
				     struct buffer_head *bh)
{
	int ret;
	handle_t *handle;
	struct ocfs2_super *osb = OCFS2_SB(inode->i_sb);
	struct ocfs2_dinode *di;

	trace_ocfs2_write_remove_suid(
			(unsigned long long)OCFS2_I(inode)->ip_blkno,
			inode->i_mode);

	handle = ocfs2_start_trans(osb, OCFS2_INODE_UPDATE_CREDITS);
	if (IS_ERR(handle)) {
		ret = PTR_ERR(handle);
		mlog_errno(ret);
		goto out;
	}

	ret = ocfs2_journal_access_di(handle, INODE_CACHE(inode), bh,
				      OCFS2_JOURNAL_ACCESS_WRITE);
	if (ret < 0) {
		mlog_errno(ret);
		goto out_trans;
	}

	inode->i_mode &= ~S_ISUID;
	if ((inode->i_mode & S_ISGID) && (inode->i_mode & S_IXGRP))
		inode->i_mode &= ~S_ISGID;

	di = (struct ocfs2_dinode *) bh->b_data;
	di->i_mode = cpu_to_le16(inode->i_mode);

	ocfs2_journal_dirty(handle, bh);

out_trans:
	ocfs2_commit_trans(osb, handle);
out:
	return ret;
}

/*
 * Will look for holes and unwritten extents in the range starting at
 * pos for count bytes (inclusive).
 */
static int ocfs2_check_range_for_holes(struct inode *inode, loff_t pos,
				       size_t count)
{
	int ret = 0;
	unsigned int extent_flags;
	u32 cpos, clusters, extent_len, phys_cpos;
	struct super_block *sb = inode->i_sb;

	cpos = pos >> OCFS2_SB(sb)->s_clustersize_bits;
	clusters = ocfs2_clusters_for_bytes(sb, pos + count) - cpos;

	while (clusters) {
		ret = ocfs2_get_clusters(inode, cpos, &phys_cpos, &extent_len,
					 &extent_flags);
		if (ret < 0) {
			mlog_errno(ret);
			goto out;
		}

		if (phys_cpos == 0 || (extent_flags & OCFS2_EXT_UNWRITTEN)) {
			ret = 1;
			break;
		}

		if (extent_len > clusters)
			extent_len = clusters;

		clusters -= extent_len;
		cpos += extent_len;
	}
out:
	return ret;
}

static int ocfs2_write_remove_suid(struct inode *inode)
{
	int ret;
	struct buffer_head *bh = NULL;

	ret = ocfs2_read_inode_block(inode, &bh);
	if (ret < 0) {
		mlog_errno(ret);
		goto out;
	}

	ret =  __ocfs2_write_remove_suid(inode, bh);
out:
	brelse(bh);
	return ret;
}

/*
 * Allocate enough extents to cover the region starting at byte offset
 * start for len bytes. Existing extents are skipped, any extents
 * added are marked as "unwritten".
 */
static int ocfs2_allocate_unwritten_extents(struct inode *inode,
					    u64 start, u64 len)
{
	int ret;
	u32 cpos, phys_cpos, clusters, alloc_size;
	u64 end = start + len;
	struct buffer_head *di_bh = NULL;

	if (OCFS2_I(inode)->ip_dyn_features & OCFS2_INLINE_DATA_FL) {
		ret = ocfs2_read_inode_block(inode, &di_bh);
		if (ret) {
			mlog_errno(ret);
			goto out;
		}

		/*
		 * Nothing to do if the requested reservation range
		 * fits within the inode.
		 */
		if (ocfs2_size_fits_inline_data(di_bh, end))
			goto out;

		ret = ocfs2_convert_inline_data_to_extents(inode, di_bh);
		if (ret) {
			mlog_errno(ret);
			goto out;
		}
	}

	/*
	 * We consider both start and len to be inclusive.
	 */
	cpos = start >> OCFS2_SB(inode->i_sb)->s_clustersize_bits;
	clusters = ocfs2_clusters_for_bytes(inode->i_sb, start + len);
	clusters -= cpos;

	while (clusters) {
		ret = ocfs2_get_clusters(inode, cpos, &phys_cpos,
					 &alloc_size, NULL);
		if (ret) {
			mlog_errno(ret);
			goto out;
		}

		/*
		 * Hole or existing extent len can be arbitrary, so
		 * cap it to our own allocation request.
		 */
		if (alloc_size > clusters)
			alloc_size = clusters;

		if (phys_cpos) {
			/*
			 * We already have an allocation at this
			 * region so we can safely skip it.
			 */
			goto next;
		}

		ret = __ocfs2_extend_allocation(inode, cpos, alloc_size, 1);
		if (ret) {
			if (ret != -ENOSPC)
				mlog_errno(ret);
			goto out;
		}

next:
		cpos += alloc_size;
		clusters -= alloc_size;
	}

	ret = 0;
out:

	brelse(di_bh);
	return ret;
}

/*
 * Truncate a byte range, avoiding pages within partial clusters. This
 * preserves those pages for the zeroing code to write to.
 */
static void ocfs2_truncate_cluster_pages(struct inode *inode, u64 byte_start,
					 u64 byte_len)
{
	struct ocfs2_super *osb = OCFS2_SB(inode->i_sb);
	loff_t start, end;
	struct address_space *mapping = inode->i_mapping;

	start = (loff_t)ocfs2_align_bytes_to_clusters(inode->i_sb, byte_start);
	end = byte_start + byte_len;
	end = end & ~(osb->s_clustersize - 1);

	if (start < end) {
		unmap_mapping_range(mapping, start, end - start, 0);
		truncate_inode_pages_range(mapping, start, end - 1);
	}
}

static int ocfs2_zero_partial_clusters(struct inode *inode,
				       u64 start, u64 len)
{
	int ret = 0;
	u64 tmpend, end = start + len;
	struct ocfs2_super *osb = OCFS2_SB(inode->i_sb);
	unsigned int csize = osb->s_clustersize;
	handle_t *handle;

	/*
	 * The "start" and "end" values are NOT necessarily part of
	 * the range whose allocation is being deleted. Rather, this
	 * is what the user passed in with the request. We must zero
	 * partial clusters here. There's no need to worry about
	 * physical allocation - the zeroing code knows to skip holes.
	 */
	trace_ocfs2_zero_partial_clusters(
		(unsigned long long)OCFS2_I(inode)->ip_blkno,
		(unsigned long long)start, (unsigned long long)end);

	/*
	 * If both edges are on a cluster boundary then there's no
	 * zeroing required as the region is part of the allocation to
	 * be truncated.
	 */
	if ((start & (csize - 1)) == 0 && (end & (csize - 1)) == 0)
		goto out;

	handle = ocfs2_start_trans(osb, OCFS2_INODE_UPDATE_CREDITS);
	if (IS_ERR(handle)) {
		ret = PTR_ERR(handle);
		mlog_errno(ret);
		goto out;
	}

	/*
	 * We want to get the byte offset of the end of the 1st cluster.
	 */
	tmpend = (u64)osb->s_clustersize + (start & ~(osb->s_clustersize - 1));
	if (tmpend > end)
		tmpend = end;

	trace_ocfs2_zero_partial_clusters_range1((unsigned long long)start,
						 (unsigned long long)tmpend);

	ret = ocfs2_zero_range_for_truncate(inode, handle, start, tmpend);
	if (ret)
		mlog_errno(ret);

	if (tmpend < end) {
		/*
		 * This may make start and end equal, but the zeroing
		 * code will skip any work in that case so there's no
		 * need to catch it up here.
		 */
		start = end & ~(osb->s_clustersize - 1);

		trace_ocfs2_zero_partial_clusters_range2(
			(unsigned long long)start, (unsigned long long)end);

		ret = ocfs2_zero_range_for_truncate(inode, handle, start, end);
		if (ret)
			mlog_errno(ret);
	}

	ocfs2_commit_trans(osb, handle);
out:
	return ret;
}

static int ocfs2_find_rec(struct ocfs2_extent_list *el, u32 pos)
{
	int i;
	struct ocfs2_extent_rec *rec = NULL;

	for (i = le16_to_cpu(el->l_next_free_rec) - 1; i >= 0; i--) {

		rec = &el->l_recs[i];

		if (le32_to_cpu(rec->e_cpos) < pos)
			break;
	}

	return i;
}

/*
 * Helper to calculate the punching pos and length in one run, we handle the
 * following three cases in order:
 *
 * - remove the entire record
 * - remove a partial record
 * - no record needs to be removed (hole-punching completed)
*/
static void ocfs2_calc_trunc_pos(struct inode *inode,
				 struct ocfs2_extent_list *el,
				 struct ocfs2_extent_rec *rec,
				 u32 trunc_start, u32 *trunc_cpos,
				 u32 *trunc_len, u32 *trunc_end,
				 u64 *blkno, int *done)
{
	int ret = 0;
	u32 coff, range;

	range = le32_to_cpu(rec->e_cpos) + ocfs2_rec_clusters(el, rec);

	if (le32_to_cpu(rec->e_cpos) >= trunc_start) {
		/*
		 * remove an entire extent record.
		 */
		*trunc_cpos = le32_to_cpu(rec->e_cpos);
		/*
		 * Skip holes if any.
		 */
		if (range < *trunc_end)
			*trunc_end = range;
		*trunc_len = *trunc_end - le32_to_cpu(rec->e_cpos);
		*blkno = le64_to_cpu(rec->e_blkno);
		*trunc_end = le32_to_cpu(rec->e_cpos);
	} else if (range > trunc_start) {
		/*
		 * remove a partial extent record, which means we're
		 * removing the last extent record.
		 */
		*trunc_cpos = trunc_start;
		/*
		 * skip hole if any.
		 */
		if (range < *trunc_end)
			*trunc_end = range;
		*trunc_len = *trunc_end - trunc_start;
		coff = trunc_start - le32_to_cpu(rec->e_cpos);
		*blkno = le64_to_cpu(rec->e_blkno) +
				ocfs2_clusters_to_blocks(inode->i_sb, coff);
		*trunc_end = trunc_start;
	} else {
		/*
		 * It may have two following possibilities:
		 *
		 * - last record has been removed
		 * - trunc_start was within a hole
		 *
		 * both two cases mean the completion of hole punching.
		 */
		ret = 1;
	}

	*done = ret;
}

static int ocfs2_remove_inode_range(struct inode *inode,
				    struct buffer_head *di_bh, u64 byte_start,
				    u64 byte_len)
{
	int ret = 0, flags = 0, done = 0, i;
	u32 trunc_start, trunc_len, trunc_end, trunc_cpos, phys_cpos;
	u32 cluster_in_el;
	struct ocfs2_super *osb = OCFS2_SB(inode->i_sb);
	struct ocfs2_cached_dealloc_ctxt dealloc;
	struct address_space *mapping = inode->i_mapping;
	struct ocfs2_extent_tree et;
	struct ocfs2_path *path = NULL;
	struct ocfs2_extent_list *el = NULL;
	struct ocfs2_extent_rec *rec = NULL;
	struct ocfs2_dinode *di = (struct ocfs2_dinode *)di_bh->b_data;
	u64 blkno, refcount_loc = le64_to_cpu(di->i_refcount_loc);

	ocfs2_init_dinode_extent_tree(&et, INODE_CACHE(inode), di_bh);
	ocfs2_init_dealloc_ctxt(&dealloc);

	trace_ocfs2_remove_inode_range(
			(unsigned long long)OCFS2_I(inode)->ip_blkno,
			(unsigned long long)byte_start,
			(unsigned long long)byte_len);

	if (byte_len == 0)
		return 0;

	if (OCFS2_I(inode)->ip_dyn_features & OCFS2_INLINE_DATA_FL) {
		ret = ocfs2_truncate_inline(inode, di_bh, byte_start,
					    byte_start + byte_len, 0);
		if (ret) {
			mlog_errno(ret);
			goto out;
		}
		/*
		 * There's no need to get fancy with the page cache
		 * truncate of an inline-data inode. We're talking
		 * about less than a page here, which will be cached
		 * in the dinode buffer anyway.
		 */
		unmap_mapping_range(mapping, 0, 0, 0);
		truncate_inode_pages(mapping, 0);
		goto out;
	}

	/*
	 * For reflinks, we may need to CoW 2 clusters which might be
	 * partially zero'd later, if hole's start and end offset were
	 * within one cluster(means is not exactly aligned to clustersize).
	 */

	if (OCFS2_I(inode)->ip_dyn_features & OCFS2_HAS_REFCOUNT_FL) {

		ret = ocfs2_cow_file_pos(inode, di_bh, byte_start);
		if (ret) {
			mlog_errno(ret);
			goto out;
		}

		ret = ocfs2_cow_file_pos(inode, di_bh, byte_start + byte_len);
		if (ret) {
			mlog_errno(ret);
			goto out;
		}
	}

	trunc_start = ocfs2_clusters_for_bytes(osb->sb, byte_start);
	trunc_end = (byte_start + byte_len) >> osb->s_clustersize_bits;
	cluster_in_el = trunc_end;

	ret = ocfs2_zero_partial_clusters(inode, byte_start, byte_len);
	if (ret) {
		mlog_errno(ret);
		goto out;
	}

	path = ocfs2_new_path_from_et(&et);
	if (!path) {
		ret = -ENOMEM;
		mlog_errno(ret);
		goto out;
	}

	while (trunc_end > trunc_start) {

		ret = ocfs2_find_path(INODE_CACHE(inode), path,
				      cluster_in_el);
		if (ret) {
			mlog_errno(ret);
			goto out;
		}

		el = path_leaf_el(path);

		i = ocfs2_find_rec(el, trunc_end);
		/*
		 * Need to go to previous extent block.
		 */
		if (i < 0) {
			if (path->p_tree_depth == 0)
				break;

			ret = ocfs2_find_cpos_for_left_leaf(inode->i_sb,
							    path,
							    &cluster_in_el);
			if (ret) {
				mlog_errno(ret);
				goto out;
			}

			/*
			 * We've reached the leftmost extent block,
			 * it's safe to leave.
			 */
			if (cluster_in_el == 0)
				break;

			/*
			 * The 'pos' searched for previous extent block is
			 * always one cluster less than actual trunc_end.
			 */
			trunc_end = cluster_in_el + 1;

			ocfs2_reinit_path(path, 1);

			continue;

		} else
			rec = &el->l_recs[i];

		ocfs2_calc_trunc_pos(inode, el, rec, trunc_start, &trunc_cpos,
				     &trunc_len, &trunc_end, &blkno, &done);
		if (done)
			break;

		flags = rec->e_flags;
		phys_cpos = ocfs2_blocks_to_clusters(inode->i_sb, blkno);

		ret = ocfs2_remove_btree_range(inode, &et, trunc_cpos,
					       phys_cpos, trunc_len, flags,
					       &dealloc, refcount_loc);
		if (ret < 0) {
			mlog_errno(ret);
			goto out;
		}

		cluster_in_el = trunc_end;

		ocfs2_reinit_path(path, 1);
	}

	ocfs2_truncate_cluster_pages(inode, byte_start, byte_len);

out:
	ocfs2_schedule_truncate_log_flush(osb, 1);
	ocfs2_run_deallocs(osb, &dealloc);

	return ret;
}

/*
 * Parts of this function taken from xfs_change_file_space()
 */
static int __ocfs2_change_file_space(struct file *file, struct inode *inode,
				     loff_t f_pos, unsigned int cmd,
				     struct ocfs2_space_resv *sr,
				     int change_size)
{
	int ret;
	s64 llen;
	loff_t size;
	struct ocfs2_super *osb = OCFS2_SB(inode->i_sb);
	struct buffer_head *di_bh = NULL;
	handle_t *handle;
	unsigned long long max_off = inode->i_sb->s_maxbytes;

	if (ocfs2_is_hard_readonly(osb) || ocfs2_is_soft_readonly(osb))
		return -EROFS;

	mutex_lock(&inode->i_mutex);

	/*
	 * This prevents concurrent writes on other nodes
	 */
	ret = ocfs2_rw_lock(inode, 1);
	if (ret) {
		mlog_errno(ret);
		goto out;
	}

	ret = ocfs2_inode_lock(inode, &di_bh, 1);
	if (ret) {
		mlog_errno(ret);
		goto out_rw_unlock;
	}

	if (inode->i_flags & (S_IMMUTABLE|S_APPEND)) {
		ret = -EPERM;
		goto out_inode_unlock;
	}

	switch (sr->l_whence) {
	case 0: /*SEEK_SET*/
		break;
	case 1: /*SEEK_CUR*/
		sr->l_start += f_pos;
		break;
	case 2: /*SEEK_END*/
		sr->l_start += i_size_read(inode);
		break;
	default:
		ret = -EINVAL;
		goto out_inode_unlock;
	}
	sr->l_whence = 0;

	llen = sr->l_len > 0 ? sr->l_len - 1 : sr->l_len;

	if (sr->l_start < 0
	    || sr->l_start > max_off
	    || (sr->l_start + llen) < 0
	    || (sr->l_start + llen) > max_off) {
		ret = -EINVAL;
		goto out_inode_unlock;
	}
	size = sr->l_start + sr->l_len;

	if (cmd == OCFS2_IOC_RESVSP || cmd == OCFS2_IOC_RESVSP64) {
		if (sr->l_len <= 0) {
			ret = -EINVAL;
			goto out_inode_unlock;
		}
	}

	if (file && should_remove_suid(file->f_path.dentry)) {
		ret = __ocfs2_write_remove_suid(inode, di_bh);
		if (ret) {
			mlog_errno(ret);
			goto out_inode_unlock;
		}
	}

	down_write(&OCFS2_I(inode)->ip_alloc_sem);
	switch (cmd) {
	case OCFS2_IOC_RESVSP:
	case OCFS2_IOC_RESVSP64:
		/*
		 * This takes unsigned offsets, but the signed ones we
		 * pass have been checked against overflow above.
		 */
		ret = ocfs2_allocate_unwritten_extents(inode, sr->l_start,
						       sr->l_len);
		break;
	case OCFS2_IOC_UNRESVSP:
	case OCFS2_IOC_UNRESVSP64:
		ret = ocfs2_remove_inode_range(inode, di_bh, sr->l_start,
					       sr->l_len);
		break;
	default:
		ret = -EINVAL;
	}
	up_write(&OCFS2_I(inode)->ip_alloc_sem);
	if (ret) {
		mlog_errno(ret);
		goto out_inode_unlock;
	}

	/*
	 * We update c/mtime for these changes
	 */
	handle = ocfs2_start_trans(osb, OCFS2_INODE_UPDATE_CREDITS);
	if (IS_ERR(handle)) {
		ret = PTR_ERR(handle);
		mlog_errno(ret);
		goto out_inode_unlock;
	}

	if (change_size && i_size_read(inode) < size)
		i_size_write(inode, size);

	inode->i_ctime = inode->i_mtime = CURRENT_TIME;
	ret = ocfs2_mark_inode_dirty(handle, inode, di_bh);
	if (ret < 0)
		mlog_errno(ret);

	ocfs2_commit_trans(osb, handle);

out_inode_unlock:
	brelse(di_bh);
	ocfs2_inode_unlock(inode, 1);
out_rw_unlock:
	ocfs2_rw_unlock(inode, 1);

out:
	mutex_unlock(&inode->i_mutex);
	return ret;
}

int ocfs2_change_file_space(struct file *file, unsigned int cmd,
			    struct ocfs2_space_resv *sr)
{
	struct inode *inode = file->f_path.dentry->d_inode;
	struct ocfs2_super *osb = OCFS2_SB(inode->i_sb);

	if ((cmd == OCFS2_IOC_RESVSP || cmd == OCFS2_IOC_RESVSP64) &&
	    !ocfs2_writes_unwritten_extents(osb))
		return -ENOTTY;
	else if ((cmd == OCFS2_IOC_UNRESVSP || cmd == OCFS2_IOC_UNRESVSP64) &&
		 !ocfs2_sparse_alloc(osb))
		return -ENOTTY;

	if (!S_ISREG(inode->i_mode))
		return -EINVAL;

	if (!(file->f_mode & FMODE_WRITE))
		return -EBADF;

	return __ocfs2_change_file_space(file, inode, file->f_pos, cmd, sr, 0);
}

static long ocfs2_fallocate(struct file *file, int mode, loff_t offset,
			    loff_t len)
{
	struct inode *inode = file->f_path.dentry->d_inode;
	struct ocfs2_super *osb = OCFS2_SB(inode->i_sb);
	struct ocfs2_space_resv sr;
	int change_size = 1;
	int cmd = OCFS2_IOC_RESVSP64;

	if (mode & ~(FALLOC_FL_KEEP_SIZE | FALLOC_FL_PUNCH_HOLE))
		return -EOPNOTSUPP;
	if (!ocfs2_writes_unwritten_extents(osb))
		return -EOPNOTSUPP;

	if (mode & FALLOC_FL_KEEP_SIZE)
		change_size = 0;

	if (mode & FALLOC_FL_PUNCH_HOLE)
		cmd = OCFS2_IOC_UNRESVSP64;

	sr.l_whence = 0;
	sr.l_start = (s64)offset;
	sr.l_len = (s64)len;

	return __ocfs2_change_file_space(NULL, inode, offset, cmd, &sr,
					 change_size);
}

int ocfs2_check_range_for_refcount(struct inode *inode, loff_t pos,
				   size_t count)
{
	int ret = 0;
	unsigned int extent_flags;
	u32 cpos, clusters, extent_len, phys_cpos;
	struct super_block *sb = inode->i_sb;

	if (!ocfs2_refcount_tree(OCFS2_SB(inode->i_sb)) ||
	    !(OCFS2_I(inode)->ip_dyn_features & OCFS2_HAS_REFCOUNT_FL) ||
	    OCFS2_I(inode)->ip_dyn_features & OCFS2_INLINE_DATA_FL)
		return 0;

	cpos = pos >> OCFS2_SB(sb)->s_clustersize_bits;
	clusters = ocfs2_clusters_for_bytes(sb, pos + count) - cpos;

	while (clusters) {
		ret = ocfs2_get_clusters(inode, cpos, &phys_cpos, &extent_len,
					 &extent_flags);
		if (ret < 0) {
			mlog_errno(ret);
			goto out;
		}

		if (phys_cpos && (extent_flags & OCFS2_EXT_REFCOUNTED)) {
			ret = 1;
			break;
		}

		if (extent_len > clusters)
			extent_len = clusters;

		clusters -= extent_len;
		cpos += extent_len;
	}
out:
	return ret;
}

static void ocfs2_aiodio_wait(struct inode *inode)
{
	wait_queue_head_t *wq = ocfs2_ioend_wq(inode);

	wait_event(*wq, (atomic_read(&OCFS2_I(inode)->ip_unaligned_aio) == 0));
}

static int ocfs2_is_io_unaligned(struct inode *inode, size_t count, loff_t pos)
{
	int blockmask = inode->i_sb->s_blocksize - 1;
	loff_t final_size = pos + count;

	if ((pos & blockmask) || (final_size & blockmask))
		return 1;
	return 0;
}

static int ocfs2_prepare_inode_for_refcount(struct inode *inode,
					    struct file *file,
					    loff_t pos, size_t count,
					    int *meta_level)
{
	int ret;
	struct buffer_head *di_bh = NULL;
	u32 cpos = pos >> OCFS2_SB(inode->i_sb)->s_clustersize_bits;
	u32 clusters =
		ocfs2_clusters_for_bytes(inode->i_sb, pos + count) - cpos;

	ret = ocfs2_inode_lock(inode, &di_bh, 1);
	if (ret) {
		mlog_errno(ret);
		goto out;
	}

	*meta_level = 1;

	ret = ocfs2_refcount_cow(inode, file, di_bh, cpos, clusters, UINT_MAX);
	if (ret)
		mlog_errno(ret);
out:
	brelse(di_bh);
	return ret;
}

static int ocfs2_prepare_inode_for_write(struct file *file,
					 loff_t *ppos,
					 size_t count,
					 int appending,
					 int *direct_io,
					 int *has_refcount)
{
	int ret = 0, meta_level = 0;
	struct dentry *dentry = file->f_path.dentry;
	struct inode *inode = dentry->d_inode;
	loff_t saved_pos = 0, end;

	/*
	 * We start with a read level meta lock and only jump to an ex
	 * if we need to make modifications here.
	 */
	for(;;) {
		ret = ocfs2_inode_lock(inode, NULL, meta_level);
		if (ret < 0) {
			meta_level = -1;
			mlog_errno(ret);
			goto out;
		}

		/* Clear suid / sgid if necessary. We do this here
		 * instead of later in the write path because
		 * remove_suid() calls ->setattr without any hint that
		 * we may have already done our cluster locking. Since
		 * ocfs2_setattr() *must* take cluster locks to
		 * proceeed, this will lead us to recursively lock the
		 * inode. There's also the dinode i_size state which
		 * can be lost via setattr during extending writes (we
		 * set inode->i_size at the end of a write. */
		if (should_remove_suid(dentry)) {
			if (meta_level == 0) {
				ocfs2_inode_unlock(inode, meta_level);
				meta_level = 1;
				continue;
			}

			ret = ocfs2_write_remove_suid(inode);
			if (ret < 0) {
				mlog_errno(ret);
				goto out_unlock;
			}
		}

		/* work on a copy of ppos until we're sure that we won't have
		 * to recalculate it due to relocking. */
		if (appending)
			saved_pos = i_size_read(inode);
		else
			saved_pos = *ppos;

		end = saved_pos + count;

		ret = ocfs2_check_range_for_refcount(inode, saved_pos, count);
		if (ret == 1) {
			ocfs2_inode_unlock(inode, meta_level);
			meta_level = -1;

			ret = ocfs2_prepare_inode_for_refcount(inode,
							       file,
							       saved_pos,
							       count,
							       &meta_level);
			if (has_refcount)
				*has_refcount = 1;
			if (direct_io)
				*direct_io = 0;
		}

		if (ret < 0) {
			mlog_errno(ret);
			goto out_unlock;
		}

		/*
		 * Skip the O_DIRECT checks if we don't need
		 * them.
		 */
		if (!direct_io || !(*direct_io))
			break;

		/*
		 * There's no sane way to do direct writes to an inode
		 * with inline data.
		 */
		if (OCFS2_I(inode)->ip_dyn_features & OCFS2_INLINE_DATA_FL) {
			*direct_io = 0;
			break;
		}

		/*
		 * Allowing concurrent direct writes means
		 * i_size changes wouldn't be synchronized, so
		 * one node could wind up truncating another
		 * nodes writes.
		 */
		if (end > i_size_read(inode)) {
			*direct_io = 0;
			break;
		}

		/*
		 * We don't fill holes during direct io, so
		 * check for them here. If any are found, the
		 * caller will have to retake some cluster
		 * locks and initiate the io as buffered.
		 */
		ret = ocfs2_check_range_for_holes(inode, saved_pos, count);
		if (ret == 1) {
			*direct_io = 0;
			ret = 0;
		} else if (ret < 0)
			mlog_errno(ret);
		break;
	}

	if (appending)
		*ppos = saved_pos;

out_unlock:
	trace_ocfs2_prepare_inode_for_write(OCFS2_I(inode)->ip_blkno,
					    saved_pos, appending, count,
					    direct_io, has_refcount);

	if (meta_level >= 0)
		ocfs2_inode_unlock(inode, meta_level);

out:
	return ret;
}

static ssize_t ocfs2_file_write_iter(struct kiocb *iocb,
				     struct iov_iter *iter,
				     loff_t pos)
{
	int ret, direct_io, appending, rw_level, have_alloc_sem  = 0;
	int can_do_direct, has_refcount = 0;
	ssize_t written = 0;
<<<<<<< HEAD
	size_t count;		/* after file limit checks */
=======
	size_t count, ocount;
>>>>>>> acd92ae5
	loff_t old_size, *ppos = &iocb->ki_pos;
	u32 old_clusters;
	struct file *file = iocb->ki_filp;
	struct inode *inode = file->f_path.dentry->d_inode;
	struct ocfs2_super *osb = OCFS2_SB(inode->i_sb);
	int full_coherency = !(osb->s_mount_opt &
			       OCFS2_MOUNT_COHERENCY_BUFFERED);
	int unaligned_dio = 0;

	trace_ocfs2_file_write_iter(inode, file, file->f_path.dentry,
		(unsigned long long)OCFS2_I(inode)->ip_blkno,
		file->f_path.dentry->d_name.len,
		file->f_path.dentry->d_name.name,
		(unsigned long long)pos);

	if (iocb->ki_left == 0)
		return 0;

	vfs_check_frozen(inode->i_sb, SB_FREEZE_WRITE);

	appending = file->f_flags & O_APPEND ? 1 : 0;
	direct_io = file->f_flags & O_DIRECT ? 1 : 0;

	mutex_lock(&inode->i_mutex);

	ocfs2_iocb_clear_sem_locked(iocb);

relock:
	/* to match setattr's i_mutex -> i_alloc_sem -> rw_lock ordering */
	if (direct_io) {
		down_read(&inode->i_alloc_sem);
		have_alloc_sem = 1;
		/* communicate with ocfs2_dio_end_io */
		ocfs2_iocb_set_sem_locked(iocb);
	}

	/*
	 * Concurrent O_DIRECT writes are allowed with
	 * mount_option "coherency=buffered".
	 */
	rw_level = (!direct_io || full_coherency);

	ret = ocfs2_rw_lock(inode, rw_level);
	if (ret < 0) {
		mlog_errno(ret);
		goto out_sems;
	}

	/*
	 * O_DIRECT writes with "coherency=full" need to take EX cluster
	 * inode_lock to guarantee coherency.
	 */
	if (direct_io && full_coherency) {
		/*
		 * We need to take and drop the inode lock to force
		 * other nodes to drop their caches.  Buffered I/O
		 * already does this in write_begin().
		 */
		ret = ocfs2_inode_lock(inode, NULL, 1);
		if (ret < 0) {
			mlog_errno(ret);
			goto out_sems;
		}

		ocfs2_inode_unlock(inode, 1);
	}

	can_do_direct = direct_io;
	ret = ocfs2_prepare_inode_for_write(file, ppos,
					    iocb->ki_left, appending,
					    &can_do_direct, &has_refcount);
	if (ret < 0) {
		mlog_errno(ret);
		goto out;
	}

	if (direct_io && !is_sync_kiocb(iocb))
		unaligned_dio = ocfs2_is_io_unaligned(inode, iocb->ki_left,
						      *ppos);

	/*
	 * We can't complete the direct I/O as requested, fall back to
	 * buffered I/O.
	 */
	if (direct_io && !can_do_direct) {
		ocfs2_rw_unlock(inode, rw_level);
		up_read(&inode->i_alloc_sem);

		have_alloc_sem = 0;
		rw_level = -1;

		direct_io = 0;
		goto relock;
	}

	if (unaligned_dio) {
		static unsigned long unaligned_warn_time;
		/*
		 * Warn max once per day. This should be enough to warn users
		 * about the loss in performance.
		 */
		if (printk_timed_ratelimit(&unaligned_warn_time, 24*60*60*1000))
			printk(KERN_NOTICE "ocfs2: Unaligned AIO/DIO on inode "
			       "%lld on device %s by %s\n",
	     			(unsigned long long)OCFS2_I(inode)->ip_blkno,
				inode->i_sb->s_id, current->comm);
		/*
		 * Wait on previous unaligned aio to complete before
		 * proceeding.
		 */
		ocfs2_aiodio_wait(inode);

		/* Mark the iocb as needing a decrement in ocfs2_dio_end_io */
		atomic_inc(&OCFS2_I(inode)->ip_unaligned_aio);
		ocfs2_iocb_set_unaligned_aio(iocb);
	}

	/*
	 * To later detect whether a journal commit for sync writes is
	 * necessary, we sample i_size, and cluster count here.
	 */
	old_size = i_size_read(inode);
	old_clusters = OCFS2_I(inode)->ip_clusters;

	/* communicate with ocfs2_dio_end_io */
	ocfs2_iocb_set_rw_locked(iocb, rw_level);


<<<<<<< HEAD
	count = iov_iter_count(iter);
=======
	ocount = count = iov_iter_count(iter);
>>>>>>> acd92ae5
	ret = generic_write_checks(file, ppos, &count,
				   S_ISBLK(inode->i_mode));
	if (ret)
		goto out_dio;

	if (direct_io) {
		written = generic_file_direct_write_iter(iocb, iter, *ppos,
						    ppos, count);
		if (written < 0) {
			ret = written;
			goto out_dio;
		}
	} else {
		if (count != ocount)
			iov_iter_shorten(iter, count);

		current->backing_dev_info = file->f_mapping->backing_dev_info;
		written = generic_file_buffered_write_iter(iocb, iter, *ppos,
							   ppos, 0);
		current->backing_dev_info = NULL;
	}

out_dio:
	/* buffered aio wouldn't have proper lock coverage today */
	BUG_ON(ret == -EIOCBQUEUED && !(file->f_flags & O_DIRECT));

	if (((file->f_flags & O_DSYNC) && !direct_io) || IS_SYNC(inode) ||
	    ((file->f_flags & O_DIRECT) && !direct_io)) {
		ret = filemap_fdatawrite_range(file->f_mapping, pos,
					       pos + count - 1);
		if (ret < 0)
			written = ret;

		if (!ret && ((old_size != i_size_read(inode)) ||
			     (old_clusters != OCFS2_I(inode)->ip_clusters) ||
			     has_refcount)) {
			ret = jbd2_journal_force_commit(osb->journal->j_journal);
			if (ret < 0)
				written = ret;
		}

		if (!ret)
			ret = filemap_fdatawait_range(file->f_mapping, pos,
						      pos + count - 1);
	}

	/*
	 * deep in g_f_a_w_n()->ocfs2_direct_IO we pass in a ocfs2_dio_end_io
	 * function pointer which is called when o_direct io completes so that
	 * it can unlock our rw lock.  (it's the clustered equivalent of
	 * i_alloc_sem; protects truncate from racing with pending ios).
	 * Unfortunately there are error cases which call end_io and others
	 * that don't.  so we don't have to unlock the rw_lock if either an
	 * async dio is going to do it in the future or an end_io after an
	 * error has already done it.
	 */
	if ((ret == -EIOCBQUEUED) || (!ocfs2_iocb_is_rw_locked(iocb))) {
		rw_level = -1;
		have_alloc_sem = 0;
		unaligned_dio = 0;
<<<<<<< HEAD
=======
	}

	if (unaligned_dio) {
		ocfs2_iocb_clear_unaligned_aio(iocb);
		atomic_dec(&OCFS2_I(inode)->ip_unaligned_aio);
>>>>>>> acd92ae5
	}

	if (unaligned_dio)
		atomic_dec(&OCFS2_I(inode)->ip_unaligned_aio);

out:
	if (rw_level != -1)
		ocfs2_rw_unlock(inode, rw_level);

out_sems:
	if (have_alloc_sem) {
		up_read(&inode->i_alloc_sem);
		ocfs2_iocb_clear_sem_locked(iocb);
	}

	mutex_unlock(&inode->i_mutex);

	if (written)
		ret = written;
	return ret;
}

static ssize_t ocfs2_file_aio_write(struct kiocb *iocb,
				    const struct iovec *iov,
				    unsigned long nr_segs,
				    loff_t pos)
{
	struct iov_iter iter;
	size_t count;
	int ret;

	count = 0;
	ret = generic_segment_checks(iov, &nr_segs, &count, VERIFY_READ);
	if (ret)
		return ret;

	iov_iter_init(&iter, iov, nr_segs, count, 0);

	return ocfs2_file_write_iter(iocb, &iter, pos);
}

static int ocfs2_splice_to_file(struct pipe_inode_info *pipe,
				struct file *out,
				struct splice_desc *sd)
{
	int ret;

	ret = ocfs2_prepare_inode_for_write(out, &sd->pos,
					    sd->total_len, 0, NULL, NULL);
	if (ret < 0) {
		mlog_errno(ret);
		return ret;
	}

	return splice_from_pipe_feed(pipe, sd, pipe_to_file);
}

static ssize_t ocfs2_file_splice_write(struct pipe_inode_info *pipe,
				       struct file *out,
				       loff_t *ppos,
				       size_t len,
				       unsigned int flags)
{
	int ret;
	struct address_space *mapping = out->f_mapping;
	struct inode *inode = mapping->host;
	struct splice_desc sd = {
		.total_len = len,
		.flags = flags,
		.pos = *ppos,
		.u.file = out,
	};


	trace_ocfs2_file_splice_write(inode, out, out->f_path.dentry,
			(unsigned long long)OCFS2_I(inode)->ip_blkno,
			out->f_path.dentry->d_name.len,
			out->f_path.dentry->d_name.name, len);

	if (pipe->inode)
		mutex_lock_nested(&pipe->inode->i_mutex, I_MUTEX_PARENT);

	splice_from_pipe_begin(&sd);
	do {
		ret = splice_from_pipe_next(pipe, &sd);
		if (ret <= 0)
			break;

		mutex_lock_nested(&inode->i_mutex, I_MUTEX_CHILD);
		ret = ocfs2_rw_lock(inode, 1);
		if (ret < 0)
			mlog_errno(ret);
		else {
			ret = ocfs2_splice_to_file(pipe, out, &sd);
			ocfs2_rw_unlock(inode, 1);
		}
		mutex_unlock(&inode->i_mutex);
	} while (ret > 0);
	splice_from_pipe_end(pipe, &sd);

	if (pipe->inode)
		mutex_unlock(&pipe->inode->i_mutex);

	if (sd.num_spliced)
		ret = sd.num_spliced;

	if (ret > 0) {
		unsigned long nr_pages;
		int err;

		nr_pages = (ret + PAGE_CACHE_SIZE - 1) >> PAGE_CACHE_SHIFT;

		err = generic_write_sync(out, *ppos, ret);
		if (err)
			ret = err;
		else
			*ppos += ret;

		balance_dirty_pages_ratelimited_nr(mapping, nr_pages);
	}

	return ret;
}

static ssize_t ocfs2_file_splice_read(struct file *in,
				      loff_t *ppos,
				      struct pipe_inode_info *pipe,
				      size_t len,
				      unsigned int flags)
{
	int ret = 0, lock_level = 0;
	struct inode *inode = in->f_path.dentry->d_inode;

	trace_ocfs2_file_splice_read(inode, in, in->f_path.dentry,
			(unsigned long long)OCFS2_I(inode)->ip_blkno,
			in->f_path.dentry->d_name.len,
			in->f_path.dentry->d_name.name, len);

	/*
	 * See the comment in ocfs2_file_aio_read()
	 */
	ret = ocfs2_inode_lock_atime(inode, in->f_vfsmnt, &lock_level);
	if (ret < 0) {
		mlog_errno(ret);
		goto bail;
	}
	ocfs2_inode_unlock(inode, lock_level);

	ret = generic_file_splice_read(in, ppos, pipe, len, flags);

bail:
	return ret;
}

static ssize_t ocfs2_file_read_iter(struct kiocb *iocb,
				   struct iov_iter *iter,
				   loff_t pos)
{
	int ret = 0, rw_level = -1, have_alloc_sem = 0, lock_level = 0;
	struct file *filp = iocb->ki_filp;
	struct inode *inode = filp->f_path.dentry->d_inode;

	trace_ocfs2_file_read_iter(inode, filp, filp->f_path.dentry,
			(unsigned long long)OCFS2_I(inode)->ip_blkno,
			filp->f_path.dentry->d_name.len,
			filp->f_path.dentry->d_name.name, pos);


	if (!inode) {
		ret = -EINVAL;
		mlog_errno(ret);
		goto bail;
	}

	ocfs2_iocb_clear_sem_locked(iocb);

	/*
	 * buffered reads protect themselves in ->readpage().  O_DIRECT reads
	 * need locks to protect pending reads from racing with truncate.
	 */
	if (filp->f_flags & O_DIRECT) {
		down_read(&inode->i_alloc_sem);
		have_alloc_sem = 1;
		ocfs2_iocb_set_sem_locked(iocb);

		ret = ocfs2_rw_lock(inode, 0);
		if (ret < 0) {
			mlog_errno(ret);
			goto bail;
		}
		rw_level = 0;
		/* communicate with ocfs2_dio_end_io */
		ocfs2_iocb_set_rw_locked(iocb, rw_level);
	}

	/*
	 * We're fine letting folks race truncates and extending
	 * writes with read across the cluster, just like they can
	 * locally. Hence no rw_lock during read.
	 *
	 * Take and drop the meta data lock to update inode fields
	 * like i_size. This allows the checks down below
	 * generic_file_read_iter() a chance of actually working.
	 */
	ret = ocfs2_inode_lock_atime(inode, filp->f_vfsmnt, &lock_level);
	if (ret < 0) {
		mlog_errno(ret);
		goto bail;
	}
	ocfs2_inode_unlock(inode, lock_level);

	ret = generic_file_read_iter(iocb, iter, iocb->ki_pos);
	trace_generic_file_read_iter_ret(ret);

	/* buffered aio wouldn't have proper lock coverage today */
	BUG_ON(ret == -EIOCBQUEUED && !(filp->f_flags & O_DIRECT));

	/* see ocfs2_file_aio_write */
	if (ret == -EIOCBQUEUED || !ocfs2_iocb_is_rw_locked(iocb)) {
		rw_level = -1;
		have_alloc_sem = 0;
	}

bail:
	if (have_alloc_sem) {
		up_read(&inode->i_alloc_sem);
		ocfs2_iocb_clear_sem_locked(iocb);
	}
	if (rw_level != -1)
		ocfs2_rw_unlock(inode, rw_level);

	return ret;
}

static ssize_t ocfs2_file_aio_read(struct kiocb *iocb,
				   const struct iovec *iov,
				   unsigned long nr_segs,
				   loff_t pos)
{
	struct iov_iter iter;
	size_t count;
	int ret;

	ret = generic_segment_checks(iov, &nr_segs, &count, VERIFY_WRITE);
	if (ret)
		return ret;

	iov_iter_init(&iter, iov, nr_segs, count, 0);

	return ocfs2_file_read_iter(iocb, &iter, pos);
}

const struct inode_operations ocfs2_file_iops = {
	.setattr	= ocfs2_setattr,
	.getattr	= ocfs2_getattr,
	.permission	= ocfs2_permission,
	.setxattr	= generic_setxattr,
	.getxattr	= generic_getxattr,
	.listxattr	= ocfs2_listxattr,
	.removexattr	= generic_removexattr,
	.fiemap		= ocfs2_fiemap,
};

const struct inode_operations ocfs2_special_file_iops = {
	.setattr	= ocfs2_setattr,
	.getattr	= ocfs2_getattr,
	.permission	= ocfs2_permission,
};

/*
 * Other than ->lock, keep ocfs2_fops and ocfs2_dops in sync with
 * ocfs2_fops_no_plocks and ocfs2_dops_no_plocks!
 */
const struct file_operations ocfs2_fops = {
	.llseek		= generic_file_llseek,
	.read		= do_sync_read,
	.write		= do_sync_write,
	.mmap		= ocfs2_mmap,
	.fsync		= ocfs2_sync_file,
	.release	= ocfs2_file_release,
	.open		= ocfs2_file_open,
	.aio_read	= ocfs2_file_aio_read,
	.aio_write	= ocfs2_file_aio_write,
	.read_iter	= ocfs2_file_read_iter,
	.write_iter	= ocfs2_file_write_iter,
	.unlocked_ioctl	= ocfs2_ioctl,
#ifdef CONFIG_COMPAT
	.compat_ioctl   = ocfs2_compat_ioctl,
#endif
	.lock		= ocfs2_lock,
	.flock		= ocfs2_flock,
	.splice_read	= ocfs2_file_splice_read,
	.splice_write	= ocfs2_file_splice_write,
	.fallocate	= ocfs2_fallocate,
};

const struct file_operations ocfs2_dops = {
	.llseek		= generic_file_llseek,
	.read		= generic_read_dir,
	.readdir	= ocfs2_readdir,
	.fsync		= ocfs2_sync_file,
	.release	= ocfs2_dir_release,
	.open		= ocfs2_dir_open,
	.unlocked_ioctl	= ocfs2_ioctl,
#ifdef CONFIG_COMPAT
	.compat_ioctl   = ocfs2_compat_ioctl,
#endif
	.lock		= ocfs2_lock,
	.flock		= ocfs2_flock,
};

/*
 * POSIX-lockless variants of our file_operations.
 *
 * These will be used if the underlying cluster stack does not support
 * posix file locking, if the user passes the "localflocks" mount
 * option, or if we have a local-only fs.
 *
 * ocfs2_flock is in here because all stacks handle UNIX file locks,
 * so we still want it in the case of no stack support for
 * plocks. Internally, it will do the right thing when asked to ignore
 * the cluster.
 */
const struct file_operations ocfs2_fops_no_plocks = {
	.llseek		= generic_file_llseek,
	.read		= do_sync_read,
	.write		= do_sync_write,
	.mmap		= ocfs2_mmap,
	.fsync		= ocfs2_sync_file,
	.release	= ocfs2_file_release,
	.open		= ocfs2_file_open,
	.aio_read	= ocfs2_file_aio_read,
	.aio_write	= ocfs2_file_aio_write,
	.read_iter	= ocfs2_file_read_iter,
	.write_iter	= ocfs2_file_write_iter,
	.unlocked_ioctl	= ocfs2_ioctl,
#ifdef CONFIG_COMPAT
	.compat_ioctl   = ocfs2_compat_ioctl,
#endif
	.flock		= ocfs2_flock,
	.splice_read	= ocfs2_file_splice_read,
	.splice_write	= ocfs2_file_splice_write,
	.fallocate	= ocfs2_fallocate,
};

const struct file_operations ocfs2_dops_no_plocks = {
	.llseek		= generic_file_llseek,
	.read		= generic_read_dir,
	.readdir	= ocfs2_readdir,
	.fsync		= ocfs2_sync_file,
	.release	= ocfs2_dir_release,
	.open		= ocfs2_dir_open,
	.unlocked_ioctl	= ocfs2_ioctl,
#ifdef CONFIG_COMPAT
	.compat_ioctl   = ocfs2_compat_ioctl,
#endif
	.flock		= ocfs2_flock,
};<|MERGE_RESOLUTION|>--- conflicted
+++ resolved
@@ -2223,11 +2223,7 @@
 	int ret, direct_io, appending, rw_level, have_alloc_sem  = 0;
 	int can_do_direct, has_refcount = 0;
 	ssize_t written = 0;
-<<<<<<< HEAD
-	size_t count;		/* after file limit checks */
-=======
 	size_t count, ocount;
->>>>>>> acd92ae5
 	loff_t old_size, *ppos = &iocb->ki_pos;
 	u32 old_clusters;
 	struct file *file = iocb->ki_filp;
@@ -2356,11 +2352,7 @@
 	ocfs2_iocb_set_rw_locked(iocb, rw_level);
 
 
-<<<<<<< HEAD
-	count = iov_iter_count(iter);
-=======
 	ocount = count = iov_iter_count(iter);
->>>>>>> acd92ae5
 	ret = generic_write_checks(file, ppos, &count,
 				   S_ISBLK(inode->i_mode));
 	if (ret)
@@ -2421,18 +2413,12 @@
 		rw_level = -1;
 		have_alloc_sem = 0;
 		unaligned_dio = 0;
-<<<<<<< HEAD
-=======
 	}
 
 	if (unaligned_dio) {
 		ocfs2_iocb_clear_unaligned_aio(iocb);
 		atomic_dec(&OCFS2_I(inode)->ip_unaligned_aio);
->>>>>>> acd92ae5
-	}
-
-	if (unaligned_dio)
-		atomic_dec(&OCFS2_I(inode)->ip_unaligned_aio);
+	}
 
 out:
 	if (rw_level != -1)
