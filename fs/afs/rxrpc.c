// SPDX-License-Identifier: GPL-2.0-or-later
/* Maintain an RxRPC server socket to do AFS communications through
 *
 * Copyright (C) 2007 Red Hat, Inc. All Rights Reserved.
 * Written by David Howells (dhowells@redhat.com)
 */

#include <linux/slab.h>
#include <linux/sched/signal.h>

#include <net/sock.h>
#include <net/af_rxrpc.h>
#include "internal.h"
#include "afs_cm.h"
#include "protocol_yfs.h"

struct workqueue_struct *afs_async_calls;

static void afs_wake_up_call_waiter(struct sock *, struct rxrpc_call *, unsigned long);
static void afs_wake_up_async_call(struct sock *, struct rxrpc_call *, unsigned long);
static void afs_delete_async_call(struct work_struct *);
static void afs_process_async_call(struct work_struct *);
static void afs_rx_new_call(struct sock *, struct rxrpc_call *, unsigned long);
static void afs_rx_discard_new_call(struct rxrpc_call *, unsigned long);
static int afs_deliver_cm_op_id(struct afs_call *);

/* asynchronous incoming call initial processing */
static const struct afs_call_type afs_RXCMxxxx = {
	.name		= "CB.xxxx",
	.deliver	= afs_deliver_cm_op_id,
};

/*
 * open an RxRPC socket and bind it to be a server for callback notifications
 * - the socket is left in blocking mode and non-blocking ops use MSG_DONTWAIT
 */
int afs_open_socket(struct afs_net *net)
{
	struct sockaddr_rxrpc srx;
	struct socket *socket;
	unsigned int min_level;
	int ret;

	_enter("");

	ret = sock_create_kern(net->net, AF_RXRPC, SOCK_DGRAM, PF_INET6, &socket);
	if (ret < 0)
		goto error_1;

	socket->sk->sk_allocation = GFP_NOFS;

	/* bind the callback manager's address to make this a server socket */
	memset(&srx, 0, sizeof(srx));
	srx.srx_family			= AF_RXRPC;
	srx.srx_service			= CM_SERVICE;
	srx.transport_type		= SOCK_DGRAM;
	srx.transport_len		= sizeof(srx.transport.sin6);
	srx.transport.sin6.sin6_family	= AF_INET6;
	srx.transport.sin6.sin6_port	= htons(AFS_CM_PORT);

	min_level = RXRPC_SECURITY_ENCRYPT;
	ret = kernel_setsockopt(socket, SOL_RXRPC, RXRPC_MIN_SECURITY_LEVEL,
				(void *)&min_level, sizeof(min_level));
	if (ret < 0)
		goto error_2;

	ret = kernel_bind(socket, (struct sockaddr *) &srx, sizeof(srx));
	if (ret == -EADDRINUSE) {
		srx.transport.sin6.sin6_port = 0;
		ret = kernel_bind(socket, (struct sockaddr *) &srx, sizeof(srx));
	}
	if (ret < 0)
		goto error_2;

	srx.srx_service = YFS_CM_SERVICE;
	ret = kernel_bind(socket, (struct sockaddr *) &srx, sizeof(srx));
	if (ret < 0)
		goto error_2;

	/* Ideally, we'd turn on service upgrade here, but we can't because
	 * OpenAFS is buggy and leaks the userStatus field from packet to
	 * packet and between FS packets and CB packets - so if we try to do an
	 * upgrade on an FS packet, OpenAFS will leak that into the CB packet
	 * it sends back to us.
	 */

	rxrpc_kernel_new_call_notification(socket, afs_rx_new_call,
					   afs_rx_discard_new_call);

	ret = kernel_listen(socket, INT_MAX);
	if (ret < 0)
		goto error_2;

	net->socket = socket;
	afs_charge_preallocation(&net->charge_preallocation_work);
	_leave(" = 0");
	return 0;

error_2:
	sock_release(socket);
error_1:
	_leave(" = %d", ret);
	return ret;
}

/*
 * close the RxRPC socket AFS was using
 */
void afs_close_socket(struct afs_net *net)
{
	_enter("");

	kernel_listen(net->socket, 0);
	flush_workqueue(afs_async_calls);

	if (net->spare_incoming_call) {
		afs_put_call(net->spare_incoming_call);
		net->spare_incoming_call = NULL;
	}

	_debug("outstanding %u", atomic_read(&net->nr_outstanding_calls));
	wait_var_event(&net->nr_outstanding_calls,
		       !atomic_read(&net->nr_outstanding_calls));
	_debug("no outstanding calls");

	kernel_sock_shutdown(net->socket, SHUT_RDWR);
	flush_workqueue(afs_async_calls);
	sock_release(net->socket);

	_debug("dework");
	_leave("");
}

/*
 * Allocate a call.
 */
static struct afs_call *afs_alloc_call(struct afs_net *net,
				       const struct afs_call_type *type,
				       gfp_t gfp)
{
	struct afs_call *call;
	int o;

	call = kzalloc(sizeof(*call), gfp);
	if (!call)
		return NULL;

	call->type = type;
	call->net = net;
	call->debug_id = atomic_inc_return(&rxrpc_debug_id);
	atomic_set(&call->usage, 1);
	INIT_WORK(&call->async_work, afs_process_async_call);
	init_waitqueue_head(&call->waitq);
	spin_lock_init(&call->state_lock);
	call->_iter = &call->iter;

	o = atomic_inc_return(&net->nr_outstanding_calls);
	trace_afs_call(call, afs_call_trace_alloc, 1, o,
		       __builtin_return_address(0));
	return call;
}

/*
 * Dispose of a reference on a call.
 */
void afs_put_call(struct afs_call *call)
{
	struct afs_net *net = call->net;
	int n = atomic_dec_return(&call->usage);
	int o = atomic_read(&net->nr_outstanding_calls);

	trace_afs_call(call, afs_call_trace_put, n + 1, o,
		       __builtin_return_address(0));

	ASSERTCMP(n, >=, 0);
	if (n == 0) {
		ASSERT(!work_pending(&call->async_work));
		ASSERT(call->type->name != NULL);

		if (call->rxcall) {
			rxrpc_kernel_end_call(net->socket, call->rxcall);
			call->rxcall = NULL;
		}
		if (call->type->destructor)
			call->type->destructor(call);

<<<<<<< HEAD
		afs_put_server(call->net, call->server);
=======
		afs_put_server(call->net, call->server, afs_server_trace_put_call);
>>>>>>> 4ff96fb5
		afs_put_cb_interest(call->net, call->cbi);
		afs_put_addrlist(call->alist);
		kfree(call->request);

		trace_afs_call(call, afs_call_trace_free, 0, o,
			       __builtin_return_address(0));
		kfree(call);

		o = atomic_dec_return(&net->nr_outstanding_calls);
		if (o == 0)
			wake_up_var(&net->nr_outstanding_calls);
	}
}

static struct afs_call *afs_get_call(struct afs_call *call,
				     enum afs_call_trace why)
{
	int u = atomic_inc_return(&call->usage);

	trace_afs_call(call, why, u,
		       atomic_read(&call->net->nr_outstanding_calls),
		       __builtin_return_address(0));
	return call;
}

/*
 * Queue the call for actual work.
 */
static void afs_queue_call_work(struct afs_call *call)
{
	if (call->type->work) {
		INIT_WORK(&call->work, call->type->work);

		afs_get_call(call, afs_call_trace_work);
		if (!queue_work(afs_wq, &call->work))
			afs_put_call(call);
	}
}

/*
 * allocate a call with flat request and reply buffers
 */
struct afs_call *afs_alloc_flat_call(struct afs_net *net,
				     const struct afs_call_type *type,
				     size_t request_size, size_t reply_max)
{
	struct afs_call *call;

	call = afs_alloc_call(net, type, GFP_NOFS);
	if (!call)
		goto nomem_call;

	if (request_size) {
		call->request_size = request_size;
		call->request = kmalloc(request_size, GFP_NOFS);
		if (!call->request)
			goto nomem_free;
	}

	if (reply_max) {
		call->reply_max = reply_max;
		call->buffer = kmalloc(reply_max, GFP_NOFS);
		if (!call->buffer)
			goto nomem_free;
	}

	afs_extract_to_buf(call, call->reply_max);
	call->operation_ID = type->op;
	init_waitqueue_head(&call->waitq);
	return call;

nomem_free:
	afs_put_call(call);
nomem_call:
	return NULL;
}

/*
 * clean up a call with flat buffer
 */
void afs_flat_call_destructor(struct afs_call *call)
{
	_enter("");

	kfree(call->request);
	call->request = NULL;
	kfree(call->buffer);
	call->buffer = NULL;
}

#define AFS_BVEC_MAX 8

/*
 * Load the given bvec with the next few pages.
 */
static void afs_load_bvec(struct afs_call *call, struct msghdr *msg,
			  struct bio_vec *bv, pgoff_t first, pgoff_t last,
			  unsigned offset)
{
	struct page *pages[AFS_BVEC_MAX];
	unsigned int nr, n, i, to, bytes = 0;

	nr = min_t(pgoff_t, last - first + 1, AFS_BVEC_MAX);
	n = find_get_pages_contig(call->mapping, first, nr, pages);
	ASSERTCMP(n, ==, nr);

	msg->msg_flags |= MSG_MORE;
	for (i = 0; i < nr; i++) {
		to = PAGE_SIZE;
		if (first + i >= last) {
			to = call->last_to;
			msg->msg_flags &= ~MSG_MORE;
		}
		bv[i].bv_page = pages[i];
		bv[i].bv_len = to - offset;
		bv[i].bv_offset = offset;
		bytes += to - offset;
		offset = 0;
	}

	iov_iter_bvec(&msg->msg_iter, WRITE, bv, nr, bytes);
}

/*
 * Advance the AFS call state when the RxRPC call ends the transmit phase.
 */
static void afs_notify_end_request_tx(struct sock *sock,
				      struct rxrpc_call *rxcall,
				      unsigned long call_user_ID)
{
	struct afs_call *call = (struct afs_call *)call_user_ID;

	afs_set_call_state(call, AFS_CALL_CL_REQUESTING, AFS_CALL_CL_AWAIT_REPLY);
}

/*
 * attach the data from a bunch of pages on an inode to a call
 */
static int afs_send_pages(struct afs_call *call, struct msghdr *msg)
{
	struct bio_vec bv[AFS_BVEC_MAX];
	unsigned int bytes, nr, loop, offset;
	pgoff_t first = call->first, last = call->last;
	int ret;

	offset = call->first_offset;
	call->first_offset = 0;

	do {
		afs_load_bvec(call, msg, bv, first, last, offset);
		trace_afs_send_pages(call, msg, first, last, offset);

		offset = 0;
		bytes = msg->msg_iter.count;
		nr = msg->msg_iter.nr_segs;

		ret = rxrpc_kernel_send_data(call->net->socket, call->rxcall, msg,
					     bytes, afs_notify_end_request_tx);
		for (loop = 0; loop < nr; loop++)
			put_page(bv[loop].bv_page);
		if (ret < 0)
			break;

		first += nr;
	} while (first <= last);

	trace_afs_sent_pages(call, call->first, last, first, ret);
	return ret;
}

/*
 * Initiate a call and synchronously queue up the parameters for dispatch.  Any
 * error is stored into the call struct, which the caller must check for.
 */
void afs_make_call(struct afs_addr_cursor *ac, struct afs_call *call, gfp_t gfp)
{
	struct sockaddr_rxrpc *srx = &ac->alist->addrs[ac->index];
	struct rxrpc_call *rxcall;
	struct msghdr msg;
	struct kvec iov[1];
	s64 tx_total_len;
	int ret;

	_enter(",{%pISp},", &srx->transport);

	ASSERT(call->type != NULL);
	ASSERT(call->type->name != NULL);

	_debug("____MAKE %p{%s,%x} [%d]____",
	       call, call->type->name, key_serial(call->key),
	       atomic_read(&call->net->nr_outstanding_calls));

	call->addr_ix = ac->index;
	call->alist = afs_get_addrlist(ac->alist);

	/* Work out the length we're going to transmit.  This is awkward for
	 * calls such as FS.StoreData where there's an extra injection of data
	 * after the initial fixed part.
	 */
	tx_total_len = call->request_size;
	if (call->send_pages) {
		if (call->last == call->first) {
			tx_total_len += call->last_to - call->first_offset;
		} else {
			/* It looks mathematically like you should be able to
			 * combine the following lines with the ones above, but
			 * unsigned arithmetic is fun when it wraps...
			 */
			tx_total_len += PAGE_SIZE - call->first_offset;
			tx_total_len += call->last_to;
			tx_total_len += (call->last - call->first - 1) * PAGE_SIZE;
		}
	}

	/* If the call is going to be asynchronous, we need an extra ref for
	 * the call to hold itself so the caller need not hang on to its ref.
	 */
	if (call->async)
		afs_get_call(call, afs_call_trace_get);

	/* create a call */
	rxcall = rxrpc_kernel_begin_call(call->net->socket, srx, call->key,
					 (unsigned long)call,
					 tx_total_len, gfp,
					 (call->async ?
					  afs_wake_up_async_call :
					  afs_wake_up_call_waiter),
					 call->upgrade,
					 call->intr,
					 call->debug_id);
	if (IS_ERR(rxcall)) {
		ret = PTR_ERR(rxcall);
		call->error = ret;
		goto error_kill_call;
	}

	call->rxcall = rxcall;

	if (call->max_lifespan)
		rxrpc_kernel_set_max_life(call->net->socket, rxcall,
					  call->max_lifespan);

	/* send the request */
	iov[0].iov_base	= call->request;
	iov[0].iov_len	= call->request_size;

	msg.msg_name		= NULL;
	msg.msg_namelen		= 0;
	iov_iter_kvec(&msg.msg_iter, WRITE, iov, 1, call->request_size);
	msg.msg_control		= NULL;
	msg.msg_controllen	= 0;
	msg.msg_flags		= MSG_WAITALL | (call->send_pages ? MSG_MORE : 0);

	ret = rxrpc_kernel_send_data(call->net->socket, rxcall,
				     &msg, call->request_size,
				     afs_notify_end_request_tx);
	if (ret < 0)
		goto error_do_abort;

	if (call->send_pages) {
		ret = afs_send_pages(call, &msg);
		if (ret < 0)
			goto error_do_abort;
	}

	/* Note that at this point, we may have received the reply or an abort
	 * - and an asynchronous call may already have completed.
	 *
	 * afs_wait_for_call_to_complete(call, ac)
	 * must be called to synchronously clean up.
	 */
	return;

error_do_abort:
	if (ret != -ECONNABORTED) {
		rxrpc_kernel_abort_call(call->net->socket, rxcall,
					RX_USER_ABORT, ret, "KSD");
	} else {
		iov_iter_kvec(&msg.msg_iter, READ, NULL, 0, 0);
		rxrpc_kernel_recv_data(call->net->socket, rxcall,
				       &msg.msg_iter, false,
				       &call->abort_code, &call->service_id);
		ac->abort_code = call->abort_code;
		ac->responded = true;
	}
	call->error = ret;
	trace_afs_call_done(call);
error_kill_call:
	if (call->type->done)
		call->type->done(call);

	/* We need to dispose of the extra ref we grabbed for an async call.
	 * The call, however, might be queued on afs_async_calls and we need to
	 * make sure we don't get any more notifications that might requeue it.
	 */
	if (call->rxcall) {
		rxrpc_kernel_end_call(call->net->socket, call->rxcall);
		call->rxcall = NULL;
	}
	if (call->async) {
		if (cancel_work_sync(&call->async_work))
			afs_put_call(call);
		afs_put_call(call);
	}

	ac->error = ret;
	call->state = AFS_CALL_COMPLETE;
	_leave(" = %d", ret);
}

/*
 * deliver messages to a call
 */
static void afs_deliver_to_call(struct afs_call *call)
{
	enum afs_call_state state;
	u32 abort_code, remote_abort = 0;
	int ret;

	_enter("%s", call->type->name);

	while (state = READ_ONCE(call->state),
	       state == AFS_CALL_CL_AWAIT_REPLY ||
	       state == AFS_CALL_SV_AWAIT_OP_ID ||
	       state == AFS_CALL_SV_AWAIT_REQUEST ||
	       state == AFS_CALL_SV_AWAIT_ACK
	       ) {
		if (state == AFS_CALL_SV_AWAIT_ACK) {
			iov_iter_kvec(&call->iter, READ, NULL, 0, 0);
			ret = rxrpc_kernel_recv_data(call->net->socket,
						     call->rxcall, &call->iter,
						     false, &remote_abort,
						     &call->service_id);
			trace_afs_receive_data(call, &call->iter, false, ret);

			if (ret == -EINPROGRESS || ret == -EAGAIN)
				return;
			if (ret < 0 || ret == 1) {
				if (ret == 1)
					ret = 0;
				goto call_complete;
			}
			return;
		}

		if (!call->have_reply_time &&
		    rxrpc_kernel_get_reply_time(call->net->socket,
						call->rxcall,
						&call->reply_time))
			call->have_reply_time = true;

		ret = call->type->deliver(call);
		state = READ_ONCE(call->state);
		switch (ret) {
		case 0:
			afs_queue_call_work(call);
			if (state == AFS_CALL_CL_PROC_REPLY) {
				if (call->cbi)
					set_bit(AFS_SERVER_FL_MAY_HAVE_CB,
						&call->cbi->server->flags);
				goto call_complete;
			}
			ASSERTCMP(state, >, AFS_CALL_CL_PROC_REPLY);
			goto done;
		case -EINPROGRESS:
		case -EAGAIN:
			goto out;
		case -ECONNABORTED:
			ASSERTCMP(state, ==, AFS_CALL_COMPLETE);
			goto done;
		case -ENOTSUPP:
			abort_code = RXGEN_OPCODE;
			rxrpc_kernel_abort_call(call->net->socket, call->rxcall,
						abort_code, ret, "KIV");
			goto local_abort;
		case -EIO:
			pr_err("kAFS: Call %u in bad state %u\n",
			       call->debug_id, state);
			/* Fall through */
		case -ENODATA:
		case -EBADMSG:
		case -EMSGSIZE:
			abort_code = RXGEN_CC_UNMARSHAL;
			if (state != AFS_CALL_CL_AWAIT_REPLY)
				abort_code = RXGEN_SS_UNMARSHAL;
			rxrpc_kernel_abort_call(call->net->socket, call->rxcall,
						abort_code, ret, "KUM");
			goto local_abort;
		default:
			abort_code = RX_USER_ABORT;
			rxrpc_kernel_abort_call(call->net->socket, call->rxcall,
						abort_code, ret, "KER");
			goto local_abort;
		}
	}

done:
	if (call->type->done)
		call->type->done(call);
	if (state == AFS_CALL_COMPLETE && call->incoming)
		afs_put_call(call);
out:
	_leave("");
	return;

local_abort:
	abort_code = 0;
call_complete:
	afs_set_call_complete(call, ret, remote_abort);
	state = AFS_CALL_COMPLETE;
	goto done;
}

/*
 * Wait synchronously for a call to complete and clean up the call struct.
 */
long afs_wait_for_call_to_complete(struct afs_call *call,
				   struct afs_addr_cursor *ac)
{
	signed long rtt2, timeout;
	long ret;
	bool stalled = false;
	u64 rtt;
	u32 life, last_life;
	bool rxrpc_complete = false;

	DECLARE_WAITQUEUE(myself, current);

	_enter("");

	ret = call->error;
	if (ret < 0)
		goto out;

	rtt = rxrpc_kernel_get_rtt(call->net->socket, call->rxcall);
	rtt2 = nsecs_to_jiffies64(rtt) * 2;
	if (rtt2 < 2)
		rtt2 = 2;

	timeout = rtt2;
	rxrpc_kernel_check_life(call->net->socket, call->rxcall, &last_life);

	add_wait_queue(&call->waitq, &myself);
	for (;;) {
		set_current_state(TASK_UNINTERRUPTIBLE);

		/* deliver any messages that are in the queue */
		if (!afs_check_call_state(call, AFS_CALL_COMPLETE) &&
		    call->need_attention) {
			call->need_attention = false;
			__set_current_state(TASK_RUNNING);
			afs_deliver_to_call(call);
			continue;
		}

		if (afs_check_call_state(call, AFS_CALL_COMPLETE))
			break;

		if (!rxrpc_kernel_check_life(call->net->socket, call->rxcall, &life)) {
			/* rxrpc terminated the call. */
			rxrpc_complete = true;
			break;
		}

		if (call->intr && timeout == 0 &&
		    life == last_life && signal_pending(current)) {
			if (stalled)
				break;
			__set_current_state(TASK_RUNNING);
			rxrpc_kernel_probe_life(call->net->socket, call->rxcall);
			timeout = rtt2;
			stalled = true;
			continue;
		}

		if (life != last_life) {
			timeout = rtt2;
			last_life = life;
			stalled = false;
		}

		timeout = schedule_timeout(timeout);
	}

	remove_wait_queue(&call->waitq, &myself);
	__set_current_state(TASK_RUNNING);

	if (!afs_check_call_state(call, AFS_CALL_COMPLETE)) {
		if (rxrpc_complete) {
			afs_set_call_complete(call, call->error, call->abort_code);
		} else {
			/* Kill off the call if it's still live. */
			_debug("call interrupted");
			if (rxrpc_kernel_abort_call(call->net->socket, call->rxcall,
						    RX_USER_ABORT, -EINTR, "KWI"))
				afs_set_call_complete(call, -EINTR, 0);
		}
	}

	spin_lock_bh(&call->state_lock);
	ac->abort_code = call->abort_code;
	ac->error = call->error;
	spin_unlock_bh(&call->state_lock);

	ret = ac->error;
	switch (ret) {
	case 0:
		ret = call->ret0;
		call->ret0 = 0;

		/* Fall through */
	case -ECONNABORTED:
		ac->responded = true;
		break;
	}

out:
	_debug("call complete");
	afs_put_call(call);
	_leave(" = %p", (void *)ret);
	return ret;
}

/*
 * wake up a waiting call
 */
static void afs_wake_up_call_waiter(struct sock *sk, struct rxrpc_call *rxcall,
				    unsigned long call_user_ID)
{
	struct afs_call *call = (struct afs_call *)call_user_ID;

	call->need_attention = true;
	wake_up(&call->waitq);
}

/*
 * wake up an asynchronous call
 */
static void afs_wake_up_async_call(struct sock *sk, struct rxrpc_call *rxcall,
				   unsigned long call_user_ID)
{
	struct afs_call *call = (struct afs_call *)call_user_ID;
	int u;

	trace_afs_notify_call(rxcall, call);
	call->need_attention = true;

	u = atomic_fetch_add_unless(&call->usage, 1, 0);
	if (u != 0) {
		trace_afs_call(call, afs_call_trace_wake, u,
			       atomic_read(&call->net->nr_outstanding_calls),
			       __builtin_return_address(0));

		if (!queue_work(afs_async_calls, &call->async_work))
			afs_put_call(call);
	}
}

/*
 * Delete an asynchronous call.  The work item carries a ref to the call struct
 * that we need to release.
 */
static void afs_delete_async_call(struct work_struct *work)
{
	struct afs_call *call = container_of(work, struct afs_call, async_work);

	_enter("");

	afs_put_call(call);

	_leave("");
}

/*
 * Perform I/O processing on an asynchronous call.  The work item carries a ref
 * to the call struct that we either need to release or to pass on.
 */
static void afs_process_async_call(struct work_struct *work)
{
	struct afs_call *call = container_of(work, struct afs_call, async_work);

	_enter("");

	if (call->state < AFS_CALL_COMPLETE && call->need_attention) {
		call->need_attention = false;
		afs_deliver_to_call(call);
	}

	if (call->state == AFS_CALL_COMPLETE) {
		/* We have two refs to release - one from the alloc and one
		 * queued with the work item - and we can't just deallocate the
		 * call because the work item may be queued again.
		 */
		call->async_work.func = afs_delete_async_call;
		if (!queue_work(afs_async_calls, &call->async_work))
			afs_put_call(call);
	}

	afs_put_call(call);
	_leave("");
}

static void afs_rx_attach(struct rxrpc_call *rxcall, unsigned long user_call_ID)
{
	struct afs_call *call = (struct afs_call *)user_call_ID;

	call->rxcall = rxcall;
}

/*
 * Charge the incoming call preallocation.
 */
void afs_charge_preallocation(struct work_struct *work)
{
	struct afs_net *net =
		container_of(work, struct afs_net, charge_preallocation_work);
	struct afs_call *call = net->spare_incoming_call;

	for (;;) {
		if (!call) {
			call = afs_alloc_call(net, &afs_RXCMxxxx, GFP_KERNEL);
			if (!call)
				break;

			call->async = true;
			call->state = AFS_CALL_SV_AWAIT_OP_ID;
			init_waitqueue_head(&call->waitq);
			afs_extract_to_tmp(call);
		}

		if (rxrpc_kernel_charge_accept(net->socket,
					       afs_wake_up_async_call,
					       afs_rx_attach,
					       (unsigned long)call,
					       GFP_KERNEL,
					       call->debug_id) < 0)
			break;
		call = NULL;
	}
	net->spare_incoming_call = call;
}

/*
 * Discard a preallocated call when a socket is shut down.
 */
static void afs_rx_discard_new_call(struct rxrpc_call *rxcall,
				    unsigned long user_call_ID)
{
	struct afs_call *call = (struct afs_call *)user_call_ID;

	call->rxcall = NULL;
	afs_put_call(call);
}

/*
 * Notification of an incoming call.
 */
static void afs_rx_new_call(struct sock *sk, struct rxrpc_call *rxcall,
			    unsigned long user_call_ID)
{
	struct afs_net *net = afs_sock2net(sk);

	queue_work(afs_wq, &net->charge_preallocation_work);
}

/*
 * Grab the operation ID from an incoming cache manager call.  The socket
 * buffer is discarded on error or if we don't yet have sufficient data.
 */
static int afs_deliver_cm_op_id(struct afs_call *call)
{
	int ret;

	_enter("{%zu}", iov_iter_count(call->_iter));

	/* the operation ID forms the first four bytes of the request data */
	ret = afs_extract_data(call, true);
	if (ret < 0)
		return ret;

	call->operation_ID = ntohl(call->tmp);
	afs_set_call_state(call, AFS_CALL_SV_AWAIT_OP_ID, AFS_CALL_SV_AWAIT_REQUEST);

	/* ask the cache manager to route the call (it'll change the call type
	 * if successful) */
	if (!afs_cm_incoming_call(call))
		return -ENOTSUPP;

	trace_afs_cb_call(call);

	/* pass responsibility for the remainer of this message off to the
	 * cache manager op */
	return call->type->deliver(call);
}

/*
 * Advance the AFS call state when an RxRPC service call ends the transmit
 * phase.
 */
static void afs_notify_end_reply_tx(struct sock *sock,
				    struct rxrpc_call *rxcall,
				    unsigned long call_user_ID)
{
	struct afs_call *call = (struct afs_call *)call_user_ID;

	afs_set_call_state(call, AFS_CALL_SV_REPLYING, AFS_CALL_SV_AWAIT_ACK);
}

/*
 * send an empty reply
 */
void afs_send_empty_reply(struct afs_call *call)
{
	struct afs_net *net = call->net;
	struct msghdr msg;

	_enter("");

	rxrpc_kernel_set_tx_length(net->socket, call->rxcall, 0);

	msg.msg_name		= NULL;
	msg.msg_namelen		= 0;
	iov_iter_kvec(&msg.msg_iter, WRITE, NULL, 0, 0);
	msg.msg_control		= NULL;
	msg.msg_controllen	= 0;
	msg.msg_flags		= 0;

	switch (rxrpc_kernel_send_data(net->socket, call->rxcall, &msg, 0,
				       afs_notify_end_reply_tx)) {
	case 0:
		_leave(" [replied]");
		return;

	case -ENOMEM:
		_debug("oom");
		rxrpc_kernel_abort_call(net->socket, call->rxcall,
					RX_USER_ABORT, -ENOMEM, "KOO");
		/* Fall through */
	default:
		_leave(" [error]");
		return;
	}
}

/*
 * send a simple reply
 */
void afs_send_simple_reply(struct afs_call *call, const void *buf, size_t len)
{
	struct afs_net *net = call->net;
	struct msghdr msg;
	struct kvec iov[1];
	int n;

	_enter("");

	rxrpc_kernel_set_tx_length(net->socket, call->rxcall, len);

	iov[0].iov_base		= (void *) buf;
	iov[0].iov_len		= len;
	msg.msg_name		= NULL;
	msg.msg_namelen		= 0;
	iov_iter_kvec(&msg.msg_iter, WRITE, iov, 1, len);
	msg.msg_control		= NULL;
	msg.msg_controllen	= 0;
	msg.msg_flags		= 0;

	n = rxrpc_kernel_send_data(net->socket, call->rxcall, &msg, len,
				   afs_notify_end_reply_tx);
	if (n >= 0) {
		/* Success */
		_leave(" [replied]");
		return;
	}

	if (n == -ENOMEM) {
		_debug("oom");
		rxrpc_kernel_abort_call(net->socket, call->rxcall,
					RX_USER_ABORT, -ENOMEM, "KOO");
	}
	_leave(" [error]");
}

/*
 * Extract a piece of data from the received data socket buffers.
 */
int afs_extract_data(struct afs_call *call, bool want_more)
{
	struct afs_net *net = call->net;
	struct iov_iter *iter = call->_iter;
	enum afs_call_state state;
	u32 remote_abort = 0;
	int ret;

	_enter("{%s,%zu},%d", call->type->name, iov_iter_count(iter), want_more);

	ret = rxrpc_kernel_recv_data(net->socket, call->rxcall, iter,
				     want_more, &remote_abort,
				     &call->service_id);
	if (ret == 0 || ret == -EAGAIN)
		return ret;

	state = READ_ONCE(call->state);
	if (ret == 1) {
		switch (state) {
		case AFS_CALL_CL_AWAIT_REPLY:
			afs_set_call_state(call, state, AFS_CALL_CL_PROC_REPLY);
			break;
		case AFS_CALL_SV_AWAIT_REQUEST:
			afs_set_call_state(call, state, AFS_CALL_SV_REPLYING);
			break;
		case AFS_CALL_COMPLETE:
			kdebug("prem complete %d", call->error);
			return afs_io_error(call, afs_io_error_extract);
		default:
			break;
		}
		return 0;
	}

	afs_set_call_complete(call, ret, remote_abort);
	return ret;
}

/*
 * Log protocol error production.
 */
noinline int afs_protocol_error(struct afs_call *call, int error,
				enum afs_eproto_cause cause)
{
	trace_afs_protocol_error(call, error, cause);
	return error;
}<|MERGE_RESOLUTION|>--- conflicted
+++ resolved
@@ -184,11 +184,7 @@
 		if (call->type->destructor)
 			call->type->destructor(call);
 
-<<<<<<< HEAD
-		afs_put_server(call->net, call->server);
-=======
 		afs_put_server(call->net, call->server, afs_server_trace_put_call);
->>>>>>> 4ff96fb5
 		afs_put_cb_interest(call->net, call->cbi);
 		afs_put_addrlist(call->alist);
 		kfree(call->request);
