// SPDX-License-Identifier: GPL-2.0
/*
 *  linux/fs/proc/base.c
 *
 *  Copyright (C) 1991, 1992 Linus Torvalds
 *
 *  proc base directory handling functions
 *
 *  1999, Al Viro. Rewritten. Now it covers the whole per-process part.
 *  Instead of using magical inumbers to determine the kind of object
 *  we allocate and fill in-core inodes upon lookup. They don't even
 *  go into icache. We cache the reference to task_struct upon lookup too.
 *  Eventually it should become a filesystem in its own. We don't use the
 *  rest of procfs anymore.
 *
 *
 *  Changelog:
 *  17-Jan-2005
 *  Allan Bezerra
 *  Bruna Moreira <bruna.moreira@indt.org.br>
 *  Edjard Mota <edjard.mota@indt.org.br>
 *  Ilias Biris <ilias.biris@indt.org.br>
 *  Mauricio Lin <mauricio.lin@indt.org.br>
 *
 *  Embedded Linux Lab - 10LE Instituto Nokia de Tecnologia - INdT
 *
 *  A new process specific entry (smaps) included in /proc. It shows the
 *  size of rss for each memory area. The maps entry lacks information
 *  about physical memory size (rss) for each mapped file, i.e.,
 *  rss information for executables and library files.
 *  This additional information is useful for any tools that need to know
 *  about physical memory consumption for a process specific library.
 *
 *  Changelog:
 *  21-Feb-2005
 *  Embedded Linux Lab - 10LE Instituto Nokia de Tecnologia - INdT
 *  Pud inclusion in the page table walking.
 *
 *  ChangeLog:
 *  10-Mar-2005
 *  10LE Instituto Nokia de Tecnologia - INdT:
 *  A better way to walks through the page table as suggested by Hugh Dickins.
 *
 *  Simo Piiroinen <simo.piiroinen@nokia.com>:
 *  Smaps information related to shared, private, clean and dirty pages.
 *
 *  Paul Mundt <paul.mundt@nokia.com>:
 *  Overall revision about smaps.
 */

#include <linux/uaccess.h>

#include <linux/errno.h>
#include <linux/time.h>
#include <linux/proc_fs.h>
#include <linux/stat.h>
#include <linux/task_io_accounting_ops.h>
#include <linux/init.h>
#include <linux/capability.h>
#include <linux/file.h>
#include <linux/fdtable.h>
#include <linux/string.h>
#include <linux/seq_file.h>
#include <linux/namei.h>
#include <linux/mnt_namespace.h>
#include <linux/mm.h>
#include <linux/swap.h>
#include <linux/rcupdate.h>
#include <linux/kallsyms.h>
#include <linux/stacktrace.h>
#include <linux/resource.h>
#include <linux/module.h>
#include <linux/mount.h>
#include <linux/security.h>
#include <linux/ptrace.h>
#include <linux/tracehook.h>
#include <linux/printk.h>
#include <linux/cache.h>
#include <linux/cgroup.h>
#include <linux/cpuset.h>
#include <linux/audit.h>
#include <linux/poll.h>
#include <linux/nsproxy.h>
#include <linux/oom.h>
#include <linux/elf.h>
#include <linux/pid_namespace.h>
#include <linux/user_namespace.h>
#include <linux/fs_struct.h>
#include <linux/slab.h>
#include <linux/sched/autogroup.h>
#include <linux/sched/mm.h>
#include <linux/sched/coredump.h>
#include <linux/sched/debug.h>
#include <linux/sched/stat.h>
#include <linux/flex_array.h>
#include <linux/posix-timers.h>
#include <trace/events/oom.h>
#include "internal.h"
#include "fd.h"

#include "../../lib/kstrtox.h"

/* NOTE:
 *	Implementing inode permission operations in /proc is almost
 *	certainly an error.  Permission checks need to happen during
 *	each system call not at open time.  The reason is that most of
 *	what we wish to check for permissions in /proc varies at runtime.
 *
 *	The classic example of a problem is opening file descriptors
 *	in /proc for a task before it execs a suid executable.
 */

static u8 nlink_tid __ro_after_init;
static u8 nlink_tgid __ro_after_init;

struct pid_entry {
	const char *name;
	unsigned int len;
	umode_t mode;
	const struct inode_operations *iop;
	const struct file_operations *fop;
	union proc_op op;
};

#define NOD(NAME, MODE, IOP, FOP, OP) {			\
	.name = (NAME),					\
	.len  = sizeof(NAME) - 1,			\
	.mode = MODE,					\
	.iop  = IOP,					\
	.fop  = FOP,					\
	.op   = OP,					\
}

#define DIR(NAME, MODE, iops, fops)	\
	NOD(NAME, (S_IFDIR|(MODE)), &iops, &fops, {} )
#define LNK(NAME, get_link)					\
	NOD(NAME, (S_IFLNK|S_IRWXUGO),				\
		&proc_pid_link_inode_operations, NULL,		\
		{ .proc_get_link = get_link } )
#define REG(NAME, MODE, fops)				\
	NOD(NAME, (S_IFREG|(MODE)), NULL, &fops, {})
#define ONE(NAME, MODE, show)				\
	NOD(NAME, (S_IFREG|(MODE)), 			\
		NULL, &proc_single_file_operations,	\
		{ .proc_show = show } )

/*
 * Count the number of hardlinks for the pid_entry table, excluding the .
 * and .. links.
 */
static unsigned int __init pid_entry_nlink(const struct pid_entry *entries,
	unsigned int n)
{
	unsigned int i;
	unsigned int count;

	count = 2;
	for (i = 0; i < n; ++i) {
		if (S_ISDIR(entries[i].mode))
			++count;
	}

	return count;
}

static int get_task_root(struct task_struct *task, struct path *root)
{
	int result = -ENOENT;

	task_lock(task);
	if (task->fs) {
		get_fs_root(task->fs, root);
		result = 0;
	}
	task_unlock(task);
	return result;
}

static int proc_cwd_link(struct dentry *dentry, struct path *path)
{
	struct task_struct *task = get_proc_task(d_inode(dentry));
	int result = -ENOENT;

	if (task) {
		task_lock(task);
		if (task->fs) {
			get_fs_pwd(task->fs, path);
			result = 0;
		}
		task_unlock(task);
		put_task_struct(task);
	}
	return result;
}

static int proc_root_link(struct dentry *dentry, struct path *path)
{
	struct task_struct *task = get_proc_task(d_inode(dentry));
	int result = -ENOENT;

	if (task) {
		result = get_task_root(task, path);
		put_task_struct(task);
	}
	return result;
}

static ssize_t get_mm_cmdline(struct mm_struct *mm, char __user *buf,
			      size_t count, loff_t *ppos)
{
	unsigned long arg_start, arg_end, env_start, env_end;
<<<<<<< HEAD
	unsigned long len1, len2;
	char __user *buf0 = buf;
	struct {
		unsigned long p;
		unsigned long len;
	} cmdline[2];
	char c;
	int rv;

	BUG_ON(*pos < 0);
=======
	unsigned long pos, len;
	char *page;
>>>>>>> 5ab82718

	/* Check if process spawned far enough to have cmdline. */
	if (!mm->env_end)
		return 0;

	spin_lock(&mm->arg_lock);
	arg_start = mm->arg_start;
	arg_end = mm->arg_end;
	env_start = mm->env_start;
	env_end = mm->env_end;
	spin_unlock(&mm->arg_lock);

	if (arg_start >= arg_end)
		return 0;

<<<<<<< HEAD
	/* Empty ARGV. */
	if (len1 == 0)
		goto end;

=======
>>>>>>> 5ab82718
	/*
	 * We have traditionally allowed the user to re-write
	 * the argument strings and overflow the end result
	 * into the environment section. But only do that if
	 * the environment area is contiguous to the arguments.
	 */
<<<<<<< HEAD
	if (access_remote_vm(mm, arg_end - 1, &c, 1, FOLL_ANON) != 1)
		goto end;

	cmdline[0].p = arg_start;
	cmdline[0].len = len1;
	if (c == '\0') {
		/* Command line (set of strings) occupies whole ARGV. */
		cmdline[1].len = 0;
	} else {
		/*
		 * Command line (1 string) occupies ARGV and
		 * extends into ENVP.
		 */
		cmdline[1].p = env_start;
		cmdline[1].len = len2;
	}

	{
		loff_t pos1 = *pos;
		unsigned int i;

		i = 0;
		while (i < 2 && pos1 >= cmdline[i].len) {
			pos1 -= cmdline[i].len;
			i++;
		}
		while (i < 2) {
			unsigned long p;
			unsigned long len;

			p = cmdline[i].p + pos1;
			len = cmdline[i].len - pos1;
			while (count > 0 && len > 0) {
				unsigned int nr_read, nr_write;

				nr_read = min3(count, len, PAGE_SIZE);
				nr_read = access_remote_vm(mm, p, page, nr_read, FOLL_ANON);
				if (nr_read == 0)
					goto end;

				/*
				 * Command line can be shorter than whole ARGV
				 * even if last "marker" byte says it is not.
				 */
				if (c == '\0')
					nr_write = nr_read;
				else
					nr_write = strnlen(page, nr_read);

				if (copy_to_user(buf, page, nr_write)) {
					rv = -EFAULT;
					goto out_free_page;
				}

				p	+= nr_write;
				len	-= nr_write;
				buf	+= nr_write;
				count	-= nr_write;

				if (nr_write < nr_read)
					goto end;
			}
=======
	if (env_start != arg_end || env_start >= env_end)
		env_start = env_end = arg_end;

	/* We're not going to care if "*ppos" has high bits set */
	pos = arg_start + *ppos;

	/* .. but we do check the result is in the proper range */
	if (pos < arg_start || pos >= env_end)
		return 0;

	/* .. and we never go past env_end */
	if (env_end - pos < count)
		count = env_end - pos;

	page = (char *)__get_free_page(GFP_KERNEL);
	if (!page)
		return -ENOMEM;

	len = 0;
	while (count) {
		int got;
		size_t size = min_t(size_t, PAGE_SIZE, count);

		got = access_remote_vm(mm, pos, page, size, FOLL_ANON);
		if (got <= 0)
			break;

		/* Don't walk past a NUL character once you hit arg_end */
		if (pos + got >= arg_end) {
			int n = 0;

			/*
			 * If we started before 'arg_end' but ended up
			 * at or after it, we start the NUL character
			 * check at arg_end-1 (where we expect the normal
			 * EOF to be).
			 *
			 * NOTE! This is smaller than 'got', because
			 * pos + got >= arg_end
			 */
			if (pos < arg_end)
				n = arg_end - pos - 1;

			/* Cut off at first NUL after 'n' */
			got = n + strnlen(page+n, got-n);
			if (!got)
				break;
		}
>>>>>>> 5ab82718

		got -= copy_to_user(buf, page, got);
		if (unlikely(!got)) {
			if (!len)
				len = -EFAULT;
			break;
		}
		pos += got;
		buf += got;
		len += got;
		count -= got;
	}

<<<<<<< HEAD
end:
	*pos += buf - buf0;
	rv = buf - buf0;
out_free_page:
=======
>>>>>>> 5ab82718
	free_page((unsigned long)page);
	return len;
}

static ssize_t get_task_cmdline(struct task_struct *tsk, char __user *buf,
				size_t count, loff_t *pos)
{
	struct mm_struct *mm;
	ssize_t ret;

	mm = get_task_mm(tsk);
	if (!mm)
		return 0;

	ret = get_mm_cmdline(mm, buf, count, pos);
	mmput(mm);
<<<<<<< HEAD
	return rv;
=======
	return ret;
}

static ssize_t proc_pid_cmdline_read(struct file *file, char __user *buf,
				     size_t count, loff_t *pos)
{
	struct task_struct *tsk;
	ssize_t ret;

	BUG_ON(*pos < 0);

	tsk = get_proc_task(file_inode(file));
	if (!tsk)
		return -ESRCH;
	ret = get_task_cmdline(tsk, buf, count, pos);
	put_task_struct(tsk);
	if (ret > 0)
		*pos += ret;
	return ret;
>>>>>>> 5ab82718
}

static const struct file_operations proc_pid_cmdline_ops = {
	.read	= proc_pid_cmdline_read,
	.llseek	= generic_file_llseek,
};

#ifdef CONFIG_KALLSYMS
/*
 * Provides a wchan file via kallsyms in a proper one-value-per-file format.
 * Returns the resolved symbol.  If that fails, simply return the address.
 */
static int proc_pid_wchan(struct seq_file *m, struct pid_namespace *ns,
			  struct pid *pid, struct task_struct *task)
{
	unsigned long wchan;
	char symname[KSYM_NAME_LEN];

	if (!ptrace_may_access(task, PTRACE_MODE_READ_FSCREDS))
		goto print0;

	wchan = get_wchan(task);
	if (wchan && !lookup_symbol_name(wchan, symname)) {
		seq_puts(m, symname);
		return 0;
	}

print0:
	seq_putc(m, '0');
	return 0;
}
#endif /* CONFIG_KALLSYMS */

static int lock_trace(struct task_struct *task)
{
	int err = mutex_lock_killable(&task->signal->cred_guard_mutex);
	if (err)
		return err;
	if (!ptrace_may_access(task, PTRACE_MODE_ATTACH_FSCREDS)) {
		mutex_unlock(&task->signal->cred_guard_mutex);
		return -EPERM;
	}
	return 0;
}

static void unlock_trace(struct task_struct *task)
{
	mutex_unlock(&task->signal->cred_guard_mutex);
}

#ifdef CONFIG_STACKTRACE

#define MAX_STACK_TRACE_DEPTH	64

static int proc_pid_stack(struct seq_file *m, struct pid_namespace *ns,
			  struct pid *pid, struct task_struct *task)
{
	struct stack_trace trace;
	unsigned long *entries;
	int err;

	entries = kmalloc(MAX_STACK_TRACE_DEPTH * sizeof(*entries), GFP_KERNEL);
	if (!entries)
		return -ENOMEM;

	trace.nr_entries	= 0;
	trace.max_entries	= MAX_STACK_TRACE_DEPTH;
	trace.entries		= entries;
	trace.skip		= 0;

	err = lock_trace(task);
	if (!err) {
		unsigned int i;

		save_stack_trace_tsk(task, &trace);

		for (i = 0; i < trace.nr_entries; i++) {
			seq_printf(m, "[<0>] %pB\n", (void *)entries[i]);
		}
		unlock_trace(task);
	}
	kfree(entries);

	return err;
}
#endif

#ifdef CONFIG_SCHED_INFO
/*
 * Provides /proc/PID/schedstat
 */
static int proc_pid_schedstat(struct seq_file *m, struct pid_namespace *ns,
			      struct pid *pid, struct task_struct *task)
{
	if (unlikely(!sched_info_on()))
		seq_printf(m, "0 0 0\n");
	else
		seq_printf(m, "%llu %llu %lu\n",
		   (unsigned long long)task->se.sum_exec_runtime,
		   (unsigned long long)task->sched_info.run_delay,
		   task->sched_info.pcount);

	return 0;
}
#endif

#ifdef CONFIG_LATENCYTOP
static int lstats_show_proc(struct seq_file *m, void *v)
{
	int i;
	struct inode *inode = m->private;
	struct task_struct *task = get_proc_task(inode);

	if (!task)
		return -ESRCH;
	seq_puts(m, "Latency Top version : v0.1\n");
	for (i = 0; i < 32; i++) {
		struct latency_record *lr = &task->latency_record[i];
		if (lr->backtrace[0]) {
			int q;
			seq_printf(m, "%i %li %li",
				   lr->count, lr->time, lr->max);
			for (q = 0; q < LT_BACKTRACEDEPTH; q++) {
				unsigned long bt = lr->backtrace[q];
				if (!bt)
					break;
				if (bt == ULONG_MAX)
					break;
				seq_printf(m, " %ps", (void *)bt);
			}
			seq_putc(m, '\n');
		}

	}
	put_task_struct(task);
	return 0;
}

static int lstats_open(struct inode *inode, struct file *file)
{
	return single_open(file, lstats_show_proc, inode);
}

static ssize_t lstats_write(struct file *file, const char __user *buf,
			    size_t count, loff_t *offs)
{
	struct task_struct *task = get_proc_task(file_inode(file));

	if (!task)
		return -ESRCH;
	clear_all_latency_tracing(task);
	put_task_struct(task);

	return count;
}

static const struct file_operations proc_lstats_operations = {
	.open		= lstats_open,
	.read		= seq_read,
	.write		= lstats_write,
	.llseek		= seq_lseek,
	.release	= single_release,
};

#endif

static int proc_oom_score(struct seq_file *m, struct pid_namespace *ns,
			  struct pid *pid, struct task_struct *task)
{
	unsigned long totalpages = totalram_pages + total_swap_pages;
	unsigned long points = 0;

	points = oom_badness(task, NULL, NULL, totalpages) *
					1000 / totalpages;
	seq_printf(m, "%lu\n", points);

	return 0;
}

struct limit_names {
	const char *name;
	const char *unit;
};

static const struct limit_names lnames[RLIM_NLIMITS] = {
	[RLIMIT_CPU] = {"Max cpu time", "seconds"},
	[RLIMIT_FSIZE] = {"Max file size", "bytes"},
	[RLIMIT_DATA] = {"Max data size", "bytes"},
	[RLIMIT_STACK] = {"Max stack size", "bytes"},
	[RLIMIT_CORE] = {"Max core file size", "bytes"},
	[RLIMIT_RSS] = {"Max resident set", "bytes"},
	[RLIMIT_NPROC] = {"Max processes", "processes"},
	[RLIMIT_NOFILE] = {"Max open files", "files"},
	[RLIMIT_MEMLOCK] = {"Max locked memory", "bytes"},
	[RLIMIT_AS] = {"Max address space", "bytes"},
	[RLIMIT_LOCKS] = {"Max file locks", "locks"},
	[RLIMIT_SIGPENDING] = {"Max pending signals", "signals"},
	[RLIMIT_MSGQUEUE] = {"Max msgqueue size", "bytes"},
	[RLIMIT_NICE] = {"Max nice priority", NULL},
	[RLIMIT_RTPRIO] = {"Max realtime priority", NULL},
	[RLIMIT_RTTIME] = {"Max realtime timeout", "us"},
};

/* Display limits for a process */
static int proc_pid_limits(struct seq_file *m, struct pid_namespace *ns,
			   struct pid *pid, struct task_struct *task)
{
	unsigned int i;
	unsigned long flags;

	struct rlimit rlim[RLIM_NLIMITS];

	if (!lock_task_sighand(task, &flags))
		return 0;
	memcpy(rlim, task->signal->rlim, sizeof(struct rlimit) * RLIM_NLIMITS);
	unlock_task_sighand(task, &flags);

	/*
	 * print the file header
	 */
       seq_printf(m, "%-25s %-20s %-20s %-10s\n",
		  "Limit", "Soft Limit", "Hard Limit", "Units");

	for (i = 0; i < RLIM_NLIMITS; i++) {
		if (rlim[i].rlim_cur == RLIM_INFINITY)
			seq_printf(m, "%-25s %-20s ",
				   lnames[i].name, "unlimited");
		else
			seq_printf(m, "%-25s %-20lu ",
				   lnames[i].name, rlim[i].rlim_cur);

		if (rlim[i].rlim_max == RLIM_INFINITY)
			seq_printf(m, "%-20s ", "unlimited");
		else
			seq_printf(m, "%-20lu ", rlim[i].rlim_max);

		if (lnames[i].unit)
			seq_printf(m, "%-10s\n", lnames[i].unit);
		else
			seq_putc(m, '\n');
	}

	return 0;
}

#ifdef CONFIG_HAVE_ARCH_TRACEHOOK
static int proc_pid_syscall(struct seq_file *m, struct pid_namespace *ns,
			    struct pid *pid, struct task_struct *task)
{
	long nr;
	unsigned long args[6], sp, pc;
	int res;

	res = lock_trace(task);
	if (res)
		return res;

	if (task_current_syscall(task, &nr, args, 6, &sp, &pc))
		seq_puts(m, "running\n");
	else if (nr < 0)
		seq_printf(m, "%ld 0x%lx 0x%lx\n", nr, sp, pc);
	else
		seq_printf(m,
		       "%ld 0x%lx 0x%lx 0x%lx 0x%lx 0x%lx 0x%lx 0x%lx 0x%lx\n",
		       nr,
		       args[0], args[1], args[2], args[3], args[4], args[5],
		       sp, pc);
	unlock_trace(task);

	return 0;
}
#endif /* CONFIG_HAVE_ARCH_TRACEHOOK */

/************************************************************************/
/*                       Here the fs part begins                        */
/************************************************************************/

/* permission checks */
static int proc_fd_access_allowed(struct inode *inode)
{
	struct task_struct *task;
	int allowed = 0;
	/* Allow access to a task's file descriptors if it is us or we
	 * may use ptrace attach to the process and find out that
	 * information.
	 */
	task = get_proc_task(inode);
	if (task) {
		allowed = ptrace_may_access(task, PTRACE_MODE_READ_FSCREDS);
		put_task_struct(task);
	}
	return allowed;
}

int proc_setattr(struct dentry *dentry, struct iattr *attr)
{
	int error;
	struct inode *inode = d_inode(dentry);

	if (attr->ia_valid & ATTR_MODE)
		return -EPERM;

	error = setattr_prepare(dentry, attr);
	if (error)
		return error;

	setattr_copy(inode, attr);
	mark_inode_dirty(inode);
	return 0;
}

/*
 * May current process learn task's sched/cmdline info (for hide_pid_min=1)
 * or euid/egid (for hide_pid_min=2)?
 */
static bool has_pid_permissions(struct pid_namespace *pid,
				 struct task_struct *task,
				 int hide_pid_min)
{
	if (pid->hide_pid < hide_pid_min)
		return true;
	if (in_group_p(pid->pid_gid))
		return true;
	return ptrace_may_access(task, PTRACE_MODE_READ_FSCREDS);
}


static int proc_pid_permission(struct inode *inode, int mask)
{
	struct pid_namespace *pid = proc_pid_ns(inode);
	struct task_struct *task;
	bool has_perms;

	task = get_proc_task(inode);
	if (!task)
		return -ESRCH;
	has_perms = has_pid_permissions(pid, task, HIDEPID_NO_ACCESS);
	put_task_struct(task);

	if (!has_perms) {
		if (pid->hide_pid == HIDEPID_INVISIBLE) {
			/*
			 * Let's make getdents(), stat(), and open()
			 * consistent with each other.  If a process
			 * may not stat() a file, it shouldn't be seen
			 * in procfs at all.
			 */
			return -ENOENT;
		}

		return -EPERM;
	}
	return generic_permission(inode, mask);
}



static const struct inode_operations proc_def_inode_operations = {
	.setattr	= proc_setattr,
};

static int proc_single_show(struct seq_file *m, void *v)
{
	struct inode *inode = m->private;
	struct pid_namespace *ns = proc_pid_ns(inode);
	struct pid *pid = proc_pid(inode);
	struct task_struct *task;
	int ret;

	task = get_pid_task(pid, PIDTYPE_PID);
	if (!task)
		return -ESRCH;

	ret = PROC_I(inode)->op.proc_show(m, ns, pid, task);

	put_task_struct(task);
	return ret;
}

static int proc_single_open(struct inode *inode, struct file *filp)
{
	return single_open(filp, proc_single_show, inode);
}

static const struct file_operations proc_single_file_operations = {
	.open		= proc_single_open,
	.read		= seq_read,
	.llseek		= seq_lseek,
	.release	= single_release,
};


struct mm_struct *proc_mem_open(struct inode *inode, unsigned int mode)
{
	struct task_struct *task = get_proc_task(inode);
	struct mm_struct *mm = ERR_PTR(-ESRCH);

	if (task) {
		mm = mm_access(task, mode | PTRACE_MODE_FSCREDS);
		put_task_struct(task);

		if (!IS_ERR_OR_NULL(mm)) {
			/* ensure this mm_struct can't be freed */
			mmgrab(mm);
			/* but do not pin its memory */
			mmput(mm);
		}
	}

	return mm;
}

static int __mem_open(struct inode *inode, struct file *file, unsigned int mode)
{
	struct mm_struct *mm = proc_mem_open(inode, mode);

	if (IS_ERR(mm))
		return PTR_ERR(mm);

	file->private_data = mm;
	return 0;
}

static int mem_open(struct inode *inode, struct file *file)
{
	int ret = __mem_open(inode, file, PTRACE_MODE_ATTACH);

	/* OK to pass negative loff_t, we can catch out-of-range */
	file->f_mode |= FMODE_UNSIGNED_OFFSET;

	return ret;
}

static ssize_t mem_rw(struct file *file, char __user *buf,
			size_t count, loff_t *ppos, int write)
{
	struct mm_struct *mm = file->private_data;
	unsigned long addr = *ppos;
	ssize_t copied;
	char *page;
	unsigned int flags;

	if (!mm)
		return 0;

	page = (char *)__get_free_page(GFP_KERNEL);
	if (!page)
		return -ENOMEM;

	copied = 0;
	if (!mmget_not_zero(mm))
		goto free;

	flags = FOLL_FORCE | (write ? FOLL_WRITE : 0);

	while (count > 0) {
		int this_len = min_t(int, count, PAGE_SIZE);

		if (write && copy_from_user(page, buf, this_len)) {
			copied = -EFAULT;
			break;
		}

		this_len = access_remote_vm(mm, addr, page, this_len, flags);
		if (!this_len) {
			if (!copied)
				copied = -EIO;
			break;
		}

		if (!write && copy_to_user(buf, page, this_len)) {
			copied = -EFAULT;
			break;
		}

		buf += this_len;
		addr += this_len;
		copied += this_len;
		count -= this_len;
	}
	*ppos = addr;

	mmput(mm);
free:
	free_page((unsigned long) page);
	return copied;
}

static ssize_t mem_read(struct file *file, char __user *buf,
			size_t count, loff_t *ppos)
{
	return mem_rw(file, buf, count, ppos, 0);
}

static ssize_t mem_write(struct file *file, const char __user *buf,
			 size_t count, loff_t *ppos)
{
	return mem_rw(file, (char __user*)buf, count, ppos, 1);
}

loff_t mem_lseek(struct file *file, loff_t offset, int orig)
{
	switch (orig) {
	case 0:
		file->f_pos = offset;
		break;
	case 1:
		file->f_pos += offset;
		break;
	default:
		return -EINVAL;
	}
	force_successful_syscall_return();
	return file->f_pos;
}

static int mem_release(struct inode *inode, struct file *file)
{
	struct mm_struct *mm = file->private_data;
	if (mm)
		mmdrop(mm);
	return 0;
}

static const struct file_operations proc_mem_operations = {
	.llseek		= mem_lseek,
	.read		= mem_read,
	.write		= mem_write,
	.open		= mem_open,
	.release	= mem_release,
};

static int environ_open(struct inode *inode, struct file *file)
{
	return __mem_open(inode, file, PTRACE_MODE_READ);
}

static ssize_t environ_read(struct file *file, char __user *buf,
			size_t count, loff_t *ppos)
{
	char *page;
	unsigned long src = *ppos;
	int ret = 0;
	struct mm_struct *mm = file->private_data;
	unsigned long env_start, env_end;

	/* Ensure the process spawned far enough to have an environment. */
	if (!mm || !mm->env_end)
		return 0;

	page = (char *)__get_free_page(GFP_KERNEL);
	if (!page)
		return -ENOMEM;

	ret = 0;
	if (!mmget_not_zero(mm))
		goto free;

	spin_lock(&mm->arg_lock);
	env_start = mm->env_start;
	env_end = mm->env_end;
	spin_unlock(&mm->arg_lock);

	while (count > 0) {
		size_t this_len, max_len;
		int retval;

		if (src >= (env_end - env_start))
			break;

		this_len = env_end - (env_start + src);

		max_len = min_t(size_t, PAGE_SIZE, count);
		this_len = min(max_len, this_len);

		retval = access_remote_vm(mm, (env_start + src), page, this_len, FOLL_ANON);

		if (retval <= 0) {
			ret = retval;
			break;
		}

		if (copy_to_user(buf, page, retval)) {
			ret = -EFAULT;
			break;
		}

		ret += retval;
		src += retval;
		buf += retval;
		count -= retval;
	}
	*ppos = src;
	mmput(mm);

free:
	free_page((unsigned long) page);
	return ret;
}

static const struct file_operations proc_environ_operations = {
	.open		= environ_open,
	.read		= environ_read,
	.llseek		= generic_file_llseek,
	.release	= mem_release,
};

static int auxv_open(struct inode *inode, struct file *file)
{
	return __mem_open(inode, file, PTRACE_MODE_READ_FSCREDS);
}

static ssize_t auxv_read(struct file *file, char __user *buf,
			size_t count, loff_t *ppos)
{
	struct mm_struct *mm = file->private_data;
	unsigned int nwords = 0;

	if (!mm)
		return 0;
	do {
		nwords += 2;
	} while (mm->saved_auxv[nwords - 2] != 0); /* AT_NULL */
	return simple_read_from_buffer(buf, count, ppos, mm->saved_auxv,
				       nwords * sizeof(mm->saved_auxv[0]));
}

static const struct file_operations proc_auxv_operations = {
	.open		= auxv_open,
	.read		= auxv_read,
	.llseek		= generic_file_llseek,
	.release	= mem_release,
};

static ssize_t oom_adj_read(struct file *file, char __user *buf, size_t count,
			    loff_t *ppos)
{
	struct task_struct *task = get_proc_task(file_inode(file));
	char buffer[PROC_NUMBUF];
	int oom_adj = OOM_ADJUST_MIN;
	size_t len;

	if (!task)
		return -ESRCH;
	if (task->signal->oom_score_adj == OOM_SCORE_ADJ_MAX)
		oom_adj = OOM_ADJUST_MAX;
	else
		oom_adj = (task->signal->oom_score_adj * -OOM_DISABLE) /
			  OOM_SCORE_ADJ_MAX;
	put_task_struct(task);
	len = snprintf(buffer, sizeof(buffer), "%d\n", oom_adj);
	return simple_read_from_buffer(buf, count, ppos, buffer, len);
}

static int __set_oom_adj(struct file *file, int oom_adj, bool legacy)
{
	static DEFINE_MUTEX(oom_adj_mutex);
	struct mm_struct *mm = NULL;
	struct task_struct *task;
	int err = 0;

	task = get_proc_task(file_inode(file));
	if (!task)
		return -ESRCH;

	mutex_lock(&oom_adj_mutex);
	if (legacy) {
		if (oom_adj < task->signal->oom_score_adj &&
				!capable(CAP_SYS_RESOURCE)) {
			err = -EACCES;
			goto err_unlock;
		}
		/*
		 * /proc/pid/oom_adj is provided for legacy purposes, ask users to use
		 * /proc/pid/oom_score_adj instead.
		 */
		pr_warn_once("%s (%d): /proc/%d/oom_adj is deprecated, please use /proc/%d/oom_score_adj instead.\n",
			  current->comm, task_pid_nr(current), task_pid_nr(task),
			  task_pid_nr(task));
	} else {
		if ((short)oom_adj < task->signal->oom_score_adj_min &&
				!capable(CAP_SYS_RESOURCE)) {
			err = -EACCES;
			goto err_unlock;
		}
	}

	/*
	 * Make sure we will check other processes sharing the mm if this is
	 * not vfrok which wants its own oom_score_adj.
	 * pin the mm so it doesn't go away and get reused after task_unlock
	 */
	if (!task->vfork_done) {
		struct task_struct *p = find_lock_task_mm(task);

		if (p) {
			if (atomic_read(&p->mm->mm_users) > 1) {
				mm = p->mm;
				mmgrab(mm);
			}
			task_unlock(p);
		}
	}

	task->signal->oom_score_adj = oom_adj;
	if (!legacy && has_capability_noaudit(current, CAP_SYS_RESOURCE))
		task->signal->oom_score_adj_min = (short)oom_adj;
	trace_oom_score_adj_update(task);

	if (mm) {
		struct task_struct *p;

		rcu_read_lock();
		for_each_process(p) {
			if (same_thread_group(task, p))
				continue;

			/* do not touch kernel threads or the global init */
			if (p->flags & PF_KTHREAD || is_global_init(p))
				continue;

			task_lock(p);
			if (!p->vfork_done && process_shares_mm(p, mm)) {
				pr_info("updating oom_score_adj for %d (%s) from %d to %d because it shares mm with %d (%s). Report if this is unexpected.\n",
						task_pid_nr(p), p->comm,
						p->signal->oom_score_adj, oom_adj,
						task_pid_nr(task), task->comm);
				p->signal->oom_score_adj = oom_adj;
				if (!legacy && has_capability_noaudit(current, CAP_SYS_RESOURCE))
					p->signal->oom_score_adj_min = (short)oom_adj;
			}
			task_unlock(p);
		}
		rcu_read_unlock();
		mmdrop(mm);
	}
err_unlock:
	mutex_unlock(&oom_adj_mutex);
	put_task_struct(task);
	return err;
}

/*
 * /proc/pid/oom_adj exists solely for backwards compatibility with previous
 * kernels.  The effective policy is defined by oom_score_adj, which has a
 * different scale: oom_adj grew exponentially and oom_score_adj grows linearly.
 * Values written to oom_adj are simply mapped linearly to oom_score_adj.
 * Processes that become oom disabled via oom_adj will still be oom disabled
 * with this implementation.
 *
 * oom_adj cannot be removed since existing userspace binaries use it.
 */
static ssize_t oom_adj_write(struct file *file, const char __user *buf,
			     size_t count, loff_t *ppos)
{
	char buffer[PROC_NUMBUF];
	int oom_adj;
	int err;

	memset(buffer, 0, sizeof(buffer));
	if (count > sizeof(buffer) - 1)
		count = sizeof(buffer) - 1;
	if (copy_from_user(buffer, buf, count)) {
		err = -EFAULT;
		goto out;
	}

	err = kstrtoint(strstrip(buffer), 0, &oom_adj);
	if (err)
		goto out;
	if ((oom_adj < OOM_ADJUST_MIN || oom_adj > OOM_ADJUST_MAX) &&
	     oom_adj != OOM_DISABLE) {
		err = -EINVAL;
		goto out;
	}

	/*
	 * Scale /proc/pid/oom_score_adj appropriately ensuring that a maximum
	 * value is always attainable.
	 */
	if (oom_adj == OOM_ADJUST_MAX)
		oom_adj = OOM_SCORE_ADJ_MAX;
	else
		oom_adj = (oom_adj * OOM_SCORE_ADJ_MAX) / -OOM_DISABLE;

	err = __set_oom_adj(file, oom_adj, true);
out:
	return err < 0 ? err : count;
}

static const struct file_operations proc_oom_adj_operations = {
	.read		= oom_adj_read,
	.write		= oom_adj_write,
	.llseek		= generic_file_llseek,
};

static ssize_t oom_score_adj_read(struct file *file, char __user *buf,
					size_t count, loff_t *ppos)
{
	struct task_struct *task = get_proc_task(file_inode(file));
	char buffer[PROC_NUMBUF];
	short oom_score_adj = OOM_SCORE_ADJ_MIN;
	size_t len;

	if (!task)
		return -ESRCH;
	oom_score_adj = task->signal->oom_score_adj;
	put_task_struct(task);
	len = snprintf(buffer, sizeof(buffer), "%hd\n", oom_score_adj);
	return simple_read_from_buffer(buf, count, ppos, buffer, len);
}

static ssize_t oom_score_adj_write(struct file *file, const char __user *buf,
					size_t count, loff_t *ppos)
{
	char buffer[PROC_NUMBUF];
	int oom_score_adj;
	int err;

	memset(buffer, 0, sizeof(buffer));
	if (count > sizeof(buffer) - 1)
		count = sizeof(buffer) - 1;
	if (copy_from_user(buffer, buf, count)) {
		err = -EFAULT;
		goto out;
	}

	err = kstrtoint(strstrip(buffer), 0, &oom_score_adj);
	if (err)
		goto out;
	if (oom_score_adj < OOM_SCORE_ADJ_MIN ||
			oom_score_adj > OOM_SCORE_ADJ_MAX) {
		err = -EINVAL;
		goto out;
	}

	err = __set_oom_adj(file, oom_score_adj, false);
out:
	return err < 0 ? err : count;
}

static const struct file_operations proc_oom_score_adj_operations = {
	.read		= oom_score_adj_read,
	.write		= oom_score_adj_write,
	.llseek		= default_llseek,
};

#ifdef CONFIG_AUDITSYSCALL
#define TMPBUFLEN 11
static ssize_t proc_loginuid_read(struct file * file, char __user * buf,
				  size_t count, loff_t *ppos)
{
	struct inode * inode = file_inode(file);
	struct task_struct *task = get_proc_task(inode);
	ssize_t length;
	char tmpbuf[TMPBUFLEN];

	if (!task)
		return -ESRCH;
	length = scnprintf(tmpbuf, TMPBUFLEN, "%u",
			   from_kuid(file->f_cred->user_ns,
				     audit_get_loginuid(task)));
	put_task_struct(task);
	return simple_read_from_buffer(buf, count, ppos, tmpbuf, length);
}

static ssize_t proc_loginuid_write(struct file * file, const char __user * buf,
				   size_t count, loff_t *ppos)
{
	struct inode * inode = file_inode(file);
	uid_t loginuid;
	kuid_t kloginuid;
	int rv;

	rcu_read_lock();
	if (current != pid_task(proc_pid(inode), PIDTYPE_PID)) {
		rcu_read_unlock();
		return -EPERM;
	}
	rcu_read_unlock();

	if (*ppos != 0) {
		/* No partial writes. */
		return -EINVAL;
	}

	rv = kstrtou32_from_user(buf, count, 10, &loginuid);
	if (rv < 0)
		return rv;

	/* is userspace tring to explicitly UNSET the loginuid? */
	if (loginuid == AUDIT_UID_UNSET) {
		kloginuid = INVALID_UID;
	} else {
		kloginuid = make_kuid(file->f_cred->user_ns, loginuid);
		if (!uid_valid(kloginuid))
			return -EINVAL;
	}

	rv = audit_set_loginuid(kloginuid);
	if (rv < 0)
		return rv;
	return count;
}

static const struct file_operations proc_loginuid_operations = {
	.read		= proc_loginuid_read,
	.write		= proc_loginuid_write,
	.llseek		= generic_file_llseek,
};

static ssize_t proc_sessionid_read(struct file * file, char __user * buf,
				  size_t count, loff_t *ppos)
{
	struct inode * inode = file_inode(file);
	struct task_struct *task = get_proc_task(inode);
	ssize_t length;
	char tmpbuf[TMPBUFLEN];

	if (!task)
		return -ESRCH;
	length = scnprintf(tmpbuf, TMPBUFLEN, "%u",
				audit_get_sessionid(task));
	put_task_struct(task);
	return simple_read_from_buffer(buf, count, ppos, tmpbuf, length);
}

static const struct file_operations proc_sessionid_operations = {
	.read		= proc_sessionid_read,
	.llseek		= generic_file_llseek,
};
#endif

#ifdef CONFIG_FAULT_INJECTION
static ssize_t proc_fault_inject_read(struct file * file, char __user * buf,
				      size_t count, loff_t *ppos)
{
	struct task_struct *task = get_proc_task(file_inode(file));
	char buffer[PROC_NUMBUF];
	size_t len;
	int make_it_fail;

	if (!task)
		return -ESRCH;
	make_it_fail = task->make_it_fail;
	put_task_struct(task);

	len = snprintf(buffer, sizeof(buffer), "%i\n", make_it_fail);

	return simple_read_from_buffer(buf, count, ppos, buffer, len);
}

static ssize_t proc_fault_inject_write(struct file * file,
			const char __user * buf, size_t count, loff_t *ppos)
{
	struct task_struct *task;
	char buffer[PROC_NUMBUF];
	int make_it_fail;
	int rv;

	if (!capable(CAP_SYS_RESOURCE))
		return -EPERM;
	memset(buffer, 0, sizeof(buffer));
	if (count > sizeof(buffer) - 1)
		count = sizeof(buffer) - 1;
	if (copy_from_user(buffer, buf, count))
		return -EFAULT;
	rv = kstrtoint(strstrip(buffer), 0, &make_it_fail);
	if (rv < 0)
		return rv;
	if (make_it_fail < 0 || make_it_fail > 1)
		return -EINVAL;

	task = get_proc_task(file_inode(file));
	if (!task)
		return -ESRCH;
	task->make_it_fail = make_it_fail;
	put_task_struct(task);

	return count;
}

static const struct file_operations proc_fault_inject_operations = {
	.read		= proc_fault_inject_read,
	.write		= proc_fault_inject_write,
	.llseek		= generic_file_llseek,
};

static ssize_t proc_fail_nth_write(struct file *file, const char __user *buf,
				   size_t count, loff_t *ppos)
{
	struct task_struct *task;
	int err;
	unsigned int n;

	err = kstrtouint_from_user(buf, count, 0, &n);
	if (err)
		return err;

	task = get_proc_task(file_inode(file));
	if (!task)
		return -ESRCH;
	task->fail_nth = n;
	put_task_struct(task);

	return count;
}

static ssize_t proc_fail_nth_read(struct file *file, char __user *buf,
				  size_t count, loff_t *ppos)
{
	struct task_struct *task;
	char numbuf[PROC_NUMBUF];
	ssize_t len;

	task = get_proc_task(file_inode(file));
	if (!task)
		return -ESRCH;
	len = snprintf(numbuf, sizeof(numbuf), "%u\n", task->fail_nth);
	len = simple_read_from_buffer(buf, count, ppos, numbuf, len);
	put_task_struct(task);

	return len;
}

static const struct file_operations proc_fail_nth_operations = {
	.read		= proc_fail_nth_read,
	.write		= proc_fail_nth_write,
};
#endif


#ifdef CONFIG_SCHED_DEBUG
/*
 * Print out various scheduling related per-task fields:
 */
static int sched_show(struct seq_file *m, void *v)
{
	struct inode *inode = m->private;
	struct pid_namespace *ns = proc_pid_ns(inode);
	struct task_struct *p;

	p = get_proc_task(inode);
	if (!p)
		return -ESRCH;
	proc_sched_show_task(p, ns, m);

	put_task_struct(p);

	return 0;
}

static ssize_t
sched_write(struct file *file, const char __user *buf,
	    size_t count, loff_t *offset)
{
	struct inode *inode = file_inode(file);
	struct task_struct *p;

	p = get_proc_task(inode);
	if (!p)
		return -ESRCH;
	proc_sched_set_task(p);

	put_task_struct(p);

	return count;
}

static int sched_open(struct inode *inode, struct file *filp)
{
	return single_open(filp, sched_show, inode);
}

static const struct file_operations proc_pid_sched_operations = {
	.open		= sched_open,
	.read		= seq_read,
	.write		= sched_write,
	.llseek		= seq_lseek,
	.release	= single_release,
};

#endif

#ifdef CONFIG_SCHED_AUTOGROUP
/*
 * Print out autogroup related information:
 */
static int sched_autogroup_show(struct seq_file *m, void *v)
{
	struct inode *inode = m->private;
	struct task_struct *p;

	p = get_proc_task(inode);
	if (!p)
		return -ESRCH;
	proc_sched_autogroup_show_task(p, m);

	put_task_struct(p);

	return 0;
}

static ssize_t
sched_autogroup_write(struct file *file, const char __user *buf,
	    size_t count, loff_t *offset)
{
	struct inode *inode = file_inode(file);
	struct task_struct *p;
	char buffer[PROC_NUMBUF];
	int nice;
	int err;

	memset(buffer, 0, sizeof(buffer));
	if (count > sizeof(buffer) - 1)
		count = sizeof(buffer) - 1;
	if (copy_from_user(buffer, buf, count))
		return -EFAULT;

	err = kstrtoint(strstrip(buffer), 0, &nice);
	if (err < 0)
		return err;

	p = get_proc_task(inode);
	if (!p)
		return -ESRCH;

	err = proc_sched_autogroup_set_nice(p, nice);
	if (err)
		count = err;

	put_task_struct(p);

	return count;
}

static int sched_autogroup_open(struct inode *inode, struct file *filp)
{
	int ret;

	ret = single_open(filp, sched_autogroup_show, NULL);
	if (!ret) {
		struct seq_file *m = filp->private_data;

		m->private = inode;
	}
	return ret;
}

static const struct file_operations proc_pid_sched_autogroup_operations = {
	.open		= sched_autogroup_open,
	.read		= seq_read,
	.write		= sched_autogroup_write,
	.llseek		= seq_lseek,
	.release	= single_release,
};

#endif /* CONFIG_SCHED_AUTOGROUP */

static ssize_t comm_write(struct file *file, const char __user *buf,
				size_t count, loff_t *offset)
{
	struct inode *inode = file_inode(file);
	struct task_struct *p;
	char buffer[TASK_COMM_LEN];
	const size_t maxlen = sizeof(buffer) - 1;

	memset(buffer, 0, sizeof(buffer));
	if (copy_from_user(buffer, buf, count > maxlen ? maxlen : count))
		return -EFAULT;

	p = get_proc_task(inode);
	if (!p)
		return -ESRCH;

	if (same_thread_group(current, p))
		set_task_comm(p, buffer);
	else
		count = -EINVAL;

	put_task_struct(p);

	return count;
}

static int comm_show(struct seq_file *m, void *v)
{
	struct inode *inode = m->private;
	struct task_struct *p;

	p = get_proc_task(inode);
	if (!p)
		return -ESRCH;

	proc_task_name(m, p, false);
	seq_putc(m, '\n');

	put_task_struct(p);

	return 0;
}

static int comm_open(struct inode *inode, struct file *filp)
{
	return single_open(filp, comm_show, inode);
}

static const struct file_operations proc_pid_set_comm_operations = {
	.open		= comm_open,
	.read		= seq_read,
	.write		= comm_write,
	.llseek		= seq_lseek,
	.release	= single_release,
};

static int proc_exe_link(struct dentry *dentry, struct path *exe_path)
{
	struct task_struct *task;
	struct file *exe_file;

	task = get_proc_task(d_inode(dentry));
	if (!task)
		return -ENOENT;
	exe_file = get_task_exe_file(task);
	put_task_struct(task);
	if (exe_file) {
		*exe_path = exe_file->f_path;
		path_get(&exe_file->f_path);
		fput(exe_file);
		return 0;
	} else
		return -ENOENT;
}

static const char *proc_pid_get_link(struct dentry *dentry,
				     struct inode *inode,
				     struct delayed_call *done)
{
	struct path path;
	int error = -EACCES;

	if (!dentry)
		return ERR_PTR(-ECHILD);

	/* Are we allowed to snoop on the tasks file descriptors? */
	if (!proc_fd_access_allowed(inode))
		goto out;

	error = PROC_I(inode)->op.proc_get_link(dentry, &path);
	if (error)
		goto out;

	nd_jump_link(&path);
	return NULL;
out:
	return ERR_PTR(error);
}

static int do_proc_readlink(struct path *path, char __user *buffer, int buflen)
{
	char *tmp = (char *)__get_free_page(GFP_KERNEL);
	char *pathname;
	int len;

	if (!tmp)
		return -ENOMEM;

	pathname = d_path(path, tmp, PAGE_SIZE);
	len = PTR_ERR(pathname);
	if (IS_ERR(pathname))
		goto out;
	len = tmp + PAGE_SIZE - 1 - pathname;

	if (len > buflen)
		len = buflen;
	if (copy_to_user(buffer, pathname, len))
		len = -EFAULT;
 out:
	free_page((unsigned long)tmp);
	return len;
}

static int proc_pid_readlink(struct dentry * dentry, char __user * buffer, int buflen)
{
	int error = -EACCES;
	struct inode *inode = d_inode(dentry);
	struct path path;

	/* Are we allowed to snoop on the tasks file descriptors? */
	if (!proc_fd_access_allowed(inode))
		goto out;

	error = PROC_I(inode)->op.proc_get_link(dentry, &path);
	if (error)
		goto out;

	error = do_proc_readlink(&path, buffer, buflen);
	path_put(&path);
out:
	return error;
}

const struct inode_operations proc_pid_link_inode_operations = {
	.readlink	= proc_pid_readlink,
	.get_link	= proc_pid_get_link,
	.setattr	= proc_setattr,
};


/* building an inode */

void task_dump_owner(struct task_struct *task, umode_t mode,
		     kuid_t *ruid, kgid_t *rgid)
{
	/* Depending on the state of dumpable compute who should own a
	 * proc file for a task.
	 */
	const struct cred *cred;
	kuid_t uid;
	kgid_t gid;

	if (unlikely(task->flags & PF_KTHREAD)) {
		*ruid = GLOBAL_ROOT_UID;
		*rgid = GLOBAL_ROOT_GID;
		return;
	}

	/* Default to the tasks effective ownership */
	rcu_read_lock();
	cred = __task_cred(task);
	uid = cred->euid;
	gid = cred->egid;
	rcu_read_unlock();

	/*
	 * Before the /proc/pid/status file was created the only way to read
	 * the effective uid of a /process was to stat /proc/pid.  Reading
	 * /proc/pid/status is slow enough that procps and other packages
	 * kept stating /proc/pid.  To keep the rules in /proc simple I have
	 * made this apply to all per process world readable and executable
	 * directories.
	 */
	if (mode != (S_IFDIR|S_IRUGO|S_IXUGO)) {
		struct mm_struct *mm;
		task_lock(task);
		mm = task->mm;
		/* Make non-dumpable tasks owned by some root */
		if (mm) {
			if (get_dumpable(mm) != SUID_DUMP_USER) {
				struct user_namespace *user_ns = mm->user_ns;

				uid = make_kuid(user_ns, 0);
				if (!uid_valid(uid))
					uid = GLOBAL_ROOT_UID;

				gid = make_kgid(user_ns, 0);
				if (!gid_valid(gid))
					gid = GLOBAL_ROOT_GID;
			}
		} else {
			uid = GLOBAL_ROOT_UID;
			gid = GLOBAL_ROOT_GID;
		}
		task_unlock(task);
	}
	*ruid = uid;
	*rgid = gid;
}

struct inode *proc_pid_make_inode(struct super_block * sb,
				  struct task_struct *task, umode_t mode)
{
	struct inode * inode;
	struct proc_inode *ei;

	/* We need a new inode */

	inode = new_inode(sb);
	if (!inode)
		goto out;

	/* Common stuff */
	ei = PROC_I(inode);
	inode->i_mode = mode;
	inode->i_ino = get_next_ino();
	inode->i_mtime = inode->i_atime = inode->i_ctime = current_time(inode);
	inode->i_op = &proc_def_inode_operations;

	/*
	 * grab the reference to task.
	 */
	ei->pid = get_task_pid(task, PIDTYPE_PID);
	if (!ei->pid)
		goto out_unlock;

	task_dump_owner(task, 0, &inode->i_uid, &inode->i_gid);
	security_task_to_inode(task, inode);

out:
	return inode;

out_unlock:
	iput(inode);
	return NULL;
}

int pid_getattr(const struct path *path, struct kstat *stat,
		u32 request_mask, unsigned int query_flags)
{
	struct inode *inode = d_inode(path->dentry);
	struct pid_namespace *pid = proc_pid_ns(inode);
	struct task_struct *task;

	generic_fillattr(inode, stat);

	stat->uid = GLOBAL_ROOT_UID;
	stat->gid = GLOBAL_ROOT_GID;
	rcu_read_lock();
	task = pid_task(proc_pid(inode), PIDTYPE_PID);
	if (task) {
		if (!has_pid_permissions(pid, task, HIDEPID_INVISIBLE)) {
			rcu_read_unlock();
			/*
			 * This doesn't prevent learning whether PID exists,
			 * it only makes getattr() consistent with readdir().
			 */
			return -ENOENT;
		}
		task_dump_owner(task, inode->i_mode, &stat->uid, &stat->gid);
	}
	rcu_read_unlock();
	return 0;
}

/* dentry stuff */

/*
 * Set <pid>/... inode ownership (can change due to setuid(), etc.)
 */
void pid_update_inode(struct task_struct *task, struct inode *inode)
{
	task_dump_owner(task, inode->i_mode, &inode->i_uid, &inode->i_gid);

	inode->i_mode &= ~(S_ISUID | S_ISGID);
	security_task_to_inode(task, inode);
}

/*
 * Rewrite the inode's ownerships here because the owning task may have
 * performed a setuid(), etc.
 *
 */
static int pid_revalidate(struct dentry *dentry, unsigned int flags)
{
	struct inode *inode;
	struct task_struct *task;

	if (flags & LOOKUP_RCU)
		return -ECHILD;

	inode = d_inode(dentry);
	task = get_proc_task(inode);

	if (task) {
		pid_update_inode(task, inode);
		put_task_struct(task);
		return 1;
	}
	return 0;
}

static inline bool proc_inode_is_dead(struct inode *inode)
{
	return !proc_pid(inode)->tasks[PIDTYPE_PID].first;
}

int pid_delete_dentry(const struct dentry *dentry)
{
	/* Is the task we represent dead?
	 * If so, then don't put the dentry on the lru list,
	 * kill it immediately.
	 */
	return proc_inode_is_dead(d_inode(dentry));
}

const struct dentry_operations pid_dentry_operations =
{
	.d_revalidate	= pid_revalidate,
	.d_delete	= pid_delete_dentry,
};

/* Lookups */

/*
 * Fill a directory entry.
 *
 * If possible create the dcache entry and derive our inode number and
 * file type from dcache entry.
 *
 * Since all of the proc inode numbers are dynamically generated, the inode
 * numbers do not exist until the inode is cache.  This means creating the
 * the dcache entry in readdir is necessary to keep the inode numbers
 * reported by readdir in sync with the inode numbers reported
 * by stat.
 */
bool proc_fill_cache(struct file *file, struct dir_context *ctx,
	const char *name, unsigned int len,
	instantiate_t instantiate, struct task_struct *task, const void *ptr)
{
	struct dentry *child, *dir = file->f_path.dentry;
	struct qstr qname = QSTR_INIT(name, len);
	struct inode *inode;
	unsigned type = DT_UNKNOWN;
	ino_t ino = 1;

	child = d_hash_and_lookup(dir, &qname);
	if (!child) {
		DECLARE_WAIT_QUEUE_HEAD_ONSTACK(wq);
		child = d_alloc_parallel(dir, &qname, &wq);
		if (IS_ERR(child))
			goto end_instantiate;
		if (d_in_lookup(child)) {
			struct dentry *res;
			res = instantiate(child, task, ptr);
			d_lookup_done(child);
			if (unlikely(res)) {
				dput(child);
				child = res;
				if (IS_ERR(child))
					goto end_instantiate;
			}
		}
	}
	inode = d_inode(child);
	ino = inode->i_ino;
	type = inode->i_mode >> 12;
	dput(child);
end_instantiate:
	return dir_emit(ctx, name, len, ino, type);
}

/*
 * dname_to_vma_addr - maps a dentry name into two unsigned longs
 * which represent vma start and end addresses.
 */
static int dname_to_vma_addr(struct dentry *dentry,
			     unsigned long *start, unsigned long *end)
{
	const char *str = dentry->d_name.name;
	unsigned long long sval, eval;
	unsigned int len;

	if (str[0] == '0' && str[1] != '-')
		return -EINVAL;
	len = _parse_integer(str, 16, &sval);
	if (len & KSTRTOX_OVERFLOW)
		return -EINVAL;
	if (sval != (unsigned long)sval)
		return -EINVAL;
	str += len;

	if (*str != '-')
		return -EINVAL;
	str++;

	if (str[0] == '0' && str[1])
		return -EINVAL;
	len = _parse_integer(str, 16, &eval);
	if (len & KSTRTOX_OVERFLOW)
		return -EINVAL;
	if (eval != (unsigned long)eval)
		return -EINVAL;
	str += len;

	if (*str != '\0')
		return -EINVAL;

	*start = sval;
	*end = eval;

	return 0;
}

static int map_files_d_revalidate(struct dentry *dentry, unsigned int flags)
{
	unsigned long vm_start, vm_end;
	bool exact_vma_exists = false;
	struct mm_struct *mm = NULL;
	struct task_struct *task;
	struct inode *inode;
	int status = 0;

	if (flags & LOOKUP_RCU)
		return -ECHILD;

	inode = d_inode(dentry);
	task = get_proc_task(inode);
	if (!task)
		goto out_notask;

	mm = mm_access(task, PTRACE_MODE_READ_FSCREDS);
	if (IS_ERR_OR_NULL(mm))
		goto out;

	if (!dname_to_vma_addr(dentry, &vm_start, &vm_end)) {
		down_read(&mm->mmap_sem);
		exact_vma_exists = !!find_exact_vma(mm, vm_start, vm_end);
		up_read(&mm->mmap_sem);
	}

	mmput(mm);

	if (exact_vma_exists) {
		task_dump_owner(task, 0, &inode->i_uid, &inode->i_gid);

		security_task_to_inode(task, inode);
		status = 1;
	}

out:
	put_task_struct(task);

out_notask:
	return status;
}

static const struct dentry_operations tid_map_files_dentry_operations = {
	.d_revalidate	= map_files_d_revalidate,
	.d_delete	= pid_delete_dentry,
};

static int map_files_get_link(struct dentry *dentry, struct path *path)
{
	unsigned long vm_start, vm_end;
	struct vm_area_struct *vma;
	struct task_struct *task;
	struct mm_struct *mm;
	int rc;

	rc = -ENOENT;
	task = get_proc_task(d_inode(dentry));
	if (!task)
		goto out;

	mm = get_task_mm(task);
	put_task_struct(task);
	if (!mm)
		goto out;

	rc = dname_to_vma_addr(dentry, &vm_start, &vm_end);
	if (rc)
		goto out_mmput;

	rc = -ENOENT;
	down_read(&mm->mmap_sem);
	vma = find_exact_vma(mm, vm_start, vm_end);
	if (vma && vma->vm_file) {
		*path = vma->vm_file->f_path;
		path_get(path);
		rc = 0;
	}
	up_read(&mm->mmap_sem);

out_mmput:
	mmput(mm);
out:
	return rc;
}

struct map_files_info {
	unsigned long	start;
	unsigned long	end;
	fmode_t		mode;
};

/*
 * Only allow CAP_SYS_ADMIN to follow the links, due to concerns about how the
 * symlinks may be used to bypass permissions on ancestor directories in the
 * path to the file in question.
 */
static const char *
proc_map_files_get_link(struct dentry *dentry,
			struct inode *inode,
		        struct delayed_call *done)
{
	if (!capable(CAP_SYS_ADMIN))
		return ERR_PTR(-EPERM);

	return proc_pid_get_link(dentry, inode, done);
}

/*
 * Identical to proc_pid_link_inode_operations except for get_link()
 */
static const struct inode_operations proc_map_files_link_inode_operations = {
	.readlink	= proc_pid_readlink,
	.get_link	= proc_map_files_get_link,
	.setattr	= proc_setattr,
};

static struct dentry *
proc_map_files_instantiate(struct dentry *dentry,
			   struct task_struct *task, const void *ptr)
{
	fmode_t mode = (fmode_t)(unsigned long)ptr;
	struct proc_inode *ei;
	struct inode *inode;

	inode = proc_pid_make_inode(dentry->d_sb, task, S_IFLNK |
				    ((mode & FMODE_READ ) ? S_IRUSR : 0) |
				    ((mode & FMODE_WRITE) ? S_IWUSR : 0));
	if (!inode)
		return ERR_PTR(-ENOENT);

	ei = PROC_I(inode);
	ei->op.proc_get_link = map_files_get_link;

	inode->i_op = &proc_map_files_link_inode_operations;
	inode->i_size = 64;

	d_set_d_op(dentry, &tid_map_files_dentry_operations);
	return d_splice_alias(inode, dentry);
}

static struct dentry *proc_map_files_lookup(struct inode *dir,
		struct dentry *dentry, unsigned int flags)
{
	unsigned long vm_start, vm_end;
	struct vm_area_struct *vma;
	struct task_struct *task;
	struct dentry *result;
	struct mm_struct *mm;

	result = ERR_PTR(-ENOENT);
	task = get_proc_task(dir);
	if (!task)
		goto out;

	result = ERR_PTR(-EACCES);
	if (!ptrace_may_access(task, PTRACE_MODE_READ_FSCREDS))
		goto out_put_task;

	result = ERR_PTR(-ENOENT);
	if (dname_to_vma_addr(dentry, &vm_start, &vm_end))
		goto out_put_task;

	mm = get_task_mm(task);
	if (!mm)
		goto out_put_task;

	down_read(&mm->mmap_sem);
	vma = find_exact_vma(mm, vm_start, vm_end);
	if (!vma)
		goto out_no_vma;

	if (vma->vm_file)
		result = proc_map_files_instantiate(dentry, task,
				(void *)(unsigned long)vma->vm_file->f_mode);

out_no_vma:
	up_read(&mm->mmap_sem);
	mmput(mm);
out_put_task:
	put_task_struct(task);
out:
	return result;
}

static const struct inode_operations proc_map_files_inode_operations = {
	.lookup		= proc_map_files_lookup,
	.permission	= proc_fd_permission,
	.setattr	= proc_setattr,
};

static int
proc_map_files_readdir(struct file *file, struct dir_context *ctx)
{
	struct vm_area_struct *vma;
	struct task_struct *task;
	struct mm_struct *mm;
	unsigned long nr_files, pos, i;
	struct flex_array *fa = NULL;
	struct map_files_info info;
	struct map_files_info *p;
	int ret;

	ret = -ENOENT;
	task = get_proc_task(file_inode(file));
	if (!task)
		goto out;

	ret = -EACCES;
	if (!ptrace_may_access(task, PTRACE_MODE_READ_FSCREDS))
		goto out_put_task;

	ret = 0;
	if (!dir_emit_dots(file, ctx))
		goto out_put_task;

	mm = get_task_mm(task);
	if (!mm)
		goto out_put_task;
	down_read(&mm->mmap_sem);

	nr_files = 0;

	/*
	 * We need two passes here:
	 *
	 *  1) Collect vmas of mapped files with mmap_sem taken
	 *  2) Release mmap_sem and instantiate entries
	 *
	 * otherwise we get lockdep complained, since filldir()
	 * routine might require mmap_sem taken in might_fault().
	 */

	for (vma = mm->mmap, pos = 2; vma; vma = vma->vm_next) {
		if (vma->vm_file && ++pos > ctx->pos)
			nr_files++;
	}

	if (nr_files) {
		fa = flex_array_alloc(sizeof(info), nr_files,
					GFP_KERNEL);
		if (!fa || flex_array_prealloc(fa, 0, nr_files,
						GFP_KERNEL)) {
			ret = -ENOMEM;
			if (fa)
				flex_array_free(fa);
			up_read(&mm->mmap_sem);
			mmput(mm);
			goto out_put_task;
		}
		for (i = 0, vma = mm->mmap, pos = 2; vma;
				vma = vma->vm_next) {
			if (!vma->vm_file)
				continue;
			if (++pos <= ctx->pos)
				continue;

			info.start = vma->vm_start;
			info.end = vma->vm_end;
			info.mode = vma->vm_file->f_mode;
			if (flex_array_put(fa, i++, &info, GFP_KERNEL))
				BUG();
		}
	}
	up_read(&mm->mmap_sem);
	mmput(mm);

	for (i = 0; i < nr_files; i++) {
		char buf[4 * sizeof(long) + 2];	/* max: %lx-%lx\0 */
		unsigned int len;

		p = flex_array_get(fa, i);
		len = snprintf(buf, sizeof(buf), "%lx-%lx", p->start, p->end);
		if (!proc_fill_cache(file, ctx,
				      buf, len,
				      proc_map_files_instantiate,
				      task,
				      (void *)(unsigned long)p->mode))
			break;
		ctx->pos++;
	}
	if (fa)
		flex_array_free(fa);

out_put_task:
	put_task_struct(task);
out:
	return ret;
}

static const struct file_operations proc_map_files_operations = {
	.read		= generic_read_dir,
	.iterate_shared	= proc_map_files_readdir,
	.llseek		= generic_file_llseek,
};

#if defined(CONFIG_CHECKPOINT_RESTORE) && defined(CONFIG_POSIX_TIMERS)
struct timers_private {
	struct pid *pid;
	struct task_struct *task;
	struct sighand_struct *sighand;
	struct pid_namespace *ns;
	unsigned long flags;
};

static void *timers_start(struct seq_file *m, loff_t *pos)
{
	struct timers_private *tp = m->private;

	tp->task = get_pid_task(tp->pid, PIDTYPE_PID);
	if (!tp->task)
		return ERR_PTR(-ESRCH);

	tp->sighand = lock_task_sighand(tp->task, &tp->flags);
	if (!tp->sighand)
		return ERR_PTR(-ESRCH);

	return seq_list_start(&tp->task->signal->posix_timers, *pos);
}

static void *timers_next(struct seq_file *m, void *v, loff_t *pos)
{
	struct timers_private *tp = m->private;
	return seq_list_next(v, &tp->task->signal->posix_timers, pos);
}

static void timers_stop(struct seq_file *m, void *v)
{
	struct timers_private *tp = m->private;

	if (tp->sighand) {
		unlock_task_sighand(tp->task, &tp->flags);
		tp->sighand = NULL;
	}

	if (tp->task) {
		put_task_struct(tp->task);
		tp->task = NULL;
	}
}

static int show_timer(struct seq_file *m, void *v)
{
	struct k_itimer *timer;
	struct timers_private *tp = m->private;
	int notify;
	static const char * const nstr[] = {
		[SIGEV_SIGNAL] = "signal",
		[SIGEV_NONE] = "none",
		[SIGEV_THREAD] = "thread",
	};

	timer = list_entry((struct list_head *)v, struct k_itimer, list);
	notify = timer->it_sigev_notify;

	seq_printf(m, "ID: %d\n", timer->it_id);
	seq_printf(m, "signal: %d/%px\n",
		   timer->sigq->info.si_signo,
		   timer->sigq->info.si_value.sival_ptr);
	seq_printf(m, "notify: %s/%s.%d\n",
		   nstr[notify & ~SIGEV_THREAD_ID],
		   (notify & SIGEV_THREAD_ID) ? "tid" : "pid",
		   pid_nr_ns(timer->it_pid, tp->ns));
	seq_printf(m, "ClockID: %d\n", timer->it_clock);

	return 0;
}

static const struct seq_operations proc_timers_seq_ops = {
	.start	= timers_start,
	.next	= timers_next,
	.stop	= timers_stop,
	.show	= show_timer,
};

static int proc_timers_open(struct inode *inode, struct file *file)
{
	struct timers_private *tp;

	tp = __seq_open_private(file, &proc_timers_seq_ops,
			sizeof(struct timers_private));
	if (!tp)
		return -ENOMEM;

	tp->pid = proc_pid(inode);
	tp->ns = proc_pid_ns(inode);
	return 0;
}

static const struct file_operations proc_timers_operations = {
	.open		= proc_timers_open,
	.read		= seq_read,
	.llseek		= seq_lseek,
	.release	= seq_release_private,
};
#endif

static ssize_t timerslack_ns_write(struct file *file, const char __user *buf,
					size_t count, loff_t *offset)
{
	struct inode *inode = file_inode(file);
	struct task_struct *p;
	u64 slack_ns;
	int err;

	err = kstrtoull_from_user(buf, count, 10, &slack_ns);
	if (err < 0)
		return err;

	p = get_proc_task(inode);
	if (!p)
		return -ESRCH;

	if (p != current) {
		if (!capable(CAP_SYS_NICE)) {
			count = -EPERM;
			goto out;
		}

		err = security_task_setscheduler(p);
		if (err) {
			count = err;
			goto out;
		}
	}

	task_lock(p);
	if (slack_ns == 0)
		p->timer_slack_ns = p->default_timer_slack_ns;
	else
		p->timer_slack_ns = slack_ns;
	task_unlock(p);

out:
	put_task_struct(p);

	return count;
}

static int timerslack_ns_show(struct seq_file *m, void *v)
{
	struct inode *inode = m->private;
	struct task_struct *p;
	int err = 0;

	p = get_proc_task(inode);
	if (!p)
		return -ESRCH;

	if (p != current) {

		if (!capable(CAP_SYS_NICE)) {
			err = -EPERM;
			goto out;
		}
		err = security_task_getscheduler(p);
		if (err)
			goto out;
	}

	task_lock(p);
	seq_printf(m, "%llu\n", p->timer_slack_ns);
	task_unlock(p);

out:
	put_task_struct(p);

	return err;
}

static int timerslack_ns_open(struct inode *inode, struct file *filp)
{
	return single_open(filp, timerslack_ns_show, inode);
}

static const struct file_operations proc_pid_set_timerslack_ns_operations = {
	.open		= timerslack_ns_open,
	.read		= seq_read,
	.write		= timerslack_ns_write,
	.llseek		= seq_lseek,
	.release	= single_release,
};

static struct dentry *proc_pident_instantiate(struct dentry *dentry,
	struct task_struct *task, const void *ptr)
{
	const struct pid_entry *p = ptr;
	struct inode *inode;
	struct proc_inode *ei;

	inode = proc_pid_make_inode(dentry->d_sb, task, p->mode);
	if (!inode)
		return ERR_PTR(-ENOENT);

	ei = PROC_I(inode);
	if (S_ISDIR(inode->i_mode))
		set_nlink(inode, 2);	/* Use getattr to fix if necessary */
	if (p->iop)
		inode->i_op = p->iop;
	if (p->fop)
		inode->i_fop = p->fop;
	ei->op = p->op;
	pid_update_inode(task, inode);
	d_set_d_op(dentry, &pid_dentry_operations);
	return d_splice_alias(inode, dentry);
}

static struct dentry *proc_pident_lookup(struct inode *dir, 
					 struct dentry *dentry,
					 const struct pid_entry *ents,
					 unsigned int nents)
{
	struct task_struct *task = get_proc_task(dir);
	const struct pid_entry *p, *last;
	struct dentry *res = ERR_PTR(-ENOENT);

	if (!task)
		goto out_no_task;

	/*
	 * Yes, it does not scale. And it should not. Don't add
	 * new entries into /proc/<tgid>/ without very good reasons.
	 */
	last = &ents[nents];
	for (p = ents; p < last; p++) {
		if (p->len != dentry->d_name.len)
			continue;
		if (!memcmp(dentry->d_name.name, p->name, p->len))
			break;
	}
	if (p >= last)
		goto out;

	res = proc_pident_instantiate(dentry, task, p);
out:
	put_task_struct(task);
out_no_task:
	return res;
}

static int proc_pident_readdir(struct file *file, struct dir_context *ctx,
		const struct pid_entry *ents, unsigned int nents)
{
	struct task_struct *task = get_proc_task(file_inode(file));
	const struct pid_entry *p;

	if (!task)
		return -ENOENT;

	if (!dir_emit_dots(file, ctx))
		goto out;

	if (ctx->pos >= nents + 2)
		goto out;

	for (p = ents + (ctx->pos - 2); p < ents + nents; p++) {
		if (!proc_fill_cache(file, ctx, p->name, p->len,
				proc_pident_instantiate, task, p))
			break;
		ctx->pos++;
	}
out:
	put_task_struct(task);
	return 0;
}

#ifdef CONFIG_SECURITY
static ssize_t proc_pid_attr_read(struct file * file, char __user * buf,
				  size_t count, loff_t *ppos)
{
	struct inode * inode = file_inode(file);
	char *p = NULL;
	ssize_t length;
	struct task_struct *task = get_proc_task(inode);

	if (!task)
		return -ESRCH;

	length = security_getprocattr(task,
				      (char*)file->f_path.dentry->d_name.name,
				      &p);
	put_task_struct(task);
	if (length > 0)
		length = simple_read_from_buffer(buf, count, ppos, p, length);
	kfree(p);
	return length;
}

static ssize_t proc_pid_attr_write(struct file * file, const char __user * buf,
				   size_t count, loff_t *ppos)
{
	struct inode * inode = file_inode(file);
	void *page;
	ssize_t length;
	struct task_struct *task = get_proc_task(inode);

	length = -ESRCH;
	if (!task)
		goto out_no_task;

	/* A task may only write its own attributes. */
	length = -EACCES;
	if (current != task)
		goto out;

	if (count > PAGE_SIZE)
		count = PAGE_SIZE;

	/* No partial writes. */
	length = -EINVAL;
	if (*ppos != 0)
		goto out;

	page = memdup_user(buf, count);
	if (IS_ERR(page)) {
		length = PTR_ERR(page);
		goto out;
	}

	/* Guard against adverse ptrace interaction */
	length = mutex_lock_interruptible(&current->signal->cred_guard_mutex);
	if (length < 0)
		goto out_free;

	length = security_setprocattr(file->f_path.dentry->d_name.name,
				      page, count);
	mutex_unlock(&current->signal->cred_guard_mutex);
out_free:
	kfree(page);
out:
	put_task_struct(task);
out_no_task:
	return length;
}

static const struct file_operations proc_pid_attr_operations = {
	.read		= proc_pid_attr_read,
	.write		= proc_pid_attr_write,
	.llseek		= generic_file_llseek,
};

static const struct pid_entry attr_dir_stuff[] = {
	REG("current",    S_IRUGO|S_IWUGO, proc_pid_attr_operations),
	REG("prev",       S_IRUGO,	   proc_pid_attr_operations),
	REG("exec",       S_IRUGO|S_IWUGO, proc_pid_attr_operations),
	REG("fscreate",   S_IRUGO|S_IWUGO, proc_pid_attr_operations),
	REG("keycreate",  S_IRUGO|S_IWUGO, proc_pid_attr_operations),
	REG("sockcreate", S_IRUGO|S_IWUGO, proc_pid_attr_operations),
};

static int proc_attr_dir_readdir(struct file *file, struct dir_context *ctx)
{
	return proc_pident_readdir(file, ctx, 
				   attr_dir_stuff, ARRAY_SIZE(attr_dir_stuff));
}

static const struct file_operations proc_attr_dir_operations = {
	.read		= generic_read_dir,
	.iterate_shared	= proc_attr_dir_readdir,
	.llseek		= generic_file_llseek,
};

static struct dentry *proc_attr_dir_lookup(struct inode *dir,
				struct dentry *dentry, unsigned int flags)
{
	return proc_pident_lookup(dir, dentry,
				  attr_dir_stuff, ARRAY_SIZE(attr_dir_stuff));
}

static const struct inode_operations proc_attr_dir_inode_operations = {
	.lookup		= proc_attr_dir_lookup,
	.getattr	= pid_getattr,
	.setattr	= proc_setattr,
};

#endif

#ifdef CONFIG_ELF_CORE
static ssize_t proc_coredump_filter_read(struct file *file, char __user *buf,
					 size_t count, loff_t *ppos)
{
	struct task_struct *task = get_proc_task(file_inode(file));
	struct mm_struct *mm;
	char buffer[PROC_NUMBUF];
	size_t len;
	int ret;

	if (!task)
		return -ESRCH;

	ret = 0;
	mm = get_task_mm(task);
	if (mm) {
		len = snprintf(buffer, sizeof(buffer), "%08lx\n",
			       ((mm->flags & MMF_DUMP_FILTER_MASK) >>
				MMF_DUMP_FILTER_SHIFT));
		mmput(mm);
		ret = simple_read_from_buffer(buf, count, ppos, buffer, len);
	}

	put_task_struct(task);

	return ret;
}

static ssize_t proc_coredump_filter_write(struct file *file,
					  const char __user *buf,
					  size_t count,
					  loff_t *ppos)
{
	struct task_struct *task;
	struct mm_struct *mm;
	unsigned int val;
	int ret;
	int i;
	unsigned long mask;

	ret = kstrtouint_from_user(buf, count, 0, &val);
	if (ret < 0)
		return ret;

	ret = -ESRCH;
	task = get_proc_task(file_inode(file));
	if (!task)
		goto out_no_task;

	mm = get_task_mm(task);
	if (!mm)
		goto out_no_mm;
	ret = 0;

	for (i = 0, mask = 1; i < MMF_DUMP_FILTER_BITS; i++, mask <<= 1) {
		if (val & mask)
			set_bit(i + MMF_DUMP_FILTER_SHIFT, &mm->flags);
		else
			clear_bit(i + MMF_DUMP_FILTER_SHIFT, &mm->flags);
	}

	mmput(mm);
 out_no_mm:
	put_task_struct(task);
 out_no_task:
	if (ret < 0)
		return ret;
	return count;
}

static const struct file_operations proc_coredump_filter_operations = {
	.read		= proc_coredump_filter_read,
	.write		= proc_coredump_filter_write,
	.llseek		= generic_file_llseek,
};
#endif

#ifdef CONFIG_TASK_IO_ACCOUNTING
static int do_io_accounting(struct task_struct *task, struct seq_file *m, int whole)
{
	struct task_io_accounting acct = task->ioac;
	unsigned long flags;
	int result;

	result = mutex_lock_killable(&task->signal->cred_guard_mutex);
	if (result)
		return result;

	if (!ptrace_may_access(task, PTRACE_MODE_READ_FSCREDS)) {
		result = -EACCES;
		goto out_unlock;
	}

	if (whole && lock_task_sighand(task, &flags)) {
		struct task_struct *t = task;

		task_io_accounting_add(&acct, &task->signal->ioac);
		while_each_thread(task, t)
			task_io_accounting_add(&acct, &t->ioac);

		unlock_task_sighand(task, &flags);
	}
	seq_printf(m,
		   "rchar: %llu\n"
		   "wchar: %llu\n"
		   "syscr: %llu\n"
		   "syscw: %llu\n"
		   "read_bytes: %llu\n"
		   "write_bytes: %llu\n"
		   "cancelled_write_bytes: %llu\n",
		   (unsigned long long)acct.rchar,
		   (unsigned long long)acct.wchar,
		   (unsigned long long)acct.syscr,
		   (unsigned long long)acct.syscw,
		   (unsigned long long)acct.read_bytes,
		   (unsigned long long)acct.write_bytes,
		   (unsigned long long)acct.cancelled_write_bytes);
	result = 0;

out_unlock:
	mutex_unlock(&task->signal->cred_guard_mutex);
	return result;
}

static int proc_tid_io_accounting(struct seq_file *m, struct pid_namespace *ns,
				  struct pid *pid, struct task_struct *task)
{
	return do_io_accounting(task, m, 0);
}

static int proc_tgid_io_accounting(struct seq_file *m, struct pid_namespace *ns,
				   struct pid *pid, struct task_struct *task)
{
	return do_io_accounting(task, m, 1);
}
#endif /* CONFIG_TASK_IO_ACCOUNTING */

#ifdef CONFIG_USER_NS
static int proc_id_map_open(struct inode *inode, struct file *file,
	const struct seq_operations *seq_ops)
{
	struct user_namespace *ns = NULL;
	struct task_struct *task;
	struct seq_file *seq;
	int ret = -EINVAL;

	task = get_proc_task(inode);
	if (task) {
		rcu_read_lock();
		ns = get_user_ns(task_cred_xxx(task, user_ns));
		rcu_read_unlock();
		put_task_struct(task);
	}
	if (!ns)
		goto err;

	ret = seq_open(file, seq_ops);
	if (ret)
		goto err_put_ns;

	seq = file->private_data;
	seq->private = ns;

	return 0;
err_put_ns:
	put_user_ns(ns);
err:
	return ret;
}

static int proc_id_map_release(struct inode *inode, struct file *file)
{
	struct seq_file *seq = file->private_data;
	struct user_namespace *ns = seq->private;
	put_user_ns(ns);
	return seq_release(inode, file);
}

static int proc_uid_map_open(struct inode *inode, struct file *file)
{
	return proc_id_map_open(inode, file, &proc_uid_seq_operations);
}

static int proc_gid_map_open(struct inode *inode, struct file *file)
{
	return proc_id_map_open(inode, file, &proc_gid_seq_operations);
}

static int proc_projid_map_open(struct inode *inode, struct file *file)
{
	return proc_id_map_open(inode, file, &proc_projid_seq_operations);
}

static const struct file_operations proc_uid_map_operations = {
	.open		= proc_uid_map_open,
	.write		= proc_uid_map_write,
	.read		= seq_read,
	.llseek		= seq_lseek,
	.release	= proc_id_map_release,
};

static const struct file_operations proc_gid_map_operations = {
	.open		= proc_gid_map_open,
	.write		= proc_gid_map_write,
	.read		= seq_read,
	.llseek		= seq_lseek,
	.release	= proc_id_map_release,
};

static const struct file_operations proc_projid_map_operations = {
	.open		= proc_projid_map_open,
	.write		= proc_projid_map_write,
	.read		= seq_read,
	.llseek		= seq_lseek,
	.release	= proc_id_map_release,
};

static int proc_setgroups_open(struct inode *inode, struct file *file)
{
	struct user_namespace *ns = NULL;
	struct task_struct *task;
	int ret;

	ret = -ESRCH;
	task = get_proc_task(inode);
	if (task) {
		rcu_read_lock();
		ns = get_user_ns(task_cred_xxx(task, user_ns));
		rcu_read_unlock();
		put_task_struct(task);
	}
	if (!ns)
		goto err;

	if (file->f_mode & FMODE_WRITE) {
		ret = -EACCES;
		if (!ns_capable(ns, CAP_SYS_ADMIN))
			goto err_put_ns;
	}

	ret = single_open(file, &proc_setgroups_show, ns);
	if (ret)
		goto err_put_ns;

	return 0;
err_put_ns:
	put_user_ns(ns);
err:
	return ret;
}

static int proc_setgroups_release(struct inode *inode, struct file *file)
{
	struct seq_file *seq = file->private_data;
	struct user_namespace *ns = seq->private;
	int ret = single_release(inode, file);
	put_user_ns(ns);
	return ret;
}

static const struct file_operations proc_setgroups_operations = {
	.open		= proc_setgroups_open,
	.write		= proc_setgroups_write,
	.read		= seq_read,
	.llseek		= seq_lseek,
	.release	= proc_setgroups_release,
};
#endif /* CONFIG_USER_NS */

static int proc_pid_personality(struct seq_file *m, struct pid_namespace *ns,
				struct pid *pid, struct task_struct *task)
{
	int err = lock_trace(task);
	if (!err) {
		seq_printf(m, "%08x\n", task->personality);
		unlock_trace(task);
	}
	return err;
}

#ifdef CONFIG_LIVEPATCH
static int proc_pid_patch_state(struct seq_file *m, struct pid_namespace *ns,
				struct pid *pid, struct task_struct *task)
{
	seq_printf(m, "%d\n", task->patch_state);
	return 0;
}
#endif /* CONFIG_LIVEPATCH */

/*
 * Thread groups
 */
static const struct file_operations proc_task_operations;
static const struct inode_operations proc_task_inode_operations;

static const struct pid_entry tgid_base_stuff[] = {
	DIR("task",       S_IRUGO|S_IXUGO, proc_task_inode_operations, proc_task_operations),
	DIR("fd",         S_IRUSR|S_IXUSR, proc_fd_inode_operations, proc_fd_operations),
	DIR("map_files",  S_IRUSR|S_IXUSR, proc_map_files_inode_operations, proc_map_files_operations),
	DIR("fdinfo",     S_IRUSR|S_IXUSR, proc_fdinfo_inode_operations, proc_fdinfo_operations),
	DIR("ns",	  S_IRUSR|S_IXUGO, proc_ns_dir_inode_operations, proc_ns_dir_operations),
#ifdef CONFIG_NET
	DIR("net",        S_IRUGO|S_IXUGO, proc_net_inode_operations, proc_net_operations),
#endif
	REG("environ",    S_IRUSR, proc_environ_operations),
	REG("auxv",       S_IRUSR, proc_auxv_operations),
	ONE("status",     S_IRUGO, proc_pid_status),
	ONE("personality", S_IRUSR, proc_pid_personality),
	ONE("limits",	  S_IRUGO, proc_pid_limits),
#ifdef CONFIG_SCHED_DEBUG
	REG("sched",      S_IRUGO|S_IWUSR, proc_pid_sched_operations),
#endif
#ifdef CONFIG_SCHED_AUTOGROUP
	REG("autogroup",  S_IRUGO|S_IWUSR, proc_pid_sched_autogroup_operations),
#endif
	REG("comm",      S_IRUGO|S_IWUSR, proc_pid_set_comm_operations),
#ifdef CONFIG_HAVE_ARCH_TRACEHOOK
	ONE("syscall",    S_IRUSR, proc_pid_syscall),
#endif
	REG("cmdline",    S_IRUGO, proc_pid_cmdline_ops),
	ONE("stat",       S_IRUGO, proc_tgid_stat),
	ONE("statm",      S_IRUGO, proc_pid_statm),
	REG("maps",       S_IRUGO, proc_pid_maps_operations),
#ifdef CONFIG_NUMA
	REG("numa_maps",  S_IRUGO, proc_pid_numa_maps_operations),
#endif
	REG("mem",        S_IRUSR|S_IWUSR, proc_mem_operations),
	LNK("cwd",        proc_cwd_link),
	LNK("root",       proc_root_link),
	LNK("exe",        proc_exe_link),
	REG("mounts",     S_IRUGO, proc_mounts_operations),
	REG("mountinfo",  S_IRUGO, proc_mountinfo_operations),
	REG("mountstats", S_IRUSR, proc_mountstats_operations),
#ifdef CONFIG_PROC_PAGE_MONITOR
	REG("clear_refs", S_IWUSR, proc_clear_refs_operations),
	REG("smaps",      S_IRUGO, proc_pid_smaps_operations),
	REG("smaps_rollup", S_IRUGO, proc_pid_smaps_rollup_operations),
	REG("pagemap",    S_IRUSR, proc_pagemap_operations),
#endif
#ifdef CONFIG_SECURITY
	DIR("attr",       S_IRUGO|S_IXUGO, proc_attr_dir_inode_operations, proc_attr_dir_operations),
#endif
#ifdef CONFIG_KALLSYMS
	ONE("wchan",      S_IRUGO, proc_pid_wchan),
#endif
#ifdef CONFIG_STACKTRACE
	ONE("stack",      S_IRUSR, proc_pid_stack),
#endif
#ifdef CONFIG_SCHED_INFO
	ONE("schedstat",  S_IRUGO, proc_pid_schedstat),
#endif
#ifdef CONFIG_LATENCYTOP
	REG("latency",  S_IRUGO, proc_lstats_operations),
#endif
#ifdef CONFIG_PROC_PID_CPUSET
	ONE("cpuset",     S_IRUGO, proc_cpuset_show),
#endif
#ifdef CONFIG_CGROUPS
	ONE("cgroup",  S_IRUGO, proc_cgroup_show),
#endif
	ONE("oom_score",  S_IRUGO, proc_oom_score),
	REG("oom_adj",    S_IRUGO|S_IWUSR, proc_oom_adj_operations),
	REG("oom_score_adj", S_IRUGO|S_IWUSR, proc_oom_score_adj_operations),
#ifdef CONFIG_AUDITSYSCALL
	REG("loginuid",   S_IWUSR|S_IRUGO, proc_loginuid_operations),
	REG("sessionid",  S_IRUGO, proc_sessionid_operations),
#endif
#ifdef CONFIG_FAULT_INJECTION
	REG("make-it-fail", S_IRUGO|S_IWUSR, proc_fault_inject_operations),
	REG("fail-nth", 0644, proc_fail_nth_operations),
#endif
#ifdef CONFIG_ELF_CORE
	REG("coredump_filter", S_IRUGO|S_IWUSR, proc_coredump_filter_operations),
#endif
#ifdef CONFIG_TASK_IO_ACCOUNTING
	ONE("io",	S_IRUSR, proc_tgid_io_accounting),
#endif
#ifdef CONFIG_USER_NS
	REG("uid_map",    S_IRUGO|S_IWUSR, proc_uid_map_operations),
	REG("gid_map",    S_IRUGO|S_IWUSR, proc_gid_map_operations),
	REG("projid_map", S_IRUGO|S_IWUSR, proc_projid_map_operations),
	REG("setgroups",  S_IRUGO|S_IWUSR, proc_setgroups_operations),
#endif
#if defined(CONFIG_CHECKPOINT_RESTORE) && defined(CONFIG_POSIX_TIMERS)
	REG("timers",	  S_IRUGO, proc_timers_operations),
#endif
	REG("timerslack_ns", S_IRUGO|S_IWUGO, proc_pid_set_timerslack_ns_operations),
#ifdef CONFIG_LIVEPATCH
	ONE("patch_state",  S_IRUSR, proc_pid_patch_state),
#endif
};

static int proc_tgid_base_readdir(struct file *file, struct dir_context *ctx)
{
	return proc_pident_readdir(file, ctx,
				   tgid_base_stuff, ARRAY_SIZE(tgid_base_stuff));
}

static const struct file_operations proc_tgid_base_operations = {
	.read		= generic_read_dir,
	.iterate_shared	= proc_tgid_base_readdir,
	.llseek		= generic_file_llseek,
};

static struct dentry *proc_tgid_base_lookup(struct inode *dir, struct dentry *dentry, unsigned int flags)
{
	return proc_pident_lookup(dir, dentry,
				  tgid_base_stuff, ARRAY_SIZE(tgid_base_stuff));
}

static const struct inode_operations proc_tgid_base_inode_operations = {
	.lookup		= proc_tgid_base_lookup,
	.getattr	= pid_getattr,
	.setattr	= proc_setattr,
	.permission	= proc_pid_permission,
};

static void proc_flush_task_mnt(struct vfsmount *mnt, pid_t pid, pid_t tgid)
{
	struct dentry *dentry, *leader, *dir;
	char buf[10 + 1];
	struct qstr name;

	name.name = buf;
	name.len = snprintf(buf, sizeof(buf), "%u", pid);
	/* no ->d_hash() rejects on procfs */
	dentry = d_hash_and_lookup(mnt->mnt_root, &name);
	if (dentry) {
		d_invalidate(dentry);
		dput(dentry);
	}

	if (pid == tgid)
		return;

	name.name = buf;
	name.len = snprintf(buf, sizeof(buf), "%u", tgid);
	leader = d_hash_and_lookup(mnt->mnt_root, &name);
	if (!leader)
		goto out;

	name.name = "task";
	name.len = strlen(name.name);
	dir = d_hash_and_lookup(leader, &name);
	if (!dir)
		goto out_put_leader;

	name.name = buf;
	name.len = snprintf(buf, sizeof(buf), "%u", pid);
	dentry = d_hash_and_lookup(dir, &name);
	if (dentry) {
		d_invalidate(dentry);
		dput(dentry);
	}

	dput(dir);
out_put_leader:
	dput(leader);
out:
	return;
}

/**
 * proc_flush_task -  Remove dcache entries for @task from the /proc dcache.
 * @task: task that should be flushed.
 *
 * When flushing dentries from proc, one needs to flush them from global
 * proc (proc_mnt) and from all the namespaces' procs this task was seen
 * in. This call is supposed to do all of this job.
 *
 * Looks in the dcache for
 * /proc/@pid
 * /proc/@tgid/task/@pid
 * if either directory is present flushes it and all of it'ts children
 * from the dcache.
 *
 * It is safe and reasonable to cache /proc entries for a task until
 * that task exits.  After that they just clog up the dcache with
 * useless entries, possibly causing useful dcache entries to be
 * flushed instead.  This routine is proved to flush those useless
 * dcache entries at process exit time.
 *
 * NOTE: This routine is just an optimization so it does not guarantee
 *       that no dcache entries will exist at process exit time it
 *       just makes it very unlikely that any will persist.
 */

void proc_flush_task(struct task_struct *task)
{
	int i;
	struct pid *pid, *tgid;
	struct upid *upid;

	pid = task_pid(task);
	tgid = task_tgid(task);

	for (i = 0; i <= pid->level; i++) {
		upid = &pid->numbers[i];
		proc_flush_task_mnt(upid->ns->proc_mnt, upid->nr,
					tgid->numbers[i].nr);
	}
}

static struct dentry *proc_pid_instantiate(struct dentry * dentry,
				   struct task_struct *task, const void *ptr)
{
	struct inode *inode;

	inode = proc_pid_make_inode(dentry->d_sb, task, S_IFDIR | S_IRUGO | S_IXUGO);
	if (!inode)
		return ERR_PTR(-ENOENT);

	inode->i_op = &proc_tgid_base_inode_operations;
	inode->i_fop = &proc_tgid_base_operations;
	inode->i_flags|=S_IMMUTABLE;

	set_nlink(inode, nlink_tgid);
	pid_update_inode(task, inode);

	d_set_d_op(dentry, &pid_dentry_operations);
	return d_splice_alias(inode, dentry);
}

struct dentry *proc_pid_lookup(struct inode *dir, struct dentry * dentry, unsigned int flags)
{
	struct task_struct *task;
	unsigned tgid;
	struct pid_namespace *ns;
	struct dentry *result = ERR_PTR(-ENOENT);

	tgid = name_to_int(&dentry->d_name);
	if (tgid == ~0U)
		goto out;

	ns = dentry->d_sb->s_fs_info;
	rcu_read_lock();
	task = find_task_by_pid_ns(tgid, ns);
	if (task)
		get_task_struct(task);
	rcu_read_unlock();
	if (!task)
		goto out;

	result = proc_pid_instantiate(dentry, task, NULL);
	put_task_struct(task);
out:
	return result;
}

/*
 * Find the first task with tgid >= tgid
 *
 */
struct tgid_iter {
	unsigned int tgid;
	struct task_struct *task;
};
static struct tgid_iter next_tgid(struct pid_namespace *ns, struct tgid_iter iter)
{
	struct pid *pid;

	if (iter.task)
		put_task_struct(iter.task);
	rcu_read_lock();
retry:
	iter.task = NULL;
	pid = find_ge_pid(iter.tgid, ns);
	if (pid) {
		iter.tgid = pid_nr_ns(pid, ns);
		iter.task = pid_task(pid, PIDTYPE_PID);
		/* What we to know is if the pid we have find is the
		 * pid of a thread_group_leader.  Testing for task
		 * being a thread_group_leader is the obvious thing
		 * todo but there is a window when it fails, due to
		 * the pid transfer logic in de_thread.
		 *
		 * So we perform the straight forward test of seeing
		 * if the pid we have found is the pid of a thread
		 * group leader, and don't worry if the task we have
		 * found doesn't happen to be a thread group leader.
		 * As we don't care in the case of readdir.
		 */
		if (!iter.task || !has_group_leader_pid(iter.task)) {
			iter.tgid += 1;
			goto retry;
		}
		get_task_struct(iter.task);
	}
	rcu_read_unlock();
	return iter;
}

#define TGID_OFFSET (FIRST_PROCESS_ENTRY + 2)

/* for the /proc/ directory itself, after non-process stuff has been done */
int proc_pid_readdir(struct file *file, struct dir_context *ctx)
{
	struct tgid_iter iter;
	struct pid_namespace *ns = proc_pid_ns(file_inode(file));
	loff_t pos = ctx->pos;

	if (pos >= PID_MAX_LIMIT + TGID_OFFSET)
		return 0;

	if (pos == TGID_OFFSET - 2) {
		struct inode *inode = d_inode(ns->proc_self);
		if (!dir_emit(ctx, "self", 4, inode->i_ino, DT_LNK))
			return 0;
		ctx->pos = pos = pos + 1;
	}
	if (pos == TGID_OFFSET - 1) {
		struct inode *inode = d_inode(ns->proc_thread_self);
		if (!dir_emit(ctx, "thread-self", 11, inode->i_ino, DT_LNK))
			return 0;
		ctx->pos = pos = pos + 1;
	}
	iter.tgid = pos - TGID_OFFSET;
	iter.task = NULL;
	for (iter = next_tgid(ns, iter);
	     iter.task;
	     iter.tgid += 1, iter = next_tgid(ns, iter)) {
		char name[10 + 1];
		unsigned int len;

		cond_resched();
		if (!has_pid_permissions(ns, iter.task, HIDEPID_INVISIBLE))
			continue;

		len = snprintf(name, sizeof(name), "%u", iter.tgid);
		ctx->pos = iter.tgid + TGID_OFFSET;
		if (!proc_fill_cache(file, ctx, name, len,
				     proc_pid_instantiate, iter.task, NULL)) {
			put_task_struct(iter.task);
			return 0;
		}
	}
	ctx->pos = PID_MAX_LIMIT + TGID_OFFSET;
	return 0;
}

/*
 * proc_tid_comm_permission is a special permission function exclusively
 * used for the node /proc/<pid>/task/<tid>/comm.
 * It bypasses generic permission checks in the case where a task of the same
 * task group attempts to access the node.
 * The rationale behind this is that glibc and bionic access this node for
 * cross thread naming (pthread_set/getname_np(!self)). However, if
 * PR_SET_DUMPABLE gets set to 0 this node among others becomes uid=0 gid=0,
 * which locks out the cross thread naming implementation.
 * This function makes sure that the node is always accessible for members of
 * same thread group.
 */
static int proc_tid_comm_permission(struct inode *inode, int mask)
{
	bool is_same_tgroup;
	struct task_struct *task;

	task = get_proc_task(inode);
	if (!task)
		return -ESRCH;
	is_same_tgroup = same_thread_group(current, task);
	put_task_struct(task);

	if (likely(is_same_tgroup && !(mask & MAY_EXEC))) {
		/* This file (/proc/<pid>/task/<tid>/comm) can always be
		 * read or written by the members of the corresponding
		 * thread group.
		 */
		return 0;
	}

	return generic_permission(inode, mask);
}

static const struct inode_operations proc_tid_comm_inode_operations = {
		.permission = proc_tid_comm_permission,
};

/*
 * Tasks
 */
static const struct pid_entry tid_base_stuff[] = {
	DIR("fd",        S_IRUSR|S_IXUSR, proc_fd_inode_operations, proc_fd_operations),
	DIR("fdinfo",    S_IRUSR|S_IXUSR, proc_fdinfo_inode_operations, proc_fdinfo_operations),
	DIR("ns",	 S_IRUSR|S_IXUGO, proc_ns_dir_inode_operations, proc_ns_dir_operations),
#ifdef CONFIG_NET
	DIR("net",        S_IRUGO|S_IXUGO, proc_net_inode_operations, proc_net_operations),
#endif
	REG("environ",   S_IRUSR, proc_environ_operations),
	REG("auxv",      S_IRUSR, proc_auxv_operations),
	ONE("status",    S_IRUGO, proc_pid_status),
	ONE("personality", S_IRUSR, proc_pid_personality),
	ONE("limits",	 S_IRUGO, proc_pid_limits),
#ifdef CONFIG_SCHED_DEBUG
	REG("sched",     S_IRUGO|S_IWUSR, proc_pid_sched_operations),
#endif
	NOD("comm",      S_IFREG|S_IRUGO|S_IWUSR,
			 &proc_tid_comm_inode_operations,
			 &proc_pid_set_comm_operations, {}),
#ifdef CONFIG_HAVE_ARCH_TRACEHOOK
	ONE("syscall",   S_IRUSR, proc_pid_syscall),
#endif
	REG("cmdline",   S_IRUGO, proc_pid_cmdline_ops),
	ONE("stat",      S_IRUGO, proc_tid_stat),
	ONE("statm",     S_IRUGO, proc_pid_statm),
	REG("maps",      S_IRUGO, proc_tid_maps_operations),
#ifdef CONFIG_PROC_CHILDREN
	REG("children",  S_IRUGO, proc_tid_children_operations),
#endif
#ifdef CONFIG_NUMA
	REG("numa_maps", S_IRUGO, proc_tid_numa_maps_operations),
#endif
	REG("mem",       S_IRUSR|S_IWUSR, proc_mem_operations),
	LNK("cwd",       proc_cwd_link),
	LNK("root",      proc_root_link),
	LNK("exe",       proc_exe_link),
	REG("mounts",    S_IRUGO, proc_mounts_operations),
	REG("mountinfo",  S_IRUGO, proc_mountinfo_operations),
#ifdef CONFIG_PROC_PAGE_MONITOR
	REG("clear_refs", S_IWUSR, proc_clear_refs_operations),
	REG("smaps",     S_IRUGO, proc_tid_smaps_operations),
	REG("smaps_rollup", S_IRUGO, proc_pid_smaps_rollup_operations),
	REG("pagemap",    S_IRUSR, proc_pagemap_operations),
#endif
#ifdef CONFIG_SECURITY
	DIR("attr",      S_IRUGO|S_IXUGO, proc_attr_dir_inode_operations, proc_attr_dir_operations),
#endif
#ifdef CONFIG_KALLSYMS
	ONE("wchan",     S_IRUGO, proc_pid_wchan),
#endif
#ifdef CONFIG_STACKTRACE
	ONE("stack",      S_IRUSR, proc_pid_stack),
#endif
#ifdef CONFIG_SCHED_INFO
	ONE("schedstat", S_IRUGO, proc_pid_schedstat),
#endif
#ifdef CONFIG_LATENCYTOP
	REG("latency",  S_IRUGO, proc_lstats_operations),
#endif
#ifdef CONFIG_PROC_PID_CPUSET
	ONE("cpuset",    S_IRUGO, proc_cpuset_show),
#endif
#ifdef CONFIG_CGROUPS
	ONE("cgroup",  S_IRUGO, proc_cgroup_show),
#endif
	ONE("oom_score", S_IRUGO, proc_oom_score),
	REG("oom_adj",   S_IRUGO|S_IWUSR, proc_oom_adj_operations),
	REG("oom_score_adj", S_IRUGO|S_IWUSR, proc_oom_score_adj_operations),
#ifdef CONFIG_AUDITSYSCALL
	REG("loginuid",  S_IWUSR|S_IRUGO, proc_loginuid_operations),
	REG("sessionid",  S_IRUGO, proc_sessionid_operations),
#endif
#ifdef CONFIG_FAULT_INJECTION
	REG("make-it-fail", S_IRUGO|S_IWUSR, proc_fault_inject_operations),
	REG("fail-nth", 0644, proc_fail_nth_operations),
#endif
#ifdef CONFIG_TASK_IO_ACCOUNTING
	ONE("io",	S_IRUSR, proc_tid_io_accounting),
#endif
#ifdef CONFIG_USER_NS
	REG("uid_map",    S_IRUGO|S_IWUSR, proc_uid_map_operations),
	REG("gid_map",    S_IRUGO|S_IWUSR, proc_gid_map_operations),
	REG("projid_map", S_IRUGO|S_IWUSR, proc_projid_map_operations),
	REG("setgroups",  S_IRUGO|S_IWUSR, proc_setgroups_operations),
#endif
#ifdef CONFIG_LIVEPATCH
	ONE("patch_state",  S_IRUSR, proc_pid_patch_state),
#endif
};

static int proc_tid_base_readdir(struct file *file, struct dir_context *ctx)
{
	return proc_pident_readdir(file, ctx,
				   tid_base_stuff, ARRAY_SIZE(tid_base_stuff));
}

static struct dentry *proc_tid_base_lookup(struct inode *dir, struct dentry *dentry, unsigned int flags)
{
	return proc_pident_lookup(dir, dentry,
				  tid_base_stuff, ARRAY_SIZE(tid_base_stuff));
}

static const struct file_operations proc_tid_base_operations = {
	.read		= generic_read_dir,
	.iterate_shared	= proc_tid_base_readdir,
	.llseek		= generic_file_llseek,
};

static const struct inode_operations proc_tid_base_inode_operations = {
	.lookup		= proc_tid_base_lookup,
	.getattr	= pid_getattr,
	.setattr	= proc_setattr,
};

static struct dentry *proc_task_instantiate(struct dentry *dentry,
	struct task_struct *task, const void *ptr)
{
	struct inode *inode;
	inode = proc_pid_make_inode(dentry->d_sb, task, S_IFDIR | S_IRUGO | S_IXUGO);
	if (!inode)
		return ERR_PTR(-ENOENT);

	inode->i_op = &proc_tid_base_inode_operations;
	inode->i_fop = &proc_tid_base_operations;
	inode->i_flags |= S_IMMUTABLE;

	set_nlink(inode, nlink_tid);
	pid_update_inode(task, inode);

	d_set_d_op(dentry, &pid_dentry_operations);
	return d_splice_alias(inode, dentry);
}

static struct dentry *proc_task_lookup(struct inode *dir, struct dentry * dentry, unsigned int flags)
{
	struct task_struct *task;
	struct task_struct *leader = get_proc_task(dir);
	unsigned tid;
	struct pid_namespace *ns;
	struct dentry *result = ERR_PTR(-ENOENT);

	if (!leader)
		goto out_no_task;

	tid = name_to_int(&dentry->d_name);
	if (tid == ~0U)
		goto out;

	ns = dentry->d_sb->s_fs_info;
	rcu_read_lock();
	task = find_task_by_pid_ns(tid, ns);
	if (task)
		get_task_struct(task);
	rcu_read_unlock();
	if (!task)
		goto out;
	if (!same_thread_group(leader, task))
		goto out_drop_task;

	result = proc_task_instantiate(dentry, task, NULL);
out_drop_task:
	put_task_struct(task);
out:
	put_task_struct(leader);
out_no_task:
	return result;
}

/*
 * Find the first tid of a thread group to return to user space.
 *
 * Usually this is just the thread group leader, but if the users
 * buffer was too small or there was a seek into the middle of the
 * directory we have more work todo.
 *
 * In the case of a short read we start with find_task_by_pid.
 *
 * In the case of a seek we start with the leader and walk nr
 * threads past it.
 */
static struct task_struct *first_tid(struct pid *pid, int tid, loff_t f_pos,
					struct pid_namespace *ns)
{
	struct task_struct *pos, *task;
	unsigned long nr = f_pos;

	if (nr != f_pos)	/* 32bit overflow? */
		return NULL;

	rcu_read_lock();
	task = pid_task(pid, PIDTYPE_PID);
	if (!task)
		goto fail;

	/* Attempt to start with the tid of a thread */
	if (tid && nr) {
		pos = find_task_by_pid_ns(tid, ns);
		if (pos && same_thread_group(pos, task))
			goto found;
	}

	/* If nr exceeds the number of threads there is nothing todo */
	if (nr >= get_nr_threads(task))
		goto fail;

	/* If we haven't found our starting place yet start
	 * with the leader and walk nr threads forward.
	 */
	pos = task = task->group_leader;
	do {
		if (!nr--)
			goto found;
	} while_each_thread(task, pos);
fail:
	pos = NULL;
	goto out;
found:
	get_task_struct(pos);
out:
	rcu_read_unlock();
	return pos;
}

/*
 * Find the next thread in the thread list.
 * Return NULL if there is an error or no next thread.
 *
 * The reference to the input task_struct is released.
 */
static struct task_struct *next_tid(struct task_struct *start)
{
	struct task_struct *pos = NULL;
	rcu_read_lock();
	if (pid_alive(start)) {
		pos = next_thread(start);
		if (thread_group_leader(pos))
			pos = NULL;
		else
			get_task_struct(pos);
	}
	rcu_read_unlock();
	put_task_struct(start);
	return pos;
}

/* for the /proc/TGID/task/ directories */
static int proc_task_readdir(struct file *file, struct dir_context *ctx)
{
	struct inode *inode = file_inode(file);
	struct task_struct *task;
	struct pid_namespace *ns;
	int tid;

	if (proc_inode_is_dead(inode))
		return -ENOENT;

	if (!dir_emit_dots(file, ctx))
		return 0;

	/* f_version caches the tgid value that the last readdir call couldn't
	 * return. lseek aka telldir automagically resets f_version to 0.
	 */
	ns = proc_pid_ns(inode);
	tid = (int)file->f_version;
	file->f_version = 0;
	for (task = first_tid(proc_pid(inode), tid, ctx->pos - 2, ns);
	     task;
	     task = next_tid(task), ctx->pos++) {
		char name[10 + 1];
		unsigned int len;
		tid = task_pid_nr_ns(task, ns);
		len = snprintf(name, sizeof(name), "%u", tid);
		if (!proc_fill_cache(file, ctx, name, len,
				proc_task_instantiate, task, NULL)) {
			/* returning this tgid failed, save it as the first
			 * pid for the next readir call */
			file->f_version = (u64)tid;
			put_task_struct(task);
			break;
		}
	}

	return 0;
}

static int proc_task_getattr(const struct path *path, struct kstat *stat,
			     u32 request_mask, unsigned int query_flags)
{
	struct inode *inode = d_inode(path->dentry);
	struct task_struct *p = get_proc_task(inode);
	generic_fillattr(inode, stat);

	if (p) {
		stat->nlink += get_nr_threads(p);
		put_task_struct(p);
	}

	return 0;
}

static const struct inode_operations proc_task_inode_operations = {
	.lookup		= proc_task_lookup,
	.getattr	= proc_task_getattr,
	.setattr	= proc_setattr,
	.permission	= proc_pid_permission,
};

static const struct file_operations proc_task_operations = {
	.read		= generic_read_dir,
	.iterate_shared	= proc_task_readdir,
	.llseek		= generic_file_llseek,
};

void __init set_proc_pid_nlink(void)
{
	nlink_tid = pid_entry_nlink(tid_base_stuff, ARRAY_SIZE(tid_base_stuff));
	nlink_tgid = pid_entry_nlink(tgid_base_stuff, ARRAY_SIZE(tgid_base_stuff));
}<|MERGE_RESOLUTION|>--- conflicted
+++ resolved
@@ -209,21 +209,8 @@
 			      size_t count, loff_t *ppos)
 {
 	unsigned long arg_start, arg_end, env_start, env_end;
-<<<<<<< HEAD
-	unsigned long len1, len2;
-	char __user *buf0 = buf;
-	struct {
-		unsigned long p;
-		unsigned long len;
-	} cmdline[2];
-	char c;
-	int rv;
-
-	BUG_ON(*pos < 0);
-=======
 	unsigned long pos, len;
 	char *page;
->>>>>>> 5ab82718
 
 	/* Check if process spawned far enough to have cmdline. */
 	if (!mm->env_end)
@@ -239,83 +226,12 @@
 	if (arg_start >= arg_end)
 		return 0;
 
-<<<<<<< HEAD
-	/* Empty ARGV. */
-	if (len1 == 0)
-		goto end;
-
-=======
->>>>>>> 5ab82718
 	/*
 	 * We have traditionally allowed the user to re-write
 	 * the argument strings and overflow the end result
 	 * into the environment section. But only do that if
 	 * the environment area is contiguous to the arguments.
 	 */
-<<<<<<< HEAD
-	if (access_remote_vm(mm, arg_end - 1, &c, 1, FOLL_ANON) != 1)
-		goto end;
-
-	cmdline[0].p = arg_start;
-	cmdline[0].len = len1;
-	if (c == '\0') {
-		/* Command line (set of strings) occupies whole ARGV. */
-		cmdline[1].len = 0;
-	} else {
-		/*
-		 * Command line (1 string) occupies ARGV and
-		 * extends into ENVP.
-		 */
-		cmdline[1].p = env_start;
-		cmdline[1].len = len2;
-	}
-
-	{
-		loff_t pos1 = *pos;
-		unsigned int i;
-
-		i = 0;
-		while (i < 2 && pos1 >= cmdline[i].len) {
-			pos1 -= cmdline[i].len;
-			i++;
-		}
-		while (i < 2) {
-			unsigned long p;
-			unsigned long len;
-
-			p = cmdline[i].p + pos1;
-			len = cmdline[i].len - pos1;
-			while (count > 0 && len > 0) {
-				unsigned int nr_read, nr_write;
-
-				nr_read = min3(count, len, PAGE_SIZE);
-				nr_read = access_remote_vm(mm, p, page, nr_read, FOLL_ANON);
-				if (nr_read == 0)
-					goto end;
-
-				/*
-				 * Command line can be shorter than whole ARGV
-				 * even if last "marker" byte says it is not.
-				 */
-				if (c == '\0')
-					nr_write = nr_read;
-				else
-					nr_write = strnlen(page, nr_read);
-
-				if (copy_to_user(buf, page, nr_write)) {
-					rv = -EFAULT;
-					goto out_free_page;
-				}
-
-				p	+= nr_write;
-				len	-= nr_write;
-				buf	+= nr_write;
-				count	-= nr_write;
-
-				if (nr_write < nr_read)
-					goto end;
-			}
-=======
 	if (env_start != arg_end || env_start >= env_end)
 		env_start = env_end = arg_end;
 
@@ -364,7 +280,6 @@
 			if (!got)
 				break;
 		}
->>>>>>> 5ab82718
 
 		got -= copy_to_user(buf, page, got);
 		if (unlikely(!got)) {
@@ -378,13 +293,6 @@
 		count -= got;
 	}
 
-<<<<<<< HEAD
-end:
-	*pos += buf - buf0;
-	rv = buf - buf0;
-out_free_page:
-=======
->>>>>>> 5ab82718
 	free_page((unsigned long)page);
 	return len;
 }
@@ -401,9 +309,6 @@
 
 	ret = get_mm_cmdline(mm, buf, count, pos);
 	mmput(mm);
-<<<<<<< HEAD
-	return rv;
-=======
 	return ret;
 }
 
@@ -423,7 +328,6 @@
 	if (ret > 0)
 		*pos += ret;
 	return ret;
->>>>>>> 5ab82718
 }
 
 static const struct file_operations proc_pid_cmdline_ops = {
