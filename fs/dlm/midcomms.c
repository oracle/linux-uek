// SPDX-License-Identifier: GPL-2.0-only
/******************************************************************************
*******************************************************************************
**
**  Copyright (C) Sistina Software, Inc.  1997-2003  All rights reserved.
**  Copyright (C) 2004-2021 Red Hat, Inc.  All rights reserved.
**
**
*******************************************************************************
******************************************************************************/

/*
 * midcomms.c
 *
 * This is the appallingly named "mid-level" comms layer. It takes care about
 * deliver an on application layer "reliable" communication above the used
 * lowcomms transport layer.
 *
 * How it works:
 *
 * Each nodes keeps track of all send DLM messages in send_queue with a sequence
 * number. The receive will send an DLM_ACK message back for every DLM message
 * received at the other side. If a reconnect happens in lowcomms we will send
 * all unacknowledged dlm messages again. The receiving side might drop any already
 * received message by comparing sequence numbers.
 *
 * How version detection works:
 *
 * Due the fact that dlm has pre-configured node addresses on every side
 * it is in it's nature that every side connects at starts to transmit
 * dlm messages which ends in a race. However DLM_RCOM_NAMES, DLM_RCOM_STATUS
 * and their replies are the first messages which are exchanges. Due backwards
 * compatibility these messages are not covered by the midcomms re-transmission
 * layer. These messages have their own re-transmission handling in the dlm
 * application layer. The version field of every node will be set on these RCOM
 * messages as soon as they arrived and the node isn't yet part of the nodes
 * hash. There exists also logic to detect version mismatched if something weird
 * going on or the first messages isn't an expected one.
 *
 * Termination:
 *
 * The midcomms layer does a 4 way handshake for termination on DLM protocol
 * like TCP supports it with half-closed socket support. SCTP doesn't support
 * half-closed socket, so we do it on DLM layer. Also socket shutdown() can be
 * interrupted by .e.g. tcp reset itself. Additional there exists the othercon
 * paradigm in lowcomms which cannot be easily without breaking backwards
 * compatibility. A node cannot send anything to another node when a DLM_FIN
 * message was send. There exists additional logic to print a warning if
 * DLM wants to do it. There exists a state handling like RFC 793 but reduced
 * to termination only. The event "member removal event" describes the cluster
 * manager removed the node from internal lists, at this point DLM does not
 * send any message to the other node. There exists two cases:
 *
 * 1. The cluster member was removed and we received a FIN
 * OR
 * 2. We received a FIN but the member was not removed yet
 *
 * One of these cases will do the CLOSE_WAIT to LAST_ACK change.
 *
 *
 *                              +---------+
 *                              | CLOSED  |
 *                              +---------+
 *                                   | add member/receive RCOM version
 *                                   |            detection msg
 *                                   V
 *                              +---------+
 *                              |  ESTAB  |
 *                              +---------+
 *                       CLOSE    |     |    rcv FIN
 *                      -------   |     |    -------
 * +---------+          snd FIN  /       \   snd ACK          +---------+
 * |  FIN    |<-----------------           ------------------>|  CLOSE  |
 * | WAIT-1  |------------------                              |   WAIT  |
 * +---------+          rcv FIN  \                            +---------+
 * | rcv ACK of FIN   -------   |                            CLOSE  | member
 * | --------------   snd ACK   |                           ------- | removal
 * V        x                   V                           snd FIN V event
 * +---------+                  +---------+                   +---------+
 * |FINWAIT-2|                  | CLOSING |                   | LAST-ACK|
 * +---------+                  +---------+                   +---------+
 * |                rcv ACK of FIN |                 rcv ACK of FIN |
 * |  rcv FIN       -------------- |                 -------------- |
 * |  -------              x       V                        x       V
 *  \ snd ACK                 +---------+                   +---------+
 *   ------------------------>| CLOSED  |                   | CLOSED  |
 *                            +---------+                   +---------+
 *
 * NOTE: any state can interrupted by midcomms_close() and state will be
 * switched to CLOSED in case of fencing. There exists also some timeout
 * handling when we receive the version detection RCOM messages which is
 * made by observation.
 *
 * Future improvements:
 *
 * There exists some known issues/improvements of the dlm handling. Some
 * of them should be done in a next major dlm version bump which makes
 * it incompatible with previous versions.
 *
 * Unaligned memory access:
 *
 * There exists cases when the dlm message buffer length is not aligned
 * to 8 byte. However seems nobody detected any problem with it. This
 * can be fixed in the next major version bump of dlm.
 *
 * Version detection:
 *
 * The version detection and how it's done is related to backwards
 * compatibility. There exists better ways to make a better handling.
 * However this should be changed in the next major version bump of dlm.
 *
 * Ack handling:
 *
 * Currently we send an ack message for every dlm message. However we
 * can ack multiple dlm messages with one ack by just delaying the ack
 * message. Will reduce some traffic but makes the drop detection slower.
 *
 * Tail Size checking:
 *
 * There exists a message tail payload in e.g. DLM_MSG however we don't
 * check it against the message length yet regarding to the receive buffer
 * length. That need to be validated.
 *
 * Fencing bad nodes:
 *
 * At timeout places or weird sequence number behaviours we should send
 * a fencing request to the cluster manager.
 */

/* Debug switch to enable a 5 seconds sleep waiting of a termination.
 * This can be useful to test fencing while termination is running.
 * This requires a setup with only gfs2 as dlm user, so that the
 * last umount will terminate the connection.
 *
 * However it became useful to test, while the 5 seconds block in umount
 * just press the reset button. In a lot of dropping the termination
 * process can could take several seconds.
 */
#define DLM_DEBUG_FENCE_TERMINATION	0

<<<<<<< HEAD
=======
#include <net/tcp.h>

>>>>>>> e48bf29c
#include "dlm_internal.h"
#include "lowcomms.h"
#include "config.h"
#include "lock.h"
#include "util.h"
#include "midcomms.h"

/* init value for sequence numbers for testing purpose only e.g. overflows */
#define DLM_SEQ_INIT		0
/* 3 minutes wait to sync ending of dlm */
#define DLM_SHUTDOWN_TIMEOUT	msecs_to_jiffies(3 * 60 * 1000)
#define DLM_VERSION_NOT_SET	0

struct midcomms_node {
	int nodeid;
	uint32_t version;
	uint32_t seq_send;
	uint32_t seq_next;
	/* These queues are unbound because we cannot drop any message in dlm.
	 * We could send a fence signal for a specific node to the cluster
	 * manager if queues hits some maximum value, however this handling
	 * not supported yet.
	 */
	struct list_head send_queue;
	spinlock_t send_queue_lock;
	atomic_t send_queue_cnt;
#define DLM_NODE_FLAG_CLOSE	1
#define DLM_NODE_FLAG_STOP_TX	2
#define DLM_NODE_FLAG_STOP_RX	3
	unsigned long flags;
	wait_queue_head_t shutdown_wait;

	/* dlm tcp termination state */
#define DLM_CLOSED	1
#define DLM_ESTABLISHED	2
#define DLM_FIN_WAIT1	3
#define DLM_FIN_WAIT2	4
#define DLM_CLOSE_WAIT	5
#define DLM_LAST_ACK	6
#define DLM_CLOSING	7
	int state;
	spinlock_t state_lock;

	/* counts how many lockspaces are using this node
	 * this refcount is necessary to determine if the
	 * node wants to disconnect.
	 */
	int users;

	/* not protected by srcu, node_hash lifetime */
	void *debugfs;

	struct hlist_node hlist;
	struct rcu_head rcu;
};

struct dlm_mhandle {
	const struct dlm_header *inner_hd;
	struct midcomms_node *node;
	struct dlm_opts *opts;
	struct dlm_msg *msg;
	bool committed;
	uint32_t seq;

	void (*ack_rcv)(struct midcomms_node *node);

	/* get_mhandle/commit srcu idx exchange */
	int idx;

	struct list_head list;
	struct rcu_head rcu;
};

static struct hlist_head node_hash[CONN_HASH_SIZE];
static DEFINE_SPINLOCK(nodes_lock);
DEFINE_STATIC_SRCU(nodes_srcu);

/* This mutex prevents that midcomms_close() is running while
 * stop() or remove(). As I experienced invalid memory access
 * behaviours when DLM_DEBUG_FENCE_TERMINATION is enabled and
 * resetting machines. I will end in some double deletion in nodes
 * datastructure.
 */
static DEFINE_MUTEX(close_lock);

static inline const char *dlm_state_str(int state)
{
	switch (state) {
	case DLM_CLOSED:
		return "CLOSED";
	case DLM_ESTABLISHED:
		return "ESTABLISHED";
	case DLM_FIN_WAIT1:
		return "FIN_WAIT1";
	case DLM_FIN_WAIT2:
		return "FIN_WAIT2";
	case DLM_CLOSE_WAIT:
		return "CLOSE_WAIT";
	case DLM_LAST_ACK:
		return "LAST_ACK";
	case DLM_CLOSING:
		return "CLOSING";
	default:
		return "UNKNOWN";
	}
}

const char *dlm_midcomms_state(struct midcomms_node *node)
{
	return dlm_state_str(node->state);
}

unsigned long dlm_midcomms_flags(struct midcomms_node *node)
{
	return node->flags;
}

int dlm_midcomms_send_queue_cnt(struct midcomms_node *node)
{
	return atomic_read(&node->send_queue_cnt);
}

uint32_t dlm_midcomms_version(struct midcomms_node *node)
{
	return node->version;
}

static struct midcomms_node *__find_node(int nodeid, int r)
{
	struct midcomms_node *node;

	hlist_for_each_entry_rcu(node, &node_hash[r], hlist) {
		if (node->nodeid == nodeid)
			return node;
	}

	return NULL;
}

static void dlm_mhandle_release(struct rcu_head *rcu)
{
	struct dlm_mhandle *mh = container_of(rcu, struct dlm_mhandle, rcu);

	dlm_lowcomms_put_msg(mh->msg);
	kfree(mh);
}

static void dlm_mhandle_delete(struct midcomms_node *node,
			       struct dlm_mhandle *mh)
{
	list_del_rcu(&mh->list);
	atomic_dec(&node->send_queue_cnt);
	call_rcu(&mh->rcu, dlm_mhandle_release);
}

static void dlm_send_queue_flush(struct midcomms_node *node)
{
	struct dlm_mhandle *mh;

	pr_debug("flush midcomms send queue of node %d\n", node->nodeid);

	rcu_read_lock();
	spin_lock(&node->send_queue_lock);
	list_for_each_entry_rcu(mh, &node->send_queue, list) {
		dlm_mhandle_delete(node, mh);
	}
	spin_unlock(&node->send_queue_lock);
	rcu_read_unlock();
}

static void midcomms_node_reset(struct midcomms_node *node)
{
	pr_debug("reset node %d\n", node->nodeid);

	node->seq_next = DLM_SEQ_INIT;
	node->seq_send = DLM_SEQ_INIT;
	node->version = DLM_VERSION_NOT_SET;
	node->flags = 0;

	dlm_send_queue_flush(node);
	node->state = DLM_CLOSED;
	wake_up(&node->shutdown_wait);
}

static struct midcomms_node *nodeid2node(int nodeid, gfp_t alloc)
{
	struct midcomms_node *node, *tmp;
	int r = nodeid_hash(nodeid);

	node = __find_node(nodeid, r);
	if (node || !alloc)
		return node;

	node = kmalloc(sizeof(*node), alloc);
	if (!node)
		return NULL;

	node->nodeid = nodeid;
	spin_lock_init(&node->state_lock);
	spin_lock_init(&node->send_queue_lock);
	atomic_set(&node->send_queue_cnt, 0);
	INIT_LIST_HEAD(&node->send_queue);
	init_waitqueue_head(&node->shutdown_wait);
	node->users = 0;
	midcomms_node_reset(node);

	spin_lock(&nodes_lock);
	/* check again if there was somebody else
	 * earlier here to add the node
	 */
	tmp = __find_node(nodeid, r);
	if (tmp) {
		spin_unlock(&nodes_lock);
		kfree(node);
		return tmp;
	}

	hlist_add_head_rcu(&node->hlist, &node_hash[r]);
	spin_unlock(&nodes_lock);

	node->debugfs = dlm_create_debug_comms_file(nodeid, node);
	return node;
}

static int dlm_send_ack(int nodeid, uint32_t seq)
{
	int mb_len = sizeof(struct dlm_header);
	struct dlm_header *m_header;
	struct dlm_msg *msg;
	char *ppc;

	msg = dlm_lowcomms_new_msg(nodeid, mb_len, GFP_NOFS, &ppc,
				   NULL, NULL);
	if (!msg)
		return -ENOMEM;

	m_header = (struct dlm_header *)ppc;

	m_header->h_version = (DLM_HEADER_MAJOR | DLM_HEADER_MINOR);
	m_header->h_nodeid = dlm_our_nodeid();
	m_header->h_length = mb_len;
	m_header->h_cmd = DLM_ACK;
	m_header->u.h_seq = seq;

	header_out(m_header);
	dlm_lowcomms_commit_msg(msg);
	dlm_lowcomms_put_msg(msg);

	return 0;
}

static int dlm_send_fin(struct midcomms_node *node,
			void (*ack_rcv)(struct midcomms_node *node))
{
	int mb_len = sizeof(struct dlm_header);
	struct dlm_header *m_header;
	struct dlm_mhandle *mh;
	char *ppc;

	mh = dlm_midcomms_get_mhandle(node->nodeid, mb_len, GFP_NOFS, &ppc);
	if (!mh)
		return -ENOMEM;

	mh->ack_rcv = ack_rcv;

	m_header = (struct dlm_header *)ppc;

	m_header->h_version = (DLM_HEADER_MAJOR | DLM_HEADER_MINOR);
	m_header->h_nodeid = dlm_our_nodeid();
	m_header->h_length = mb_len;
	m_header->h_cmd = DLM_FIN;

	header_out(m_header);

	pr_debug("sending fin msg to node %d\n", node->nodeid);
	dlm_midcomms_commit_mhandle(mh);
	set_bit(DLM_NODE_FLAG_STOP_TX, &node->flags);

	return 0;
}

static void dlm_receive_ack(struct midcomms_node *node, uint32_t seq)
{
	struct dlm_mhandle *mh;

	rcu_read_lock();
	list_for_each_entry_rcu(mh, &node->send_queue, list) {
		if (before(mh->seq, seq)) {
			if (mh->ack_rcv)
				mh->ack_rcv(node);
		} else {
			/* send queue should be ordered */
			break;
		}
	}

	spin_lock(&node->send_queue_lock);
	list_for_each_entry_rcu(mh, &node->send_queue, list) {
		if (before(mh->seq, seq)) {
			dlm_mhandle_delete(node, mh);
		} else {
			/* send queue should be ordered */
			break;
		}
	}
	spin_unlock(&node->send_queue_lock);
	rcu_read_unlock();
}

static void dlm_pas_fin_ack_rcv(struct midcomms_node *node)
{
	spin_lock(&node->state_lock);
	pr_debug("receive passive fin ack from node %d with state %s\n",
		 node->nodeid, dlm_state_str(node->state));

	switch (node->state) {
	case DLM_LAST_ACK:
		/* DLM_CLOSED */
		midcomms_node_reset(node);
		break;
	case DLM_CLOSED:
		/* not valid but somehow we got what we want */
		wake_up(&node->shutdown_wait);
		break;
	default:
		spin_unlock(&node->state_lock);
		log_print("%s: unexpected state: %d\n",
			  __func__, node->state);
		WARN_ON(1);
		return;
	}
	spin_unlock(&node->state_lock);
}

static void dlm_midcomms_receive_buffer(union dlm_packet *p,
					struct midcomms_node *node,
					uint32_t seq)
{
	if (seq == node->seq_next) {
		node->seq_next++;
		/* send ack before fin */
		dlm_send_ack(node->nodeid, node->seq_next);

		switch (p->header.h_cmd) {
		case DLM_FIN:
			spin_lock(&node->state_lock);
			pr_debug("receive fin msg from node %d with state %s\n",
				 node->nodeid, dlm_state_str(node->state));

			switch (node->state) {
			case DLM_ESTABLISHED:
				node->state = DLM_CLOSE_WAIT;
				pr_debug("switch node %d to state %s\n",
					 node->nodeid, dlm_state_str(node->state));
				/* passive shutdown DLM_LAST_ACK case 1
				 * additional we check if the node is used by
				 * cluster manager events at all.
				 */
				if (node->users == 0) {
					node->state = DLM_LAST_ACK;
					pr_debug("switch node %d to state %s case 1\n",
						 node->nodeid, dlm_state_str(node->state));
					spin_unlock(&node->state_lock);
					goto send_fin;
				}
				break;
			case DLM_FIN_WAIT1:
				node->state = DLM_CLOSING;
				pr_debug("switch node %d to state %s\n",
					 node->nodeid, dlm_state_str(node->state));
				break;
			case DLM_FIN_WAIT2:
				midcomms_node_reset(node);
				pr_debug("switch node %d to state %s\n",
					 node->nodeid, dlm_state_str(node->state));
				wake_up(&node->shutdown_wait);
				break;
			case DLM_LAST_ACK:
				/* probably remove_member caught it, do nothing */
				break;
			default:
				spin_unlock(&node->state_lock);
				log_print("%s: unexpected state: %d\n",
					  __func__, node->state);
				WARN_ON(1);
				return;
			}
			spin_unlock(&node->state_lock);

			set_bit(DLM_NODE_FLAG_STOP_RX, &node->flags);
			break;
		default:
			WARN_ON(test_bit(DLM_NODE_FLAG_STOP_RX, &node->flags));
			dlm_receive_buffer(p, node->nodeid);
			break;
		}
	} else {
		/* retry to ack message which we already have by sending back
		 * current node->seq_next number as ack.
		 */
		if (seq < node->seq_next)
			dlm_send_ack(node->nodeid, node->seq_next);

		log_print_ratelimited("ignore dlm msg because seq mismatch, seq: %u, expected: %u, nodeid: %d",
				      seq, node->seq_next, node->nodeid);
	}

	return;

send_fin:
	set_bit(DLM_NODE_FLAG_STOP_RX, &node->flags);
	dlm_send_fin(node, dlm_pas_fin_ack_rcv);
}

static struct midcomms_node *
dlm_midcomms_recv_node_lookup(int nodeid, const union dlm_packet *p,
			      uint16_t msglen, int (*cb)(struct midcomms_node *node))
{
	struct midcomms_node *node = NULL;
	gfp_t allocation = 0;
	int ret;

	switch (p->header.h_cmd) {
	case DLM_RCOM:
		if (msglen < sizeof(struct dlm_rcom)) {
			log_print("rcom msg too small: %u, will skip this message from node %d",
				  msglen, nodeid);
			return NULL;
		}

		switch (le32_to_cpu(p->rcom.rc_type)) {
		case DLM_RCOM_NAMES:
			fallthrough;
		case DLM_RCOM_NAMES_REPLY:
			fallthrough;
		case DLM_RCOM_STATUS:
			fallthrough;
		case DLM_RCOM_STATUS_REPLY:
			node = nodeid2node(nodeid, 0);
			if (node) {
				spin_lock(&node->state_lock);
				if (node->state != DLM_ESTABLISHED)
					pr_debug("receive begin RCOM msg from node %d with state %s\n",
						 node->nodeid, dlm_state_str(node->state));

				switch (node->state) {
				case DLM_CLOSED:
					node->state = DLM_ESTABLISHED;
					pr_debug("switch node %d to state %s\n",
						 node->nodeid, dlm_state_str(node->state));
					break;
				case DLM_ESTABLISHED:
					break;
				default:
					/* some invalid state passive shutdown
					 * was failed, we try to reset and
					 * hope it will go on.
					 */
					log_print("reset node %d because shutdown stuck",
						  node->nodeid);

					midcomms_node_reset(node);
					node->state = DLM_ESTABLISHED;
					break;
				}
				spin_unlock(&node->state_lock);
			}

			allocation = GFP_NOFS;
			break;
		default:
			break;
		}

		break;
	default:
		break;
	}

	node = nodeid2node(nodeid, allocation);
	if (!node) {
		switch (p->header.h_cmd) {
		case DLM_OPTS:
			if (msglen < sizeof(struct dlm_opts)) {
				log_print("opts msg too small: %u, will skip this message from node %d",
					  msglen, nodeid);
				return NULL;
			}

			log_print_ratelimited("received dlm opts message nextcmd %d from node %d in an invalid sequence",
					      p->opts.o_nextcmd, nodeid);
			break;
		default:
			log_print_ratelimited("received dlm message cmd %d from node %d in an invalid sequence",
					      p->header.h_cmd, nodeid);
			break;
		}

		return NULL;
	}

	ret = cb(node);
	if (ret < 0)
		return NULL;

	return node;
}

static int dlm_midcomms_version_check_3_2(struct midcomms_node *node)
{
	switch (node->version) {
	case DLM_VERSION_NOT_SET:
		node->version = DLM_VERSION_3_2;
		log_print("version 0x%08x for node %d detected", DLM_VERSION_3_2,
			  node->nodeid);
		break;
	case DLM_VERSION_3_2:
		break;
	default:
		log_print_ratelimited("version mismatch detected, assumed 0x%08x but node %d has 0x%08x",
				      DLM_VERSION_3_2, node->nodeid, node->version);
		return -1;
	}

	return 0;
}

static int dlm_opts_check_msglen(union dlm_packet *p, uint16_t msglen, int nodeid)
{
	int len = msglen;

	/* we only trust outer header msglen because
	 * it's checked against receive buffer length.
	 */
	if (len < sizeof(struct dlm_opts))
		return -1;
	len -= sizeof(struct dlm_opts);

	if (len < le16_to_cpu(p->opts.o_optlen))
		return -1;
	len -= le16_to_cpu(p->opts.o_optlen);

	switch (p->opts.o_nextcmd) {
	case DLM_FIN:
		if (len < sizeof(struct dlm_header)) {
			log_print("fin too small: %d, will skip this message from node %d",
				  len, nodeid);
			return -1;
		}

		break;
	case DLM_MSG:
		if (len < sizeof(struct dlm_message)) {
			log_print("msg too small: %d, will skip this message from node %d",
				  msglen, nodeid);
			return -1;
		}

		break;
	case DLM_RCOM:
		if (len < sizeof(struct dlm_rcom)) {
			log_print("rcom msg too small: %d, will skip this message from node %d",
				  len, nodeid);
			return -1;
		}

		break;
	default:
		log_print("unsupported o_nextcmd received: %u, will skip this message from node %d",
			  p->opts.o_nextcmd, nodeid);
		return -1;
	}

	return 0;
}

static void dlm_midcomms_receive_buffer_3_2(union dlm_packet *p, int nodeid)
{
	uint16_t msglen = le16_to_cpu(p->header.h_length);
	struct midcomms_node *node;
	uint32_t seq;
	int ret, idx;

	idx = srcu_read_lock(&nodes_srcu);
	node = dlm_midcomms_recv_node_lookup(nodeid, p, msglen,
					     dlm_midcomms_version_check_3_2);
	if (!node)
		goto out;

	switch (p->header.h_cmd) {
	case DLM_RCOM:
		/* these rcom message we use to determine version.
		 * they have their own retransmission handling and
		 * are the first messages of dlm.
		 *
		 * length already checked.
		 */
		switch (le32_to_cpu(p->rcom.rc_type)) {
		case DLM_RCOM_NAMES:
			fallthrough;
		case DLM_RCOM_NAMES_REPLY:
			fallthrough;
		case DLM_RCOM_STATUS:
			fallthrough;
		case DLM_RCOM_STATUS_REPLY:
			break;
		default:
			log_print("unsupported rcom type received: %u, will skip this message from node %d",
				  le32_to_cpu(p->rcom.rc_type), nodeid);
			goto out;
		}

		WARN_ON(test_bit(DLM_NODE_FLAG_STOP_RX, &node->flags));
		dlm_receive_buffer(p, nodeid);
		break;
	case DLM_OPTS:
		seq = le32_to_cpu(p->header.u.h_seq);

		ret = dlm_opts_check_msglen(p, msglen, nodeid);
		if (ret < 0) {
			log_print("opts msg too small: %u, will skip this message from node %d",
				  msglen, nodeid);
			goto out;
		}

		p = (union dlm_packet *)((unsigned char *)p->opts.o_opts +
					 le16_to_cpu(p->opts.o_optlen));

		/* recheck inner msglen just if it's not garbage */
		msglen = le16_to_cpu(p->header.h_length);
		switch (p->header.h_cmd) {
		case DLM_RCOM:
			if (msglen < sizeof(struct dlm_rcom)) {
				log_print("inner rcom msg too small: %u, will skip this message from node %d",
					  msglen, nodeid);
				goto out;
			}

			break;
		case DLM_MSG:
			if (msglen < sizeof(struct dlm_message)) {
				log_print("inner msg too small: %u, will skip this message from node %d",
					  msglen, nodeid);
				goto out;
			}

			break;
		case DLM_FIN:
			if (msglen < sizeof(struct dlm_header)) {
				log_print("inner fin too small: %u, will skip this message from node %d",
					  msglen, nodeid);
				goto out;
			}

			break;
		default:
			log_print("unsupported inner h_cmd received: %u, will skip this message from node %d",
				  msglen, nodeid);
			goto out;
		}

		dlm_midcomms_receive_buffer(p, node, seq);
		break;
	case DLM_ACK:
		seq = le32_to_cpu(p->header.u.h_seq);
		dlm_receive_ack(node, seq);
		break;
	default:
		log_print("unsupported h_cmd received: %u, will skip this message from node %d",
			  p->header.h_cmd, nodeid);
		break;
	}

out:
	srcu_read_unlock(&nodes_srcu, idx);
}

static int dlm_midcomms_version_check_3_1(struct midcomms_node *node)
{
	switch (node->version) {
	case DLM_VERSION_NOT_SET:
		node->version = DLM_VERSION_3_1;
		log_print("version 0x%08x for node %d detected", DLM_VERSION_3_1,
			  node->nodeid);
		break;
	case DLM_VERSION_3_1:
		break;
	default:
		log_print_ratelimited("version mismatch detected, assumed 0x%08x but node %d has 0x%08x",
				      DLM_VERSION_3_1, node->nodeid, node->version);
		return -1;
	}

	return 0;
}

static void dlm_midcomms_receive_buffer_3_1(union dlm_packet *p, int nodeid)
{
	uint16_t msglen = le16_to_cpu(p->header.h_length);
	struct midcomms_node *node;
	int idx;

	idx = srcu_read_lock(&nodes_srcu);
	node = dlm_midcomms_recv_node_lookup(nodeid, p, msglen,
					     dlm_midcomms_version_check_3_1);
	if (!node) {
		srcu_read_unlock(&nodes_srcu, idx);
		return;
	}
	srcu_read_unlock(&nodes_srcu, idx);

	switch (p->header.h_cmd) {
	case DLM_RCOM:
		/* length already checked */
		break;
	case DLM_MSG:
		if (msglen < sizeof(struct dlm_message)) {
			log_print("msg too small: %u, will skip this message from node %d",
				  msglen, nodeid);
			return;
		}

		break;
	default:
		log_print("unsupported h_cmd received: %u, will skip this message from node %d",
			  p->header.h_cmd, nodeid);
		return;
	}

	dlm_receive_buffer(p, nodeid);
}

/*
 * Called from the low-level comms layer to process a buffer of
 * commands.
 */

int dlm_process_incoming_buffer(int nodeid, unsigned char *buf, int len)
{
	const unsigned char *ptr = buf;
	const struct dlm_header *hd;
	uint16_t msglen;
	int ret = 0;

	while (len >= sizeof(struct dlm_header)) {
		hd = (struct dlm_header *)ptr;

<<<<<<< HEAD
		/* no message should be more than DEFAULT_BUFFER_SIZE or
=======
		/* no message should be more than DLM_MAX_SOCKET_BUFSIZE or
>>>>>>> e48bf29c
		 * less than dlm_header size.
		 *
		 * Some messages does not have a 8 byte length boundary yet
		 * which can occur in a unaligned memory access of some dlm
		 * messages. However this problem need to be fixed at the
		 * sending side, for now it seems nobody run into architecture
		 * related issues yet but it slows down some processing.
		 * Fixing this issue should be scheduled in future by doing
		 * the next major version bump.
		 */
		msglen = le16_to_cpu(hd->h_length);
<<<<<<< HEAD
		if (msglen > DEFAULT_BUFFER_SIZE ||
=======
		if (msglen > DLM_MAX_SOCKET_BUFSIZE ||
>>>>>>> e48bf29c
		    msglen < sizeof(struct dlm_header)) {
			log_print("received invalid length header: %u from node %d, will abort message parsing",
				  msglen, nodeid);
			return -EBADMSG;
		}

		/* caller will take care that leftover
		 * will be parsed next call with more data
		 */
		if (msglen > len)
			break;

		switch (le32_to_cpu(hd->h_version)) {
		case DLM_VERSION_3_1:
			dlm_midcomms_receive_buffer_3_1((union dlm_packet *)ptr, nodeid);
			break;
		case DLM_VERSION_3_2:
			dlm_midcomms_receive_buffer_3_2((union dlm_packet *)ptr, nodeid);
			break;
		default:
			log_print("received invalid version header: %u from node %d, will skip this message",
				  le32_to_cpu(hd->h_version), nodeid);
			break;
		}

<<<<<<< HEAD
		dlm_receive_buffer((union dlm_packet *)ptr, nodeid);

skip:
=======
>>>>>>> e48bf29c
		ret += msglen;
		len -= msglen;
		ptr += msglen;
	}

	return ret;
}

void dlm_midcomms_unack_msg_resend(int nodeid)
{
	struct midcomms_node *node;
	struct dlm_mhandle *mh;
	int idx, ret;

	idx = srcu_read_lock(&nodes_srcu);
	node = nodeid2node(nodeid, 0);
	if (!node) {
		srcu_read_unlock(&nodes_srcu, idx);
		return;
	}

	/* old protocol, we don't support to retransmit on failure */
	switch (node->version) {
	case DLM_VERSION_3_2:
		break;
	default:
		srcu_read_unlock(&nodes_srcu, idx);
		return;
	}

	rcu_read_lock();
	list_for_each_entry_rcu(mh, &node->send_queue, list) {
		if (!mh->committed)
			continue;

		ret = dlm_lowcomms_resend_msg(mh->msg);
		if (!ret)
			log_print_ratelimited("retransmit dlm msg, seq %u, nodeid %d",
					      mh->seq, node->nodeid);
	}
	rcu_read_unlock();
	srcu_read_unlock(&nodes_srcu, idx);
}

static void dlm_fill_opts_header(struct dlm_opts *opts, uint16_t inner_len,
				 uint32_t seq)
{
	opts->o_header.h_cmd = DLM_OPTS;
	opts->o_header.h_version = (DLM_HEADER_MAJOR | DLM_HEADER_MINOR);
	opts->o_header.h_nodeid = dlm_our_nodeid();
	opts->o_header.h_length = DLM_MIDCOMMS_OPT_LEN + inner_len;
	opts->o_header.u.h_seq = seq;
	header_out(&opts->o_header);
}

static void midcomms_new_msg_cb(struct dlm_mhandle *mh)
{
	atomic_inc(&mh->node->send_queue_cnt);

	spin_lock(&mh->node->send_queue_lock);
	list_add_tail_rcu(&mh->list, &mh->node->send_queue);
	spin_unlock(&mh->node->send_queue_lock);

	mh->seq = mh->node->seq_send++;
}

static struct dlm_msg *dlm_midcomms_get_msg_3_2(struct dlm_mhandle *mh, int nodeid,
						int len, gfp_t allocation, char **ppc)
{
	struct dlm_opts *opts;
	struct dlm_msg *msg;

	msg = dlm_lowcomms_new_msg(nodeid, len + DLM_MIDCOMMS_OPT_LEN,
				   allocation, ppc, midcomms_new_msg_cb, mh);
	if (!msg)
		return NULL;

	opts = (struct dlm_opts *)*ppc;
	mh->opts = opts;

	/* add possible options here */
	dlm_fill_opts_header(opts, len, mh->seq);

	*ppc += sizeof(*opts);
	mh->inner_hd = (const struct dlm_header *)*ppc;
	return msg;
}

struct dlm_mhandle *dlm_midcomms_get_mhandle(int nodeid, int len,
					     gfp_t allocation, char **ppc)
{
	struct midcomms_node *node;
	struct dlm_mhandle *mh;
	struct dlm_msg *msg;
	int idx;

	idx = srcu_read_lock(&nodes_srcu);
	node = nodeid2node(nodeid, 0);
	if (!node) {
		WARN_ON_ONCE(1);
		goto err;
	}

	/* this is a bug, however we going on and hope it will be resolved */
	WARN_ON(test_bit(DLM_NODE_FLAG_STOP_TX, &node->flags));

	mh = kzalloc(sizeof(*mh), GFP_NOFS);
	if (!mh)
		goto err;

	mh->idx = idx;
	mh->node = node;

	switch (node->version) {
	case DLM_VERSION_3_1:
		msg = dlm_lowcomms_new_msg(nodeid, len, allocation, ppc,
					   NULL, NULL);
		if (!msg) {
			kfree(mh);
			goto err;
		}

		break;
	case DLM_VERSION_3_2:
		msg = dlm_midcomms_get_msg_3_2(mh, nodeid, len, allocation,
					       ppc);
		if (!msg) {
			kfree(mh);
			goto err;
		}

		break;
	default:
		kfree(mh);
		WARN_ON(1);
		goto err;
	}

	mh->msg = msg;

	/* keep in mind that is a must to call
	 * dlm_midcomms_commit_msg() which releases
	 * nodes_srcu using mh->idx which is assumed
	 * here that the application will call it.
	 */
	return mh;

err:
	srcu_read_unlock(&nodes_srcu, idx);
	return NULL;
}

static void dlm_midcomms_commit_msg_3_2(struct dlm_mhandle *mh)
{
	/* nexthdr chain for fast lookup */
	mh->opts->o_nextcmd = mh->inner_hd->h_cmd;
	mh->committed = true;
	dlm_lowcomms_commit_msg(mh->msg);
}

void dlm_midcomms_commit_mhandle(struct dlm_mhandle *mh)
{
	switch (mh->node->version) {
	case DLM_VERSION_3_1:
		srcu_read_unlock(&nodes_srcu, mh->idx);

		dlm_lowcomms_commit_msg(mh->msg);
		dlm_lowcomms_put_msg(mh->msg);
		/* mh is not part of rcu list in this case */
		kfree(mh);
		break;
	case DLM_VERSION_3_2:
		dlm_midcomms_commit_msg_3_2(mh);
		srcu_read_unlock(&nodes_srcu, mh->idx);
		break;
	default:
		srcu_read_unlock(&nodes_srcu, mh->idx);
		WARN_ON(1);
		break;
	}
}

int dlm_midcomms_start(void)
{
	int i;

	for (i = 0; i < CONN_HASH_SIZE; i++)
		INIT_HLIST_HEAD(&node_hash[i]);

	return dlm_lowcomms_start();
}

static void dlm_act_fin_ack_rcv(struct midcomms_node *node)
{
	spin_lock(&node->state_lock);
	pr_debug("receive active fin ack from node %d with state %s\n",
		 node->nodeid, dlm_state_str(node->state));

	switch (node->state) {
	case DLM_FIN_WAIT1:
		node->state = DLM_FIN_WAIT2;
		pr_debug("switch node %d to state %s\n",
			 node->nodeid, dlm_state_str(node->state));
		break;
	case DLM_CLOSING:
		midcomms_node_reset(node);
		pr_debug("switch node %d to state %s\n",
			 node->nodeid, dlm_state_str(node->state));
		wake_up(&node->shutdown_wait);
		break;
	case DLM_CLOSED:
		/* not valid but somehow we got what we want */
		wake_up(&node->shutdown_wait);
		break;
	default:
		spin_unlock(&node->state_lock);
		log_print("%s: unexpected state: %d\n",
			  __func__, node->state);
		WARN_ON(1);
		return;
	}
	spin_unlock(&node->state_lock);
}

void dlm_midcomms_add_member(int nodeid)
{
	struct midcomms_node *node;
	int idx;

	if (nodeid == dlm_our_nodeid())
		return;

	idx = srcu_read_lock(&nodes_srcu);
	node = nodeid2node(nodeid, GFP_NOFS);
	if (!node) {
		srcu_read_unlock(&nodes_srcu, idx);
		return;
	}

	spin_lock(&node->state_lock);
	if (!node->users) {
		pr_debug("receive add member from node %d with state %s\n",
			 node->nodeid, dlm_state_str(node->state));
		switch (node->state) {
		case DLM_ESTABLISHED:
			break;
		case DLM_CLOSED:
			node->state = DLM_ESTABLISHED;
			pr_debug("switch node %d to state %s\n",
				 node->nodeid, dlm_state_str(node->state));
			break;
		default:
			/* some invalid state passive shutdown
			 * was failed, we try to reset and
			 * hope it will go on.
			 */
			log_print("reset node %d because shutdown stuck",
				  node->nodeid);

			midcomms_node_reset(node);
			node->state = DLM_ESTABLISHED;
			break;
		}
	}

	node->users++;
	pr_debug("users inc count %d\n", node->users);
	spin_unlock(&node->state_lock);

	srcu_read_unlock(&nodes_srcu, idx);
}

void dlm_midcomms_remove_member(int nodeid)
{
	struct midcomms_node *node;
	int idx;

	if (nodeid == dlm_our_nodeid())
		return;

	idx = srcu_read_lock(&nodes_srcu);
	node = nodeid2node(nodeid, 0);
	if (!node) {
		srcu_read_unlock(&nodes_srcu, idx);
		return;
	}

	spin_lock(&node->state_lock);
	node->users--;
	pr_debug("users dec count %d\n", node->users);

	/* hitting users count to zero means the
	 * other side is running dlm_midcomms_stop()
	 * we meet us to have a clean disconnect.
	 */
	if (node->users == 0) {
		pr_debug("receive remove member from node %d with state %s\n",
			 node->nodeid, dlm_state_str(node->state));
		switch (node->state) {
		case DLM_ESTABLISHED:
			break;
		case DLM_CLOSE_WAIT:
			/* passive shutdown DLM_LAST_ACK case 2 */
			node->state = DLM_LAST_ACK;
			spin_unlock(&node->state_lock);

			pr_debug("switch node %d to state %s case 2\n",
				 node->nodeid, dlm_state_str(node->state));
			goto send_fin;
		case DLM_LAST_ACK:
			/* probably receive fin caught it, do nothing */
			break;
		case DLM_CLOSED:
			/* already gone, do nothing */
			break;
		default:
			log_print("%s: unexpected state: %d\n",
				  __func__, node->state);
			break;
		}
	}
	spin_unlock(&node->state_lock);

	srcu_read_unlock(&nodes_srcu, idx);
	return;

send_fin:
	set_bit(DLM_NODE_FLAG_STOP_RX, &node->flags);
	dlm_send_fin(node, dlm_pas_fin_ack_rcv);
	srcu_read_unlock(&nodes_srcu, idx);
}

static void midcomms_node_release(struct rcu_head *rcu)
{
	struct midcomms_node *node = container_of(rcu, struct midcomms_node, rcu);

	WARN_ON(atomic_read(&node->send_queue_cnt));
	kfree(node);
}

static void midcomms_shutdown(struct midcomms_node *node)
{
	int ret;

	/* old protocol, we don't wait for pending operations */
	switch (node->version) {
	case DLM_VERSION_3_2:
		break;
	default:
		return;
	}

	spin_lock(&node->state_lock);
	pr_debug("receive active shutdown for node %d with state %s\n",
		 node->nodeid, dlm_state_str(node->state));
	switch (node->state) {
	case DLM_ESTABLISHED:
		node->state = DLM_FIN_WAIT1;
		pr_debug("switch node %d to state %s case 2\n",
			 node->nodeid, dlm_state_str(node->state));
		break;
	case DLM_CLOSED:
		/* we have what we want */
		spin_unlock(&node->state_lock);
		return;
	default:
		/* busy to enter DLM_FIN_WAIT1, wait until passive
		 * done in shutdown_wait to enter DLM_CLOSED.
		 */
		break;
	}
	spin_unlock(&node->state_lock);

	if (node->state == DLM_FIN_WAIT1) {
		dlm_send_fin(node, dlm_act_fin_ack_rcv);

		if (DLM_DEBUG_FENCE_TERMINATION)
			msleep(5000);
	}

	/* wait for other side dlm + fin */
	ret = wait_event_timeout(node->shutdown_wait,
				 node->state == DLM_CLOSED ||
				 test_bit(DLM_NODE_FLAG_CLOSE, &node->flags),
				 DLM_SHUTDOWN_TIMEOUT);
	if (!ret || test_bit(DLM_NODE_FLAG_CLOSE, &node->flags)) {
		pr_debug("active shutdown timed out for node %d with state %s\n",
			 node->nodeid, dlm_state_str(node->state));
		midcomms_node_reset(node);
		return;
	}

	pr_debug("active shutdown done for node %d with state %s\n",
		 node->nodeid, dlm_state_str(node->state));
}

void dlm_midcomms_shutdown(void)
{
	struct midcomms_node *node;
	int i, idx;

	mutex_lock(&close_lock);
	idx = srcu_read_lock(&nodes_srcu);
	for (i = 0; i < CONN_HASH_SIZE; i++) {
		hlist_for_each_entry_rcu(node, &node_hash[i], hlist) {
			midcomms_shutdown(node);

			dlm_delete_debug_comms_file(node->debugfs);

			spin_lock(&nodes_lock);
			hlist_del_rcu(&node->hlist);
			spin_unlock(&nodes_lock);

			call_srcu(&nodes_srcu, &node->rcu, midcomms_node_release);
		}
	}
	srcu_read_unlock(&nodes_srcu, idx);
	mutex_unlock(&close_lock);

	dlm_lowcomms_shutdown();
}

int dlm_midcomms_close(int nodeid)
{
	struct midcomms_node *node;
	int idx, ret;

	if (nodeid == dlm_our_nodeid())
		return 0;

	idx = srcu_read_lock(&nodes_srcu);
	/* Abort pending close/remove operation */
	node = nodeid2node(nodeid, 0);
	if (node) {
		/* let shutdown waiters leave */
		set_bit(DLM_NODE_FLAG_CLOSE, &node->flags);
		wake_up(&node->shutdown_wait);
	}
	srcu_read_unlock(&nodes_srcu, idx);

	synchronize_srcu(&nodes_srcu);

	idx = srcu_read_lock(&nodes_srcu);
	mutex_lock(&close_lock);
	node = nodeid2node(nodeid, 0);
	if (!node) {
		mutex_unlock(&close_lock);
		srcu_read_unlock(&nodes_srcu, idx);
		return dlm_lowcomms_close(nodeid);
	}

	ret = dlm_lowcomms_close(nodeid);
	spin_lock(&node->state_lock);
	midcomms_node_reset(node);
	spin_unlock(&node->state_lock);
	srcu_read_unlock(&nodes_srcu, idx);
	mutex_unlock(&close_lock);

	return ret;
}<|MERGE_RESOLUTION|>--- conflicted
+++ resolved
@@ -138,11 +138,8 @@
  */
 #define DLM_DEBUG_FENCE_TERMINATION	0
 
-<<<<<<< HEAD
-=======
 #include <net/tcp.h>
 
->>>>>>> e48bf29c
 #include "dlm_internal.h"
 #include "lowcomms.h"
 #include "config.h"
@@ -890,11 +887,7 @@
 	while (len >= sizeof(struct dlm_header)) {
 		hd = (struct dlm_header *)ptr;
 
-<<<<<<< HEAD
-		/* no message should be more than DEFAULT_BUFFER_SIZE or
-=======
 		/* no message should be more than DLM_MAX_SOCKET_BUFSIZE or
->>>>>>> e48bf29c
 		 * less than dlm_header size.
 		 *
 		 * Some messages does not have a 8 byte length boundary yet
@@ -906,11 +899,7 @@
 		 * the next major version bump.
 		 */
 		msglen = le16_to_cpu(hd->h_length);
-<<<<<<< HEAD
-		if (msglen > DEFAULT_BUFFER_SIZE ||
-=======
 		if (msglen > DLM_MAX_SOCKET_BUFSIZE ||
->>>>>>> e48bf29c
 		    msglen < sizeof(struct dlm_header)) {
 			log_print("received invalid length header: %u from node %d, will abort message parsing",
 				  msglen, nodeid);
@@ -936,12 +925,6 @@
 			break;
 		}
 
-<<<<<<< HEAD
-		dlm_receive_buffer((union dlm_packet *)ptr, nodeid);
-
-skip:
-=======
->>>>>>> e48bf29c
 		ret += msglen;
 		len -= msglen;
 		ptr += msglen;
