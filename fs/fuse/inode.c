/*
  FUSE: Filesystem in Userspace
  Copyright (C) 2001-2008  Miklos Szeredi <miklos@szeredi.hu>

  This program can be distributed under the terms of the GNU GPL.
  See the file COPYING.
*/

#include "fuse_i.h"

#include <linux/pagemap.h>
#include <linux/slab.h>
#include <linux/file.h>
#include <linux/seq_file.h>
#include <linux/init.h>
#include <linux/module.h>
#include <linux/moduleparam.h>
#include <linux/parser.h>
#include <linux/statfs.h>
#include <linux/random.h>
#include <linux/sched.h>
#include <linux/exportfs.h>

MODULE_AUTHOR("Miklos Szeredi <miklos@szeredi.hu>");
MODULE_DESCRIPTION("Filesystem in Userspace");
MODULE_LICENSE("GPL");

static struct kmem_cache *fuse_inode_cachep;
struct fuse_node __percpu *fuse_cpu;
struct list_head fuse_conn_list;
DEFINE_MUTEX(fuse_mutex);

static int set_global_limit(const char *val, struct kernel_param *kp);

unsigned max_user_bgreq;
module_param_call(max_user_bgreq, set_global_limit, param_get_uint,
		  &max_user_bgreq, 0644);
__MODULE_PARM_TYPE(max_user_bgreq, "uint");
MODULE_PARM_DESC(max_user_bgreq,
 "Global limit for the maximum number of backgrounded requests an "
 "unprivileged user can set");

unsigned max_user_congthresh;
module_param_call(max_user_congthresh, set_global_limit, param_get_uint,
		  &max_user_congthresh, 0644);
__MODULE_PARM_TYPE(max_user_congthresh, "uint");
MODULE_PARM_DESC(max_user_congthresh,
 "Global limit for the maximum congestion threshold an "
 "unprivileged user can set");

#define FUSE_SUPER_MAGIC 0x65735546

#define FUSE_DEFAULT_BLKSIZE 512

/** Maximum number of outstanding background requests */
#define FUSE_DEFAULT_MAX_BACKGROUND 12

/** Congestion starts at 75% of maximum */
#define FUSE_DEFAULT_CONGESTION_THRESHOLD (FUSE_DEFAULT_MAX_BACKGROUND * 3 / 4)

struct fuse_mount_data {
	int fd;
	unsigned rootmode;
	kuid_t user_id;
	kgid_t group_id;
	unsigned fd_present:1;
	unsigned rootmode_present:1;
	unsigned user_id_present:1;
	unsigned group_id_present:1;
	unsigned flags;
	unsigned max_read;
	unsigned blksize;
	unsigned affinity;
};

struct fuse_forget_link *fuse_alloc_forget(void)
{
	return kzalloc(sizeof(struct fuse_forget_link), GFP_KERNEL);
}

static struct inode *fuse_alloc_inode(struct super_block *sb)
{
	struct inode *inode;
	struct fuse_inode *fi;

	inode = kmem_cache_alloc(fuse_inode_cachep, GFP_KERNEL);
	if (!inode)
		return NULL;

	fi = get_fuse_inode(inode);
	fi->i_time = 0;
	fi->nodeid = 0;
	fi->nlookup = 0;
	fi->attr_version = 0;
	fi->writectr = 0;
	fi->orig_ino = 0;
	fi->state = 0;
	INIT_LIST_HEAD(&fi->write_files);
	INIT_LIST_HEAD(&fi->queued_writes);
	INIT_LIST_HEAD(&fi->writepages);
	init_waitqueue_head(&fi->page_waitq);
	fi->forget = fuse_alloc_forget();
	if (!fi->forget) {
		kmem_cache_free(fuse_inode_cachep, inode);
		return NULL;
	}

	return inode;
}

static void fuse_i_callback(struct rcu_head *head)
{
	struct inode *inode = container_of(head, struct inode, i_rcu);
	kmem_cache_free(fuse_inode_cachep, inode);
}

static void fuse_destroy_inode(struct inode *inode)
{
	struct fuse_inode *fi = get_fuse_inode(inode);
	BUG_ON(!list_empty(&fi->write_files));
	BUG_ON(!list_empty(&fi->queued_writes));
	kfree(fi->forget);
	call_rcu(&inode->i_rcu, fuse_i_callback);
}

static void fuse_evict_inode(struct inode *inode)
{
	truncate_inode_pages_final(&inode->i_data);
	clear_inode(inode);
	if (inode->i_sb->s_flags & MS_ACTIVE) {
		struct fuse_conn *fc = get_fuse_conn(inode);
		struct fuse_inode *fi = get_fuse_inode(inode);
		fuse_queue_forget(fc, fi->forget, fi->nodeid, fi->nlookup);
		fi->forget = NULL;
	}
}

static int fuse_remount_fs(struct super_block *sb, int *flags, char *data)
{
	sync_filesystem(sb);
	if (*flags & MS_MANDLOCK)
		return -EINVAL;

	return 0;
}

/*
 * ino_t is 32-bits on 32-bit arch. We have to squash the 64-bit value down
 * so that it will fit.
 */
static ino_t fuse_squash_ino(u64 ino64)
{
	ino_t ino = (ino_t) ino64;
	if (sizeof(ino_t) < sizeof(u64))
		ino ^= ino64 >> (sizeof(u64) - sizeof(ino_t)) * 8;
	return ino;
}

void fuse_change_attributes_common(struct inode *inode, struct fuse_attr *attr,
				   u64 attr_valid)
{
	struct fuse_conn *fc = get_fuse_conn(inode);
	struct fuse_inode *fi = get_fuse_inode(inode);

	fi->attr_version = ++fc->attr_version;
	fi->i_time = attr_valid;

	inode->i_ino     = fuse_squash_ino(attr->ino);
	inode->i_mode    = (inode->i_mode & S_IFMT) | (attr->mode & 07777);
	set_nlink(inode, attr->nlink);
	inode->i_uid     = make_kuid(&init_user_ns, attr->uid);
	inode->i_gid     = make_kgid(&init_user_ns, attr->gid);
	inode->i_blocks  = attr->blocks;
	inode->i_atime.tv_sec   = attr->atime;
	inode->i_atime.tv_nsec  = attr->atimensec;
	/* mtime from server may be stale due to local buffered write */
	if (!fc->writeback_cache || !S_ISREG(inode->i_mode)) {
		inode->i_mtime.tv_sec   = attr->mtime;
		inode->i_mtime.tv_nsec  = attr->mtimensec;
		inode->i_ctime.tv_sec   = attr->ctime;
		inode->i_ctime.tv_nsec  = attr->ctimensec;
	}

	if (attr->blksize != 0)
		inode->i_blkbits = ilog2(attr->blksize);
	else
		inode->i_blkbits = inode->i_sb->s_blocksize_bits;

	/*
	 * Don't set the sticky bit in i_mode, unless we want the VFS
	 * to check permissions.  This prevents failures due to the
	 * check in may_delete().
	 */
	fi->orig_i_mode = inode->i_mode;
	if (!(fc->flags & FUSE_DEFAULT_PERMISSIONS))
		inode->i_mode &= ~S_ISVTX;

	fi->orig_ino = attr->ino;
}

void fuse_change_attributes(struct inode *inode, struct fuse_attr *attr,
			    u64 attr_valid, u64 attr_version)
{
	struct fuse_conn *fc = get_fuse_conn(inode);
	struct fuse_inode *fi = get_fuse_inode(inode);
	bool is_wb = fc->writeback_cache;
	loff_t oldsize;
	struct timespec old_mtime;

	spin_lock(&fc->lock);
	if ((attr_version != 0 && fi->attr_version > attr_version) ||
	    test_bit(FUSE_I_SIZE_UNSTABLE, &fi->state)) {
		spin_unlock(&fc->lock);
		return;
	}

	old_mtime = inode->i_mtime;
	fuse_change_attributes_common(inode, attr, attr_valid);

	oldsize = inode->i_size;
	/*
	 * In case of writeback_cache enabled, the cached writes beyond EOF
	 * extend local i_size without keeping userspace server in sync. So,
	 * attr->size coming from server can be stale. We cannot trust it.
	 */
	if (!is_wb || !S_ISREG(inode->i_mode))
		i_size_write(inode, attr->size);
	spin_unlock(&fc->lock);

	if (!is_wb && S_ISREG(inode->i_mode)) {
		bool inval = false;

		if (oldsize != attr->size) {
			truncate_pagecache(inode, attr->size);
			inval = true;
		} else if (fc->auto_inval_data) {
			struct timespec new_mtime = {
				.tv_sec = attr->mtime,
				.tv_nsec = attr->mtimensec,
			};

			/*
			 * Auto inval mode also checks and invalidates if mtime
			 * has changed.
			 */
			if (!timespec_equal(&old_mtime, &new_mtime))
				inval = true;
		}

		if (inval)
			invalidate_inode_pages2(inode->i_mapping);
	}
}

static void fuse_init_inode(struct inode *inode, struct fuse_attr *attr)
{
	inode->i_mode = attr->mode & S_IFMT;
	inode->i_size = attr->size;
	inode->i_mtime.tv_sec  = attr->mtime;
	inode->i_mtime.tv_nsec = attr->mtimensec;
	inode->i_ctime.tv_sec  = attr->ctime;
	inode->i_ctime.tv_nsec = attr->ctimensec;
	if (S_ISREG(inode->i_mode)) {
		fuse_init_common(inode);
		fuse_init_file_inode(inode);
	} else if (S_ISDIR(inode->i_mode))
		fuse_init_dir(inode);
	else if (S_ISLNK(inode->i_mode))
		fuse_init_symlink(inode);
	else if (S_ISCHR(inode->i_mode) || S_ISBLK(inode->i_mode) ||
		 S_ISFIFO(inode->i_mode) || S_ISSOCK(inode->i_mode)) {
		fuse_init_common(inode);
		init_special_inode(inode, inode->i_mode,
				   new_decode_dev(attr->rdev));
	} else
		BUG();
}

int fuse_inode_eq(struct inode *inode, void *_nodeidp)
{
	u64 nodeid = *(u64 *) _nodeidp;
	if (get_node_id(inode) == nodeid)
		return 1;
	else
		return 0;
}

static int fuse_inode_set(struct inode *inode, void *_nodeidp)
{
	u64 nodeid = *(u64 *) _nodeidp;
	get_fuse_inode(inode)->nodeid = nodeid;
	return 0;
}

struct inode *fuse_iget(struct super_block *sb, u64 nodeid,
			int generation, struct fuse_attr *attr,
			u64 attr_valid, u64 attr_version)
{
	struct inode *inode;
	struct fuse_inode *fi;
	struct fuse_conn *fc = get_fuse_conn_super(sb);

 retry:
	inode = iget5_locked(sb, nodeid, fuse_inode_eq, fuse_inode_set, &nodeid);
	if (!inode)
		return NULL;

	if ((inode->i_state & I_NEW)) {
		inode->i_flags |= S_NOATIME;
		if (!fc->writeback_cache || !S_ISREG(attr->mode))
			inode->i_flags |= S_NOCMTIME;
		inode->i_generation = generation;
		fuse_init_inode(inode, attr);
		unlock_new_inode(inode);
	} else if ((inode->i_mode ^ attr->mode) & S_IFMT) {
		/* Inode has changed type, any I/O on the old should fail */
		make_bad_inode(inode);
		iput(inode);
		goto retry;
	}

	fi = get_fuse_inode(inode);
	spin_lock(&fc->lock);
	fi->nlookup++;
	spin_unlock(&fc->lock);
	fuse_change_attributes(inode, attr, attr_valid, attr_version);

	return inode;
}

int fuse_reverse_inval_inode(struct super_block *sb, u64 nodeid,
			     loff_t offset, loff_t len)
{
	struct inode *inode;
	pgoff_t pg_start;
	pgoff_t pg_end;

	inode = ilookup5(sb, nodeid, fuse_inode_eq, &nodeid);
	if (!inode)
		return -ENOENT;

	fuse_invalidate_attr(inode);
	if (offset >= 0) {
		pg_start = offset >> PAGE_CACHE_SHIFT;
		if (len <= 0)
			pg_end = -1;
		else
			pg_end = (offset + len - 1) >> PAGE_CACHE_SHIFT;
		invalidate_inode_pages2_range(inode->i_mapping,
					      pg_start, pg_end);
	}
	iput(inode);
	return 0;
}

static void fuse_umount_begin(struct super_block *sb)
{
	fuse_abort_conn(get_fuse_conn_super(sb));
}

static void fuse_send_destroy(struct fuse_conn *fc)
{
	struct fuse_req *req = fc->destroy_req;
	if (req && fc->conn_init) {
		fc->destroy_req = NULL;
		req->in.h.opcode = FUSE_DESTROY;
		req->force = 1;
		req->background = 0;
		fuse_request_send(fc, req);
		fuse_put_request(fc, req);
	}
}

static void fuse_bdi_destroy(struct fuse_conn *fc)
{
	if (fc->bdi_initialized)
		bdi_destroy(&fc->bdi);
}

static void fuse_put_super(struct super_block *sb)
{
	struct fuse_conn *fc = get_fuse_conn_super(sb);

	fuse_send_destroy(fc);

	fuse_abort_conn(fc);
	mutex_lock(&fuse_mutex);
	list_del(&fc->entry);
	fuse_ctl_remove_conn(fc);
	mutex_unlock(&fuse_mutex);
	fuse_bdi_destroy(fc);

	fuse_conn_put(fc);
}

static void convert_fuse_statfs(struct kstatfs *stbuf, struct fuse_kstatfs *attr)
{
	stbuf->f_type    = FUSE_SUPER_MAGIC;
	stbuf->f_bsize   = attr->bsize;
	stbuf->f_frsize  = attr->frsize;
	stbuf->f_blocks  = attr->blocks;
	stbuf->f_bfree   = attr->bfree;
	stbuf->f_bavail  = attr->bavail;
	stbuf->f_files   = attr->files;
	stbuf->f_ffree   = attr->ffree;
	stbuf->f_namelen = attr->namelen;
	/* fsid is left zero */
}

static int fuse_statfs(struct dentry *dentry, struct kstatfs *buf)
{
	struct super_block *sb = dentry->d_sb;
	struct fuse_conn *fc = get_fuse_conn_super(sb);
	FUSE_ARGS(args);
	struct fuse_statfs_out outarg;
	int err;

	if (!fuse_allow_current_process(fc)) {
		buf->f_type = FUSE_SUPER_MAGIC;
		return 0;
	}

	memset(&outarg, 0, sizeof(outarg));
	args.in.numargs = 0;
	args.in.h.opcode = FUSE_STATFS;
	args.in.h.nodeid = get_node_id(d_inode(dentry));
	args.out.numargs = 1;
	args.out.args[0].size = sizeof(outarg);
	args.out.args[0].value = &outarg;
	err = fuse_simple_request(fc, &args);
	if (!err)
		convert_fuse_statfs(buf, &outarg.st);
	return err;
}

enum {
	OPT_FD,
	OPT_ROOTMODE,
	OPT_USER_ID,
	OPT_GROUP_ID,
	OPT_DEFAULT_PERMISSIONS,
	OPT_ALLOW_OTHER,
	OPT_MAX_READ,
	OPT_BLKSIZE,
	OPT_NUMA_ON,
	OPT_ERR
};

static const match_table_t tokens = {
	{OPT_FD,			"fd=%u"},
	{OPT_ROOTMODE,			"rootmode=%o"},
	{OPT_USER_ID,			"user_id=%u"},
	{OPT_GROUP_ID,			"group_id=%u"},
	{OPT_DEFAULT_PERMISSIONS,	"default_permissions"},
	{OPT_ALLOW_OTHER,		"allow_other"},
	{OPT_MAX_READ,			"max_read=%u"},
	{OPT_BLKSIZE,			"blksize=%u"},
	{OPT_NUMA_ON,			"numa"},
	{OPT_ERR,			NULL}
};

static int fuse_match_uint(substring_t *s, unsigned int *res)
{
	int err = -ENOMEM;
	char *buf = match_strdup(s);
	if (buf) {
		err = kstrtouint(buf, 10, res);
		kfree(buf);
	}
	return err;
}

static int parse_fuse_opt(char *opt, struct fuse_mount_data *d, int is_bdev)
{
	char *p;
	memset(d, 0, sizeof(struct fuse_mount_data));
	d->max_read = ~0;
	d->blksize = FUSE_DEFAULT_BLKSIZE;

	while ((p = strsep(&opt, ",")) != NULL) {
		int token;
		int value;
		unsigned uv;
		substring_t args[MAX_OPT_ARGS];
		if (!*p)
			continue;

		token = match_token(p, tokens, args);
		switch (token) {
		case OPT_FD:
			if (match_int(&args[0], &value))
				return 0;
			d->fd = value;
			d->fd_present = 1;
			break;

		case OPT_ROOTMODE:
			if (match_octal(&args[0], &value))
				return 0;
			if (!fuse_valid_type(value))
				return 0;
			d->rootmode = value;
			d->rootmode_present = 1;
			break;

		case OPT_USER_ID:
			if (fuse_match_uint(&args[0], &uv))
				return 0;
			d->user_id = make_kuid(current_user_ns(), uv);
			if (!uid_valid(d->user_id))
				return 0;
			d->user_id_present = 1;
			break;

		case OPT_GROUP_ID:
			if (fuse_match_uint(&args[0], &uv))
				return 0;
			d->group_id = make_kgid(current_user_ns(), uv);
			if (!gid_valid(d->group_id))
				return 0;
			d->group_id_present = 1;
			break;

		case OPT_DEFAULT_PERMISSIONS:
			d->flags |= FUSE_DEFAULT_PERMISSIONS;
			break;

		case OPT_ALLOW_OTHER:
			d->flags |= FUSE_ALLOW_OTHER;
			break;

		case OPT_MAX_READ:
			if (match_int(&args[0], &value))
				return 0;
			d->max_read = value;
			break;

		case OPT_BLKSIZE:
			if (!is_bdev || match_int(&args[0], &value))
				return 0;
			d->blksize = value;
			break;
		case OPT_NUMA_ON:
			 d->affinity = FUSE_NUMA;
			 break;

		default:
			return 0;
		}
	}

	if (!d->fd_present || !d->rootmode_present ||
	    !d->user_id_present || !d->group_id_present)
		return 0;

	return 1;
}

static int fuse_show_options(struct seq_file *m, struct dentry *root)
{
	struct super_block *sb = root->d_sb;
	struct fuse_conn *fc = get_fuse_conn_super(sb);

	seq_printf(m, ",user_id=%u", from_kuid_munged(&init_user_ns, fc->user_id));
	seq_printf(m, ",group_id=%u", from_kgid_munged(&init_user_ns, fc->group_id));
	if (fc->flags & FUSE_DEFAULT_PERMISSIONS)
		seq_puts(m, ",default_permissions");
	if (fc->flags & FUSE_ALLOW_OTHER)
		seq_puts(m, ",allow_other");
	if (fc->max_read != ~0)
		seq_printf(m, ",max_read=%u", fc->max_read);
	if (sb->s_bdev && sb->s_blocksize != FUSE_DEFAULT_BLKSIZE)
		seq_printf(m, ",blksize=%lu", sb->s_blocksize);
	if (fc->affinity == FUSE_NUMA)
		seq_puts(m, ",numa");
	return 0;
}

void fuse_node_init(struct fuse_conn *fc, struct fuse_node *fn, int i)
{
	fn->fc = fc;
	fn->node_id = i;
	fn->blocked = 0;
	spin_lock_init(&fn->lock);
	init_waitqueue_head(&fn->waitq);
	init_waitqueue_head(&fn->blocked_waitq);
	INIT_LIST_HEAD(&fn->bg_queue);
	INIT_LIST_HEAD(&fn->interrupts);
	INIT_LIST_HEAD(&fn->pending);
	INIT_LIST_HEAD(&fn->processing);
	INIT_LIST_HEAD(&fn->io);
	fn->forget_list_tail = &fn->forget_list_head;
	atomic_set(&fn->num_waiting, 0);
	fn->max_background = FUSE_DEFAULT_MAX_BACKGROUND;
	fn->congestion_threshold = FUSE_DEFAULT_CONGESTION_THRESHOLD;
	fn->connected = 1;
}

int fuse_conn_init(struct fuse_conn *fc, int affinity)
{
	int sz, ret, i;
	struct fuse_node *fn;

	memset(fc, 0, sizeof(*fc));
	spin_lock_init(&fc->lock);
	spin_lock_init(&fc->seq_lock);
	init_rwsem(&fc->killsb);
	atomic_set(&fc->count, 1);
	init_waitqueue_head(&fc->reserved_req_waitq);
	init_waitqueue_head(&fc->poll_waitq);
	INIT_LIST_HEAD(&fc->entry);
	fc->khctr = 0;
	fc->polled_files = RB_ROOT;
	fc->reqctr = 0;
	fc->initialized = 0;
	fc->attr_version = 1;
	get_random_bytes(&fc->scramble_key, sizeof(fc->scramble_key));

	if (affinity == FUSE_CPU) {
		fc->affinity = FUSE_CPU;
		fc->nr_nodes = num_possible_cpus();
	} else if (affinity == FUSE_NUMA) {
		fc->affinity = FUSE_NUMA;
		fc->nr_nodes = nr_node_ids;
	} else {
		fc->affinity = FUSE_NONE;
		fc->nr_nodes = 1;
	}

	ret = -ENOMEM;
	sz = sizeof(struct fuse_node *) * fc->nr_nodes;
	fc->fn = kmalloc(sz, GFP_KERNEL);
	if (!fc->fn)
		return ret;
	memset(fc->fn, 0, sz);

	if (affinity == FUSE_CPU) {
		fuse_cpu = alloc_percpu(struct fuse_node);
		if (fuse_cpu == NULL) {
			kfree(fc->fn);
			return ret;
		}
		for_each_possible_cpu(i) {
			fn = per_cpu_ptr(fuse_cpu, i);
			fc->fn[i] = fn;
			fuse_node_init(fc, fn, i);
		}
	} else {
		sz = sizeof(struct fuse_node);
		for (i = 0; i < fc->nr_nodes; i++) {
			fn = kmalloc_node(sz, GFP_KERNEL, i);
			if (!fn)
				goto out;
			memset(fn, 0, sz);
			fc->fn[i] = fn;
			fuse_node_init(fc, fn, i);
		}
	}
	return 0;
out:
	while (i > 0) {
		kfree(fc->fn[i - 1]);
		i--;
	}
	kfree(fc->fn);
	return ret;
}
EXPORT_SYMBOL_GPL(fuse_conn_init);

void fuse_conn_put(struct fuse_conn *fc)
{
	if (atomic_dec_and_test(&fc->count)) {
		if (fc->destroy_req)
			fuse_request_free(fc->destroy_req);
		fc->release(fc);
	}
}
EXPORT_SYMBOL_GPL(fuse_conn_put);

struct fuse_conn *fuse_conn_get(struct fuse_conn *fc)
{
	atomic_inc(&fc->count);
	return fc;
}
EXPORT_SYMBOL_GPL(fuse_conn_get);

static struct inode *fuse_get_root_inode(struct super_block *sb, unsigned mode)
{
	struct fuse_attr attr;
	memset(&attr, 0, sizeof(attr));

	attr.mode = mode;
	attr.ino = FUSE_ROOT_ID;
	attr.nlink = 1;
	return fuse_iget(sb, 1, 0, &attr, 0, 0);
}

struct fuse_inode_handle {
	u64 nodeid;
	u32 generation;
};

static struct dentry *fuse_get_dentry(struct super_block *sb,
				      struct fuse_inode_handle *handle)
{
	struct fuse_conn *fc = get_fuse_conn_super(sb);
	struct inode *inode;
	struct dentry *entry;
	int err = -ESTALE;

	if (handle->nodeid == 0)
		goto out_err;

	inode = ilookup5(sb, handle->nodeid, fuse_inode_eq, &handle->nodeid);
	if (!inode) {
		struct fuse_entry_out outarg;
		struct qstr name;

		if (!fc->export_support)
			goto out_err;

		name.len = 1;
		name.name = ".";
		err = fuse_lookup_name(sb, handle->nodeid, &name, &outarg,
				       &inode);
		if (err && err != -ENOENT)
			goto out_err;
		if (err || !inode) {
			err = -ESTALE;
			goto out_err;
		}
		err = -EIO;
		if (get_node_id(inode) != handle->nodeid)
			goto out_iput;
	}
	err = -ESTALE;
	if (inode->i_generation != handle->generation)
		goto out_iput;

	entry = d_obtain_alias(inode);
	if (!IS_ERR(entry) && get_node_id(inode) != FUSE_ROOT_ID)
		fuse_invalidate_entry_cache(entry);

	return entry;

 out_iput:
	iput(inode);
 out_err:
	return ERR_PTR(err);
}

static int fuse_encode_fh(struct inode *inode, u32 *fh, int *max_len,
			   struct inode *parent)
{
	int len = parent ? 6 : 3;
	u64 nodeid;
	u32 generation;

	if (*max_len < len) {
		*max_len = len;
		return  FILEID_INVALID;
	}

	nodeid = get_fuse_inode(inode)->nodeid;
	generation = inode->i_generation;

	fh[0] = (u32)(nodeid >> 32);
	fh[1] = (u32)(nodeid & 0xffffffff);
	fh[2] = generation;

	if (parent) {
		nodeid = get_fuse_inode(parent)->nodeid;
		generation = parent->i_generation;

		fh[3] = (u32)(nodeid >> 32);
		fh[4] = (u32)(nodeid & 0xffffffff);
		fh[5] = generation;
	}

	*max_len = len;
	return parent ? 0x82 : 0x81;
}

static struct dentry *fuse_fh_to_dentry(struct super_block *sb,
		struct fid *fid, int fh_len, int fh_type)
{
	struct fuse_inode_handle handle;

	if ((fh_type != 0x81 && fh_type != 0x82) || fh_len < 3)
		return NULL;

	handle.nodeid = (u64) fid->raw[0] << 32;
	handle.nodeid |= (u64) fid->raw[1];
	handle.generation = fid->raw[2];
	return fuse_get_dentry(sb, &handle);
}

static struct dentry *fuse_fh_to_parent(struct super_block *sb,
		struct fid *fid, int fh_len, int fh_type)
{
	struct fuse_inode_handle parent;

	if (fh_type != 0x82 || fh_len < 6)
		return NULL;

	parent.nodeid = (u64) fid->raw[3] << 32;
	parent.nodeid |= (u64) fid->raw[4];
	parent.generation = fid->raw[5];
	return fuse_get_dentry(sb, &parent);
}

static struct dentry *fuse_get_parent(struct dentry *child)
{
	struct inode *child_inode = d_inode(child);
	struct fuse_conn *fc = get_fuse_conn(child_inode);
	struct inode *inode;
	struct dentry *parent;
	struct fuse_entry_out outarg;
	struct qstr name;
	int err;

	if (!fc->export_support)
		return ERR_PTR(-ESTALE);

	name.len = 2;
	name.name = "..";
	err = fuse_lookup_name(child_inode->i_sb, get_node_id(child_inode),
			       &name, &outarg, &inode);
	if (err) {
		if (err == -ENOENT)
			return ERR_PTR(-ESTALE);
		return ERR_PTR(err);
	}

	parent = d_obtain_alias(inode);
	if (!IS_ERR(parent) && get_node_id(inode) != FUSE_ROOT_ID)
		fuse_invalidate_entry_cache(parent);

	return parent;
}

static const struct export_operations fuse_export_operations = {
	.fh_to_dentry	= fuse_fh_to_dentry,
	.fh_to_parent	= fuse_fh_to_parent,
	.encode_fh	= fuse_encode_fh,
	.get_parent	= fuse_get_parent,
};

static const struct super_operations fuse_super_operations = {
	.alloc_inode    = fuse_alloc_inode,
	.destroy_inode  = fuse_destroy_inode,
	.evict_inode	= fuse_evict_inode,
	.write_inode	= fuse_write_inode,
	.drop_inode	= generic_delete_inode,
	.remount_fs	= fuse_remount_fs,
	.put_super	= fuse_put_super,
	.umount_begin	= fuse_umount_begin,
	.statfs		= fuse_statfs,
	.show_options	= fuse_show_options,
};

static void sanitize_global_limit(unsigned *limit)
{
	if (*limit == 0)
		*limit = ((totalram_pages << PAGE_SHIFT) >> 13) /
			 sizeof(struct fuse_req);

	if (*limit >= 1 << 16)
		*limit = (1 << 16) - 1;
}

static int set_global_limit(const char *val, struct kernel_param *kp)
{
	int rv;

	rv = param_set_uint(val, kp);
	if (rv)
		return rv;

	sanitize_global_limit((unsigned *)kp->arg);

	return 0;
}

static void process_init_limits(struct fuse_conn *fc, struct fuse_init_out *arg)
{
	int cap_sys_admin = capable(CAP_SYS_ADMIN);
	struct fuse_node *fn;
	int i, val;

	if (arg->minor < 13)
		return;

	sanitize_global_limit(&max_user_bgreq);
	sanitize_global_limit(&max_user_congthresh);

	if (arg->max_background) {
		val = arg->max_background;
		if (!cap_sys_admin && (val > max_user_bgreq))
			val = max_user_bgreq;

		val = (val + fc->nr_nodes - 1) / fc->nr_nodes;
		for (i = 0; i < fc->nr_nodes; i++) {
			fn = fc->fn[i];
			fn->max_background = val;
		}
	}

	if (arg->congestion_threshold) {
		val = arg->congestion_threshold;
		if (!cap_sys_admin && val > max_user_congthresh)
			val = max_user_congthresh;

		val = (val + fc->nr_nodes - 1) / fc->nr_nodes;
		for (i = 0; i < fc->nr_nodes; i++) {
			fn = fc->fn[i];
			fn->congestion_threshold = val;
		}
	}
}

static void process_init_reply(struct fuse_conn *fc, struct fuse_req *req)
{
	int i;
	struct fuse_init_out *arg = &req->misc.init_out;
	struct fuse_node *fn;

	if (req->out.h.error || arg->major != FUSE_KERNEL_VERSION)
		fc->conn_error = 1;
	else {
		unsigned long ra_pages;

		process_init_limits(fc, arg);

		if (arg->minor >= 6) {
			ra_pages = arg->max_readahead / PAGE_CACHE_SIZE;
			if (arg->flags & FUSE_ASYNC_READ)
				fc->async_read = 1;
			if (!(arg->flags & FUSE_POSIX_LOCKS))
				fc->no_lock = 1;
			if (arg->minor >= 17) {
				if (!(arg->flags & FUSE_FLOCK_LOCKS))
					fc->no_flock = 1;
			} else {
				if (!(arg->flags & FUSE_POSIX_LOCKS))
					fc->no_flock = 1;
			}
			if (arg->flags & FUSE_ATOMIC_O_TRUNC)
				fc->atomic_o_trunc = 1;
			if (arg->minor >= 9) {
				/* LOOKUP has dependency on proto version */
				if (arg->flags & FUSE_EXPORT_SUPPORT)
					fc->export_support = 1;
			}
			if (arg->flags & FUSE_BIG_WRITES)
				fc->big_writes = 1;
			if (arg->flags & FUSE_DONT_MASK)
				fc->dont_mask = 1;
			if (arg->flags & FUSE_AUTO_INVAL_DATA)
				fc->auto_inval_data = 1;
			if (arg->flags & FUSE_DO_READDIRPLUS) {
				fc->do_readdirplus = 1;
				if (arg->flags & FUSE_READDIRPLUS_AUTO)
					fc->readdirplus_auto = 1;
			}
			if (arg->flags & FUSE_ASYNC_DIO)
				fc->async_dio = 1;
			if (arg->flags & FUSE_WRITEBACK_CACHE)
				fc->writeback_cache = 1;
			if (arg->time_gran && arg->time_gran <= 1000000000)
				fc->sb->s_time_gran = arg->time_gran;
		} else {
			ra_pages = fc->max_read / PAGE_CACHE_SIZE;
			fc->no_lock = 1;
			fc->no_flock = 1;
		}

		fc->bdi.ra_pages = min(fc->bdi.ra_pages, ra_pages);
		fc->minor = arg->minor;
		fc->max_write = arg->minor < 5 ? 4096 : arg->max_write;
		fc->max_write = max_t(unsigned, 4096, fc->max_write);
		fc->conn_init = 1;
	}
	fuse_set_initialized(fc);
	for (i = 0; i < fc->nr_nodes; i++) {
		fn = fc->fn[i];
		wake_up_all(&fn->blocked_waitq);
	}
}

static void fuse_send_init(struct fuse_conn *fc, struct fuse_req *req)
{
	struct fuse_init_in *arg = &req->misc.init_in;

	arg->major = FUSE_KERNEL_VERSION;
	arg->minor = FUSE_KERNEL_MINOR_VERSION;
	arg->max_readahead = fc->bdi.ra_pages * PAGE_CACHE_SIZE;
	arg->flags |= FUSE_ASYNC_READ | FUSE_POSIX_LOCKS | FUSE_ATOMIC_O_TRUNC |
		FUSE_EXPORT_SUPPORT | FUSE_BIG_WRITES | FUSE_DONT_MASK |
		FUSE_SPLICE_WRITE | FUSE_SPLICE_MOVE | FUSE_SPLICE_READ |
		FUSE_FLOCK_LOCKS | FUSE_IOCTL_DIR | FUSE_AUTO_INVAL_DATA |
		FUSE_DO_READDIRPLUS | FUSE_READDIRPLUS_AUTO | FUSE_ASYNC_DIO |
		FUSE_WRITEBACK_CACHE | FUSE_NO_OPEN_SUPPORT;
	req->in.h.opcode = FUSE_INIT;
	req->in.numargs = 1;
	req->in.args[0].size = sizeof(*arg);
	req->in.args[0].value = arg;
	req->out.numargs = 1;
	/* Variable length argument used for backward compatibility
	   with interface version < 7.5.  Rest of init_out is zeroed
	   by do_get_request(), so a short reply is not a problem */
	req->out.argvar = 1;
	req->out.args[0].size = sizeof(struct fuse_init_out);
	req->out.args[0].value = &req->misc.init_out;
	req->end = process_init_reply;
	fuse_request_send_background(fc, req);
}

static void fuse_free_conn(struct fuse_conn *fc)
{
	int i;

	if (fc->affinity == FUSE_CPU) {
		free_percpu(fuse_cpu);
	} else {
		for (i = 0; i < fc->nr_nodes; i++)
			kfree(fc->fn[i]);
	}
	kfree_rcu(fc, rcu);
}

static int fuse_bdi_init(struct fuse_conn *fc, struct super_block *sb)
{
	int err;

	fc->bdi.name = "fuse";
	fc->bdi.ra_pages = (VM_MAX_READAHEAD * 1024) / PAGE_CACHE_SIZE;
	/* fuse does it's own writeback accounting */
	fc->bdi.capabilities = BDI_CAP_NO_ACCT_WB | BDI_CAP_STRICTLIMIT;

	err = bdi_init(&fc->bdi);
	if (err)
		return err;

	fc->bdi_initialized = 1;

	if (sb->s_bdev) {
		err =  bdi_register(&fc->bdi, NULL, "%u:%u-fuseblk",
				    MAJOR(fc->dev), MINOR(fc->dev));
	} else {
		err = bdi_register_dev(&fc->bdi, fc->dev);
	}

	if (err)
		return err;

	/*
	 * For a single fuse filesystem use max 1% of dirty +
	 * writeback threshold.
	 *
	 * This gives about 1M of write buffer for memory maps on a
	 * machine with 1G and 10% dirty_ratio, which should be more
	 * than enough.
	 *
	 * Privileged users can raise it by writing to
	 *
	 *    /sys/class/bdi/<bdi>/max_ratio
	 */
	bdi_set_max_ratio(&fc->bdi, 1);

	return 0;
}

static int fuse_fill_super(struct super_block *sb, void *data, int silent)
{
	struct fuse_conn *fc;
	struct inode *root;
	struct fuse_mount_data d;
	struct file *file;
	struct dentry *root_dentry;
	struct fuse_req *init_req;
	int err;
	int is_bdev = sb->s_bdev != NULL;

	err = -EINVAL;
	if (sb->s_flags & MS_MANDLOCK)
		goto err;

	sb->s_flags &= ~(MS_NOSEC | MS_I_VERSION);

	if (!parse_fuse_opt(data, &d, is_bdev))
		goto err;

	if (is_bdev) {
#ifdef CONFIG_BLOCK
		err = -EINVAL;
		if (!sb_set_blocksize(sb, d.blksize))
			goto err;
#endif
	} else {
		sb->s_blocksize = PAGE_CACHE_SIZE;
		sb->s_blocksize_bits = PAGE_CACHE_SHIFT;
	}
	sb->s_magic = FUSE_SUPER_MAGIC;
	sb->s_op = &fuse_super_operations;
	sb->s_maxbytes = MAX_LFS_FILESIZE;
	sb->s_time_gran = 1;
	sb->s_export_op = &fuse_export_operations;

	file = fget(d.fd);
	err = -EINVAL;
	if (!file)
		goto err;

	if ((file->f_op != &fuse_dev_operations) ||
	    (file->f_cred->user_ns != &init_user_ns))
		goto err_fput;

	fc = kmalloc(sizeof(*fc), GFP_KERNEL);
	err = -ENOMEM;
	if (!fc)
		goto err_fput;

<<<<<<< HEAD
	fuse_conn_init(fc, d.affinity);
=======
	fuse_conn_init(fc);
	fc->release = fuse_free_conn;
>>>>>>> e72dbc4c

	fc->dev = sb->s_dev;
	fc->sb = sb;
	err = fuse_bdi_init(fc, sb);
	if (err)
		goto err_put_conn;

	sb->s_bdi = &fc->bdi;

	/* Handle umasking inside the fuse code */
	if (sb->s_flags & MS_POSIXACL)
		fc->dont_mask = 1;
	sb->s_flags |= MS_POSIXACL;

	fc->flags = d.flags;
	fc->user_id = d.user_id;
	fc->group_id = d.group_id;
	fc->max_read = max_t(unsigned, 4096, d.max_read);

	/* Used by get_root_inode() */
	sb->s_fs_info = fc;

	err = -ENOMEM;
	root = fuse_get_root_inode(sb, d.rootmode);
	root_dentry = d_make_root(root);
	if (!root_dentry)
		goto err_put_conn;
	/* only now - we want root dentry with NULL ->d_op */
	sb->s_d_op = &fuse_dentry_operations;

	init_req = fuse_request_alloc(fc, 0);
	if (!init_req)
		goto err_put_root;
	init_req->background = 1;

	if (is_bdev) {
		fc->destroy_req = fuse_request_alloc(fc, 0);
		if (!fc->destroy_req)
			goto err_free_init_req;
	}

	mutex_lock(&fuse_mutex);
	err = -EINVAL;
	if (file->private_data)
		goto err_unlock;

	err = fuse_ctl_add_conn(fc);
	if (err)
		goto err_unlock;

	list_add_tail(&fc->entry, &fuse_conn_list);
	sb->s_root = root_dentry;
	file->private_data = fuse_conn_get(fc);
	mutex_unlock(&fuse_mutex);
	/*
	 * atomic_dec_and_test() in fput() provides the necessary
	 * memory barrier for file->private_data to be visible on all
	 * CPUs after this
	 */
	fput(file);

	fuse_send_init(fc, init_req);

	return 0;

 err_unlock:
	mutex_unlock(&fuse_mutex);
 err_free_init_req:
	fuse_request_free(init_req);
 err_put_root:
	dput(root_dentry);
 err_put_conn:
	fuse_bdi_destroy(fc);
	fuse_conn_put(fc);
 err_fput:
	fput(file);
 err:
	return err;
}

static struct dentry *fuse_mount(struct file_system_type *fs_type,
		       int flags, const char *dev_name,
		       void *raw_data)
{
	return mount_nodev(fs_type, flags, raw_data, fuse_fill_super);
}

static void fuse_kill_sb_anon(struct super_block *sb)
{
	struct fuse_conn *fc = get_fuse_conn_super(sb);

	if (fc) {
		down_write(&fc->killsb);
		fc->sb = NULL;
		up_write(&fc->killsb);
	}

	kill_anon_super(sb);
}

static struct file_system_type fuse_fs_type = {
	.owner		= THIS_MODULE,
	.name		= "fuse",
	.fs_flags	= FS_HAS_SUBTYPE,
	.mount		= fuse_mount,
	.kill_sb	= fuse_kill_sb_anon,
};
MODULE_ALIAS_FS("fuse");

#ifdef CONFIG_BLOCK
static struct dentry *fuse_mount_blk(struct file_system_type *fs_type,
			   int flags, const char *dev_name,
			   void *raw_data)
{
	return mount_bdev(fs_type, flags, dev_name, raw_data, fuse_fill_super);
}

static void fuse_kill_sb_blk(struct super_block *sb)
{
	struct fuse_conn *fc = get_fuse_conn_super(sb);

	if (fc) {
		down_write(&fc->killsb);
		fc->sb = NULL;
		up_write(&fc->killsb);
	}

	kill_block_super(sb);
}

static struct file_system_type fuseblk_fs_type = {
	.owner		= THIS_MODULE,
	.name		= "fuseblk",
	.mount		= fuse_mount_blk,
	.kill_sb	= fuse_kill_sb_blk,
	.fs_flags	= FS_REQUIRES_DEV | FS_HAS_SUBTYPE,
};
MODULE_ALIAS_FS("fuseblk");

static inline int register_fuseblk(void)
{
	return register_filesystem(&fuseblk_fs_type);
}

static inline void unregister_fuseblk(void)
{
	unregister_filesystem(&fuseblk_fs_type);
}
#else
static inline int register_fuseblk(void)
{
	return 0;
}

static inline void unregister_fuseblk(void)
{
}
#endif

static void fuse_inode_init_once(void *foo)
{
	struct inode *inode = foo;

	inode_init_once(inode);
}

static int __init fuse_fs_init(void)
{
	int err;

	fuse_inode_cachep = kmem_cache_create("fuse_inode",
					      sizeof(struct fuse_inode),
					      0, SLAB_HWCACHE_ALIGN,
					      fuse_inode_init_once);
	err = -ENOMEM;
	if (!fuse_inode_cachep)
		goto out;

	err = register_fuseblk();
	if (err)
		goto out2;

	err = register_filesystem(&fuse_fs_type);
	if (err)
		goto out3;

	return 0;

 out3:
	unregister_fuseblk();
 out2:
	kmem_cache_destroy(fuse_inode_cachep);
 out:
	return err;
}

static void fuse_fs_cleanup(void)
{
	unregister_filesystem(&fuse_fs_type);
	unregister_fuseblk();

	/*
	 * Make sure all delayed rcu free inodes are flushed before we
	 * destroy cache.
	 */
	rcu_barrier();
	kmem_cache_destroy(fuse_inode_cachep);
}

static struct kobject *fuse_kobj;

static int fuse_sysfs_init(void)
{
	int err;

	fuse_kobj = kobject_create_and_add("fuse", fs_kobj);
	if (!fuse_kobj) {
		err = -ENOMEM;
		goto out_err;
	}

	err = sysfs_create_mount_point(fuse_kobj, "connections");
	if (err)
		goto out_fuse_unregister;

	return 0;

 out_fuse_unregister:
	kobject_put(fuse_kobj);
 out_err:
	return err;
}

static void fuse_sysfs_cleanup(void)
{
	sysfs_remove_mount_point(fuse_kobj, "connections");
	kobject_put(fuse_kobj);
}

static int __init fuse_init(void)
{
	int res;

	printk(KERN_INFO "fuse init (API version %i.%i)\n",
	       FUSE_KERNEL_VERSION, FUSE_KERNEL_MINOR_VERSION);

	INIT_LIST_HEAD(&fuse_conn_list);
	res = fuse_fs_init();
	if (res)
		goto err;

	res = fuse_dev_init();
	if (res)
		goto err_fs_cleanup;

	res = fuse_sysfs_init();
	if (res)
		goto err_dev_cleanup;

	res = fuse_ctl_init();
	if (res)
		goto err_sysfs_cleanup;

	sanitize_global_limit(&max_user_bgreq);
	sanitize_global_limit(&max_user_congthresh);

	return 0;

 err_sysfs_cleanup:
	fuse_sysfs_cleanup();
 err_dev_cleanup:
	fuse_dev_cleanup();
 err_fs_cleanup:
	fuse_fs_cleanup();
 err:
	return res;
}

static void __exit fuse_exit(void)
{
	printk(KERN_DEBUG "fuse exit\n");

	fuse_ctl_cleanup();
	fuse_sysfs_cleanup();
	fuse_fs_cleanup();
	fuse_dev_cleanup();
}

module_init(fuse_init);
module_exit(fuse_exit);<|MERGE_RESOLUTION|>--- conflicted
+++ resolved
@@ -1121,12 +1121,8 @@
 	if (!fc)
 		goto err_fput;
 
-<<<<<<< HEAD
 	fuse_conn_init(fc, d.affinity);
-=======
-	fuse_conn_init(fc);
 	fc->release = fuse_free_conn;
->>>>>>> e72dbc4c
 
 	fc->dev = sb->s_dev;
 	fc->sb = sb;
