/*
 * hugetlbpage-backed filesystem.  Based on ramfs.
 *
 * Nadia Yvette Chambers, 2002
 *
 * Copyright (C) 2002 Linus Torvalds.
 */

#define pr_fmt(fmt) KBUILD_MODNAME ": " fmt

#include <linux/module.h>
#include <linux/thread_info.h>
#include <asm/current.h>
#include <linux/sched.h>		/* remove ASAP */
#include <linux/fs.h>
#include <linux/mount.h>
#include <linux/file.h>
#include <linux/kernel.h>
#include <linux/writeback.h>
#include <linux/pagemap.h>
#include <linux/highmem.h>
#include <linux/init.h>
#include <linux/string.h>
#include <linux/capability.h>
#include <linux/ctype.h>
#include <linux/backing-dev.h>
#include <linux/hugetlb.h>
#include <linux/pagevec.h>
#include <linux/parser.h>
#include <linux/mman.h>
#include <linux/slab.h>
#include <linux/dnotify.h>
#include <linux/statfs.h>
#include <linux/security.h>
#include <linux/magic.h>
#include <linux/migrate.h>

#include <asm/uaccess.h>

static const struct super_operations hugetlbfs_ops;
static const struct address_space_operations hugetlbfs_aops;
const struct file_operations hugetlbfs_file_operations;
static const struct inode_operations hugetlbfs_dir_inode_operations;
static const struct inode_operations hugetlbfs_inode_operations;

struct hugetlbfs_config {
	kuid_t   uid;
	kgid_t   gid;
	umode_t mode;
	long	nr_blocks;
	long	nr_inodes;
	struct hstate *hstate;
};

struct hugetlbfs_inode_info {
	struct shared_policy policy;
	struct inode vfs_inode;
};

static inline struct hugetlbfs_inode_info *HUGETLBFS_I(struct inode *inode)
{
	return container_of(inode, struct hugetlbfs_inode_info, vfs_inode);
}

static struct backing_dev_info hugetlbfs_backing_dev_info = {
	.name		= "hugetlbfs",
	.ra_pages	= 0,	/* No readahead */
	.capabilities	= BDI_CAP_NO_ACCT_AND_WRITEBACK,
};

int sysctl_hugetlb_shm_group;

enum {
	Opt_size, Opt_nr_inodes,
	Opt_mode, Opt_uid, Opt_gid,
	Opt_pagesize,
	Opt_err,
};

static const match_table_t tokens = {
	{Opt_size,	"size=%s"},
	{Opt_nr_inodes,	"nr_inodes=%s"},
	{Opt_mode,	"mode=%o"},
	{Opt_uid,	"uid=%u"},
	{Opt_gid,	"gid=%u"},
	{Opt_pagesize,	"pagesize=%s"},
	{Opt_err,	NULL},
};

static void huge_pagevec_release(struct pagevec *pvec)
{
	int i;

	for (i = 0; i < pagevec_count(pvec); ++i)
		put_page(pvec->pages[i]);

	pagevec_reinit(pvec);
}

static int hugetlbfs_file_mmap(struct file *file, struct vm_area_struct *vma)
{
	struct inode *inode = file_inode(file);
	loff_t len, vma_len;
	int ret;
	struct hstate *h = hstate_file(file);

	/*
	 * vma address alignment (but not the pgoff alignment) has
	 * already been checked by prepare_hugepage_range.  If you add
	 * any error returns here, do so after setting VM_HUGETLB, so
	 * is_vm_hugetlb_page tests below unmap_region go the right
	 * way when do_mmap_pgoff unwinds (may be important on powerpc
	 * and ia64).
	 */
	vma->vm_flags |= VM_HUGETLB | VM_DONTEXPAND;
	vma->vm_ops = &hugetlb_vm_ops;

	if (vma->vm_pgoff & (~huge_page_mask(h) >> PAGE_SHIFT))
		return -EINVAL;

	vma_len = (loff_t)(vma->vm_end - vma->vm_start);

	mutex_lock(&inode->i_mutex);
	file_accessed(file);

	ret = -ENOMEM;
	len = vma_len + ((loff_t)vma->vm_pgoff << PAGE_SHIFT);

	if (hugetlb_reserve_pages(inode,
				vma->vm_pgoff >> huge_page_order(h),
				len >> huge_page_shift(h), vma,
				vma->vm_flags))
		goto out;

	ret = 0;
	hugetlb_prefault_arch_hook(vma->vm_mm);
	if (vma->vm_flags & VM_WRITE && inode->i_size < len)
		inode->i_size = len;
out:
	mutex_unlock(&inode->i_mutex);

	return ret;
}

/*
 * Called under down_write(mmap_sem).
 */

#ifndef HAVE_ARCH_HUGETLB_UNMAPPED_AREA
static unsigned long
hugetlb_get_unmapped_area(struct file *file, unsigned long addr,
		unsigned long len, unsigned long pgoff, unsigned long flags)
{
	struct mm_struct *mm = current->mm;
	struct vm_area_struct *vma;
	struct hstate *h = hstate_file(file);
	struct vm_unmapped_area_info info;

	if (len & ~huge_page_mask(h))
		return -EINVAL;
	if (len > TASK_SIZE)
		return -ENOMEM;

	if (flags & MAP_FIXED) {
		if (prepare_hugepage_range(file, addr, len))
			return -EINVAL;
		return addr;
	}

	if (addr) {
		addr = ALIGN(addr, huge_page_size(h));
		vma = find_vma(mm, addr);
		if (TASK_SIZE - len >= addr &&
		    (!vma || addr + len <= vma->vm_start))
			return addr;
	}

	info.flags = 0;
	info.length = len;
	info.low_limit = TASK_UNMAPPED_BASE;
	info.high_limit = TASK_SIZE;
	info.align_mask = PAGE_MASK & ~huge_page_mask(h);
	info.align_offset = 0;
	return vm_unmapped_area(&info);
}
#endif

static int
hugetlbfs_read_actor(struct page *page, unsigned long offset,
			char __user *buf, unsigned long count,
			unsigned long size)
{
	char *kaddr;
	unsigned long left, copied = 0;
	int i, chunksize;

	if (size > count)
		size = count;

	/* Find which 4k chunk and offset with in that chunk */
	i = offset >> PAGE_CACHE_SHIFT;
	offset = offset & ~PAGE_CACHE_MASK;

	while (size) {
		chunksize = PAGE_CACHE_SIZE;
		if (offset)
			chunksize -= offset;
		if (chunksize > size)
			chunksize = size;
		kaddr = kmap(&page[i]);
		left = __copy_to_user(buf, kaddr + offset, chunksize);
		kunmap(&page[i]);
		if (left) {
			copied += (chunksize - left);
			break;
		}
		offset = 0;
		size -= chunksize;
		buf += chunksize;
		copied += chunksize;
		i++;
	}
	return copied ? copied : -EFAULT;
}

/*
 * Support for read() - Find the page attached to f_mapping and copy out the
 * data. Its *very* similar to do_generic_mapping_read(), we can't use that
 * since it has PAGE_CACHE_SIZE assumptions.
 */
static ssize_t hugetlbfs_read(struct file *filp, char __user *buf,
			      size_t len, loff_t *ppos)
{
	struct hstate *h = hstate_file(filp);
	struct address_space *mapping = filp->f_mapping;
	struct inode *inode = mapping->host;
	unsigned long index = *ppos >> huge_page_shift(h);
	unsigned long offset = *ppos & ~huge_page_mask(h);
	unsigned long end_index;
	loff_t isize;
	ssize_t retval = 0;

	/* validate length */
	if (len == 0)
		goto out;

	for (;;) {
		struct page *page;
		unsigned long nr, ret;
		int ra;

		/* nr is the maximum number of bytes to copy from this page */
		nr = huge_page_size(h);
		isize = i_size_read(inode);
		if (!isize)
			goto out;
		end_index = (isize - 1) >> huge_page_shift(h);
		if (index >= end_index) {
			if (index > end_index)
				goto out;
			nr = ((isize - 1) & ~huge_page_mask(h)) + 1;
			if (nr <= offset)
				goto out;
		}
		nr = nr - offset;

		/* Find the page */
		page = find_lock_page(mapping, index);
		if (unlikely(page == NULL)) {
			/*
			 * We have a HOLE, zero out the user-buffer for the
			 * length of the hole or request.
			 */
			ret = len < nr ? len : nr;
			if (clear_user(buf, ret))
				ra = -EFAULT;
			else
				ra = 0;
		} else {
			unlock_page(page);

			/*
			 * We have the page, copy it to user space buffer.
			 */
			ra = hugetlbfs_read_actor(page, offset, buf, len, nr);
			ret = ra;
			page_cache_release(page);
		}
		if (ra < 0) {
			if (retval == 0)
				retval = ra;
			goto out;
		}

		offset += ret;
		retval += ret;
		len -= ret;
		index += offset >> huge_page_shift(h);
		offset &= ~huge_page_mask(h);

		/* short read or no more work */
		if ((ret != nr) || (len == 0))
			break;
	}
out:
	*ppos = ((loff_t)index << huge_page_shift(h)) + offset;
	return retval;
}

static int hugetlbfs_write_begin(struct file *file,
			struct address_space *mapping,
			loff_t pos, unsigned len, unsigned flags,
			struct page **pagep, void **fsdata)
{
	return -EINVAL;
}

static int hugetlbfs_write_end(struct file *file, struct address_space *mapping,
			loff_t pos, unsigned len, unsigned copied,
			struct page *page, void *fsdata)
{
	BUG();
	return -EINVAL;
}

static void truncate_huge_page(struct page *page)
{
	cancel_dirty_page(page, /* No IO accounting for huge pages? */0);
	ClearPageUptodate(page);
	delete_from_page_cache(page);
}

static void truncate_hugepages(struct inode *inode, loff_t lstart)
{
	struct hstate *h = hstate_inode(inode);
	struct address_space *mapping = &inode->i_data;
	const pgoff_t start = lstart >> huge_page_shift(h);
	struct pagevec pvec;
	pgoff_t next;
	int i, freed = 0;

	pagevec_init(&pvec, 0);
	next = start;
	while (1) {
		if (!pagevec_lookup(&pvec, mapping, next, PAGEVEC_SIZE)) {
			if (next == start)
				break;
			next = start;
			continue;
		}

		for (i = 0; i < pagevec_count(&pvec); ++i) {
			struct page *page = pvec.pages[i];

			lock_page(page);
			if (page->index > next)
				next = page->index;
			++next;
			truncate_huge_page(page);
			unlock_page(page);
			freed++;
		}
		huge_pagevec_release(&pvec);
	}
	BUG_ON(!lstart && mapping->nrpages);
	hugetlb_unreserve_pages(inode, start, freed);
}

static void hugetlbfs_evict_inode(struct inode *inode)
{
	struct resv_map *resv_map;

	truncate_hugepages(inode, 0);
	resv_map = (struct resv_map *)inode->i_mapping->private_data;
	/* root inode doesn't have the resv_map, so we should check it */
	if (resv_map)
		resv_map_release(&resv_map->refs);
	clear_inode(inode);
}

static inline void
hugetlb_vmtruncate_list(struct rb_root *root, pgoff_t pgoff)
{
	struct vm_area_struct *vma;

	vma_interval_tree_foreach(vma, root, pgoff, ULONG_MAX) {
		unsigned long v_offset;

		/*
		 * Can the expression below overflow on 32-bit arches?
		 * No, because the interval tree returns us only those vmas
		 * which overlap the truncated area starting at pgoff,
		 * and no vma on a 32-bit arch can span beyond the 4GB.
		 */
		if (vma->vm_pgoff < pgoff)
			v_offset = (pgoff - vma->vm_pgoff) << PAGE_SHIFT;
		else
			v_offset = 0;

		unmap_hugepage_range(vma, vma->vm_start + v_offset,
				     vma->vm_end, NULL);
	}
}

static int hugetlb_vmtruncate(struct inode *inode, loff_t offset)
{
	pgoff_t pgoff;
	struct address_space *mapping = inode->i_mapping;
	struct hstate *h = hstate_inode(inode);

	BUG_ON(offset & ~huge_page_mask(h));
	pgoff = offset >> PAGE_SHIFT;

	i_size_write(inode, offset);
	mutex_lock(&mapping->i_mmap_mutex);
	if (!RB_EMPTY_ROOT(&mapping->i_mmap))
		hugetlb_vmtruncate_list(&mapping->i_mmap, pgoff);
	mutex_unlock(&mapping->i_mmap_mutex);
	truncate_hugepages(inode, offset);
	return 0;
}

static int hugetlbfs_setattr(struct dentry *dentry, struct iattr *attr)
{
	struct inode *inode = dentry->d_inode;
	struct hstate *h = hstate_inode(inode);
	int error;
	unsigned int ia_valid = attr->ia_valid;

	BUG_ON(!inode);

	error = inode_change_ok(inode, attr);
	if (error)
		return error;

	if (ia_valid & ATTR_SIZE) {
		error = -EINVAL;
		if (attr->ia_size & ~huge_page_mask(h))
			return -EINVAL;
		error = hugetlb_vmtruncate(inode, attr->ia_size);
		if (error)
			return error;
	}

	setattr_copy(inode, attr);
	mark_inode_dirty(inode);
	return 0;
}

static struct inode *hugetlbfs_get_root(struct super_block *sb,
					struct hugetlbfs_config *config)
{
	struct inode *inode;

	inode = new_inode(sb);
	if (inode) {
		struct hugetlbfs_inode_info *info;
		inode->i_ino = get_next_ino();
		inode->i_mode = S_IFDIR | config->mode;
		inode->i_uid = config->uid;
		inode->i_gid = config->gid;
		inode->i_atime = inode->i_mtime = inode->i_ctime = CURRENT_TIME;
		info = HUGETLBFS_I(inode);
		mpol_shared_policy_init(&info->policy, NULL);
		inode->i_op = &hugetlbfs_dir_inode_operations;
		inode->i_fop = &simple_dir_operations;
		/* directory inodes start off with i_nlink == 2 (for "." entry) */
		inc_nlink(inode);
		lockdep_annotate_inode_mutex_key(inode);
	}
	return inode;
}

/*
 * Hugetlbfs is not reclaimable; therefore its i_mmap_mutex will never
 * be taken from reclaim -- unlike regular filesystems. This needs an
 * annotation because huge_pmd_share() does an allocation under
 * i_mmap_mutex.
 */
static struct lock_class_key hugetlbfs_i_mmap_mutex_key;

static struct inode *hugetlbfs_get_inode(struct super_block *sb,
					struct inode *dir,
					umode_t mode, dev_t dev)
{
	struct inode *inode;
	struct resv_map *resv_map;

	resv_map = resv_map_alloc();
	if (!resv_map)
		return NULL;

	inode = new_inode(sb);
	if (inode) {
		struct hugetlbfs_inode_info *info;
		inode->i_ino = get_next_ino();
		inode_init_owner(inode, dir, mode);
		lockdep_set_class(&inode->i_mapping->i_mmap_mutex,
				&hugetlbfs_i_mmap_mutex_key);
		inode->i_mapping->a_ops = &hugetlbfs_aops;
		inode->i_mapping->backing_dev_info =&hugetlbfs_backing_dev_info;
		inode->i_atime = inode->i_mtime = inode->i_ctime = CURRENT_TIME;
		inode->i_mapping->private_data = resv_map;
		info = HUGETLBFS_I(inode);
		/*
		 * The policy is initialized here even if we are creating a
		 * private inode because initialization simply creates an
		 * an empty rb tree and calls spin_lock_init(), later when we
		 * call mpol_free_shared_policy() it will just return because
		 * the rb tree will still be empty.
		 */
		mpol_shared_policy_init(&info->policy, NULL);
		switch (mode & S_IFMT) {
		default:
			init_special_inode(inode, mode, dev);
			break;
		case S_IFREG:
			inode->i_op = &hugetlbfs_inode_operations;
			inode->i_fop = &hugetlbfs_file_operations;
			break;
		case S_IFDIR:
			inode->i_op = &hugetlbfs_dir_inode_operations;
			inode->i_fop = &simple_dir_operations;

			/* directory inodes start off with i_nlink == 2 (for "." entry) */
			inc_nlink(inode);
			break;
		case S_IFLNK:
			inode->i_op = &page_symlink_inode_operations;
			break;
		}
		lockdep_annotate_inode_mutex_key(inode);
	} else
		kref_put(&resv_map->refs, resv_map_release);

	return inode;
}

/*
 * File creation. Allocate an inode, and we're done..
 */
static int hugetlbfs_mknod(struct inode *dir,
			struct dentry *dentry, umode_t mode, dev_t dev)
{
	struct inode *inode;
	int error = -ENOSPC;

	inode = hugetlbfs_get_inode(dir->i_sb, dir, mode, dev);
	if (inode) {
		dir->i_ctime = dir->i_mtime = CURRENT_TIME;
		d_instantiate(dentry, inode);
		dget(dentry);	/* Extra count - pin the dentry in core */
		error = 0;
	}
	return error;
}

static int hugetlbfs_mkdir(struct inode *dir, struct dentry *dentry, umode_t mode)
{
	int retval = hugetlbfs_mknod(dir, dentry, mode | S_IFDIR, 0);
	if (!retval)
		inc_nlink(dir);
	return retval;
}

static int hugetlbfs_create(struct inode *dir, struct dentry *dentry, umode_t mode, bool excl)
{
	return hugetlbfs_mknod(dir, dentry, mode | S_IFREG, 0);
}

static int hugetlbfs_symlink(struct inode *dir,
			struct dentry *dentry, const char *symname)
{
	struct inode *inode;
	int error = -ENOSPC;

	inode = hugetlbfs_get_inode(dir->i_sb, dir, S_IFLNK|S_IRWXUGO, 0);
	if (inode) {
		int l = strlen(symname)+1;
		error = page_symlink(inode, symname, l);
		if (!error) {
			d_instantiate(dentry, inode);
			dget(dentry);
		} else
			iput(inode);
	}
	dir->i_ctime = dir->i_mtime = CURRENT_TIME;

	return error;
}

/*
 * mark the head page dirty
 */
static int hugetlbfs_set_page_dirty(struct page *page)
{
	struct page *head = compound_head(page);

	SetPageDirty(head);
	return 0;
}

static int hugetlbfs_migrate_page(struct address_space *mapping,
				struct page *newpage, struct page *page,
				enum migrate_mode mode)
{
	int rc;

	rc = migrate_huge_page_move_mapping(mapping, newpage, page);
	if (rc != MIGRATEPAGE_SUCCESS)
		return rc;
	migrate_page_copy(newpage, page);

	return MIGRATEPAGE_SUCCESS;
}

static int hugetlbfs_statfs(struct dentry *dentry, struct kstatfs *buf)
{
	struct hugetlbfs_sb_info *sbinfo = HUGETLBFS_SB(dentry->d_sb);
	struct hstate *h = hstate_inode(dentry->d_inode);

	buf->f_type = HUGETLBFS_MAGIC;
	buf->f_bsize = huge_page_size(h);
	if (sbinfo) {
		spin_lock(&sbinfo->stat_lock);
		/* If no limits set, just report 0 for max/free/used
		 * blocks, like simple_statfs() */
		if (sbinfo->spool) {
			long free_pages;

			spin_lock(&sbinfo->spool->lock);
			buf->f_blocks = sbinfo->spool->max_hpages;
			free_pages = sbinfo->spool->max_hpages
				- sbinfo->spool->used_hpages;
			buf->f_bavail = buf->f_bfree = free_pages;
			spin_unlock(&sbinfo->spool->lock);
			buf->f_files = sbinfo->max_inodes;
			buf->f_ffree = sbinfo->free_inodes;
		}
		spin_unlock(&sbinfo->stat_lock);
	}
	buf->f_namelen = NAME_MAX;
	return 0;
}

static void hugetlbfs_put_super(struct super_block *sb)
{
	struct hugetlbfs_sb_info *sbi = HUGETLBFS_SB(sb);

	if (sbi) {
		sb->s_fs_info = NULL;

		if (sbi->spool)
			hugepage_put_subpool(sbi->spool);

		kfree(sbi);
	}
}

static inline int hugetlbfs_dec_free_inodes(struct hugetlbfs_sb_info *sbinfo)
{
	if (sbinfo->free_inodes >= 0) {
		spin_lock(&sbinfo->stat_lock);
		if (unlikely(!sbinfo->free_inodes)) {
			spin_unlock(&sbinfo->stat_lock);
			return 0;
		}
		sbinfo->free_inodes--;
		spin_unlock(&sbinfo->stat_lock);
	}

	return 1;
}

static void hugetlbfs_inc_free_inodes(struct hugetlbfs_sb_info *sbinfo)
{
	if (sbinfo->free_inodes >= 0) {
		spin_lock(&sbinfo->stat_lock);
		sbinfo->free_inodes++;
		spin_unlock(&sbinfo->stat_lock);
	}
}


static struct kmem_cache *hugetlbfs_inode_cachep;

static struct inode *hugetlbfs_alloc_inode(struct super_block *sb)
{
	struct hugetlbfs_sb_info *sbinfo = HUGETLBFS_SB(sb);
	struct hugetlbfs_inode_info *p;

	if (unlikely(!hugetlbfs_dec_free_inodes(sbinfo)))
		return NULL;
	p = kmem_cache_alloc(hugetlbfs_inode_cachep, GFP_KERNEL);
	if (unlikely(!p)) {
		hugetlbfs_inc_free_inodes(sbinfo);
		return NULL;
	}
	return &p->vfs_inode;
}

static void hugetlbfs_i_callback(struct rcu_head *head)
{
	struct inode *inode = container_of(head, struct inode, i_rcu);
	kmem_cache_free(hugetlbfs_inode_cachep, HUGETLBFS_I(inode));
}

static void hugetlbfs_destroy_inode(struct inode *inode)
{
	hugetlbfs_inc_free_inodes(HUGETLBFS_SB(inode->i_sb));
	mpol_free_shared_policy(&HUGETLBFS_I(inode)->policy);
	call_rcu(&inode->i_rcu, hugetlbfs_i_callback);
}

static const struct address_space_operations hugetlbfs_aops = {
	.write_begin	= hugetlbfs_write_begin,
	.write_end	= hugetlbfs_write_end,
	.set_page_dirty	= hugetlbfs_set_page_dirty,
	.migratepage    = hugetlbfs_migrate_page,
};


static void init_once(void *foo)
{
	struct hugetlbfs_inode_info *ei = (struct hugetlbfs_inode_info *)foo;

	inode_init_once(&ei->vfs_inode);
}

const struct file_operations hugetlbfs_file_operations = {
	.read			= hugetlbfs_read,
	.mmap			= hugetlbfs_file_mmap,
	.fsync			= noop_fsync,
	.get_unmapped_area	= hugetlb_get_unmapped_area,
	.llseek		= default_llseek,
};

static const struct inode_operations hugetlbfs_dir_inode_operations = {
	.create		= hugetlbfs_create,
	.lookup		= simple_lookup,
	.link		= simple_link,
	.unlink		= simple_unlink,
	.symlink	= hugetlbfs_symlink,
	.mkdir		= hugetlbfs_mkdir,
	.rmdir		= simple_rmdir,
	.mknod		= hugetlbfs_mknod,
	.rename		= simple_rename,
	.setattr	= hugetlbfs_setattr,
};

static const struct inode_operations hugetlbfs_inode_operations = {
	.setattr	= hugetlbfs_setattr,
};

static const struct super_operations hugetlbfs_ops = {
	.alloc_inode    = hugetlbfs_alloc_inode,
	.destroy_inode  = hugetlbfs_destroy_inode,
	.evict_inode	= hugetlbfs_evict_inode,
	.statfs		= hugetlbfs_statfs,
	.put_super	= hugetlbfs_put_super,
	.show_options	= generic_show_options,
};

static int
hugetlbfs_parse_options(char *options, struct hugetlbfs_config *pconfig)
{
	char *p, *rest;
	substring_t args[MAX_OPT_ARGS];
	int option;
	unsigned long long size = 0;
	enum { NO_SIZE, SIZE_STD, SIZE_PERCENT } setsize = NO_SIZE;

	if (!options)
		return 0;

	while ((p = strsep(&options, ",")) != NULL) {
		int token;
		if (!*p)
			continue;

		token = match_token(p, tokens, args);
		switch (token) {
		case Opt_uid:
			if (match_int(&args[0], &option))
 				goto bad_val;
			pconfig->uid = make_kuid(current_user_ns(), option);
			if (!uid_valid(pconfig->uid))
				goto bad_val;
			break;

		case Opt_gid:
			if (match_int(&args[0], &option))
 				goto bad_val;
			pconfig->gid = make_kgid(current_user_ns(), option);
			if (!gid_valid(pconfig->gid))
				goto bad_val;
			break;

		case Opt_mode:
			if (match_octal(&args[0], &option))
 				goto bad_val;
			pconfig->mode = option & 01777U;
			break;

		case Opt_size: {
			/* memparse() will accept a K/M/G without a digit */
			if (!isdigit(*args[0].from))
				goto bad_val;
			size = memparse(args[0].from, &rest);
			setsize = SIZE_STD;
			if (*rest == '%')
				setsize = SIZE_PERCENT;
			break;
		}

		case Opt_nr_inodes:
			/* memparse() will accept a K/M/G without a digit */
			if (!isdigit(*args[0].from))
				goto bad_val;
			pconfig->nr_inodes = memparse(args[0].from, &rest);
			break;

		case Opt_pagesize: {
			unsigned long ps;
			ps = memparse(args[0].from, &rest);
			pconfig->hstate = size_to_hstate(ps);
			if (!pconfig->hstate) {
				pr_err("Unsupported page size %lu MB\n",
					ps >> 20);
				return -EINVAL;
			}
			break;
		}

		default:
			pr_err("Bad mount option: \"%s\"\n", p);
			return -EINVAL;
			break;
		}
	}

	/* Do size after hstate is set up */
	if (setsize > NO_SIZE) {
		struct hstate *h = pconfig->hstate;
		if (setsize == SIZE_PERCENT) {
			size <<= huge_page_shift(h);
			size *= h->max_huge_pages;
			do_div(size, 100);
		}
		pconfig->nr_blocks = (size >> huge_page_shift(h));
	}

	return 0;

bad_val:
	pr_err("Bad value '%s' for mount option '%s'\n", args[0].from, p);
 	return -EINVAL;
}

static int
hugetlbfs_fill_super(struct super_block *sb, void *data, int silent)
{
	int ret;
	struct hugetlbfs_config config;
	struct hugetlbfs_sb_info *sbinfo;

	save_mount_options(sb, data);

	config.nr_blocks = -1; /* No limit on size by default */
	config.nr_inodes = -1; /* No limit on number of inodes by default */
	config.uid = current_fsuid();
	config.gid = current_fsgid();
	config.mode = 0755;
	config.hstate = &default_hstate;
	ret = hugetlbfs_parse_options(data, &config);
	if (ret)
		return ret;

	sbinfo = kmalloc(sizeof(struct hugetlbfs_sb_info), GFP_KERNEL);
	if (!sbinfo)
		return -ENOMEM;
	sb->s_fs_info = sbinfo;
	sbinfo->hstate = config.hstate;
	spin_lock_init(&sbinfo->stat_lock);
	sbinfo->max_inodes = config.nr_inodes;
	sbinfo->free_inodes = config.nr_inodes;
	sbinfo->spool = NULL;
	if (config.nr_blocks != -1) {
		sbinfo->spool = hugepage_new_subpool(config.nr_blocks);
		if (!sbinfo->spool)
			goto out_free;
	}
	sb->s_maxbytes = MAX_LFS_FILESIZE;
	sb->s_blocksize = huge_page_size(config.hstate);
	sb->s_blocksize_bits = huge_page_shift(config.hstate);
	sb->s_magic = HUGETLBFS_MAGIC;
	sb->s_op = &hugetlbfs_ops;
	sb->s_time_gran = 1;
	sb->s_root = d_make_root(hugetlbfs_get_root(sb, &config));
	if (!sb->s_root)
		goto out_free;
	return 0;
out_free:
	kfree(sbinfo->spool);
	kfree(sbinfo);
	return -ENOMEM;
}

static struct dentry *hugetlbfs_mount(struct file_system_type *fs_type,
	int flags, const char *dev_name, void *data)
{
	return mount_nodev(fs_type, flags, data, hugetlbfs_fill_super);
}

static struct file_system_type hugetlbfs_fs_type = {
	.name		= "hugetlbfs",
	.mount		= hugetlbfs_mount,
	.kill_sb	= kill_litter_super,
};
MODULE_ALIAS_FS("hugetlbfs");

static struct vfsmount *hugetlbfs_vfsmount[HUGE_MAX_HSTATE];

static int can_do_hugetlb_shm(void)
{
	kgid_t shm_group;
	shm_group = make_kgid(&init_user_ns, sysctl_hugetlb_shm_group);
	return capable(CAP_IPC_LOCK) || in_group_p(shm_group);
}

static int get_hstate_idx(int page_size_log)
{
	struct hstate *h = hstate_sizelog(page_size_log);

	if (!h)
		return -1;
	return h - hstates;
}

static const struct dentry_operations anon_ops = {
	.d_dname = simple_dname
};

/*
 * Note that size should be aligned to proper hugepage size in caller side,
 * otherwise hugetlb_reserve_pages reserves one less hugepages than intended.
 */
struct file *hugetlb_file_setup(const char *name, size_t size,
				vm_flags_t acctflag, struct user_struct **user,
				int creat_flags, int page_size_log)
{
	struct file *file = ERR_PTR(-ENOMEM);
	struct inode *inode;
	struct path path;
	struct super_block *sb;
	struct qstr quick_string;
	int hstate_idx;

	hstate_idx = get_hstate_idx(page_size_log);
	if (hstate_idx < 0)
		return ERR_PTR(-ENODEV);

	*user = NULL;
	if (!hugetlbfs_vfsmount[hstate_idx])
		return ERR_PTR(-ENOENT);

	if (creat_flags == HUGETLB_SHMFS_INODE && !can_do_hugetlb_shm()) {
		*user = current_user();
		if (user_shm_lock(size, *user)) {
			task_lock(current);
			pr_warn_once("%s (%d): Using mlock ulimits for SHM_HUGETLB is deprecated\n",
				current->comm, current->pid);
			task_unlock(current);
		} else {
			*user = NULL;
			return ERR_PTR(-EPERM);
		}
	}

	sb = hugetlbfs_vfsmount[hstate_idx]->mnt_sb;
	quick_string.name = name;
	quick_string.len = strlen(quick_string.name);
	quick_string.hash = 0;
	path.dentry = d_alloc_pseudo(sb, &quick_string);
	if (!path.dentry)
		goto out_shm_unlock;

	d_set_d_op(path.dentry, &anon_ops);
	path.mnt = mntget(hugetlbfs_vfsmount[hstate_idx]);
	file = ERR_PTR(-ENOSPC);
	inode = hugetlbfs_get_inode(sb, NULL, S_IFREG | S_IRWXUGO, 0);
	if (!inode)
		goto out_dentry;

	file = ERR_PTR(-ENOMEM);
	if (hugetlb_reserve_pages(inode, 0,
			size >> huge_page_shift(hstate_inode(inode)), NULL,
			acctflag))
		goto out_inode;

	d_instantiate(path.dentry, inode);
	inode->i_size = size;
	clear_nlink(inode);

	file = alloc_file(&path, FMODE_WRITE | FMODE_READ,
			&hugetlbfs_file_operations);
	if (IS_ERR(file))
		goto out_dentry; /* inode is already attached */

	return file;

out_inode:
	iput(inode);
out_dentry:
	path_put(&path);
out_shm_unlock:
	if (*user) {
		user_shm_unlock(size, *user);
		*user = NULL;
	}
	return file;
}

static int __init init_hugetlbfs_fs(void)
{
	struct hstate *h;
	int error;
	int i;

	if (!hugepages_supported()) {
<<<<<<< HEAD
		pr_info("hugetlbfs: disabling because there are no supported hugepage sizes\n");
=======
		pr_info("disabling because there are no supported hugepage sizes\n");
>>>>>>> 1a5700bc
		return -ENOTSUPP;
	}

	error = bdi_init(&hugetlbfs_backing_dev_info);
	if (error)
		return error;

	error = -ENOMEM;
	hugetlbfs_inode_cachep = kmem_cache_create("hugetlbfs_inode_cache",
					sizeof(struct hugetlbfs_inode_info),
					0, 0, init_once);
	if (hugetlbfs_inode_cachep == NULL)
		goto out2;

	error = register_filesystem(&hugetlbfs_fs_type);
	if (error)
		goto out;

	i = 0;
	for_each_hstate(h) {
		char buf[50];
		unsigned ps_kb = 1U << (h->order + PAGE_SHIFT - 10);

		snprintf(buf, sizeof(buf), "pagesize=%uK", ps_kb);
		hugetlbfs_vfsmount[i] = kern_mount_data(&hugetlbfs_fs_type,
							buf);

		if (IS_ERR(hugetlbfs_vfsmount[i])) {
			pr_err("Cannot mount internal hugetlbfs for "
				"page size %uK", ps_kb);
			error = PTR_ERR(hugetlbfs_vfsmount[i]);
			hugetlbfs_vfsmount[i] = NULL;
		}
		i++;
	}
	/* Non default hstates are optional */
	if (!IS_ERR_OR_NULL(hugetlbfs_vfsmount[default_hstate_idx]))
		return 0;

 out:
	kmem_cache_destroy(hugetlbfs_inode_cachep);
 out2:
	bdi_destroy(&hugetlbfs_backing_dev_info);
	return error;
}

static void __exit exit_hugetlbfs_fs(void)
{
	struct hstate *h;
	int i;


	/*
	 * Make sure all delayed rcu free inodes are flushed before we
	 * destroy cache.
	 */
	rcu_barrier();
	kmem_cache_destroy(hugetlbfs_inode_cachep);
	i = 0;
	for_each_hstate(h)
		kern_unmount(hugetlbfs_vfsmount[i++]);
	unregister_filesystem(&hugetlbfs_fs_type);
	bdi_destroy(&hugetlbfs_backing_dev_info);
}

module_init(init_hugetlbfs_fs)
module_exit(exit_hugetlbfs_fs)

MODULE_LICENSE("GPL");<|MERGE_RESOLUTION|>--- conflicted
+++ resolved
@@ -1028,11 +1028,7 @@
 	int i;
 
 	if (!hugepages_supported()) {
-<<<<<<< HEAD
-		pr_info("hugetlbfs: disabling because there are no supported hugepage sizes\n");
-=======
 		pr_info("disabling because there are no supported hugepage sizes\n");
->>>>>>> 1a5700bc
 		return -ENOTSUPP;
 	}
 
