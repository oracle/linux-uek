--- conflicted
+++ resolved
@@ -780,15 +780,6 @@
 			if (ret < 0) {
 				goto out;
 			} else if (ret == 0) {
-<<<<<<< HEAD
-				btrfs_init_generic_ref(&ref,
-						BTRFS_ADD_DELAYED_REF,
-						ins.objectid, ins.offset, 0,
-						root->root_key.objectid);
-				btrfs_init_data_ref(&ref,
-						root->root_key.objectid,
-						key->objectid, offset, 0, false);
-=======
 				struct btrfs_ref ref = {
 					.action = BTRFS_ADD_DELAYED_REF,
 					.bytenr = ins.objectid,
@@ -798,7 +789,6 @@
 				};
 				btrfs_init_data_ref(&ref, key->objectid, offset,
 						    0, false);
->>>>>>> 0c383648
 				ret = btrfs_inc_extent_ref(trans, &ref);
 				if (ret)
 					goto out;
@@ -6881,10 +6871,6 @@
 	btrfs_item_key_to_cpu(path->nodes[0], &found_key, path->slots[0]);
 
 	while (true) {
-<<<<<<< HEAD
-		struct btrfs_fs_info *fs_info = root->fs_info;
-=======
->>>>>>> 0c383648
 		struct extent_buffer *leaf;
 		int slot;
 		struct btrfs_key search_key;
