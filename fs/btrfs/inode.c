--- conflicted
+++ resolved
@@ -7284,10 +7284,7 @@
 				free_extent_map(em);
 				em = NULL;
 			}
-<<<<<<< HEAD
 			free_extent_map(existing);
-=======
->>>>>>> fc72a417
 		}
 	}
 	write_unlock(&em_tree->lock);
