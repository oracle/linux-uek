--- conflicted
+++ resolved
@@ -1140,13 +1140,10 @@
 		}
 
 		if (zone.type == BLK_ZONE_TYPE_CONVENTIONAL) {
-<<<<<<< HEAD
-=======
 			btrfs_err_in_rcu(fs_info,
 	"zoned: unexpected conventional zone %llu on device %s (devid %llu)",
 				zone.start << SECTOR_SHIFT,
 				rcu_str_deref(device->name), device->devid);
->>>>>>> e48bf29c
 			ret = -EIO;
 			goto out;
 		}
