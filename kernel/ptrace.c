/*
 * linux/kernel/ptrace.c
 *
 * (C) Copyright 1999 Linus Torvalds
 *
 * Common interfaces for "ptrace()" which we do not want
 * to continually duplicate across every architecture.
 */

#include <linux/capability.h>
#include <linux/export.h>
#include <linux/sched.h>
#include <linux/errno.h>
#include <linux/mm.h>
#include <linux/file.h>
#include <linux/fdtable.h>
#include <linux/highmem.h>
#include <linux/pagemap.h>
#include <linux/ptrace.h>
#include <linux/security.h>
#include <linux/signal.h>
#include <linux/uio.h>
#include <linux/audit.h>
#include <linux/pid_namespace.h>
#include <linux/syscalls.h>
#include <linux/uaccess.h>
#include <linux/regset.h>
#include <linux/hw_breakpoint.h>
#include <linux/cn_proc.h>
#include <linux/compat.h>


/*
 * ptrace a task: make the debugger its new parent and
 * move it to the ptrace list.
 *
 * Must be called with the tasklist lock write-held.
 */
void __ptrace_link(struct task_struct *child, struct task_struct *new_parent)
{
	BUG_ON(!list_empty(&child->ptrace_entry));
	list_add(&child->ptrace_entry, &new_parent->ptraced);
	child->parent = new_parent;
}

/**
 * __ptrace_unlink - unlink ptracee and restore its execution state
 * @child: ptracee to be unlinked
 *
 * Remove @child from the ptrace list, move it back to the original parent,
 * and restore the execution state so that it conforms to the group stop
 * state.
 *
 * Unlinking can happen via two paths - explicit PTRACE_DETACH or ptracer
 * exiting.  For PTRACE_DETACH, unless the ptracee has been killed between
 * ptrace_check_attach() and here, it's guaranteed to be in TASK_TRACED.
 * If the ptracer is exiting, the ptracee can be in any state.
 *
 * After detach, the ptracee should be in a state which conforms to the
 * group stop.  If the group is stopped or in the process of stopping, the
 * ptracee should be put into TASK_STOPPED; otherwise, it should be woken
 * up from TASK_TRACED.
 *
 * If the ptracee is in TASK_TRACED and needs to be moved to TASK_STOPPED,
 * it goes through TRACED -> RUNNING -> STOPPED transition which is similar
 * to but in the opposite direction of what happens while attaching to a
 * stopped task.  However, in this direction, the intermediate RUNNING
 * state is not hidden even from the current ptracer and if it immediately
 * re-attaches and performs a WNOHANG wait(2), it may fail.
 *
 * CONTEXT:
 * write_lock_irq(tasklist_lock)
 */
void __ptrace_unlink(struct task_struct *child)
{
	BUG_ON(!child->ptrace);

	child->ptrace = 0;
	child->parent = child->real_parent;
	list_del_init(&child->ptrace_entry);

	spin_lock(&child->sighand->siglock);

	/*
	 * Clear all pending traps and TRAPPING.  TRAPPING should be
	 * cleared regardless of JOBCTL_STOP_PENDING.  Do it explicitly.
	 */
	task_clear_jobctl_pending(child, JOBCTL_TRAP_MASK);
	task_clear_jobctl_trapping(child);

	/*
	 * Reinstate JOBCTL_STOP_PENDING if group stop is in effect and
	 * @child isn't dead.
	 */
	if (!(child->flags & PF_EXITING) &&
	    (child->signal->flags & SIGNAL_STOP_STOPPED ||
	     child->signal->group_stop_count)) {
		child->jobctl |= JOBCTL_STOP_PENDING;

		/*
		 * This is only possible if this thread was cloned by the
		 * traced task running in the stopped group, set the signal
		 * for the future reports.
		 * FIXME: we should change ptrace_init_task() to handle this
		 * case.
		 */
		if (!(child->jobctl & JOBCTL_STOP_SIGMASK))
			child->jobctl |= SIGSTOP;
	}

	/*
	 * If transition to TASK_STOPPED is pending or in TASK_TRACED, kick
	 * @child in the butt.  Note that @resume should be used iff @child
	 * is in TASK_TRACED; otherwise, we might unduly disrupt
	 * TASK_KILLABLE sleeps.
	 */
	if (child->jobctl & JOBCTL_STOP_PENDING || task_is_traced(child))
		ptrace_signal_wake_up(child, true);

	spin_unlock(&child->sighand->siglock);
}

/* Ensure that nothing can wake it up, even SIGKILL */
static bool ptrace_freeze_traced(struct task_struct *task)
{
	bool ret = false;

	/* Lockless, nobody but us can set this flag */
	if (task->jobctl & JOBCTL_LISTENING)
		return ret;

	spin_lock_irq(&task->sighand->siglock);
	if (task_is_traced(task) && !__fatal_signal_pending(task)) {
		task->state = __TASK_TRACED;
		ret = true;
	}
	spin_unlock_irq(&task->sighand->siglock);

	return ret;
}

static void ptrace_unfreeze_traced(struct task_struct *task)
{
	if (task->state != __TASK_TRACED)
		return;

	WARN_ON(!task->ptrace || task->parent != current);

	spin_lock_irq(&task->sighand->siglock);
	if (__fatal_signal_pending(task))
		wake_up_state(task, __TASK_TRACED);
	else
		task->state = TASK_TRACED;
	spin_unlock_irq(&task->sighand->siglock);
}

/**
 * ptrace_check_attach - check whether ptracee is ready for ptrace operation
 * @child: ptracee to check for
 * @ignore_state: don't check whether @child is currently %TASK_TRACED
 *
 * Check whether @child is being ptraced by %current and ready for further
 * ptrace operations.  If @ignore_state is %false, @child also should be in
 * %TASK_TRACED state and on return the child is guaranteed to be traced
 * and not executing.  If @ignore_state is %true, @child can be in any
 * state.
 *
 * CONTEXT:
 * Grabs and releases tasklist_lock and @child->sighand->siglock.
 *
 * RETURNS:
 * 0 on success, -ESRCH if %child is not ready.
 */
static int ptrace_check_attach(struct task_struct *child, bool ignore_state)
{
	int ret = -ESRCH;

	/*
	 * We take the read lock around doing both checks to close a
	 * possible race where someone else was tracing our child and
	 * detached between these two checks.  After this locked check,
	 * we are sure that this is our traced child and that can only
	 * be changed by us so it's not changing right after this.
	 */
	read_lock(&tasklist_lock);
	if (child->ptrace && child->parent == current) {
		WARN_ON(child->state == __TASK_TRACED);
		/*
		 * child->sighand can't be NULL, release_task()
		 * does ptrace_unlink() before __exit_signal().
		 */
		if (ignore_state || ptrace_freeze_traced(child))
			ret = 0;
	}
	read_unlock(&tasklist_lock);

	if (!ret && !ignore_state) {
		if (!wait_task_inactive(child, __TASK_TRACED)) {
			/*
			 * This can only happen if may_ptrace_stop() fails and
			 * ptrace_stop() changes ->state back to TASK_RUNNING,
			 * so we should not worry about leaking __TASK_TRACED.
			 */
			WARN_ON(child->state == __TASK_TRACED);
			ret = -ESRCH;
		}
	}

	return ret;
}

static int ptrace_has_cap(struct user_namespace *ns, unsigned int mode)
{
	if (mode & PTRACE_MODE_NOAUDIT)
		return has_ns_capability_noaudit(current, ns, CAP_SYS_PTRACE);
	else
		return has_ns_capability(current, ns, CAP_SYS_PTRACE);
}

/* Returns 0 on success, -errno on denial. */
static int __ptrace_may_access(struct task_struct *task, unsigned int mode)
{
	const struct cred *cred = current_cred(), *tcred;
	int dumpable = 0;
	kuid_t caller_uid;
	kgid_t caller_gid;

	if (!(mode & PTRACE_MODE_FSCREDS) == !(mode & PTRACE_MODE_REALCREDS)) {
		WARN(1, "denying ptrace access check without PTRACE_MODE_*CREDS\n");
		return -EPERM;
	}

	/* May we inspect the given task?
	 * This check is used both for attaching with ptrace
	 * and for allowing access to sensitive information in /proc.
	 *
	 * ptrace_attach denies several cases that /proc allows
	 * because setting up the necessary parent/child relationship
	 * or halting the specified task is impossible.
	 */

	/* Don't let security modules deny introspection */
	if (same_thread_group(task, current))
		return 0;
	rcu_read_lock();
	if (mode & PTRACE_MODE_FSCREDS) {
		caller_uid = cred->fsuid;
		caller_gid = cred->fsgid;
	} else {
		/*
		 * Using the euid would make more sense here, but something
		 * in userland might rely on the old behavior, and this
		 * shouldn't be a security problem since
		 * PTRACE_MODE_REALCREDS implies that the caller explicitly
		 * used a syscall that requests access to another process
		 * (and not a filesystem syscall to procfs).
		 */
		caller_uid = cred->uid;
		caller_gid = cred->gid;
	}
	tcred = __task_cred(task);
	if (uid_eq(caller_uid, tcred->euid) &&
	    uid_eq(caller_uid, tcred->suid) &&
	    uid_eq(caller_uid, tcred->uid)  &&
	    gid_eq(caller_gid, tcred->egid) &&
	    gid_eq(caller_gid, tcred->sgid) &&
	    gid_eq(caller_gid, tcred->gid))
		goto ok;
	if (ptrace_has_cap(tcred->user_ns, mode))
		goto ok;
	rcu_read_unlock();
	return -EPERM;
ok:
	rcu_read_unlock();
	smp_rmb();
	if (task->mm)
		dumpable = get_dumpable(task->mm);
	rcu_read_lock();
	if (dumpable != SUID_DUMP_USER &&
	    !ptrace_has_cap(__task_cred(task)->user_ns, mode)) {
		rcu_read_unlock();
		return -EPERM;
	}
	rcu_read_unlock();

	return security_ptrace_access_check(task, mode);
}

bool ptrace_may_access(struct task_struct *task, unsigned int mode)
{
	int err;
	task_lock(task);
	err = __ptrace_may_access(task, mode);
	task_unlock(task);
	return !err;
}

static int ptrace_attach(struct task_struct *task, long request,
			 unsigned long addr,
			 unsigned long flags)
{
	bool seize = (request == PTRACE_SEIZE);
	int retval;

	retval = -EIO;
	if (seize) {
		if (addr != 0)
			goto out;
		if (flags & ~(unsigned long)PTRACE_O_MASK)
			goto out;
		flags = PT_PTRACED | PT_SEIZED | (flags << PT_OPT_FLAG_SHIFT);
	} else {
		flags = PT_PTRACED;
	}

	audit_ptrace(task);

	retval = -EPERM;
	if (unlikely(task->flags & PF_KTHREAD))
		goto out;
	if (same_thread_group(task, current))
		goto out;

	/*
	 * Protect exec's credential calculations against our interference;
	 * SUID, SGID and LSM creds get determined differently
	 * under ptrace.
	 */
	retval = -ERESTARTNOINTR;
	if (mutex_lock_interruptible(&task->signal->cred_guard_mutex))
		goto out;

	task_lock(task);
	retval = __ptrace_may_access(task, PTRACE_MODE_ATTACH_REALCREDS);
	task_unlock(task);
	if (retval)
		goto unlock_creds;

	write_lock_irq(&tasklist_lock);
	retval = -EPERM;
	if (unlikely(task->exit_state))
		goto unlock_tasklist;
	if (task->ptrace)
		goto unlock_tasklist;

	if (seize)
		flags |= PT_SEIZED;
	rcu_read_lock();
	if (ns_capable(__task_cred(task)->user_ns, CAP_SYS_PTRACE))
		flags |= PT_PTRACE_CAP;
	rcu_read_unlock();
	task->ptrace = flags;

	__ptrace_link(task, current);

	/* SEIZE doesn't trap tracee on attach */
	if (!seize)
		send_sig_info(SIGSTOP, SEND_SIG_FORCED, task);

	spin_lock(&task->sighand->siglock);

	/*
	 * If the task is already STOPPED, set JOBCTL_TRAP_STOP and
	 * TRAPPING, and kick it so that it transits to TRACED.  TRAPPING
	 * will be cleared if the child completes the transition or any
	 * event which clears the group stop states happens.  We'll wait
	 * for the transition to complete before returning from this
	 * function.
	 *
	 * This hides STOPPED -> RUNNING -> TRACED transition from the
	 * attaching thread but a different thread in the same group can
	 * still observe the transient RUNNING state.  IOW, if another
	 * thread's WNOHANG wait(2) on the stopped tracee races against
	 * ATTACH, the wait(2) may fail due to the transient RUNNING.
	 *
	 * The following task_is_stopped() test is safe as both transitions
	 * in and out of STOPPED are protected by siglock.
	 */
	if (task_is_stopped(task) &&
	    task_set_jobctl_pending(task, JOBCTL_TRAP_STOP | JOBCTL_TRAPPING))
		signal_wake_up_state(task, __TASK_STOPPED);

	spin_unlock(&task->sighand->siglock);

	retval = 0;
unlock_tasklist:
	write_unlock_irq(&tasklist_lock);
unlock_creds:
	mutex_unlock(&task->signal->cred_guard_mutex);
out:
	if (!retval) {
		wait_on_bit(&task->jobctl, JOBCTL_TRAPPING_BIT,
			    TASK_UNINTERRUPTIBLE);
		proc_ptrace_connector(task, PTRACE_ATTACH);
	}

	return retval;
}

/**
 * ptrace_traceme  --  helper for PTRACE_TRACEME
 *
 * Performs checks and sets PT_PTRACED.
 * Should be used by all ptrace implementations for PTRACE_TRACEME.
 */
static int ptrace_traceme(void)
{
	int ret = -EPERM;

	write_lock_irq(&tasklist_lock);
	/* Are we already being traced? */
	if (!current->ptrace) {
		ret = security_ptrace_traceme(current->parent);
		/*
		 * Check PF_EXITING to ensure ->real_parent has not passed
		 * exit_ptrace(). Otherwise we don't report the error but
		 * pretend ->real_parent untraces us right after return.
		 */
		if (!ret && !(current->real_parent->flags & PF_EXITING)) {
			current->ptrace = PT_PTRACED;
			__ptrace_link(current, current->real_parent);
		}
	}
	write_unlock_irq(&tasklist_lock);

	return ret;
}

/*
 * Called with irqs disabled, returns true if childs should reap themselves.
 */
static int ignoring_children(struct sighand_struct *sigh)
{
	int ret;
	spin_lock(&sigh->siglock);
	ret = (sigh->action[SIGCHLD-1].sa.sa_handler == SIG_IGN) ||
	      (sigh->action[SIGCHLD-1].sa.sa_flags & SA_NOCLDWAIT);
	spin_unlock(&sigh->siglock);
	return ret;
}

/*
 * Called with tasklist_lock held for writing.
 * Unlink a traced task, and clean it up if it was a traced zombie.
 * Return true if it needs to be reaped with release_task().
 * (We can't call release_task() here because we already hold tasklist_lock.)
 *
 * If it's a zombie, our attachedness prevented normal parent notification
 * or self-reaping.  Do notification now if it would have happened earlier.
 * If it should reap itself, return true.
 *
 * If it's our own child, there is no notification to do. But if our normal
 * children self-reap, then this child was prevented by ptrace and we must
 * reap it now, in that case we must also wake up sub-threads sleeping in
 * do_wait().
 */
static bool __ptrace_detach(struct task_struct *tracer, struct task_struct *p)
{
	bool dead;

	__ptrace_unlink(p);

	if (p->exit_state != EXIT_ZOMBIE)
		return false;

	dead = !thread_group_leader(p);

	if (!dead && thread_group_empty(p)) {
		if (!same_thread_group(p->real_parent, tracer))
			dead = do_notify_parent(p, p->exit_signal);
		else if (ignoring_children(tracer->sighand)) {
			__wake_up_parent(p, tracer);
			dead = true;
		}
	}
	/* Mark it as in the process of being reaped. */
	if (dead)
		p->exit_state = EXIT_DEAD;
	return dead;
}

static int ptrace_detach(struct task_struct *child, unsigned int data)
{
	if (!valid_signal(data))
		return -EIO;

	/* Architecture-specific hardware disable .. */
	ptrace_disable(child);
	clear_tsk_thread_flag(child, TIF_SYSCALL_TRACE);

	write_lock_irq(&tasklist_lock);
	/*
	 * We rely on ptrace_freeze_traced(). It can't be killed and
	 * untraced by another thread, it can't be a zombie.
	 */
	WARN_ON(!child->ptrace || child->exit_state);
	/*
	 * tasklist_lock avoids the race with wait_task_stopped(), see
	 * the comment in ptrace_resume().
	 */
	child->exit_code = data;
	__ptrace_detach(current, child);
	write_unlock_irq(&tasklist_lock);

	proc_ptrace_connector(child, PTRACE_DETACH);

	return 0;
}

/*
 * Detach all tasks we were using ptrace on. Called with tasklist held
 * for writing.
 */
void exit_ptrace(struct task_struct *tracer, struct list_head *dead)
{
	struct task_struct *p, *n;

	list_for_each_entry_safe(p, n, &tracer->ptraced, ptrace_entry) {
		if (unlikely(p->ptrace & PT_EXITKILL))
			send_sig_info(SIGKILL, SEND_SIG_FORCED, p);

		if (__ptrace_detach(tracer, p))
			list_add(&p->ptrace_entry, dead);
	}
}

int ptrace_readdata(struct task_struct *tsk, unsigned long src, char __user *dst, int len)
{
	int copied = 0;

	while (len > 0) {
		char buf[128];
		int this_len, retval;

		this_len = (len > sizeof(buf)) ? sizeof(buf) : len;
		retval = access_process_vm(tsk, src, buf, this_len, 0);
		if (!retval) {
			if (copied)
				break;
			return -EIO;
		}
		if (copy_to_user(dst, buf, retval))
			return -EFAULT;
		copied += retval;
		src += retval;
		dst += retval;
		len -= retval;
	}
	return copied;
}

int ptrace_writedata(struct task_struct *tsk, char __user *src, unsigned long dst, int len)
{
	int copied = 0;

	while (len > 0) {
		char buf[128];
		int this_len, retval;

		this_len = (len > sizeof(buf)) ? sizeof(buf) : len;
		if (copy_from_user(buf, src, this_len))
			return -EFAULT;
		retval = access_process_vm(tsk, dst, buf, this_len, 1);
		if (!retval) {
			if (copied)
				break;
			return -EIO;
		}
		copied += retval;
		src += retval;
		dst += retval;
		len -= retval;
	}
	return copied;
}

static int ptrace_setoptions(struct task_struct *child, unsigned long data)
{
	unsigned flags;

	if (data & ~(unsigned long)PTRACE_O_MASK)
		return -EINVAL;

	/* Avoid intermediate state when all opts are cleared */
	flags = child->ptrace;
	flags &= ~(PTRACE_O_MASK << PT_OPT_FLAG_SHIFT);
	flags |= (data << PT_OPT_FLAG_SHIFT);
	child->ptrace = flags;

	return 0;
}

static int ptrace_getsiginfo(struct task_struct *child, siginfo_t *info)
{
	unsigned long flags;
	int error = -ESRCH;

	if (lock_task_sighand(child, &flags)) {
		error = -EINVAL;
		if (likely(child->last_siginfo != NULL)) {
			*info = *child->last_siginfo;
			error = 0;
		}
		unlock_task_sighand(child, &flags);
	}
	return error;
}

static int ptrace_setsiginfo(struct task_struct *child, const siginfo_t *info)
{
	unsigned long flags;
	int error = -ESRCH;

	if (lock_task_sighand(child, &flags)) {
		error = -EINVAL;
		if (likely(child->last_siginfo != NULL)) {
			*child->last_siginfo = *info;
			error = 0;
		}
		unlock_task_sighand(child, &flags);
	}
	return error;
}

static int ptrace_peek_siginfo(struct task_struct *child,
				unsigned long addr,
				unsigned long data)
{
	struct ptrace_peeksiginfo_args arg;
	struct sigpending *pending;
	struct sigqueue *q;
	int ret, i;

	ret = copy_from_user(&arg, (void __user *) addr,
				sizeof(struct ptrace_peeksiginfo_args));
	if (ret)
		return -EFAULT;

	if (arg.flags & ~PTRACE_PEEKSIGINFO_SHARED)
		return -EINVAL; /* unknown flags */

	if (arg.nr < 0)
		return -EINVAL;

	if (arg.flags & PTRACE_PEEKSIGINFO_SHARED)
		pending = &child->signal->shared_pending;
	else
		pending = &child->pending;

	for (i = 0; i < arg.nr; ) {
		siginfo_t info;
		s32 off = arg.off + i;

		spin_lock_irq(&child->sighand->siglock);
		list_for_each_entry(q, &pending->list, list) {
			if (!off--) {
				copy_siginfo(&info, &q->info);
				break;
			}
		}
		spin_unlock_irq(&child->sighand->siglock);

		if (off >= 0) /* beyond the end of the list */
			break;

#ifdef CONFIG_COMPAT
		if (unlikely(is_compat_task())) {
			compat_siginfo_t __user *uinfo = compat_ptr(data);

			if (copy_siginfo_to_user32(uinfo, &info) ||
			    __put_user(info.si_code, &uinfo->si_code)) {
				ret = -EFAULT;
				break;
			}

		} else
#endif
		{
			siginfo_t __user *uinfo = (siginfo_t __user *) data;

			if (copy_siginfo_to_user(uinfo, &info) ||
			    __put_user(info.si_code, &uinfo->si_code)) {
				ret = -EFAULT;
				break;
			}
		}

		data += sizeof(siginfo_t);
		i++;

		if (signal_pending(current))
			break;

		cond_resched();
	}

	if (i > 0)
		return i;

	return ret;
}

#ifdef PTRACE_SINGLESTEP
#define is_singlestep(request)		((request) == PTRACE_SINGLESTEP)
#else
#define is_singlestep(request)		0
#endif

#ifdef PTRACE_SINGLEBLOCK
#define is_singleblock(request)		((request) == PTRACE_SINGLEBLOCK)
#else
#define is_singleblock(request)		0
#endif

#ifdef PTRACE_SYSEMU
#define is_sysemu_singlestep(request)	((request) == PTRACE_SYSEMU_SINGLESTEP)
#else
#define is_sysemu_singlestep(request)	0
#endif

static int ptrace_resume(struct task_struct *child, long request,
			 unsigned long data)
{
	bool need_siglock;

	if (!valid_signal(data))
		return -EIO;

	if (request == PTRACE_SYSCALL)
		set_tsk_thread_flag(child, TIF_SYSCALL_TRACE);
	else
		clear_tsk_thread_flag(child, TIF_SYSCALL_TRACE);

#ifdef TIF_SYSCALL_EMU
	if (request == PTRACE_SYSEMU || request == PTRACE_SYSEMU_SINGLESTEP)
		set_tsk_thread_flag(child, TIF_SYSCALL_EMU);
	else
		clear_tsk_thread_flag(child, TIF_SYSCALL_EMU);
#endif

	if (is_singleblock(request)) {
		if (unlikely(!arch_has_block_step()))
			return -EIO;
		user_enable_block_step(child);
	} else if (is_singlestep(request) || is_sysemu_singlestep(request)) {
		if (unlikely(!arch_has_single_step()))
			return -EIO;
		user_enable_single_step(child);
	} else {
		user_disable_single_step(child);
	}

	/*
	 * Change ->exit_code and ->state under siglock to avoid the race
	 * with wait_task_stopped() in between; a non-zero ->exit_code will
	 * wrongly look like another report from tracee.
	 *
	 * Note that we need siglock even if ->exit_code == data and/or this
	 * status was not reported yet, the new status must not be cleared by
	 * wait_task_stopped() after resume.
	 *
	 * If data == 0 we do not care if wait_task_stopped() reports the old
	 * status and clears the code too; this can't race with the tracee, it
	 * takes siglock after resume.
	 */
	need_siglock = data && !thread_group_empty(current);
	if (need_siglock)
		spin_lock_irq(&child->sighand->siglock);
	child->exit_code = data;
	wake_up_state(child, __TASK_TRACED);
	if (need_siglock)
		spin_unlock_irq(&child->sighand->siglock);

	return 0;
}

#ifdef CONFIG_HAVE_ARCH_TRACEHOOK

static const struct user_regset *
find_regset(const struct user_regset_view *view, unsigned int type)
{
	const struct user_regset *regset;
	int n;

	for (n = 0; n < view->n; ++n) {
		regset = view->regsets + n;
		if (regset->core_note_type == type)
			return regset;
	}

	return NULL;
}

static int ptrace_regset(struct task_struct *task, int req, unsigned int type,
			 struct iovec *kiov)
{
	const struct user_regset_view *view = task_user_regset_view(task);
	const struct user_regset *regset = find_regset(view, type);
	int regset_no;

	if (!regset || (kiov->iov_len % regset->size) != 0)
		return -EINVAL;

	regset_no = regset - view->regsets;
	kiov->iov_len = min(kiov->iov_len,
			    (__kernel_size_t) (regset->n * regset->size));

	if (req == PTRACE_GETREGSET)
		return copy_regset_to_user(task, view, regset_no, 0,
					   kiov->iov_len, kiov->iov_base);
	else
		return copy_regset_from_user(task, view, regset_no, 0,
					     kiov->iov_len, kiov->iov_base);
}

/*
 * This is declared in linux/regset.h and defined in machine-dependent
 * code.  We put the export here, near the primary machine-neutral use,
 * to ensure no machine forgets it.
 */
EXPORT_SYMBOL_GPL(task_user_regset_view);
#endif

static int ptrace_getmapfd(struct task_struct *child, unsigned long addr,
			   unsigned long data)
{
	void __user *datavp = (void __user *) data;
	unsigned long __user *datalp = datavp;
	int ret;

	struct mm_struct *mm;
	struct vm_area_struct *vma;
	struct files_struct *files;
	int new_fd;

	if (!access_ok(VERIFY_WRITE, datavp, sizeof(int)))
		return -EFAULT;

	mm = get_task_mm(child);
	files = get_files_struct(child);
<<<<<<< HEAD
=======
	down_read(&mm->mmap_sem);
>>>>>>> 37ddb7c5
	vma = find_vma(mm, addr);

	if (!vma || vma->vm_start > addr) {
		ret = -EFAULT;
		goto err;
	}

	if (!vma->vm_file || !files) {
		ret = -EBADFD;
		goto err;
	}

	if (security_file_receive(vma->vm_file) != 0) {
		ret = -EPERM;
		goto err;
	}

	new_fd = get_unused_fd_flags(O_CLOEXEC);
<<<<<<< HEAD
=======
	if (new_fd < 0) {
		ret = new_fd;
		goto err;
	}

>>>>>>> 37ddb7c5
	ret = __put_user(new_fd, datalp);
	get_file(vma->vm_file);
	fd_install(new_fd, vma->vm_file);

err:
<<<<<<< HEAD
=======
	up_read(&mm->mmap_sem);
>>>>>>> 37ddb7c5
	put_files_struct(files);
	mmput(mm);

	return ret;
}

int ptrace_request(struct task_struct *child, long request,
		   unsigned long addr, unsigned long data)
{
	bool seized = child->ptrace & PT_SEIZED;
	int ret = -EIO;
	siginfo_t siginfo, *si;
	void __user *datavp = (void __user *) data;
	unsigned long __user *datalp = datavp;
	unsigned long flags;

	switch (request) {
	case PTRACE_PEEKTEXT:
	case PTRACE_PEEKDATA:
		return generic_ptrace_peekdata(child, addr, data);
	case PTRACE_POKETEXT:
	case PTRACE_POKEDATA:
		return generic_ptrace_pokedata(child, addr, data);

#ifdef PTRACE_OLDSETOPTIONS
	case PTRACE_OLDSETOPTIONS:
#endif
	case PTRACE_SETOPTIONS:
		ret = ptrace_setoptions(child, data);
		break;
	case PTRACE_GETEVENTMSG:
		ret = put_user(child->ptrace_message, datalp);
		break;

	case PTRACE_PEEKSIGINFO:
		ret = ptrace_peek_siginfo(child, addr, data);
		break;

	case PTRACE_GETSIGINFO:
		ret = ptrace_getsiginfo(child, &siginfo);
		if (!ret)
			ret = copy_siginfo_to_user(datavp, &siginfo);
		break;

	case PTRACE_SETSIGINFO:
		if (copy_from_user(&siginfo, datavp, sizeof siginfo))
			ret = -EFAULT;
		else
			ret = ptrace_setsiginfo(child, &siginfo);
		break;

	case PTRACE_GETSIGMASK:
		if (addr != sizeof(sigset_t)) {
			ret = -EINVAL;
			break;
		}

		if (copy_to_user(datavp, &child->blocked, sizeof(sigset_t)))
			ret = -EFAULT;
		else
			ret = 0;

		break;

	case PTRACE_SETSIGMASK: {
		sigset_t new_set;

		if (addr != sizeof(sigset_t)) {
			ret = -EINVAL;
			break;
		}

		if (copy_from_user(&new_set, datavp, sizeof(sigset_t))) {
			ret = -EFAULT;
			break;
		}

		sigdelsetmask(&new_set, sigmask(SIGKILL)|sigmask(SIGSTOP));

		/*
		 * Every thread does recalc_sigpending() after resume, so
		 * retarget_shared_pending() and recalc_sigpending() are not
		 * called here.
		 */
		spin_lock_irq(&child->sighand->siglock);
		child->blocked = new_set;
		spin_unlock_irq(&child->sighand->siglock);

		ret = 0;
		break;
	}

	case PTRACE_INTERRUPT:
		/*
		 * Stop tracee without any side-effect on signal or job
		 * control.  At least one trap is guaranteed to happen
		 * after this request.  If @child is already trapped, the
		 * current trap is not disturbed and another trap will
		 * happen after the current trap is ended with PTRACE_CONT.
		 *
		 * The actual trap might not be PTRACE_EVENT_STOP trap but
		 * the pending condition is cleared regardless.
		 */
		if (unlikely(!seized || !lock_task_sighand(child, &flags)))
			break;

		/*
		 * INTERRUPT doesn't disturb existing trap sans one
		 * exception.  If ptracer issued LISTEN for the current
		 * STOP, this INTERRUPT should clear LISTEN and re-trap
		 * tracee into STOP.
		 */
		if (likely(task_set_jobctl_pending(child, JOBCTL_TRAP_STOP)))
			ptrace_signal_wake_up(child, child->jobctl & JOBCTL_LISTENING);

		unlock_task_sighand(child, &flags);
		ret = 0;
		break;

	case PTRACE_LISTEN:
		/*
		 * Listen for events.  Tracee must be in STOP.  It's not
		 * resumed per-se but is not considered to be in TRACED by
		 * wait(2) or ptrace(2).  If an async event (e.g. group
		 * stop state change) happens, tracee will enter STOP trap
		 * again.  Alternatively, ptracer can issue INTERRUPT to
		 * finish listening and re-trap tracee into STOP.
		 */
		if (unlikely(!seized || !lock_task_sighand(child, &flags)))
			break;

		si = child->last_siginfo;
		if (likely(si && (si->si_code >> 8) == PTRACE_EVENT_STOP)) {
			child->jobctl |= JOBCTL_LISTENING;
			/*
			 * If NOTIFY is set, it means event happened between
			 * start of this trap and now.  Trigger re-trap.
			 */
			if (child->jobctl & JOBCTL_TRAP_NOTIFY)
				ptrace_signal_wake_up(child, true);
			ret = 0;
		}
		unlock_task_sighand(child, &flags);
		break;

	case PTRACE_DETACH:	 /* detach a process that was attached. */
		ret = ptrace_detach(child, data);
		break;

#ifdef CONFIG_BINFMT_ELF_FDPIC
	case PTRACE_GETFDPIC: {
		struct mm_struct *mm = get_task_mm(child);
		unsigned long tmp = 0;

		ret = -ESRCH;
		if (!mm)
			break;

		switch (addr) {
		case PTRACE_GETFDPIC_EXEC:
			tmp = mm->context.exec_fdpic_loadmap;
			break;
		case PTRACE_GETFDPIC_INTERP:
			tmp = mm->context.interp_fdpic_loadmap;
			break;
		default:
			break;
		}
		mmput(mm);

		ret = put_user(tmp, datalp);
		break;
	}
#endif

#ifdef PTRACE_SINGLESTEP
	case PTRACE_SINGLESTEP:
#endif
#ifdef PTRACE_SINGLEBLOCK
	case PTRACE_SINGLEBLOCK:
#endif
#ifdef PTRACE_SYSEMU
	case PTRACE_SYSEMU:
	case PTRACE_SYSEMU_SINGLESTEP:
#endif
	case PTRACE_SYSCALL:
	case PTRACE_CONT:
		return ptrace_resume(child, request, data);

	case PTRACE_KILL:
		if (child->exit_state)	/* already dead */
			return 0;
		return ptrace_resume(child, request, SIGKILL);

#ifdef CONFIG_HAVE_ARCH_TRACEHOOK
	case PTRACE_GETREGSET:
	case PTRACE_SETREGSET: {
		struct iovec kiov;
		struct iovec __user *uiov = datavp;

		if (!access_ok(VERIFY_WRITE, uiov, sizeof(*uiov)))
			return -EFAULT;

		if (__get_user(kiov.iov_base, &uiov->iov_base) ||
		    __get_user(kiov.iov_len, &uiov->iov_len))
			return -EFAULT;

		ret = ptrace_regset(child, request, addr, &kiov);
		if (!ret)
			ret = __put_user(kiov.iov_len, &uiov->iov_len);
		break;
	}
#endif
	case PTRACE_GETMAPFD:
		ret = ptrace_getmapfd (child, addr, data);
		break;
	default:
		break;
	}

	return ret;
}

static struct task_struct *ptrace_get_task_struct(pid_t pid)
{
	struct task_struct *child;

	rcu_read_lock();
	child = find_task_by_vpid(pid);
	if (child)
		get_task_struct(child);
	rcu_read_unlock();

	if (!child)
		return ERR_PTR(-ESRCH);
	return child;
}

#ifndef arch_ptrace_attach
#define arch_ptrace_attach(child)	do { } while (0)
#endif

SYSCALL_DEFINE4(ptrace, long, request, long, pid, unsigned long, addr,
		unsigned long, data)
{
	struct task_struct *child;
	long ret;

	if (request == PTRACE_TRACEME) {
		ret = ptrace_traceme();
		if (!ret)
			arch_ptrace_attach(current);
		goto out;
	}

	child = ptrace_get_task_struct(pid);
	if (IS_ERR(child)) {
		ret = PTR_ERR(child);
		goto out;
	}

	if (request == PTRACE_ATTACH || request == PTRACE_SEIZE) {
		ret = ptrace_attach(child, request, addr, data);
		/*
		 * Some architectures need to do book-keeping after
		 * a ptrace attach.
		 */
		if (!ret)
			arch_ptrace_attach(child);
		goto out_put_task_struct;
	}

	ret = ptrace_check_attach(child, request == PTRACE_KILL ||
				  request == PTRACE_INTERRUPT);
	if (ret < 0)
		goto out_put_task_struct;

	ret = arch_ptrace(child, request, addr, data);
	if (ret || request != PTRACE_DETACH)
		ptrace_unfreeze_traced(child);

 out_put_task_struct:
	put_task_struct(child);
 out:
	return ret;
}

int generic_ptrace_peekdata(struct task_struct *tsk, unsigned long addr,
			    unsigned long data)
{
	unsigned long tmp;
	int copied;

	copied = access_process_vm(tsk, addr, &tmp, sizeof(tmp), 0);
	if (copied != sizeof(tmp))
		return -EIO;
	return put_user(tmp, (unsigned long __user *)data);
}

int generic_ptrace_pokedata(struct task_struct *tsk, unsigned long addr,
			    unsigned long data)
{
	int copied;

	copied = access_process_vm(tsk, addr, &data, sizeof(data), 1);
	return (copied == sizeof(data)) ? 0 : -EIO;
}

#if defined CONFIG_COMPAT

int compat_ptrace_request(struct task_struct *child, compat_long_t request,
			  compat_ulong_t addr, compat_ulong_t data)
{
	compat_ulong_t __user *datap = compat_ptr(data);
	compat_ulong_t word;
	siginfo_t siginfo;
	int ret;

	switch (request) {
	case PTRACE_PEEKTEXT:
	case PTRACE_PEEKDATA:
		ret = access_process_vm(child, addr, &word, sizeof(word), 0);
		if (ret != sizeof(word))
			ret = -EIO;
		else
			ret = put_user(word, datap);
		break;

	case PTRACE_POKETEXT:
	case PTRACE_POKEDATA:
		ret = access_process_vm(child, addr, &data, sizeof(data), 1);
		ret = (ret != sizeof(data) ? -EIO : 0);
		break;

	case PTRACE_GETEVENTMSG:
		ret = put_user((compat_ulong_t) child->ptrace_message, datap);
		break;

	case PTRACE_GETSIGINFO:
		ret = ptrace_getsiginfo(child, &siginfo);
		if (!ret)
			ret = copy_siginfo_to_user32(
				(struct compat_siginfo __user *) datap,
				&siginfo);
		break;

	case PTRACE_SETSIGINFO:
		memset(&siginfo, 0, sizeof siginfo);
		if (copy_siginfo_from_user32(
			    &siginfo, (struct compat_siginfo __user *) datap))
			ret = -EFAULT;
		else
			ret = ptrace_setsiginfo(child, &siginfo);
		break;
#ifdef CONFIG_HAVE_ARCH_TRACEHOOK
	case PTRACE_GETREGSET:
	case PTRACE_SETREGSET:
	{
		struct iovec kiov;
		struct compat_iovec __user *uiov =
			(struct compat_iovec __user *) datap;
		compat_uptr_t ptr;
		compat_size_t len;

		if (!access_ok(VERIFY_WRITE, uiov, sizeof(*uiov)))
			return -EFAULT;

		if (__get_user(ptr, &uiov->iov_base) ||
		    __get_user(len, &uiov->iov_len))
			return -EFAULT;

		kiov.iov_base = compat_ptr(ptr);
		kiov.iov_len = len;

		ret = ptrace_regset(child, request, addr, &kiov);
		if (!ret)
			ret = __put_user(kiov.iov_len, &uiov->iov_len);
		break;
	}
#endif

	default:
		ret = ptrace_request(child, request, addr, data);
	}

	return ret;
}

COMPAT_SYSCALL_DEFINE4(ptrace, compat_long_t, request, compat_long_t, pid,
		       compat_long_t, addr, compat_long_t, data)
{
	struct task_struct *child;
	long ret;

	if (request == PTRACE_TRACEME) {
		ret = ptrace_traceme();
		goto out;
	}

	child = ptrace_get_task_struct(pid);
	if (IS_ERR(child)) {
		ret = PTR_ERR(child);
		goto out;
	}

	if (request == PTRACE_ATTACH || request == PTRACE_SEIZE) {
		ret = ptrace_attach(child, request, addr, data);
		/*
		 * Some architectures need to do book-keeping after
		 * a ptrace attach.
		 */
		if (!ret)
			arch_ptrace_attach(child);
		goto out_put_task_struct;
	}

	ret = ptrace_check_attach(child, request == PTRACE_KILL ||
				  request == PTRACE_INTERRUPT);
	if (!ret) {
		ret = compat_arch_ptrace(child, request, addr, data);
		if (ret || request != PTRACE_DETACH)
			ptrace_unfreeze_traced(child);
	}

 out_put_task_struct:
	put_task_struct(child);
 out:
	return ret;
}
#endif	/* CONFIG_COMPAT */<|MERGE_RESOLUTION|>--- conflicted
+++ resolved
@@ -838,10 +838,7 @@
 
 	mm = get_task_mm(child);
 	files = get_files_struct(child);
-<<<<<<< HEAD
-=======
 	down_read(&mm->mmap_sem);
->>>>>>> 37ddb7c5
 	vma = find_vma(mm, addr);
 
 	if (!vma || vma->vm_start > addr) {
@@ -860,23 +857,17 @@
 	}
 
 	new_fd = get_unused_fd_flags(O_CLOEXEC);
-<<<<<<< HEAD
-=======
 	if (new_fd < 0) {
 		ret = new_fd;
 		goto err;
 	}
 
->>>>>>> 37ddb7c5
 	ret = __put_user(new_fd, datalp);
 	get_file(vma->vm_file);
 	fd_install(new_fd, vma->vm_file);
 
 err:
-<<<<<<< HEAD
-=======
 	up_read(&mm->mmap_sem);
->>>>>>> 37ddb7c5
 	put_files_struct(files);
 	mmput(mm);
 
