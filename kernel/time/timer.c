--- conflicted
+++ resolved
@@ -1700,32 +1700,6 @@
 }
 #endif
 
-<<<<<<< HEAD
-/*
- * Called from the timer interrupt handler to charge one tick to the current
- * process.  user_tick is 1 if the tick is user time, 0 for system.
- */
-void update_process_times(int user_tick)
-{
-	struct task_struct *p = current;
-
-	PRANDOM_ADD_NOISE(jiffies, user_tick, p, 0);
-
-	/* Note: this timer irq context must be accounted for as well. */
-	account_process_tick(p, user_tick);
-	run_local_timers();
-	rcu_sched_clock_irq(user_tick);
-#ifdef CONFIG_IRQ_WORK
-	if (in_irq())
-		irq_work_tick();
-#endif
-	scheduler_tick();
-	if (IS_ENABLED(CONFIG_POSIX_TIMERS))
-		run_posix_cpu_timers();
-}
-
-=======
->>>>>>> 356006a6
 /**
  * __run_timers - run all expired timers (if any) on this CPU.
  * @base: the timer vector to be processed.
