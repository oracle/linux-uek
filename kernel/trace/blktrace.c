/*
 * Copyright (C) 2006 Jens Axboe <axboe@kernel.dk>
 *
 * This program is free software; you can redistribute it and/or modify
 * it under the terms of the GNU General Public License version 2 as
 * published by the Free Software Foundation.
 *
 * This program is distributed in the hope that it will be useful,
 * but WITHOUT ANY WARRANTY; without even the implied warranty of
 * MERCHANTABILITY or FITNESS FOR A PARTICULAR PURPOSE.  See the
 * GNU General Public License for more details.
 *
 * You should have received a copy of the GNU General Public License
 * along with this program; if not, write to the Free Software
 * Foundation, Inc., 51 Franklin St, Fifth Floor, Boston, MA  02110-1301  USA
 *
 */
#include <linux/kernel.h>
#include <linux/blkdev.h>
#include <linux/blktrace_api.h>
#include <linux/percpu.h>
#include <linux/init.h>
#include <linux/mutex.h>
#include <linux/slab.h>
#include <linux/debugfs.h>
#include <linux/export.h>
#include <linux/time.h>
#include <linux/uaccess.h>
#include <linux/list.h>
#include <linux/blk-cgroup.h>

#include "../../block/blk.h"

#include <trace/events/block.h>

#include "trace_output.h"

#ifdef CONFIG_BLK_DEV_IO_TRACE

static unsigned int blktrace_seq __read_mostly = 1;

static struct trace_array *blk_tr;
static bool blk_tracer_enabled __read_mostly;

static LIST_HEAD(running_trace_list);
static __cacheline_aligned_in_smp DEFINE_SPINLOCK(running_trace_lock);

/* Select an alternative, minimalistic output than the original one */
#define TRACE_BLK_OPT_CLASSIC	0x1
#define TRACE_BLK_OPT_CGROUP	0x2
#define TRACE_BLK_OPT_CGNAME	0x4

static struct tracer_opt blk_tracer_opts[] = {
	/* Default disable the minimalistic output */
	{ TRACER_OPT(blk_classic, TRACE_BLK_OPT_CLASSIC) },
#ifdef CONFIG_BLK_CGROUP
	{ TRACER_OPT(blk_cgroup, TRACE_BLK_OPT_CGROUP) },
	{ TRACER_OPT(blk_cgname, TRACE_BLK_OPT_CGNAME) },
#endif
	{ }
};

static struct tracer_flags blk_tracer_flags = {
	.val  = 0,
	.opts = blk_tracer_opts,
};

/* Global reference count of probes */
static DEFINE_MUTEX(blk_probe_mutex);
static int blk_probes_ref;

static void blk_register_tracepoints(void);
static void blk_unregister_tracepoints(void);

/*
 * Send out a notify message.
 */
static void trace_note(struct blk_trace *bt, pid_t pid, int action,
		       const void *data, size_t len,
		       union kernfs_node_id *cgid)
{
	struct blk_io_trace *t;
	struct ring_buffer_event *event = NULL;
	struct ring_buffer *buffer = NULL;
	int pc = 0;
	int cpu = smp_processor_id();
	bool blk_tracer = blk_tracer_enabled;
	ssize_t cgid_len = cgid ? sizeof(*cgid) : 0;

	if (blk_tracer) {
		buffer = blk_tr->trace_buffer.buffer;
		pc = preempt_count();
		event = trace_buffer_lock_reserve(buffer, TRACE_BLK,
						  sizeof(*t) + len + cgid_len,
						  0, pc);
		if (!event)
			return;
		t = ring_buffer_event_data(event);
		goto record_it;
	}

	if (!bt->rchan)
		return;

	t = relay_reserve(bt->rchan, sizeof(*t) + len + cgid_len);
	if (t) {
		t->magic = BLK_IO_TRACE_MAGIC | BLK_IO_TRACE_VERSION;
		t->time = ktime_to_ns(ktime_get());
record_it:
		t->device = bt->dev;
		t->action = action | (cgid ? __BLK_TN_CGROUP : 0);
		t->pid = pid;
		t->cpu = cpu;
		t->pdu_len = len + cgid_len;
		if (cgid)
			memcpy((void *)t + sizeof(*t), cgid, cgid_len);
		memcpy((void *) t + sizeof(*t) + cgid_len, data, len);

		if (blk_tracer)
			trace_buffer_unlock_commit(blk_tr, buffer, event, 0, pc);
	}
}

/*
 * Send out a notify for this process, if we haven't done so since a trace
 * started
 */
static void trace_note_tsk(struct task_struct *tsk)
{
	unsigned long flags;
	struct blk_trace *bt;

	tsk->btrace_seq = blktrace_seq;
	spin_lock_irqsave(&running_trace_lock, flags);
	list_for_each_entry(bt, &running_trace_list, running_list) {
		trace_note(bt, tsk->pid, BLK_TN_PROCESS, tsk->comm,
			   sizeof(tsk->comm), NULL);
	}
	spin_unlock_irqrestore(&running_trace_lock, flags);
}

static void trace_note_time(struct blk_trace *bt)
{
	struct timespec64 now;
	unsigned long flags;
	u32 words[2];

	/* need to check user space to see if this breaks in y2038 or y2106 */
	ktime_get_real_ts64(&now);
	words[0] = (u32)now.tv_sec;
	words[1] = now.tv_nsec;

	local_irq_save(flags);
	trace_note(bt, 0, BLK_TN_TIMESTAMP, words, sizeof(words), NULL);
	local_irq_restore(flags);
}

void __trace_note_message(struct blk_trace *bt, struct blkcg *blkcg,
	const char *fmt, ...)
{
	int n;
	va_list args;
	unsigned long flags;
	char *buf;

	if (unlikely(bt->trace_state != Blktrace_running &&
		     !blk_tracer_enabled))
		return;

	/*
	 * If the BLK_TC_NOTIFY action mask isn't set, don't send any note
	 * message to the trace.
	 */
	if (!(bt->act_mask & BLK_TC_NOTIFY))
		return;

	local_irq_save(flags);
	buf = this_cpu_ptr(bt->msg_data);
	va_start(args, fmt);
	n = vscnprintf(buf, BLK_TN_MAX_MSG, fmt, args);
	va_end(args);

	if (!(blk_tracer_flags.val & TRACE_BLK_OPT_CGROUP))
		blkcg = NULL;
#ifdef CONFIG_BLK_CGROUP
	trace_note(bt, 0, BLK_TN_MESSAGE, buf, n,
		blkcg ? cgroup_get_kernfs_id(blkcg->css.cgroup) : NULL);
#else
	trace_note(bt, 0, BLK_TN_MESSAGE, buf, n, NULL);
#endif
	local_irq_restore(flags);
}
EXPORT_SYMBOL_GPL(__trace_note_message);

static int act_log_check(struct blk_trace *bt, u32 what, sector_t sector,
			 pid_t pid)
{
	if (((bt->act_mask << BLK_TC_SHIFT) & what) == 0)
		return 1;
	if (sector && (sector < bt->start_lba || sector > bt->end_lba))
		return 1;
	if (bt->pid && pid != bt->pid)
		return 1;

	return 0;
}

/*
 * Data direction bit lookup
 */
static const u32 ddir_act[2] = { BLK_TC_ACT(BLK_TC_READ),
				 BLK_TC_ACT(BLK_TC_WRITE) };

#define BLK_TC_RAHEAD		BLK_TC_AHEAD
#define BLK_TC_PREFLUSH		BLK_TC_FLUSH

/* The ilog2() calls fall out because they're constant */
#define MASK_TC_BIT(rw, __name) ((rw & REQ_ ## __name) << \
	  (ilog2(BLK_TC_ ## __name) + BLK_TC_SHIFT - __REQ_ ## __name))

/*
 * The worker for the various blk_add_trace*() types. Fills out a
 * blk_io_trace structure and places it in a per-cpu subbuffer.
 */
static void __blk_add_trace(struct blk_trace *bt, sector_t sector, int bytes,
		     int op, int op_flags, u32 what, int error, int pdu_len,
		     void *pdu_data, union kernfs_node_id *cgid)
{
	struct task_struct *tsk = current;
	struct ring_buffer_event *event = NULL;
	struct ring_buffer *buffer = NULL;
	struct blk_io_trace *t;
	unsigned long flags = 0;
	unsigned long *sequence;
	pid_t pid;
	int cpu, pc = 0;
	bool blk_tracer = blk_tracer_enabled;
	ssize_t cgid_len = cgid ? sizeof(*cgid) : 0;

	if (unlikely(bt->trace_state != Blktrace_running && !blk_tracer))
		return;

	what |= ddir_act[op_is_write(op) ? WRITE : READ];
	what |= MASK_TC_BIT(op_flags, SYNC);
	what |= MASK_TC_BIT(op_flags, RAHEAD);
	what |= MASK_TC_BIT(op_flags, META);
	what |= MASK_TC_BIT(op_flags, PREFLUSH);
	what |= MASK_TC_BIT(op_flags, FUA);
	if (op == REQ_OP_DISCARD || op == REQ_OP_SECURE_ERASE)
		what |= BLK_TC_ACT(BLK_TC_DISCARD);
	if (op == REQ_OP_FLUSH)
		what |= BLK_TC_ACT(BLK_TC_FLUSH);
	if (cgid)
		what |= __BLK_TA_CGROUP;

	pid = tsk->pid;
	if (act_log_check(bt, what, sector, pid))
		return;
	cpu = raw_smp_processor_id();

	if (blk_tracer) {
		tracing_record_cmdline(current);

		buffer = blk_tr->trace_buffer.buffer;
		pc = preempt_count();
		event = trace_buffer_lock_reserve(buffer, TRACE_BLK,
						  sizeof(*t) + pdu_len + cgid_len,
						  0, pc);
		if (!event)
			return;
		t = ring_buffer_event_data(event);
		goto record_it;
	}

	if (unlikely(tsk->btrace_seq != blktrace_seq))
		trace_note_tsk(tsk);

	/*
	 * A word about the locking here - we disable interrupts to reserve
	 * some space in the relay per-cpu buffer, to prevent an irq
	 * from coming in and stepping on our toes.
	 */
	local_irq_save(flags);
	t = relay_reserve(bt->rchan, sizeof(*t) + pdu_len + cgid_len);
	if (t) {
		sequence = per_cpu_ptr(bt->sequence, cpu);

		t->magic = BLK_IO_TRACE_MAGIC | BLK_IO_TRACE_VERSION;
		t->sequence = ++(*sequence);
		t->time = ktime_to_ns(ktime_get());
record_it:
		/*
		 * These two are not needed in ftrace as they are in the
		 * generic trace_entry, filled by tracing_generic_entry_update,
		 * but for the trace_event->bin() synthesizer benefit we do it
		 * here too.
		 */
		t->cpu = cpu;
		t->pid = pid;

		t->sector = sector;
		t->bytes = bytes;
		t->action = what;
		t->device = bt->dev;
		t->error = error;
		t->pdu_len = pdu_len + cgid_len;

		if (cgid_len)
			memcpy((void *)t + sizeof(*t), cgid, cgid_len);
		if (pdu_len)
			memcpy((void *)t + sizeof(*t) + cgid_len, pdu_data, pdu_len);

		if (blk_tracer) {
			trace_buffer_unlock_commit(blk_tr, buffer, event, 0, pc);
			return;
		}
	}

	local_irq_restore(flags);
}

static void blk_trace_free(struct blk_trace *bt)
{
	debugfs_remove(bt->msg_file);
	debugfs_remove(bt->dropped_file);
	relay_close(bt->rchan);
	debugfs_remove(bt->dir);
	free_percpu(bt->sequence);
	free_percpu(bt->msg_data);
	kfree(bt);
}

static void get_probe_ref(void)
{
	mutex_lock(&blk_probe_mutex);
	if (++blk_probes_ref == 1)
		blk_register_tracepoints();
	mutex_unlock(&blk_probe_mutex);
}

static void put_probe_ref(void)
{
	mutex_lock(&blk_probe_mutex);
	if (!--blk_probes_ref)
		blk_unregister_tracepoints();
	mutex_unlock(&blk_probe_mutex);
}

static void blk_trace_cleanup(struct blk_trace *bt)
{
	synchronize_rcu();
	blk_trace_free(bt);
	put_probe_ref();
}

static int __blk_trace_remove(struct request_queue *q)
{
	struct blk_trace *bt;

	bt = xchg(&q->blk_trace, NULL);
	if (!bt)
		return -EINVAL;

	if (bt->trace_state != Blktrace_running)
		blk_trace_cleanup(bt);

	return 0;
}

int blk_trace_remove(struct request_queue *q)
{
	int ret;

	mutex_lock(&q->blk_trace_mutex);
	ret = __blk_trace_remove(q);
	mutex_unlock(&q->blk_trace_mutex);

	return ret;
}
EXPORT_SYMBOL_GPL(blk_trace_remove);

static ssize_t blk_dropped_read(struct file *filp, char __user *buffer,
				size_t count, loff_t *ppos)
{
	struct blk_trace *bt = filp->private_data;
	char buf[16];

	snprintf(buf, sizeof(buf), "%u\n", atomic_read(&bt->dropped));

	return simple_read_from_buffer(buffer, count, ppos, buf, strlen(buf));
}

static const struct file_operations blk_dropped_fops = {
	.owner =	THIS_MODULE,
	.open =		simple_open,
	.read =		blk_dropped_read,
	.llseek =	default_llseek,
};

static ssize_t blk_msg_write(struct file *filp, const char __user *buffer,
				size_t count, loff_t *ppos)
{
	char *msg;
	struct blk_trace *bt;

	if (count >= BLK_TN_MAX_MSG)
		return -EINVAL;

	msg = memdup_user_nul(buffer, count);
	if (IS_ERR(msg))
		return PTR_ERR(msg);

	bt = filp->private_data;
	__trace_note_message(bt, NULL, "%s", msg);
	kfree(msg);

	return count;
}

static const struct file_operations blk_msg_fops = {
	.owner =	THIS_MODULE,
	.open =		simple_open,
	.write =	blk_msg_write,
	.llseek =	noop_llseek,
};

/*
 * Keep track of how many times we encountered a full subbuffer, to aid
 * the user space app in telling how many lost events there were.
 */
static int blk_subbuf_start_callback(struct rchan_buf *buf, void *subbuf,
				     void *prev_subbuf, size_t prev_padding)
{
	struct blk_trace *bt;

	if (!relay_buf_full(buf))
		return 1;

	bt = buf->chan->private_data;
	atomic_inc(&bt->dropped);
	return 0;
}

static int blk_remove_buf_file_callback(struct dentry *dentry)
{
	debugfs_remove(dentry);

	return 0;
}

static struct dentry *blk_create_buf_file_callback(const char *filename,
						   struct dentry *parent,
						   umode_t mode,
						   struct rchan_buf *buf,
						   int *is_global)
{
	return debugfs_create_file(filename, mode, parent, buf,
					&relay_file_operations);
}

static struct rchan_callbacks blk_relay_callbacks = {
	.subbuf_start		= blk_subbuf_start_callback,
	.create_buf_file	= blk_create_buf_file_callback,
	.remove_buf_file	= blk_remove_buf_file_callback,
};

static void blk_trace_setup_lba(struct blk_trace *bt,
				struct block_device *bdev)
{
	struct hd_struct *part = NULL;

	if (bdev)
		part = bdev->bd_part;

	if (part) {
		bt->start_lba = part->start_sect;
		bt->end_lba = part->start_sect + part->nr_sects;
	} else {
		bt->start_lba = 0;
		bt->end_lba = -1ULL;
	}
}

/*
 * Setup everything required to start tracing
 */
static int do_blk_trace_setup(struct request_queue *q, char *name, dev_t dev,
			      struct block_device *bdev,
			      struct blk_user_trace_setup *buts)
{
	struct blk_trace *bt = NULL;
	struct dentry *dir = NULL;
	int ret;

	if (!buts->buf_size || !buts->buf_nr)
		return -EINVAL;

	strncpy(buts->name, name, BLKTRACE_BDEV_SIZE);
	buts->name[BLKTRACE_BDEV_SIZE - 1] = '\0';

	/*
	 * some device names have larger paths - convert the slashes
	 * to underscores for this to work as expected
	 */
	strreplace(buts->name, '/', '_');

	bt = kzalloc(sizeof(*bt), GFP_KERNEL);
	if (!bt)
		return -ENOMEM;

	ret = -ENOMEM;
	bt->sequence = alloc_percpu(unsigned long);
	if (!bt->sequence)
		goto err;

	bt->msg_data = __alloc_percpu(BLK_TN_MAX_MSG, __alignof__(char));
	if (!bt->msg_data)
		goto err;

	ret = -ENOENT;

	if (!blk_debugfs_root)
		goto err;

	dir = debugfs_lookup(buts->name, blk_debugfs_root);
	if (!dir)
		bt->dir = dir = debugfs_create_dir(buts->name, blk_debugfs_root);
	if (!dir)
		goto err;

	bt->dev = dev;
	atomic_set(&bt->dropped, 0);
	INIT_LIST_HEAD(&bt->running_list);

	ret = -EIO;
	bt->dropped_file = debugfs_create_file("dropped", 0444, dir, bt,
					       &blk_dropped_fops);
	if (!bt->dropped_file)
		goto err;

	bt->msg_file = debugfs_create_file("msg", 0222, dir, bt, &blk_msg_fops);
	if (!bt->msg_file)
		goto err;

	bt->rchan = relay_open("trace", dir, buts->buf_size,
				buts->buf_nr, &blk_relay_callbacks, bt);
	if (!bt->rchan)
		goto err;

	bt->act_mask = buts->act_mask;
	if (!bt->act_mask)
		bt->act_mask = (u16) -1;

	blk_trace_setup_lba(bt, bdev);

	/* overwrite with user settings */
	if (buts->start_lba)
		bt->start_lba = buts->start_lba;
	if (buts->end_lba)
		bt->end_lba = buts->end_lba;

	bt->pid = buts->pid;
	bt->trace_state = Blktrace_setup;

	ret = -EBUSY;
	if (cmpxchg(&q->blk_trace, NULL, bt))
		goto err;

	get_probe_ref();

	ret = 0;
err:
	if (dir && !bt->dir)
		dput(dir);
	if (ret)
		blk_trace_free(bt);
	return ret;
}

static int __blk_trace_setup(struct request_queue *q, char *name, dev_t dev,
			     struct block_device *bdev, char __user *arg)
{
	struct blk_user_trace_setup buts;
	int ret;

	ret = copy_from_user(&buts, arg, sizeof(buts));
	if (ret)
		return -EFAULT;

	ret = do_blk_trace_setup(q, name, dev, bdev, &buts);
	if (ret)
		return ret;

	if (copy_to_user(arg, &buts, sizeof(buts))) {
		__blk_trace_remove(q);
		return -EFAULT;
	}
	return 0;
}

int blk_trace_setup(struct request_queue *q, char *name, dev_t dev,
		    struct block_device *bdev,
		    char __user *arg)
{
	int ret;

	mutex_lock(&q->blk_trace_mutex);
	ret = __blk_trace_setup(q, name, dev, bdev, arg);
	mutex_unlock(&q->blk_trace_mutex);

	return ret;
}
EXPORT_SYMBOL_GPL(blk_trace_setup);

#if defined(CONFIG_COMPAT) && defined(CONFIG_X86_64)
static int compat_blk_trace_setup(struct request_queue *q, char *name,
				  dev_t dev, struct block_device *bdev,
				  char __user *arg)
{
	struct blk_user_trace_setup buts;
	struct compat_blk_user_trace_setup cbuts;
	int ret;

	if (copy_from_user(&cbuts, arg, sizeof(cbuts)))
		return -EFAULT;

	buts = (struct blk_user_trace_setup) {
		.act_mask = cbuts.act_mask,
		.buf_size = cbuts.buf_size,
		.buf_nr = cbuts.buf_nr,
		.start_lba = cbuts.start_lba,
		.end_lba = cbuts.end_lba,
		.pid = cbuts.pid,
	};

	ret = do_blk_trace_setup(q, name, dev, bdev, &buts);
	if (ret)
		return ret;

	if (copy_to_user(arg, &buts.name, ARRAY_SIZE(buts.name))) {
		__blk_trace_remove(q);
		return -EFAULT;
	}

	return 0;
}
#endif

static int __blk_trace_startstop(struct request_queue *q, int start)
{
	int ret;
	struct blk_trace *bt;

	bt = rcu_dereference_protected(q->blk_trace,
				       lockdep_is_held(&q->blk_trace_mutex));
	if (bt == NULL)
		return -EINVAL;

	/*
	 * For starting a trace, we can transition from a setup or stopped
	 * trace. For stopping a trace, the state must be running
	 */
	ret = -EINVAL;
	if (start) {
		if (bt->trace_state == Blktrace_setup ||
		    bt->trace_state == Blktrace_stopped) {
			blktrace_seq++;
			smp_mb();
			bt->trace_state = Blktrace_running;
			spin_lock_irq(&running_trace_lock);
			list_add(&bt->running_list, &running_trace_list);
			spin_unlock_irq(&running_trace_lock);

			trace_note_time(bt);
			ret = 0;
		}
	} else {
		if (bt->trace_state == Blktrace_running) {
			bt->trace_state = Blktrace_stopped;
			spin_lock_irq(&running_trace_lock);
			list_del_init(&bt->running_list);
			spin_unlock_irq(&running_trace_lock);
			relay_flush(bt->rchan);
			ret = 0;
		}
	}

	return ret;
}

int blk_trace_startstop(struct request_queue *q, int start)
{
	int ret;

	mutex_lock(&q->blk_trace_mutex);
	ret = __blk_trace_startstop(q, start);
	mutex_unlock(&q->blk_trace_mutex);

	return ret;
}
EXPORT_SYMBOL_GPL(blk_trace_startstop);

/*
 * When reading or writing the blktrace sysfs files, the references to the
 * opened sysfs or device files should prevent the underlying block device
 * from being removed. So no further delete protection is really needed.
 */

/**
 * blk_trace_ioctl: - handle the ioctls associated with tracing
 * @bdev:	the block device
 * @cmd:	the ioctl cmd
 * @arg:	the argument data, if any
 *
 **/
int blk_trace_ioctl(struct block_device *bdev, unsigned cmd, char __user *arg)
{
	struct request_queue *q;
	int ret, start = 0;
	char b[BDEVNAME_SIZE];

	q = bdev_get_queue(bdev);
	if (!q)
		return -ENXIO;

	mutex_lock(&q->blk_trace_mutex);

	switch (cmd) {
	case BLKTRACESETUP:
		bdevname(bdev, b);
		ret = __blk_trace_setup(q, b, bdev->bd_dev, bdev, arg);
		break;
#if defined(CONFIG_COMPAT) && defined(CONFIG_X86_64)
	case BLKTRACESETUP32:
		bdevname(bdev, b);
		ret = compat_blk_trace_setup(q, b, bdev->bd_dev, bdev, arg);
		break;
#endif
	case BLKTRACESTART:
		start = 1;
	case BLKTRACESTOP:
		ret = __blk_trace_startstop(q, start);
		break;
	case BLKTRACETEARDOWN:
		ret = __blk_trace_remove(q);
		break;
	default:
		ret = -ENOTTY;
		break;
	}

	mutex_unlock(&q->blk_trace_mutex);
	return ret;
}

/**
 * blk_trace_shutdown: - stop and cleanup trace structures
 * @q:    the request queue associated with the device
 *
 **/
void blk_trace_shutdown(struct request_queue *q)
{
	mutex_lock(&q->blk_trace_mutex);
	if (rcu_dereference_protected(q->blk_trace,
				      lockdep_is_held(&q->blk_trace_mutex))) {
		__blk_trace_startstop(q, 0);
		__blk_trace_remove(q);
	}

	mutex_unlock(&q->blk_trace_mutex);
}

#ifdef CONFIG_BLK_CGROUP
static union kernfs_node_id *
blk_trace_bio_get_cgid(struct request_queue *q, struct bio *bio)
{
	struct blk_trace *bt;

	/* We don't use the 'bt' value here except as an optimization... */
	bt = rcu_dereference_protected(q->blk_trace, 1);
	if (!bt || !(blk_tracer_flags.val & TRACE_BLK_OPT_CGROUP))
		return NULL;

	if (!bio->bi_css)
		return NULL;
	return cgroup_get_kernfs_id(bio->bi_css->cgroup);
}
#else
static union kernfs_node_id *
blk_trace_bio_get_cgid(struct request_queue *q, struct bio *bio)
{
	return NULL;
}
#endif

static union kernfs_node_id *
blk_trace_request_get_cgid(struct request_queue *q, struct request *rq)
{
	if (!rq->bio)
		return NULL;
	/* Use the first bio */
	return blk_trace_bio_get_cgid(q, rq->bio);
}

/*
 * blktrace probes
 */

/**
 * blk_add_trace_rq - Add a trace for a request oriented action
 * @rq:		the source request
 * @error:	return status to log
 * @nr_bytes:	number of completed bytes
 * @what:	the action
 * @cgid:	the cgroup info
 *
 * Description:
 *     Records an action against a request. Will log the bio offset + size.
 *
 **/
static void blk_add_trace_rq(struct request *rq, int error,
			     unsigned int nr_bytes, u32 what,
			     union kernfs_node_id *cgid)
{
	struct blk_trace *bt;

	rcu_read_lock();
	bt = rcu_dereference(rq->q->blk_trace);
	if (likely(!bt)) {
		rcu_read_unlock();
		return;
	}

	if (blk_rq_is_passthrough(rq))
		what |= BLK_TC_ACT(BLK_TC_PC);
	else
		what |= BLK_TC_ACT(BLK_TC_FS);

	__blk_add_trace(bt, blk_rq_trace_sector(rq), nr_bytes, req_op(rq),
			rq->cmd_flags, what, error, 0, NULL, cgid);
	rcu_read_unlock();
}

static void blk_add_trace_rq_insert(void *ignore,
				    struct request_queue *q, struct request *rq)
{
	blk_add_trace_rq(rq, 0, blk_rq_bytes(rq), BLK_TA_INSERT,
			 blk_trace_request_get_cgid(q, rq));
}

static void blk_add_trace_rq_issue(void *ignore,
				   struct request_queue *q, struct request *rq)
{
	blk_add_trace_rq(rq, 0, blk_rq_bytes(rq), BLK_TA_ISSUE,
			 blk_trace_request_get_cgid(q, rq));
}

static void blk_add_trace_rq_requeue(void *ignore,
				     struct request_queue *q,
				     struct request *rq)
{
	blk_add_trace_rq(rq, 0, blk_rq_bytes(rq), BLK_TA_REQUEUE,
			 blk_trace_request_get_cgid(q, rq));
}

static void blk_add_trace_rq_complete(void *ignore, struct request *rq,
			int error, unsigned int nr_bytes)
{
	blk_add_trace_rq(rq, error, nr_bytes, BLK_TA_COMPLETE,
			 blk_trace_request_get_cgid(rq->q, rq));
}

/**
 * blk_add_trace_bio - Add a trace for a bio oriented action
 * @q:		queue the io is for
 * @bio:	the source bio
 * @what:	the action
 * @error:	error, if any
 *
 * Description:
 *     Records an action against a bio. Will log the bio offset + size.
 *
 **/
static void blk_add_trace_bio(struct request_queue *q, struct bio *bio,
			      u32 what, int error)
{
	struct blk_trace *bt;

	rcu_read_lock();
	bt = rcu_dereference(q->blk_trace);
	if (likely(!bt)) {
		rcu_read_unlock();
		return;
	}

	__blk_add_trace(bt, bio->bi_iter.bi_sector, bio->bi_iter.bi_size,
<<<<<<< HEAD
			bio_op(bio), bio->bi_opf, what, error, 0, NULL,
			blk_trace_bio_get_cgid(q, bio));
=======
			bio_op(bio), bio->bi_opf, what, error, 0, NULL, cgid);
>>>>>>> a41ba30d
	rcu_read_unlock();
}

static void blk_add_trace_bio_bounce(void *ignore,
				     struct request_queue *q, struct bio *bio)
{
	blk_add_trace_bio(q, bio, BLK_TA_BOUNCE, 0);
}

static void blk_add_trace_bio_complete(void *ignore,
				       struct request_queue *q, struct bio *bio,
				       int error)
{
	blk_add_trace_bio(q, bio, BLK_TA_COMPLETE, error);
}

static void blk_add_trace_bio_backmerge(void *ignore,
					struct request_queue *q,
					struct request *rq,
					struct bio *bio)
{
	blk_add_trace_bio(q, bio, BLK_TA_BACKMERGE, 0);
}

static void blk_add_trace_bio_frontmerge(void *ignore,
					 struct request_queue *q,
					 struct request *rq,
					 struct bio *bio)
{
	blk_add_trace_bio(q, bio, BLK_TA_FRONTMERGE, 0);
}

static void blk_add_trace_bio_queue(void *ignore,
				    struct request_queue *q, struct bio *bio)
{
	blk_add_trace_bio(q, bio, BLK_TA_QUEUE, 0);
}

static void blk_add_trace_getrq(void *ignore,
				struct request_queue *q,
				struct bio *bio, int rw)
{
	if (bio)
		blk_add_trace_bio(q, bio, BLK_TA_GETRQ, 0);
	else {
		struct blk_trace *bt;

		rcu_read_lock();
		bt = rcu_dereference(q->blk_trace);
		if (bt)
			__blk_add_trace(bt, 0, 0, rw, 0, BLK_TA_GETRQ, 0, 0,
					NULL, NULL);
		rcu_read_unlock();
	}
}


static void blk_add_trace_sleeprq(void *ignore,
				  struct request_queue *q,
				  struct bio *bio, int rw)
{
	if (bio)
		blk_add_trace_bio(q, bio, BLK_TA_SLEEPRQ, 0);
	else {
		struct blk_trace *bt;

		rcu_read_lock();
		bt = rcu_dereference(q->blk_trace);
		if (bt)
			__blk_add_trace(bt, 0, 0, rw, 0, BLK_TA_SLEEPRQ,
					0, 0, NULL, NULL);
		rcu_read_unlock();
	}
}

static void blk_add_trace_plug(void *ignore, struct request_queue *q)
{
	struct blk_trace *bt;

	rcu_read_lock();
	bt = rcu_dereference(q->blk_trace);
	if (bt)
		__blk_add_trace(bt, 0, 0, 0, 0, BLK_TA_PLUG, 0, 0, NULL, NULL);
	rcu_read_unlock();
}

static void blk_add_trace_unplug(void *ignore, struct request_queue *q,
				    unsigned int depth, bool explicit)
{
	struct blk_trace *bt;

	rcu_read_lock();
	bt = rcu_dereference(q->blk_trace);
	if (bt) {
		__be64 rpdu = cpu_to_be64(depth);
		u32 what;

		if (explicit)
			what = BLK_TA_UNPLUG_IO;
		else
			what = BLK_TA_UNPLUG_TIMER;

		__blk_add_trace(bt, 0, 0, 0, 0, what, 0, sizeof(rpdu), &rpdu, NULL);
	}
	rcu_read_unlock();
}

static void blk_add_trace_split(void *ignore,
				struct request_queue *q, struct bio *bio,
				unsigned int pdu)
{
	struct blk_trace *bt;

	rcu_read_lock();
	bt = rcu_dereference(q->blk_trace);
	if (bt) {
		__be64 rpdu = cpu_to_be64(pdu);

		__blk_add_trace(bt, bio->bi_iter.bi_sector,
				bio->bi_iter.bi_size, bio_op(bio), bio->bi_opf,
				BLK_TA_SPLIT, bio->bi_status, sizeof(rpdu),
				&rpdu, blk_trace_bio_get_cgid(q, bio));
	}
	rcu_read_unlock();
}

/**
 * blk_add_trace_bio_remap - Add a trace for a bio-remap operation
 * @ignore:	trace callback data parameter (not used)
 * @q:		queue the io is for
 * @bio:	the source bio
 * @dev:	target device
 * @from:	source sector
 *
 * Description:
 *     Device mapper or raid target sometimes need to split a bio because
 *     it spans a stripe (or similar). Add a trace for that action.
 *
 **/
static void blk_add_trace_bio_remap(void *ignore,
				    struct request_queue *q, struct bio *bio,
				    dev_t dev, sector_t from)
{
	struct blk_trace *bt;
	struct blk_io_trace_remap r;

	rcu_read_lock();
	bt = rcu_dereference(q->blk_trace);
	if (likely(!bt)) {
		rcu_read_unlock();
		return;
	}

	r.device_from = cpu_to_be32(dev);
	r.device_to   = cpu_to_be32(bio_dev(bio));
	r.sector_from = cpu_to_be64(from);

	__blk_add_trace(bt, bio->bi_iter.bi_sector, bio->bi_iter.bi_size,
			bio_op(bio), bio->bi_opf, BLK_TA_REMAP, bio->bi_status,
			sizeof(r), &r, blk_trace_bio_get_cgid(q, bio));
	rcu_read_unlock();
}

/**
 * blk_add_trace_rq_remap - Add a trace for a request-remap operation
 * @ignore:	trace callback data parameter (not used)
 * @q:		queue the io is for
 * @rq:		the source request
 * @dev:	target device
 * @from:	source sector
 *
 * Description:
 *     Device mapper remaps request to other devices.
 *     Add a trace for that action.
 *
 **/
static void blk_add_trace_rq_remap(void *ignore,
				   struct request_queue *q,
				   struct request *rq, dev_t dev,
				   sector_t from)
{
	struct blk_trace *bt;
	struct blk_io_trace_remap r;

	rcu_read_lock();
	bt = rcu_dereference(q->blk_trace);
	if (likely(!bt)) {
		rcu_read_unlock();
		return;
	}

	r.device_from = cpu_to_be32(dev);
	r.device_to   = cpu_to_be32(disk_devt(rq->rq_disk));
	r.sector_from = cpu_to_be64(from);

	__blk_add_trace(bt, blk_rq_pos(rq), blk_rq_bytes(rq),
			rq_data_dir(rq), 0, BLK_TA_REMAP, 0,
			sizeof(r), &r, blk_trace_request_get_cgid(q, rq));
	rcu_read_unlock();
}

/**
 * blk_add_driver_data - Add binary message with driver-specific data
 * @q:		queue the io is for
 * @rq:		io request
 * @data:	driver-specific data
 * @len:	length of driver-specific data
 *
 * Description:
 *     Some drivers might want to write driver-specific data per request.
 *
 **/
void blk_add_driver_data(struct request_queue *q,
			 struct request *rq,
			 void *data, size_t len)
{
	struct blk_trace *bt;

	rcu_read_lock();
	bt = rcu_dereference(q->blk_trace);
	if (likely(!bt)) {
		rcu_read_unlock();
		return;
	}

	__blk_add_trace(bt, blk_rq_trace_sector(rq), blk_rq_bytes(rq), 0, 0,
				BLK_TA_DRV_DATA, 0, len, data,
				blk_trace_request_get_cgid(q, rq));
	rcu_read_unlock();
}
EXPORT_SYMBOL_GPL(blk_add_driver_data);

static void blk_register_tracepoints(void)
{
	int ret;

	ret = register_trace_block_rq_insert(blk_add_trace_rq_insert, NULL);
	WARN_ON(ret);
	ret = register_trace_block_rq_issue(blk_add_trace_rq_issue, NULL);
	WARN_ON(ret);
	ret = register_trace_block_rq_requeue(blk_add_trace_rq_requeue, NULL);
	WARN_ON(ret);
	ret = register_trace_block_rq_complete(blk_add_trace_rq_complete, NULL);
	WARN_ON(ret);
	ret = register_trace_block_bio_bounce(blk_add_trace_bio_bounce, NULL);
	WARN_ON(ret);
	ret = register_trace_block_bio_complete(blk_add_trace_bio_complete, NULL);
	WARN_ON(ret);
	ret = register_trace_block_bio_backmerge(blk_add_trace_bio_backmerge, NULL);
	WARN_ON(ret);
	ret = register_trace_block_bio_frontmerge(blk_add_trace_bio_frontmerge, NULL);
	WARN_ON(ret);
	ret = register_trace_block_bio_queue(blk_add_trace_bio_queue, NULL);
	WARN_ON(ret);
	ret = register_trace_block_getrq(blk_add_trace_getrq, NULL);
	WARN_ON(ret);
	ret = register_trace_block_sleeprq(blk_add_trace_sleeprq, NULL);
	WARN_ON(ret);
	ret = register_trace_block_plug(blk_add_trace_plug, NULL);
	WARN_ON(ret);
	ret = register_trace_block_unplug(blk_add_trace_unplug, NULL);
	WARN_ON(ret);
	ret = register_trace_block_split(blk_add_trace_split, NULL);
	WARN_ON(ret);
	ret = register_trace_block_bio_remap(blk_add_trace_bio_remap, NULL);
	WARN_ON(ret);
	ret = register_trace_block_rq_remap(blk_add_trace_rq_remap, NULL);
	WARN_ON(ret);
}

static void blk_unregister_tracepoints(void)
{
	unregister_trace_block_rq_remap(blk_add_trace_rq_remap, NULL);
	unregister_trace_block_bio_remap(blk_add_trace_bio_remap, NULL);
	unregister_trace_block_split(blk_add_trace_split, NULL);
	unregister_trace_block_unplug(blk_add_trace_unplug, NULL);
	unregister_trace_block_plug(blk_add_trace_plug, NULL);
	unregister_trace_block_sleeprq(blk_add_trace_sleeprq, NULL);
	unregister_trace_block_getrq(blk_add_trace_getrq, NULL);
	unregister_trace_block_bio_queue(blk_add_trace_bio_queue, NULL);
	unregister_trace_block_bio_frontmerge(blk_add_trace_bio_frontmerge, NULL);
	unregister_trace_block_bio_backmerge(blk_add_trace_bio_backmerge, NULL);
	unregister_trace_block_bio_complete(blk_add_trace_bio_complete, NULL);
	unregister_trace_block_bio_bounce(blk_add_trace_bio_bounce, NULL);
	unregister_trace_block_rq_complete(blk_add_trace_rq_complete, NULL);
	unregister_trace_block_rq_requeue(blk_add_trace_rq_requeue, NULL);
	unregister_trace_block_rq_issue(blk_add_trace_rq_issue, NULL);
	unregister_trace_block_rq_insert(blk_add_trace_rq_insert, NULL);

	tracepoint_synchronize_unregister();
}

/*
 * struct blk_io_tracer formatting routines
 */

static void fill_rwbs(char *rwbs, const struct blk_io_trace *t)
{
	int i = 0;
	int tc = t->action >> BLK_TC_SHIFT;

	if ((t->action & ~__BLK_TN_CGROUP) == BLK_TN_MESSAGE) {
		rwbs[i++] = 'N';
		goto out;
	}

	if (tc & BLK_TC_FLUSH)
		rwbs[i++] = 'F';

	if (tc & BLK_TC_DISCARD)
		rwbs[i++] = 'D';
	else if (tc & BLK_TC_WRITE)
		rwbs[i++] = 'W';
	else if (t->bytes)
		rwbs[i++] = 'R';
	else
		rwbs[i++] = 'N';

	if (tc & BLK_TC_FUA)
		rwbs[i++] = 'F';
	if (tc & BLK_TC_AHEAD)
		rwbs[i++] = 'A';
	if (tc & BLK_TC_SYNC)
		rwbs[i++] = 'S';
	if (tc & BLK_TC_META)
		rwbs[i++] = 'M';
out:
	rwbs[i] = '\0';
}

static inline
const struct blk_io_trace *te_blk_io_trace(const struct trace_entry *ent)
{
	return (const struct blk_io_trace *)ent;
}

static inline const void *pdu_start(const struct trace_entry *ent, bool has_cg)
{
	return (void *)(te_blk_io_trace(ent) + 1) +
		(has_cg ? sizeof(union kernfs_node_id) : 0);
}

static inline const void *cgid_start(const struct trace_entry *ent)
{
	return (void *)(te_blk_io_trace(ent) + 1);
}

static inline int pdu_real_len(const struct trace_entry *ent, bool has_cg)
{
	return te_blk_io_trace(ent)->pdu_len -
			(has_cg ? sizeof(union kernfs_node_id) : 0);
}

static inline u32 t_action(const struct trace_entry *ent)
{
	return te_blk_io_trace(ent)->action;
}

static inline u32 t_bytes(const struct trace_entry *ent)
{
	return te_blk_io_trace(ent)->bytes;
}

static inline u32 t_sec(const struct trace_entry *ent)
{
	return te_blk_io_trace(ent)->bytes >> 9;
}

static inline unsigned long long t_sector(const struct trace_entry *ent)
{
	return te_blk_io_trace(ent)->sector;
}

static inline __u16 t_error(const struct trace_entry *ent)
{
	return te_blk_io_trace(ent)->error;
}

static __u64 get_pdu_int(const struct trace_entry *ent, bool has_cg)
{
	const __u64 *val = pdu_start(ent, has_cg);
	return be64_to_cpu(*val);
}

static void get_pdu_remap(const struct trace_entry *ent,
			  struct blk_io_trace_remap *r, bool has_cg)
{
	const struct blk_io_trace_remap *__r = pdu_start(ent, has_cg);
	__u64 sector_from = __r->sector_from;

	r->device_from = be32_to_cpu(__r->device_from);
	r->device_to   = be32_to_cpu(__r->device_to);
	r->sector_from = be64_to_cpu(sector_from);
}

typedef void (blk_log_action_t) (struct trace_iterator *iter, const char *act,
	bool has_cg);

static void blk_log_action_classic(struct trace_iterator *iter, const char *act,
	bool has_cg)
{
	char rwbs[RWBS_LEN];
	unsigned long long ts  = iter->ts;
	unsigned long nsec_rem = do_div(ts, NSEC_PER_SEC);
	unsigned secs	       = (unsigned long)ts;
	const struct blk_io_trace *t = te_blk_io_trace(iter->ent);

	fill_rwbs(rwbs, t);

	trace_seq_printf(&iter->seq,
			 "%3d,%-3d %2d %5d.%09lu %5u %2s %3s ",
			 MAJOR(t->device), MINOR(t->device), iter->cpu,
			 secs, nsec_rem, iter->ent->pid, act, rwbs);
}

static void blk_log_action(struct trace_iterator *iter, const char *act,
	bool has_cg)
{
	char rwbs[RWBS_LEN];
	const struct blk_io_trace *t = te_blk_io_trace(iter->ent);

	fill_rwbs(rwbs, t);
	if (has_cg) {
		const union kernfs_node_id *id = cgid_start(iter->ent);

		if (blk_tracer_flags.val & TRACE_BLK_OPT_CGNAME) {
			char blkcg_name_buf[NAME_MAX + 1] = "<...>";

			cgroup_path_from_kernfs_id(id, blkcg_name_buf,
				sizeof(blkcg_name_buf));
			trace_seq_printf(&iter->seq, "%3d,%-3d %s %2s %3s ",
				 MAJOR(t->device), MINOR(t->device),
				 blkcg_name_buf, act, rwbs);
		} else
			trace_seq_printf(&iter->seq,
				 "%3d,%-3d %x,%-x %2s %3s ",
				 MAJOR(t->device), MINOR(t->device),
				 id->ino, id->generation, act, rwbs);
	} else
		trace_seq_printf(&iter->seq, "%3d,%-3d %2s %3s ",
				 MAJOR(t->device), MINOR(t->device), act, rwbs);
}

static void blk_log_dump_pdu(struct trace_seq *s,
	const struct trace_entry *ent, bool has_cg)
{
	const unsigned char *pdu_buf;
	int pdu_len;
	int i, end;

	pdu_buf = pdu_start(ent, has_cg);
	pdu_len = pdu_real_len(ent, has_cg);

	if (!pdu_len)
		return;

	/* find the last zero that needs to be printed */
	for (end = pdu_len - 1; end >= 0; end--)
		if (pdu_buf[end])
			break;
	end++;

	trace_seq_putc(s, '(');

	for (i = 0; i < pdu_len; i++) {

		trace_seq_printf(s, "%s%02x",
				 i == 0 ? "" : " ", pdu_buf[i]);

		/*
		 * stop when the rest is just zeroes and indicate so
		 * with a ".." appended
		 */
		if (i == end && end != pdu_len - 1) {
			trace_seq_puts(s, " ..) ");
			return;
		}
	}

	trace_seq_puts(s, ") ");
}

static void blk_log_generic(struct trace_seq *s, const struct trace_entry *ent, bool has_cg)
{
	char cmd[TASK_COMM_LEN];

	trace_find_cmdline(ent->pid, cmd);

	if (t_action(ent) & BLK_TC_ACT(BLK_TC_PC)) {
		trace_seq_printf(s, "%u ", t_bytes(ent));
		blk_log_dump_pdu(s, ent, has_cg);
		trace_seq_printf(s, "[%s]\n", cmd);
	} else {
		if (t_sec(ent))
			trace_seq_printf(s, "%llu + %u [%s]\n",
						t_sector(ent), t_sec(ent), cmd);
		else
			trace_seq_printf(s, "[%s]\n", cmd);
	}
}

static void blk_log_with_error(struct trace_seq *s,
			      const struct trace_entry *ent, bool has_cg)
{
	if (t_action(ent) & BLK_TC_ACT(BLK_TC_PC)) {
		blk_log_dump_pdu(s, ent, has_cg);
		trace_seq_printf(s, "[%d]\n", t_error(ent));
	} else {
		if (t_sec(ent))
			trace_seq_printf(s, "%llu + %u [%d]\n",
					 t_sector(ent),
					 t_sec(ent), t_error(ent));
		else
			trace_seq_printf(s, "%llu [%d]\n",
					 t_sector(ent), t_error(ent));
	}
}

static void blk_log_remap(struct trace_seq *s, const struct trace_entry *ent, bool has_cg)
{
	struct blk_io_trace_remap r = { .device_from = 0, };

	get_pdu_remap(ent, &r, has_cg);
	trace_seq_printf(s, "%llu + %u <- (%d,%d) %llu\n",
			 t_sector(ent), t_sec(ent),
			 MAJOR(r.device_from), MINOR(r.device_from),
			 (unsigned long long)r.sector_from);
}

static void blk_log_plug(struct trace_seq *s, const struct trace_entry *ent, bool has_cg)
{
	char cmd[TASK_COMM_LEN];

	trace_find_cmdline(ent->pid, cmd);

	trace_seq_printf(s, "[%s]\n", cmd);
}

static void blk_log_unplug(struct trace_seq *s, const struct trace_entry *ent, bool has_cg)
{
	char cmd[TASK_COMM_LEN];

	trace_find_cmdline(ent->pid, cmd);

	trace_seq_printf(s, "[%s] %llu\n", cmd, get_pdu_int(ent, has_cg));
}

static void blk_log_split(struct trace_seq *s, const struct trace_entry *ent, bool has_cg)
{
	char cmd[TASK_COMM_LEN];

	trace_find_cmdline(ent->pid, cmd);

	trace_seq_printf(s, "%llu / %llu [%s]\n", t_sector(ent),
			 get_pdu_int(ent, has_cg), cmd);
}

static void blk_log_msg(struct trace_seq *s, const struct trace_entry *ent,
			bool has_cg)
{

	trace_seq_putmem(s, pdu_start(ent, has_cg),
		pdu_real_len(ent, has_cg));
	trace_seq_putc(s, '\n');
}

/*
 * struct tracer operations
 */

static void blk_tracer_print_header(struct seq_file *m)
{
	if (!(blk_tracer_flags.val & TRACE_BLK_OPT_CLASSIC))
		return;
	seq_puts(m, "# DEV   CPU TIMESTAMP     PID ACT FLG\n"
		    "#  |     |     |           |   |   |\n");
}

static void blk_tracer_start(struct trace_array *tr)
{
	blk_tracer_enabled = true;
}

static int blk_tracer_init(struct trace_array *tr)
{
	blk_tr = tr;
	blk_tracer_start(tr);
	return 0;
}

static void blk_tracer_stop(struct trace_array *tr)
{
	blk_tracer_enabled = false;
}

static void blk_tracer_reset(struct trace_array *tr)
{
	blk_tracer_stop(tr);
}

static const struct {
	const char *act[2];
	void	   (*print)(struct trace_seq *s, const struct trace_entry *ent,
			    bool has_cg);
} what2act[] = {
	[__BLK_TA_QUEUE]	= {{  "Q", "queue" },	   blk_log_generic },
	[__BLK_TA_BACKMERGE]	= {{  "M", "backmerge" },  blk_log_generic },
	[__BLK_TA_FRONTMERGE]	= {{  "F", "frontmerge" }, blk_log_generic },
	[__BLK_TA_GETRQ]	= {{  "G", "getrq" },	   blk_log_generic },
	[__BLK_TA_SLEEPRQ]	= {{  "S", "sleeprq" },	   blk_log_generic },
	[__BLK_TA_REQUEUE]	= {{  "R", "requeue" },	   blk_log_with_error },
	[__BLK_TA_ISSUE]	= {{  "D", "issue" },	   blk_log_generic },
	[__BLK_TA_COMPLETE]	= {{  "C", "complete" },   blk_log_with_error },
	[__BLK_TA_PLUG]		= {{  "P", "plug" },	   blk_log_plug },
	[__BLK_TA_UNPLUG_IO]	= {{  "U", "unplug_io" },  blk_log_unplug },
	[__BLK_TA_UNPLUG_TIMER]	= {{ "UT", "unplug_timer" }, blk_log_unplug },
	[__BLK_TA_INSERT]	= {{  "I", "insert" },	   blk_log_generic },
	[__BLK_TA_SPLIT]	= {{  "X", "split" },	   blk_log_split },
	[__BLK_TA_BOUNCE]	= {{  "B", "bounce" },	   blk_log_generic },
	[__BLK_TA_REMAP]	= {{  "A", "remap" },	   blk_log_remap },
};

static enum print_line_t print_one_line(struct trace_iterator *iter,
					bool classic)
{
	struct trace_array *tr = iter->tr;
	struct trace_seq *s = &iter->seq;
	const struct blk_io_trace *t;
	u16 what;
	bool long_act;
	blk_log_action_t *log_action;
	bool has_cg;

	t	   = te_blk_io_trace(iter->ent);
	what	   = (t->action & ((1 << BLK_TC_SHIFT) - 1)) & ~__BLK_TA_CGROUP;
	long_act   = !!(tr->trace_flags & TRACE_ITER_VERBOSE);
	log_action = classic ? &blk_log_action_classic : &blk_log_action;
	has_cg	   = t->action & __BLK_TA_CGROUP;

	if ((t->action & ~__BLK_TN_CGROUP) == BLK_TN_MESSAGE) {
		log_action(iter, long_act ? "message" : "m", has_cg);
		blk_log_msg(s, iter->ent, has_cg);
		return trace_handle_return(s);
	}

	if (unlikely(what == 0 || what >= ARRAY_SIZE(what2act)))
		trace_seq_printf(s, "Unknown action %x\n", what);
	else {
		log_action(iter, what2act[what].act[long_act], has_cg);
		what2act[what].print(s, iter->ent, has_cg);
	}

	return trace_handle_return(s);
}

static enum print_line_t blk_trace_event_print(struct trace_iterator *iter,
					       int flags, struct trace_event *event)
{
	return print_one_line(iter, false);
}

static void blk_trace_synthesize_old_trace(struct trace_iterator *iter)
{
	struct trace_seq *s = &iter->seq;
	struct blk_io_trace *t = (struct blk_io_trace *)iter->ent;
	const int offset = offsetof(struct blk_io_trace, sector);
	struct blk_io_trace old = {
		.magic	  = BLK_IO_TRACE_MAGIC | BLK_IO_TRACE_VERSION,
		.time     = iter->ts,
	};

	trace_seq_putmem(s, &old, offset);
	trace_seq_putmem(s, &t->sector,
			 sizeof(old) - offset + t->pdu_len);
}

static enum print_line_t
blk_trace_event_print_binary(struct trace_iterator *iter, int flags,
			     struct trace_event *event)
{
	blk_trace_synthesize_old_trace(iter);

	return trace_handle_return(&iter->seq);
}

static enum print_line_t blk_tracer_print_line(struct trace_iterator *iter)
{
	if (!(blk_tracer_flags.val & TRACE_BLK_OPT_CLASSIC))
		return TRACE_TYPE_UNHANDLED;

	return print_one_line(iter, true);
}

static int
blk_tracer_set_flag(struct trace_array *tr, u32 old_flags, u32 bit, int set)
{
	/* don't output context-info for blk_classic output */
	if (bit == TRACE_BLK_OPT_CLASSIC) {
		if (set)
			tr->trace_flags &= ~TRACE_ITER_CONTEXT_INFO;
		else
			tr->trace_flags |= TRACE_ITER_CONTEXT_INFO;
	}
	return 0;
}

static struct tracer blk_tracer __read_mostly = {
	.name		= "blk",
	.init		= blk_tracer_init,
	.reset		= blk_tracer_reset,
	.start		= blk_tracer_start,
	.stop		= blk_tracer_stop,
	.print_header	= blk_tracer_print_header,
	.print_line	= blk_tracer_print_line,
	.flags		= &blk_tracer_flags,
	.set_flag	= blk_tracer_set_flag,
};

static struct trace_event_functions trace_blk_event_funcs = {
	.trace		= blk_trace_event_print,
	.binary		= blk_trace_event_print_binary,
};

static struct trace_event trace_blk_event = {
	.type		= TRACE_BLK,
	.funcs		= &trace_blk_event_funcs,
};

static int __init init_blk_tracer(void)
{
	if (!register_trace_event(&trace_blk_event)) {
		pr_warn("Warning: could not register block events\n");
		return 1;
	}

	if (register_tracer(&blk_tracer) != 0) {
		pr_warn("Warning: could not register the block tracer\n");
		unregister_trace_event(&trace_blk_event);
		return 1;
	}

	return 0;
}

device_initcall(init_blk_tracer);

static int blk_trace_remove_queue(struct request_queue *q)
{
	struct blk_trace *bt;

	bt = xchg(&q->blk_trace, NULL);
	if (bt == NULL)
		return -EINVAL;

	put_probe_ref();
	synchronize_rcu();
	blk_trace_free(bt);
	return 0;
}

/*
 * Setup everything required to start tracing
 */
static int blk_trace_setup_queue(struct request_queue *q,
				 struct block_device *bdev)
{
	struct blk_trace *bt = NULL;
	int ret = -ENOMEM;

	bt = kzalloc(sizeof(*bt), GFP_KERNEL);
	if (!bt)
		return -ENOMEM;

	bt->msg_data = __alloc_percpu(BLK_TN_MAX_MSG, __alignof__(char));
	if (!bt->msg_data)
		goto free_bt;

	bt->dev = bdev->bd_dev;
	bt->act_mask = (u16)-1;

	blk_trace_setup_lba(bt, bdev);

	ret = -EBUSY;
	if (cmpxchg(&q->blk_trace, NULL, bt))
		goto free_bt;

	get_probe_ref();
	return 0;

free_bt:
	blk_trace_free(bt);
	return ret;
}

/*
 * sysfs interface to enable and configure tracing
 */

static ssize_t sysfs_blk_trace_attr_show(struct device *dev,
					 struct device_attribute *attr,
					 char *buf);
static ssize_t sysfs_blk_trace_attr_store(struct device *dev,
					  struct device_attribute *attr,
					  const char *buf, size_t count);
#define BLK_TRACE_DEVICE_ATTR(_name) \
	DEVICE_ATTR(_name, S_IRUGO | S_IWUSR, \
		    sysfs_blk_trace_attr_show, \
		    sysfs_blk_trace_attr_store)

static BLK_TRACE_DEVICE_ATTR(enable);
static BLK_TRACE_DEVICE_ATTR(act_mask);
static BLK_TRACE_DEVICE_ATTR(pid);
static BLK_TRACE_DEVICE_ATTR(start_lba);
static BLK_TRACE_DEVICE_ATTR(end_lba);

static struct attribute *blk_trace_attrs[] = {
	&dev_attr_enable.attr,
	&dev_attr_act_mask.attr,
	&dev_attr_pid.attr,
	&dev_attr_start_lba.attr,
	&dev_attr_end_lba.attr,
	NULL
};

struct attribute_group blk_trace_attr_group = {
	.name  = "trace",
	.attrs = blk_trace_attrs,
};

static const struct {
	int mask;
	const char *str;
} mask_maps[] = {
	{ BLK_TC_READ,		"read"		},
	{ BLK_TC_WRITE,		"write"		},
	{ BLK_TC_FLUSH,		"flush"		},
	{ BLK_TC_SYNC,		"sync"		},
	{ BLK_TC_QUEUE,		"queue"		},
	{ BLK_TC_REQUEUE,	"requeue"	},
	{ BLK_TC_ISSUE,		"issue"		},
	{ BLK_TC_COMPLETE,	"complete"	},
	{ BLK_TC_FS,		"fs"		},
	{ BLK_TC_PC,		"pc"		},
	{ BLK_TC_NOTIFY,	"notify"	},
	{ BLK_TC_AHEAD,		"ahead"		},
	{ BLK_TC_META,		"meta"		},
	{ BLK_TC_DISCARD,	"discard"	},
	{ BLK_TC_DRV_DATA,	"drv_data"	},
	{ BLK_TC_FUA,		"fua"		},
};

static int blk_trace_str2mask(const char *str)
{
	int i;
	int mask = 0;
	char *buf, *s, *token;

	buf = kstrdup(str, GFP_KERNEL);
	if (buf == NULL)
		return -ENOMEM;
	s = strstrip(buf);

	while (1) {
		token = strsep(&s, ",");
		if (token == NULL)
			break;

		if (*token == '\0')
			continue;

		for (i = 0; i < ARRAY_SIZE(mask_maps); i++) {
			if (strcasecmp(token, mask_maps[i].str) == 0) {
				mask |= mask_maps[i].mask;
				break;
			}
		}
		if (i == ARRAY_SIZE(mask_maps)) {
			mask = -EINVAL;
			break;
		}
	}
	kfree(buf);

	return mask;
}

static ssize_t blk_trace_mask2str(char *buf, int mask)
{
	int i;
	char *p = buf;

	for (i = 0; i < ARRAY_SIZE(mask_maps); i++) {
		if (mask & mask_maps[i].mask) {
			p += sprintf(p, "%s%s",
				    (p == buf) ? "" : ",", mask_maps[i].str);
		}
	}
	*p++ = '\n';

	return p - buf;
}

static struct request_queue *blk_trace_get_queue(struct block_device *bdev)
{
	if (bdev->bd_disk == NULL)
		return NULL;

	return bdev_get_queue(bdev);
}

static ssize_t sysfs_blk_trace_attr_show(struct device *dev,
					 struct device_attribute *attr,
					 char *buf)
{
	struct hd_struct *p = dev_to_part(dev);
	struct request_queue *q;
	struct block_device *bdev;
	struct blk_trace *bt;
	ssize_t ret = -ENXIO;

	bdev = bdget(part_devt(p));
	if (bdev == NULL)
		goto out;

	q = blk_trace_get_queue(bdev);
	if (q == NULL)
		goto out_bdput;

	mutex_lock(&q->blk_trace_mutex);

	bt = rcu_dereference_protected(q->blk_trace,
				       lockdep_is_held(&q->blk_trace_mutex));
	if (attr == &dev_attr_enable) {
		ret = sprintf(buf, "%u\n", !!bt);
		goto out_unlock_bdev;
	}

	if (bt == NULL)
		ret = sprintf(buf, "disabled\n");
	else if (attr == &dev_attr_act_mask)
		ret = blk_trace_mask2str(buf, bt->act_mask);
	else if (attr == &dev_attr_pid)
		ret = sprintf(buf, "%u\n", bt->pid);
	else if (attr == &dev_attr_start_lba)
		ret = sprintf(buf, "%llu\n", bt->start_lba);
	else if (attr == &dev_attr_end_lba)
		ret = sprintf(buf, "%llu\n", bt->end_lba);

out_unlock_bdev:
	mutex_unlock(&q->blk_trace_mutex);
out_bdput:
	bdput(bdev);
out:
	return ret;
}

static ssize_t sysfs_blk_trace_attr_store(struct device *dev,
					  struct device_attribute *attr,
					  const char *buf, size_t count)
{
	struct block_device *bdev;
	struct request_queue *q;
	struct hd_struct *p;
	struct blk_trace *bt;
	u64 value;
	ssize_t ret = -EINVAL;

	if (count == 0)
		goto out;

	if (attr == &dev_attr_act_mask) {
		if (kstrtoull(buf, 0, &value)) {
			/* Assume it is a list of trace category names */
			ret = blk_trace_str2mask(buf);
			if (ret < 0)
				goto out;
			value = ret;
		}
	} else if (kstrtoull(buf, 0, &value))
		goto out;

	ret = -ENXIO;

	p = dev_to_part(dev);
	bdev = bdget(part_devt(p));
	if (bdev == NULL)
		goto out;

	q = blk_trace_get_queue(bdev);
	if (q == NULL)
		goto out_bdput;

	mutex_lock(&q->blk_trace_mutex);

	bt = rcu_dereference_protected(q->blk_trace,
				       lockdep_is_held(&q->blk_trace_mutex));
	if (attr == &dev_attr_enable) {
		if (!!value == !!bt) {
			ret = 0;
			goto out_unlock_bdev;
		}
		if (value)
			ret = blk_trace_setup_queue(q, bdev);
		else
			ret = blk_trace_remove_queue(q);
		goto out_unlock_bdev;
	}

	ret = 0;
<<<<<<< HEAD
	if (bt == NULL)
=======
	if (bt == NULL) {
>>>>>>> a41ba30d
		ret = blk_trace_setup_queue(q, bdev);
		bt = rcu_dereference_protected(q->blk_trace,
				lockdep_is_held(&q->blk_trace_mutex));
	}

	if (ret == 0) {
		if (attr == &dev_attr_act_mask)
			bt->act_mask = value;
		else if (attr == &dev_attr_pid)
			bt->pid = value;
		else if (attr == &dev_attr_start_lba)
			bt->start_lba = value;
		else if (attr == &dev_attr_end_lba)
			bt->end_lba = value;
	}

out_unlock_bdev:
	mutex_unlock(&q->blk_trace_mutex);
out_bdput:
	bdput(bdev);
out:
	return ret ? ret : count;
}

int blk_trace_init_sysfs(struct device *dev)
{
	return sysfs_create_group(&dev->kobj, &blk_trace_attr_group);
}

void blk_trace_remove_sysfs(struct device *dev)
{
	sysfs_remove_group(&dev->kobj, &blk_trace_attr_group);
}

#endif /* CONFIG_BLK_DEV_IO_TRACE */

#ifdef CONFIG_EVENT_TRACING

void blk_fill_rwbs(char *rwbs, unsigned int op, int bytes)
{
	int i = 0;

	if (op & REQ_PREFLUSH)
		rwbs[i++] = 'F';

	switch (op & REQ_OP_MASK) {
	case REQ_OP_WRITE:
	case REQ_OP_WRITE_SAME:
		rwbs[i++] = 'W';
		break;
	case REQ_OP_DISCARD:
		rwbs[i++] = 'D';
		break;
	case REQ_OP_SECURE_ERASE:
		rwbs[i++] = 'D';
		rwbs[i++] = 'E';
		break;
	case REQ_OP_FLUSH:
		rwbs[i++] = 'F';
		break;
	case REQ_OP_READ:
		rwbs[i++] = 'R';
		break;
	default:
		rwbs[i++] = 'N';
	}

	if (op & REQ_FUA)
		rwbs[i++] = 'F';
	if (op & REQ_RAHEAD)
		rwbs[i++] = 'A';
	if (op & REQ_SYNC)
		rwbs[i++] = 'S';
	if (op & REQ_META)
		rwbs[i++] = 'M';

	rwbs[i] = '\0';
}
EXPORT_SYMBOL_GPL(blk_fill_rwbs);

#endif /* CONFIG_EVENT_TRACING */
<|MERGE_RESOLUTION|>--- conflicted
+++ resolved
@@ -894,12 +894,8 @@
 	}
 
 	__blk_add_trace(bt, bio->bi_iter.bi_sector, bio->bi_iter.bi_size,
-<<<<<<< HEAD
 			bio_op(bio), bio->bi_opf, what, error, 0, NULL,
 			blk_trace_bio_get_cgid(q, bio));
-=======
-			bio_op(bio), bio->bi_opf, what, error, 0, NULL, cgid);
->>>>>>> a41ba30d
 	rcu_read_unlock();
 }
 
@@ -1909,11 +1905,7 @@
 	}
 
 	ret = 0;
-<<<<<<< HEAD
-	if (bt == NULL)
-=======
 	if (bt == NULL) {
->>>>>>> a41ba30d
 		ret = blk_trace_setup_queue(q, bdev);
 		bt = rcu_dereference_protected(q->blk_trace,
 				lockdep_is_held(&q->blk_trace_mutex));
