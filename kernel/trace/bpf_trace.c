--- conflicted
+++ resolved
@@ -23,9 +23,6 @@
 #include <uapi/linux/bpf.h>
 #include <uapi/linux/btf.h>
 
-#include <uapi/linux/bpf.h>
-#include <uapi/linux/btf.h>
-
 #include <asm/tlb.h>
 
 #include "trace_probe.h"
@@ -1194,15 +1191,11 @@
 
 static bool bpf_d_path_allowed(const struct bpf_prog *prog)
 {
-<<<<<<< HEAD
-	return btf_id_set_contains(&btf_allowlist_d_path, prog->aux->attach_btf_id);
-=======
 	if (prog->type == BPF_PROG_TYPE_LSM)
 		return bpf_lsm_is_sleepable_hook(prog->aux->attach_btf_id);
 
 	return btf_id_set_contains(&btf_allowlist_d_path,
 				   prog->aux->attach_btf_id);
->>>>>>> 356006a6
 }
 
 BTF_ID_LIST_SINGLE(bpf_d_path_btf_ids, struct, path)
@@ -1369,15 +1362,9 @@
 		return prog->aux->sleepable ? &bpf_copy_from_user_proto : NULL;
 	case BPF_FUNC_snprintf_btf:
 		return &bpf_snprintf_btf_proto;
-<<<<<<< HEAD
-	case BPF_FUNC_bpf_per_cpu_ptr:
-		return &bpf_per_cpu_ptr_proto;
-	case BPF_FUNC_bpf_this_cpu_ptr:
-=======
 	case BPF_FUNC_per_cpu_ptr:
 		return &bpf_per_cpu_ptr_proto;
 	case BPF_FUNC_this_cpu_ptr:
->>>>>>> 356006a6
 		return &bpf_this_cpu_ptr_proto;
 	default:
 		return NULL;
