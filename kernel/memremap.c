/* SPDX-License-Identifier: GPL-2.0 */
/* Copyright(c) 2015 Intel Corporation. All rights reserved. */
#include <linux/radix-tree.h>
#include <linux/device.h>
#include <linux/types.h>
#include <linux/pfn_t.h>
#include <linux/io.h>
#include <linux/mm.h>
#include <linux/memory_hotplug.h>
#include <linux/swap.h>
#include <linux/swapops.h>
#include <linux/wait_bit.h>

static DEFINE_MUTEX(pgmap_lock);
static RADIX_TREE(pgmap_radix, GFP_KERNEL);
#define SECTION_MASK ~((1UL << PA_SECTION_SHIFT) - 1)
#define SECTION_SIZE (1UL << PA_SECTION_SHIFT)

static unsigned long order_at(struct resource *res, unsigned long pgoff)
{
	unsigned long phys_pgoff = PHYS_PFN(res->start) + pgoff;
	unsigned long nr_pages, mask;

	nr_pages = PHYS_PFN(resource_size(res));
	if (nr_pages == pgoff)
		return ULONG_MAX;

	/*
	 * What is the largest aligned power-of-2 range available from
	 * this resource pgoff to the end of the resource range,
	 * considering the alignment of the current pgoff?
	 */
	mask = phys_pgoff | rounddown_pow_of_two(nr_pages - pgoff);
	if (!mask)
		return ULONG_MAX;

	return find_first_bit(&mask, BITS_PER_LONG);
}

#define foreach_order_pgoff(res, order, pgoff) \
	for (pgoff = 0, order = order_at((res), pgoff); order < ULONG_MAX; \
			pgoff += 1UL << order, order = order_at((res), pgoff))

#if IS_ENABLED(CONFIG_DEVICE_PRIVATE)
int device_private_entry_fault(struct vm_area_struct *vma,
		       unsigned long addr,
		       swp_entry_t entry,
		       unsigned int flags,
		       pmd_t *pmdp)
{
	struct page *page = device_private_entry_to_page(entry);

	/*
	 * The page_fault() callback must migrate page back to system memory
	 * so that CPU can access it. This might fail for various reasons
	 * (device issue, device was unsafely unplugged, ...). When such
	 * error conditions happen, the callback must return VM_FAULT_SIGBUS.
	 *
	 * Note that because memory cgroup charges are accounted to the device
	 * memory, this should never fail because of memory restrictions (but
	 * allocation of regular system page might still fail because we are
	 * out of memory).
	 *
	 * There is a more in-depth description of what that callback can and
	 * cannot do, in include/linux/memremap.h
	 */
	return page->pgmap->page_fault(vma, addr, page, flags, pmdp);
}
EXPORT_SYMBOL(device_private_entry_fault);
#endif /* CONFIG_DEVICE_PRIVATE */

static void pgmap_radix_release(struct resource *res, unsigned long end_pgoff)
{
	unsigned long pgoff, order;

	mutex_lock(&pgmap_lock);
	foreach_order_pgoff(res, order, pgoff) {
		if (pgoff >= end_pgoff)
			break;
		radix_tree_delete(&pgmap_radix, PHYS_PFN(res->start) + pgoff);
	}
	mutex_unlock(&pgmap_lock);

	synchronize_rcu();
}

static unsigned long pfn_first(struct dev_pagemap *pgmap)
{
	const struct resource *res = &pgmap->res;
	struct vmem_altmap *altmap = &pgmap->altmap;
	unsigned long pfn;

	pfn = res->start >> PAGE_SHIFT;
	if (pgmap->altmap_valid)
		pfn += vmem_altmap_offset(altmap);
	return pfn;
}

static unsigned long pfn_end(struct dev_pagemap *pgmap)
{
	const struct resource *res = &pgmap->res;

	return (res->start + resource_size(res)) >> PAGE_SHIFT;
}

static unsigned long pfn_next(unsigned long pfn)
{
	if (pfn % 1024 == 0)
		cond_resched();
	return pfn + 1;
}

#define for_each_device_pfn(pfn, map) \
	for (pfn = pfn_first(map); pfn < pfn_end(map); pfn = pfn_next(pfn))

static void devm_memremap_pages_release(void *data)
{
	struct dev_pagemap *pgmap = data;
	struct device *dev = pgmap->dev;
	struct resource *res = &pgmap->res;
	resource_size_t align_start, align_size;
	unsigned long pfn;

	for_each_device_pfn(pfn, pgmap)
		put_page(pfn_to_page(pfn));

	if (percpu_ref_tryget_live(pgmap->ref)) {
		dev_WARN(dev, "%s: page mapping is still live!\n", __func__);
		percpu_ref_put(pgmap->ref);
	}

	/* pages are dead and unused, undo the arch mapping */
	align_start = res->start & ~(SECTION_SIZE - 1);
	align_size = ALIGN(res->start + resource_size(res), SECTION_SIZE)
		- align_start;

	mem_hotplug_begin();
	arch_remove_memory(align_start, align_size, pgmap->altmap_valid ?
			&pgmap->altmap : NULL);
	mem_hotplug_done();

	untrack_pfn(NULL, PHYS_PFN(align_start), align_size);
	pgmap_radix_release(res, -1);
	dev_WARN_ONCE(dev, pgmap->altmap.alloc,
		      "%s: failed to free all reserved pages\n", __func__);
}

/**
 * devm_memremap_pages - remap and provide memmap backing for the given resource
 * @dev: hosting device for @res
 * @pgmap: pointer to a struct dev_pgmap
 *
 * Notes:
 * 1/ At a minimum the res, ref and type members of @pgmap must be initialized
 *    by the caller before passing it to this function
 *
 * 2/ The altmap field may optionally be initialized, in which case altmap_valid
 *    must be set to true
 *
 * 3/ pgmap.ref must be 'live' on entry and 'dead' before devm_memunmap_pages()
 *    time (or devm release event). The expected order of events is that ref has
 *    been through percpu_ref_kill() before devm_memremap_pages_release(). The
 *    wait for the completion of all references being dropped and
 *    percpu_ref_exit() must occur after devm_memremap_pages_release().
 *
 * 4/ res is expected to be a host memory range that could feasibly be
 *    treated as a "System RAM" range, i.e. not a device mmio range, but
 *    this is not enforced.
 */
void *devm_memremap_pages(struct device *dev, struct dev_pagemap *pgmap)
{
	resource_size_t align_start, align_size, align_end;
	struct vmem_altmap *altmap = pgmap->altmap_valid ?
			&pgmap->altmap : NULL;
	struct resource *res = &pgmap->res;
	struct dev_pagemap *conflict_pgmap;
	pgprot_t pgprot = PAGE_KERNEL;
	unsigned long pgoff, order;
	int error, nid, is_ram;

	align_start = res->start & ~(SECTION_SIZE - 1);
	align_size = ALIGN(res->start + resource_size(res), SECTION_SIZE)
		- align_start;
	align_end = align_start + align_size - 1;

	conflict_pgmap = get_dev_pagemap(PHYS_PFN(align_start), NULL);
	if (conflict_pgmap) {
		dev_WARN(dev, "Conflicting mapping in same section\n");
		put_dev_pagemap(conflict_pgmap);
		return ERR_PTR(-ENOMEM);
	}

	conflict_pgmap = get_dev_pagemap(PHYS_PFN(align_end), NULL);
	if (conflict_pgmap) {
		dev_WARN(dev, "Conflicting mapping in same section\n");
		put_dev_pagemap(conflict_pgmap);
		return ERR_PTR(-ENOMEM);
	}

	is_ram = region_intersects(align_start, align_size,
		IORESOURCE_SYSTEM_RAM, IORES_DESC_NONE);

	if (is_ram != REGION_DISJOINT) {
		WARN_ONCE(1, "%s attempted on %s region %pr\n", __func__,
				is_ram == REGION_MIXED ? "mixed" : "ram", res);
		return ERR_PTR(-ENXIO);
	}

<<<<<<< HEAD
	if (is_ram == REGION_INTERSECTS)
		return __va(res->start);

	if (!pgmap->ref)
=======
	if (!ref)
>>>>>>> 9c07fc25
		return ERR_PTR(-EINVAL);

	pgmap->dev = dev;

	mutex_lock(&pgmap_lock);
	error = 0;

	foreach_order_pgoff(res, order, pgoff) {
		error = __radix_tree_insert(&pgmap_radix,
				PHYS_PFN(res->start) + pgoff, order, pgmap);
		if (error) {
			dev_err(dev, "%s: failed: %d\n", __func__, error);
			break;
		}
	}
	mutex_unlock(&pgmap_lock);
	if (error)
		goto err_radix;

	nid = dev_to_node(dev);
	if (nid < 0)
		nid = numa_mem_id();

	error = track_pfn_remap(NULL, &pgprot, PHYS_PFN(align_start), 0,
			align_size);
	if (error)
		goto err_pfn_remap;

	mem_hotplug_begin();
	error = arch_add_memory(nid, align_start, align_size, altmap, false);
	if (!error)
		move_pfn_range_to_zone(&NODE_DATA(nid)->node_zones[ZONE_DEVICE],
					align_start >> PAGE_SHIFT,
					align_size >> PAGE_SHIFT, altmap);
	mem_hotplug_done();
	if (error)
		goto err_add_memory;

	/*
	 * Initialization of the pages has been deferred until now in order
	 * to allow us to do the work while not holding the hotplug lock.
	 */
	memmap_init_zone_device(&NODE_DATA(nid)->node_zones[ZONE_DEVICE],
				align_start >> PAGE_SHIFT,
				align_size >> PAGE_SHIFT, pgmap);
	percpu_ref_get_many(pgmap->ref, pfn_end(pgmap) - pfn_first(pgmap));

	devm_add_action(dev, devm_memremap_pages_release, pgmap);

	return __va(res->start);

 err_add_memory:
	untrack_pfn(NULL, PHYS_PFN(align_start), align_size);
 err_pfn_remap:
 err_radix:
	pgmap_radix_release(res, pgoff);
	return ERR_PTR(error);
}
EXPORT_SYMBOL_GPL(devm_memremap_pages);

unsigned long vmem_altmap_offset(struct vmem_altmap *altmap)
{
	/* number of pfns from base where pfn_to_page() is valid */
	return altmap->reserve + altmap->free;
}

void vmem_altmap_free(struct vmem_altmap *altmap, unsigned long nr_pfns)
{
	altmap->alloc -= nr_pfns;
}

/**
 * get_dev_pagemap() - take a new live reference on the dev_pagemap for @pfn
 * @pfn: page frame number to lookup page_map
 * @pgmap: optional known pgmap that already has a reference
 *
 * If @pgmap is non-NULL and covers @pfn it will be returned as-is.  If @pgmap
 * is non-NULL but does not cover @pfn the reference to it will be released.
 */
struct dev_pagemap *get_dev_pagemap(unsigned long pfn,
		struct dev_pagemap *pgmap)
{
	resource_size_t phys = PFN_PHYS(pfn);

	/*
	 * In the cached case we're already holding a live reference.
	 */
	if (pgmap) {
		if (phys >= pgmap->res.start && phys <= pgmap->res.end)
			return pgmap;
		put_dev_pagemap(pgmap);
	}

	/* fall back to slow path lookup */
	rcu_read_lock();
	pgmap = radix_tree_lookup(&pgmap_radix, PHYS_PFN(phys));
	if (pgmap && !percpu_ref_tryget_live(pgmap->ref))
		pgmap = NULL;
	rcu_read_unlock();

	return pgmap;
}
EXPORT_SYMBOL_GPL(get_dev_pagemap);

#ifdef CONFIG_DEV_PAGEMAP_OPS
DEFINE_STATIC_KEY_FALSE(devmap_managed_key);
EXPORT_SYMBOL(devmap_managed_key);
static atomic_t devmap_enable;

/*
 * Toggle the static key for ->page_free() callbacks when dev_pagemap
 * pages go idle.
 */
void dev_pagemap_get_ops(void)
{
	if (atomic_inc_return(&devmap_enable) == 1)
		static_branch_enable(&devmap_managed_key);
}
EXPORT_SYMBOL_GPL(dev_pagemap_get_ops);

void dev_pagemap_put_ops(void)
{
	if (atomic_dec_and_test(&devmap_enable))
		static_branch_disable(&devmap_managed_key);
}
EXPORT_SYMBOL_GPL(dev_pagemap_put_ops);

void __put_devmap_managed_page(struct page *page)
{
	int count = page_ref_dec_return(page);

	/*
	 * If refcount is 1 then page is freed and refcount is stable as nobody
	 * holds a reference on the page.
	 */
	if (count == 1) {
		/* Clear Active bit in case of parallel mark_page_accessed */
		__ClearPageActive(page);
		__ClearPageWaiters(page);

		mem_cgroup_uncharge(page);

		page->pgmap->page_free(page, page->pgmap->data);
	} else if (!count)
		__put_page(page);
}
EXPORT_SYMBOL(__put_devmap_managed_page);
#endif /* CONFIG_DEV_PAGEMAP_OPS */<|MERGE_RESOLUTION|>--- conflicted
+++ resolved
@@ -206,14 +206,10 @@
 		return ERR_PTR(-ENXIO);
 	}
 
-<<<<<<< HEAD
 	if (is_ram == REGION_INTERSECTS)
 		return __va(res->start);
 
 	if (!pgmap->ref)
-=======
-	if (!ref)
->>>>>>> 9c07fc25
 		return ERR_PTR(-EINVAL);
 
 	pgmap->dev = dev;
