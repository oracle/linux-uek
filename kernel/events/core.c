/*
 * Performance events core code:
 *
 *  Copyright (C) 2008 Thomas Gleixner <tglx@linutronix.de>
 *  Copyright (C) 2008-2011 Red Hat, Inc., Ingo Molnar
 *  Copyright (C) 2008-2011 Red Hat, Inc., Peter Zijlstra
 *  Copyright  ©  2009 Paul Mackerras, IBM Corp. <paulus@au1.ibm.com>
 *
 * For licensing details see kernel-base/COPYING
 */

#include <linux/fs.h>
#include <linux/mm.h>
#include <linux/cpu.h>
#include <linux/smp.h>
#include <linux/idr.h>
#include <linux/file.h>
#include <linux/poll.h>
#include <linux/slab.h>
#include <linux/hash.h>
#include <linux/tick.h>
#include <linux/sysfs.h>
#include <linux/dcache.h>
#include <linux/percpu.h>
#include <linux/ptrace.h>
#include <linux/reboot.h>
#include <linux/vmstat.h>
#include <linux/device.h>
#include <linux/export.h>
#include <linux/vmalloc.h>
#include <linux/hardirq.h>
#include <linux/rculist.h>
#include <linux/uaccess.h>
#include <linux/syscalls.h>
#include <linux/anon_inodes.h>
#include <linux/kernel_stat.h>
#include <linux/cgroup.h>
#include <linux/perf_event.h>
#include <linux/trace_events.h>
#include <linux/hw_breakpoint.h>
#include <linux/mm_types.h>
#include <linux/module.h>
#include <linux/mman.h>
#include <linux/compat.h>
#include <linux/bpf.h>
#include <linux/filter.h>
#include <linux/namei.h>
#include <linux/parser.h>
#include <linux/sched/clock.h>
#include <linux/sched/mm.h>
#include <linux/proc_ns.h>
#include <linux/mount.h>

#include "internal.h"

#include <asm/irq_regs.h>

typedef int (*remote_function_f)(void *);

struct remote_function_call {
	struct task_struct	*p;
	remote_function_f	func;
	void			*info;
	int			ret;
};

static void remote_function(void *data)
{
	struct remote_function_call *tfc = data;
	struct task_struct *p = tfc->p;

	if (p) {
		/* -EAGAIN */
		if (task_cpu(p) != smp_processor_id())
			return;

		/*
		 * Now that we're on right CPU with IRQs disabled, we can test
		 * if we hit the right task without races.
		 */

		tfc->ret = -ESRCH; /* No such (running) process */
		if (p != current)
			return;
	}

	tfc->ret = tfc->func(tfc->info);
}

/**
 * task_function_call - call a function on the cpu on which a task runs
 * @p:		the task to evaluate
 * @func:	the function to be called
 * @info:	the function call argument
 *
 * Calls the function @func when the task is currently running. This might
 * be on the current CPU, which just calls the function directly
 *
 * returns: @func return value, or
 *	    -ESRCH  - when the process isn't running
 *	    -EAGAIN - when the process moved away
 */
static int
task_function_call(struct task_struct *p, remote_function_f func, void *info)
{
	struct remote_function_call data = {
		.p	= p,
		.func	= func,
		.info	= info,
		.ret	= -EAGAIN,
	};
	int ret;

	do {
		ret = smp_call_function_single(task_cpu(p), remote_function, &data, 1);
		if (!ret)
			ret = data.ret;
	} while (ret == -EAGAIN);

	return ret;
}

/**
 * cpu_function_call - call a function on the cpu
 * @func:	the function to be called
 * @info:	the function call argument
 *
 * Calls the function @func on the remote cpu.
 *
 * returns: @func return value or -ENXIO when the cpu is offline
 */
static int cpu_function_call(int cpu, remote_function_f func, void *info)
{
	struct remote_function_call data = {
		.p	= NULL,
		.func	= func,
		.info	= info,
		.ret	= -ENXIO, /* No such CPU */
	};

	smp_call_function_single(cpu, remote_function, &data, 1);

	return data.ret;
}

static inline struct perf_cpu_context *
__get_cpu_context(struct perf_event_context *ctx)
{
	return this_cpu_ptr(ctx->pmu->pmu_cpu_context);
}

static void perf_ctx_lock(struct perf_cpu_context *cpuctx,
			  struct perf_event_context *ctx)
{
	raw_spin_lock(&cpuctx->ctx.lock);
	if (ctx)
		raw_spin_lock(&ctx->lock);
}

static void perf_ctx_unlock(struct perf_cpu_context *cpuctx,
			    struct perf_event_context *ctx)
{
	if (ctx)
		raw_spin_unlock(&ctx->lock);
	raw_spin_unlock(&cpuctx->ctx.lock);
}

#define TASK_TOMBSTONE ((void *)-1L)

static bool is_kernel_event(struct perf_event *event)
{
	return READ_ONCE(event->owner) == TASK_TOMBSTONE;
}

/*
 * On task ctx scheduling...
 *
 * When !ctx->nr_events a task context will not be scheduled. This means
 * we can disable the scheduler hooks (for performance) without leaving
 * pending task ctx state.
 *
 * This however results in two special cases:
 *
 *  - removing the last event from a task ctx; this is relatively straight
 *    forward and is done in __perf_remove_from_context.
 *
 *  - adding the first event to a task ctx; this is tricky because we cannot
 *    rely on ctx->is_active and therefore cannot use event_function_call().
 *    See perf_install_in_context().
 *
 * If ctx->nr_events, then ctx->is_active and cpuctx->task_ctx are set.
 */

typedef void (*event_f)(struct perf_event *, struct perf_cpu_context *,
			struct perf_event_context *, void *);

struct event_function_struct {
	struct perf_event *event;
	event_f func;
	void *data;
};

static int event_function(void *info)
{
	struct event_function_struct *efs = info;
	struct perf_event *event = efs->event;
	struct perf_event_context *ctx = event->ctx;
	struct perf_cpu_context *cpuctx = __get_cpu_context(ctx);
	struct perf_event_context *task_ctx = cpuctx->task_ctx;
	int ret = 0;

	WARN_ON_ONCE(!irqs_disabled());

	perf_ctx_lock(cpuctx, task_ctx);
	/*
	 * Since we do the IPI call without holding ctx->lock things can have
	 * changed, double check we hit the task we set out to hit.
	 */
	if (ctx->task) {
		if (ctx->task != current) {
			ret = -ESRCH;
			goto unlock;
		}

		/*
		 * We only use event_function_call() on established contexts,
		 * and event_function() is only ever called when active (or
		 * rather, we'll have bailed in task_function_call() or the
		 * above ctx->task != current test), therefore we must have
		 * ctx->is_active here.
		 */
		WARN_ON_ONCE(!ctx->is_active);
		/*
		 * And since we have ctx->is_active, cpuctx->task_ctx must
		 * match.
		 */
		WARN_ON_ONCE(task_ctx != ctx);
	} else {
		WARN_ON_ONCE(&cpuctx->ctx != ctx);
	}

	efs->func(event, cpuctx, ctx, efs->data);
unlock:
	perf_ctx_unlock(cpuctx, task_ctx);

	return ret;
}

static void event_function_call(struct perf_event *event, event_f func, void *data)
{
	struct perf_event_context *ctx = event->ctx;
	struct task_struct *task = READ_ONCE(ctx->task); /* verified in event_function */
	struct event_function_struct efs = {
		.event = event,
		.func = func,
		.data = data,
	};

	if (!event->parent) {
		/*
		 * If this is a !child event, we must hold ctx::mutex to
		 * stabilize the the event->ctx relation. See
		 * perf_event_ctx_lock().
		 */
		lockdep_assert_held(&ctx->mutex);
	}

	if (!task) {
		cpu_function_call(event->cpu, event_function, &efs);
		return;
	}

	if (task == TASK_TOMBSTONE)
		return;

again:
	if (!task_function_call(task, event_function, &efs))
		return;

	raw_spin_lock_irq(&ctx->lock);
	/*
	 * Reload the task pointer, it might have been changed by
	 * a concurrent perf_event_context_sched_out().
	 */
	task = ctx->task;
	if (task == TASK_TOMBSTONE) {
		raw_spin_unlock_irq(&ctx->lock);
		return;
	}
	if (ctx->is_active) {
		raw_spin_unlock_irq(&ctx->lock);
		goto again;
	}
	func(event, NULL, ctx, data);
	raw_spin_unlock_irq(&ctx->lock);
}

/*
 * Similar to event_function_call() + event_function(), but hard assumes IRQs
 * are already disabled and we're on the right CPU.
 */
static void event_function_local(struct perf_event *event, event_f func, void *data)
{
	struct perf_event_context *ctx = event->ctx;
	struct perf_cpu_context *cpuctx = __get_cpu_context(ctx);
	struct task_struct *task = READ_ONCE(ctx->task);
	struct perf_event_context *task_ctx = NULL;

	WARN_ON_ONCE(!irqs_disabled());

	if (task) {
		if (task == TASK_TOMBSTONE)
			return;

		task_ctx = ctx;
	}

	perf_ctx_lock(cpuctx, task_ctx);

	task = ctx->task;
	if (task == TASK_TOMBSTONE)
		goto unlock;

	if (task) {
		/*
		 * We must be either inactive or active and the right task,
		 * otherwise we're screwed, since we cannot IPI to somewhere
		 * else.
		 */
		if (ctx->is_active) {
			if (WARN_ON_ONCE(task != current))
				goto unlock;

			if (WARN_ON_ONCE(cpuctx->task_ctx != ctx))
				goto unlock;
		}
	} else {
		WARN_ON_ONCE(&cpuctx->ctx != ctx);
	}

	func(event, cpuctx, ctx, data);
unlock:
	perf_ctx_unlock(cpuctx, task_ctx);
}

#define PERF_FLAG_ALL (PERF_FLAG_FD_NO_GROUP |\
		       PERF_FLAG_FD_OUTPUT  |\
		       PERF_FLAG_PID_CGROUP |\
		       PERF_FLAG_FD_CLOEXEC)

/*
 * branch priv levels that need permission checks
 */
#define PERF_SAMPLE_BRANCH_PERM_PLM \
	(PERF_SAMPLE_BRANCH_KERNEL |\
	 PERF_SAMPLE_BRANCH_HV)

enum event_type_t {
	EVENT_FLEXIBLE = 0x1,
	EVENT_PINNED = 0x2,
	EVENT_TIME = 0x4,
	/* see ctx_resched() for details */
	EVENT_CPU = 0x8,
	EVENT_ALL = EVENT_FLEXIBLE | EVENT_PINNED,
};

/*
 * perf_sched_events : >0 events exist
 * perf_cgroup_events: >0 per-cpu cgroup events exist on this cpu
 */

static void perf_sched_delayed(struct work_struct *work);
DEFINE_STATIC_KEY_FALSE(perf_sched_events);
static DECLARE_DELAYED_WORK(perf_sched_work, perf_sched_delayed);
static DEFINE_MUTEX(perf_sched_mutex);
static atomic_t perf_sched_count;

static DEFINE_PER_CPU(atomic_t, perf_cgroup_events);
static DEFINE_PER_CPU(int, perf_sched_cb_usages);
static DEFINE_PER_CPU(struct pmu_event_list, pmu_sb_events);

static atomic_t nr_mmap_events __read_mostly;
static atomic_t nr_comm_events __read_mostly;
static atomic_t nr_namespaces_events __read_mostly;
static atomic_t nr_task_events __read_mostly;
static atomic_t nr_freq_events __read_mostly;
static atomic_t nr_switch_events __read_mostly;

static LIST_HEAD(pmus);
static DEFINE_MUTEX(pmus_lock);
static struct srcu_struct pmus_srcu;
static cpumask_var_t perf_online_mask;

/*
 * perf event paranoia level:
 *  -1 - not paranoid at all
 *   0 - disallow raw tracepoint access for unpriv
 *   1 - disallow cpu events for unpriv
 *   2 - disallow kernel profiling for unpriv
 */
int sysctl_perf_event_paranoid __read_mostly = 2;

/* Minimum for 512 kiB + 1 user control page */
int sysctl_perf_event_mlock __read_mostly = 512 + (PAGE_SIZE / 1024); /* 'free' kiB per user */

/*
 * max perf event sample rate
 */
#define DEFAULT_MAX_SAMPLE_RATE		100000
#define DEFAULT_SAMPLE_PERIOD_NS	(NSEC_PER_SEC / DEFAULT_MAX_SAMPLE_RATE)
#define DEFAULT_CPU_TIME_MAX_PERCENT	25

int sysctl_perf_event_sample_rate __read_mostly	= DEFAULT_MAX_SAMPLE_RATE;

static int max_samples_per_tick __read_mostly	= DIV_ROUND_UP(DEFAULT_MAX_SAMPLE_RATE, HZ);
static int perf_sample_period_ns __read_mostly	= DEFAULT_SAMPLE_PERIOD_NS;

static int perf_sample_allowed_ns __read_mostly =
	DEFAULT_SAMPLE_PERIOD_NS * DEFAULT_CPU_TIME_MAX_PERCENT / 100;

static void update_perf_cpu_limits(void)
{
	u64 tmp = perf_sample_period_ns;

	tmp *= sysctl_perf_cpu_time_max_percent;
	tmp = div_u64(tmp, 100);
	if (!tmp)
		tmp = 1;

	WRITE_ONCE(perf_sample_allowed_ns, tmp);
}

static int perf_rotate_context(struct perf_cpu_context *cpuctx);

int perf_proc_update_handler(struct ctl_table *table, int write,
		void __user *buffer, size_t *lenp,
		loff_t *ppos)
{
	int ret;
	int perf_cpu = sysctl_perf_cpu_time_max_percent;
	/*
	 * If throttling is disabled don't allow the write:
	 */
	if (write && (perf_cpu == 100 || perf_cpu == 0))
		return -EINVAL;

	ret = proc_dointvec_minmax(table, write, buffer, lenp, ppos);
	if (ret || !write)
		return ret;

	max_samples_per_tick = DIV_ROUND_UP(sysctl_perf_event_sample_rate, HZ);
	perf_sample_period_ns = NSEC_PER_SEC / sysctl_perf_event_sample_rate;
	update_perf_cpu_limits();

	return 0;
}

int sysctl_perf_cpu_time_max_percent __read_mostly = DEFAULT_CPU_TIME_MAX_PERCENT;

int perf_cpu_time_max_percent_handler(struct ctl_table *table, int write,
				void __user *buffer, size_t *lenp,
				loff_t *ppos)
{
	int ret = proc_dointvec_minmax(table, write, buffer, lenp, ppos);

	if (ret || !write)
		return ret;

	if (sysctl_perf_cpu_time_max_percent == 100 ||
	    sysctl_perf_cpu_time_max_percent == 0) {
		printk(KERN_WARNING
		       "perf: Dynamic interrupt throttling disabled, can hang your system!\n");
		WRITE_ONCE(perf_sample_allowed_ns, 0);
	} else {
		update_perf_cpu_limits();
	}

	return 0;
}

/*
 * perf samples are done in some very critical code paths (NMIs).
 * If they take too much CPU time, the system can lock up and not
 * get any real work done.  This will drop the sample rate when
 * we detect that events are taking too long.
 */
#define NR_ACCUMULATED_SAMPLES 128
static DEFINE_PER_CPU(u64, running_sample_length);

static u64 __report_avg;
static u64 __report_allowed;

static void perf_duration_warn(struct irq_work *w)
{
	printk_ratelimited(KERN_INFO
		"perf: interrupt took too long (%lld > %lld), lowering "
		"kernel.perf_event_max_sample_rate to %d\n",
		__report_avg, __report_allowed,
		sysctl_perf_event_sample_rate);
}

static DEFINE_IRQ_WORK(perf_duration_work, perf_duration_warn);

void perf_sample_event_took(u64 sample_len_ns)
{
	u64 max_len = READ_ONCE(perf_sample_allowed_ns);
	u64 running_len;
	u64 avg_len;
	u32 max;

	if (max_len == 0)
		return;

	/* Decay the counter by 1 average sample. */
	running_len = __this_cpu_read(running_sample_length);
	running_len -= running_len/NR_ACCUMULATED_SAMPLES;
	running_len += sample_len_ns;
	__this_cpu_write(running_sample_length, running_len);

	/*
	 * Note: this will be biased artifically low until we have
	 * seen NR_ACCUMULATED_SAMPLES. Doing it this way keeps us
	 * from having to maintain a count.
	 */
	avg_len = running_len/NR_ACCUMULATED_SAMPLES;
	if (avg_len <= max_len)
		return;

	__report_avg = avg_len;
	__report_allowed = max_len;

	/*
	 * Compute a throttle threshold 25% below the current duration.
	 */
	avg_len += avg_len / 4;
	max = (TICK_NSEC / 100) * sysctl_perf_cpu_time_max_percent;
	if (avg_len < max)
		max /= (u32)avg_len;
	else
		max = 1;

	WRITE_ONCE(perf_sample_allowed_ns, avg_len);
	WRITE_ONCE(max_samples_per_tick, max);

	sysctl_perf_event_sample_rate = max * HZ;
	perf_sample_period_ns = NSEC_PER_SEC / sysctl_perf_event_sample_rate;

	if (!irq_work_queue(&perf_duration_work)) {
		early_printk("perf: interrupt took too long (%lld > %lld), lowering "
			     "kernel.perf_event_max_sample_rate to %d\n",
			     __report_avg, __report_allowed,
			     sysctl_perf_event_sample_rate);
	}
}

static atomic64_t perf_event_id;

static void cpu_ctx_sched_out(struct perf_cpu_context *cpuctx,
			      enum event_type_t event_type);

static void cpu_ctx_sched_in(struct perf_cpu_context *cpuctx,
			     enum event_type_t event_type,
			     struct task_struct *task);

static void update_context_time(struct perf_event_context *ctx);
static u64 perf_event_time(struct perf_event *event);

void __weak perf_event_print_debug(void)	{ }

extern __weak const char *perf_pmu_name(void)
{
	return "pmu";
}

static inline u64 perf_clock(void)
{
	return local_clock();
}

static inline u64 perf_event_clock(struct perf_event *event)
{
	return event->clock();
}

#ifdef CONFIG_CGROUP_PERF

static inline bool
perf_cgroup_match(struct perf_event *event)
{
	struct perf_event_context *ctx = event->ctx;
	struct perf_cpu_context *cpuctx = __get_cpu_context(ctx);

	/* @event doesn't care about cgroup */
	if (!event->cgrp)
		return true;

	/* wants specific cgroup scope but @cpuctx isn't associated with any */
	if (!cpuctx->cgrp)
		return false;

	/*
	 * Cgroup scoping is recursive.  An event enabled for a cgroup is
	 * also enabled for all its descendant cgroups.  If @cpuctx's
	 * cgroup is a descendant of @event's (the test covers identity
	 * case), it's a match.
	 */
	return cgroup_is_descendant(cpuctx->cgrp->css.cgroup,
				    event->cgrp->css.cgroup);
}

static inline void perf_detach_cgroup(struct perf_event *event)
{
	css_put(&event->cgrp->css);
	event->cgrp = NULL;
}

static inline int is_cgroup_event(struct perf_event *event)
{
	return event->cgrp != NULL;
}

static inline u64 perf_cgroup_event_time(struct perf_event *event)
{
	struct perf_cgroup_info *t;

	t = per_cpu_ptr(event->cgrp->info, event->cpu);
	return t->time;
}

static inline void __update_cgrp_time(struct perf_cgroup *cgrp)
{
	struct perf_cgroup_info *info;
	u64 now;

	now = perf_clock();

	info = this_cpu_ptr(cgrp->info);

	info->time += now - info->timestamp;
	info->timestamp = now;
}

static inline void update_cgrp_time_from_cpuctx(struct perf_cpu_context *cpuctx)
{
	struct perf_cgroup *cgrp = cpuctx->cgrp;
	struct cgroup_subsys_state *css;

	if (cgrp) {
		for (css = &cgrp->css; css; css = css->parent) {
			cgrp = container_of(css, struct perf_cgroup, css);
			__update_cgrp_time(cgrp);
		}
	}
}

static inline void update_cgrp_time_from_event(struct perf_event *event)
{
	struct perf_cgroup *cgrp;

	/*
	 * ensure we access cgroup data only when needed and
	 * when we know the cgroup is pinned (css_get)
	 */
	if (!is_cgroup_event(event))
		return;

	cgrp = perf_cgroup_from_task(current, event->ctx);
	/*
	 * Do not update time when cgroup is not active
	 */
       if (cgroup_is_descendant(cgrp->css.cgroup, event->cgrp->css.cgroup))
		__update_cgrp_time(event->cgrp);
}

static inline void
perf_cgroup_set_timestamp(struct task_struct *task,
			  struct perf_event_context *ctx)
{
	struct perf_cgroup *cgrp;
	struct perf_cgroup_info *info;
	struct cgroup_subsys_state *css;

	/*
	 * ctx->lock held by caller
	 * ensure we do not access cgroup data
	 * unless we have the cgroup pinned (css_get)
	 */
	if (!task || !ctx->nr_cgroups)
		return;

	cgrp = perf_cgroup_from_task(task, ctx);

	for (css = &cgrp->css; css; css = css->parent) {
		cgrp = container_of(css, struct perf_cgroup, css);
		info = this_cpu_ptr(cgrp->info);
		info->timestamp = ctx->timestamp;
	}
}

static DEFINE_PER_CPU(struct list_head, cgrp_cpuctx_list);

#define PERF_CGROUP_SWOUT	0x1 /* cgroup switch out every event */
#define PERF_CGROUP_SWIN	0x2 /* cgroup switch in events based on task */

/*
 * reschedule events based on the cgroup constraint of task.
 *
 * mode SWOUT : schedule out everything
 * mode SWIN : schedule in based on cgroup for next
 */
static void perf_cgroup_switch(struct task_struct *task, int mode)
{
	struct perf_cpu_context *cpuctx;
	struct list_head *list;
	unsigned long flags;

	/*
	 * Disable interrupts and preemption to avoid this CPU's
	 * cgrp_cpuctx_entry to change under us.
	 */
	local_irq_save(flags);

	list = this_cpu_ptr(&cgrp_cpuctx_list);
	list_for_each_entry(cpuctx, list, cgrp_cpuctx_entry) {
		WARN_ON_ONCE(cpuctx->ctx.nr_cgroups == 0);

		perf_ctx_lock(cpuctx, cpuctx->task_ctx);
		perf_pmu_disable(cpuctx->ctx.pmu);

		if (mode & PERF_CGROUP_SWOUT) {
			cpu_ctx_sched_out(cpuctx, EVENT_ALL);
			/*
			 * must not be done before ctxswout due
			 * to event_filter_match() in event_sched_out()
			 */
			cpuctx->cgrp = NULL;
		}

		if (mode & PERF_CGROUP_SWIN) {
			WARN_ON_ONCE(cpuctx->cgrp);
			/*
			 * set cgrp before ctxsw in to allow
			 * event_filter_match() to not have to pass
			 * task around
			 * we pass the cpuctx->ctx to perf_cgroup_from_task()
			 * because cgorup events are only per-cpu
			 */
			cpuctx->cgrp = perf_cgroup_from_task(task,
							     &cpuctx->ctx);
			cpu_ctx_sched_in(cpuctx, EVENT_ALL, task);
		}
		perf_pmu_enable(cpuctx->ctx.pmu);
		perf_ctx_unlock(cpuctx, cpuctx->task_ctx);
	}

	local_irq_restore(flags);
}

static inline void perf_cgroup_sched_out(struct task_struct *task,
					 struct task_struct *next)
{
	struct perf_cgroup *cgrp1;
	struct perf_cgroup *cgrp2 = NULL;

	rcu_read_lock();
	/*
	 * we come here when we know perf_cgroup_events > 0
	 * we do not need to pass the ctx here because we know
	 * we are holding the rcu lock
	 */
	cgrp1 = perf_cgroup_from_task(task, NULL);
	cgrp2 = perf_cgroup_from_task(next, NULL);

	/*
	 * only schedule out current cgroup events if we know
	 * that we are switching to a different cgroup. Otherwise,
	 * do no touch the cgroup events.
	 */
	if (cgrp1 != cgrp2)
		perf_cgroup_switch(task, PERF_CGROUP_SWOUT);

	rcu_read_unlock();
}

static inline void perf_cgroup_sched_in(struct task_struct *prev,
					struct task_struct *task)
{
	struct perf_cgroup *cgrp1;
	struct perf_cgroup *cgrp2 = NULL;

	rcu_read_lock();
	/*
	 * we come here when we know perf_cgroup_events > 0
	 * we do not need to pass the ctx here because we know
	 * we are holding the rcu lock
	 */
	cgrp1 = perf_cgroup_from_task(task, NULL);
	cgrp2 = perf_cgroup_from_task(prev, NULL);

	/*
	 * only need to schedule in cgroup events if we are changing
	 * cgroup during ctxsw. Cgroup events were not scheduled
	 * out of ctxsw out if that was not the case.
	 */
	if (cgrp1 != cgrp2)
		perf_cgroup_switch(task, PERF_CGROUP_SWIN);

	rcu_read_unlock();
}

static inline int perf_cgroup_connect(int fd, struct perf_event *event,
				      struct perf_event_attr *attr,
				      struct perf_event *group_leader)
{
	struct perf_cgroup *cgrp;
	struct cgroup_subsys_state *css;
	struct fd f = fdget(fd);
	int ret = 0;

	if (!f.file)
		return -EBADF;

	css = css_tryget_online_from_dir(f.file->f_path.dentry,
					 &perf_event_cgrp_subsys);
	if (IS_ERR(css)) {
		ret = PTR_ERR(css);
		goto out;
	}

	cgrp = container_of(css, struct perf_cgroup, css);
	event->cgrp = cgrp;

	/*
	 * all events in a group must monitor
	 * the same cgroup because a task belongs
	 * to only one perf cgroup at a time
	 */
	if (group_leader && group_leader->cgrp != cgrp) {
		perf_detach_cgroup(event);
		ret = -EINVAL;
	}
out:
	fdput(f);
	return ret;
}

static inline void
perf_cgroup_set_shadow_time(struct perf_event *event, u64 now)
{
	struct perf_cgroup_info *t;
	t = per_cpu_ptr(event->cgrp->info, event->cpu);
	event->shadow_ctx_time = now - t->timestamp;
}

static inline void
perf_cgroup_defer_enabled(struct perf_event *event)
{
	/*
	 * when the current task's perf cgroup does not match
	 * the event's, we need to remember to call the
	 * perf_mark_enable() function the first time a task with
	 * a matching perf cgroup is scheduled in.
	 */
	if (is_cgroup_event(event) && !perf_cgroup_match(event))
		event->cgrp_defer_enabled = 1;
}

static inline void
perf_cgroup_mark_enabled(struct perf_event *event,
			 struct perf_event_context *ctx)
{
	struct perf_event *sub;
	u64 tstamp = perf_event_time(event);

	if (!event->cgrp_defer_enabled)
		return;

	event->cgrp_defer_enabled = 0;

	event->tstamp_enabled = tstamp - event->total_time_enabled;
	list_for_each_entry(sub, &event->sibling_list, group_entry) {
		if (sub->state >= PERF_EVENT_STATE_INACTIVE) {
			sub->tstamp_enabled = tstamp - sub->total_time_enabled;
			sub->cgrp_defer_enabled = 0;
		}
	}
}

/*
 * Update cpuctx->cgrp so that it is set when first cgroup event is added and
 * cleared when last cgroup event is removed.
 */
static inline void
list_update_cgroup_event(struct perf_event *event,
			 struct perf_event_context *ctx, bool add)
{
	struct perf_cpu_context *cpuctx;
	struct list_head *cpuctx_entry;

	if (!is_cgroup_event(event))
		return;

	/*
	 * Because cgroup events are always per-cpu events,
	 * this will always be called from the right CPU.
	 */
	cpuctx = __get_cpu_context(ctx);

	/*
	 * Since setting cpuctx->cgrp is conditional on the current @cgrp
	 * matching the event's cgroup, we must do this for every new event,
	 * because if the first would mismatch, the second would not try again
	 * and we would leave cpuctx->cgrp unset.
	 */
	if (add && !cpuctx->cgrp) {
		struct perf_cgroup *cgrp = perf_cgroup_from_task(current, ctx);

		if (cgroup_is_descendant(cgrp->css.cgroup, event->cgrp->css.cgroup))
			cpuctx->cgrp = cgrp;
	}

	if (add && ctx->nr_cgroups++)
		return;
	else if (!add && --ctx->nr_cgroups)
		return;

	/* no cgroup running */
	if (!add)
		cpuctx->cgrp = NULL;

	cpuctx_entry = &cpuctx->cgrp_cpuctx_entry;
	if (add)
		list_add(cpuctx_entry, this_cpu_ptr(&cgrp_cpuctx_list));
	else
		list_del(cpuctx_entry);
}

#else /* !CONFIG_CGROUP_PERF */

static inline bool
perf_cgroup_match(struct perf_event *event)
{
	return true;
}

static inline void perf_detach_cgroup(struct perf_event *event)
{}

static inline int is_cgroup_event(struct perf_event *event)
{
	return 0;
}

static inline void update_cgrp_time_from_event(struct perf_event *event)
{
}

static inline void update_cgrp_time_from_cpuctx(struct perf_cpu_context *cpuctx)
{
}

static inline void perf_cgroup_sched_out(struct task_struct *task,
					 struct task_struct *next)
{
}

static inline void perf_cgroup_sched_in(struct task_struct *prev,
					struct task_struct *task)
{
}

static inline int perf_cgroup_connect(pid_t pid, struct perf_event *event,
				      struct perf_event_attr *attr,
				      struct perf_event *group_leader)
{
	return -EINVAL;
}

static inline void
perf_cgroup_set_timestamp(struct task_struct *task,
			  struct perf_event_context *ctx)
{
}

void
perf_cgroup_switch(struct task_struct *task, struct task_struct *next)
{
}

static inline void
perf_cgroup_set_shadow_time(struct perf_event *event, u64 now)
{
}

static inline u64 perf_cgroup_event_time(struct perf_event *event)
{
	return 0;
}

static inline void
perf_cgroup_defer_enabled(struct perf_event *event)
{
}

static inline void
perf_cgroup_mark_enabled(struct perf_event *event,
			 struct perf_event_context *ctx)
{
}

static inline void
list_update_cgroup_event(struct perf_event *event,
			 struct perf_event_context *ctx, bool add)
{
}

#endif

/*
 * set default to be dependent on timer tick just
 * like original code
 */
#define PERF_CPU_HRTIMER (1000 / HZ)
/*
 * function must be called with interrupts disabled
 */
static enum hrtimer_restart perf_mux_hrtimer_handler(struct hrtimer *hr)
{
	struct perf_cpu_context *cpuctx;
	int rotations = 0;

	WARN_ON(!irqs_disabled());

	cpuctx = container_of(hr, struct perf_cpu_context, hrtimer);
	rotations = perf_rotate_context(cpuctx);

	raw_spin_lock(&cpuctx->hrtimer_lock);
	if (rotations)
		hrtimer_forward_now(hr, cpuctx->hrtimer_interval);
	else
		cpuctx->hrtimer_active = 0;
	raw_spin_unlock(&cpuctx->hrtimer_lock);

	return rotations ? HRTIMER_RESTART : HRTIMER_NORESTART;
}

static void __perf_mux_hrtimer_init(struct perf_cpu_context *cpuctx, int cpu)
{
	struct hrtimer *timer = &cpuctx->hrtimer;
	struct pmu *pmu = cpuctx->ctx.pmu;
	u64 interval;

	/* no multiplexing needed for SW PMU */
	if (pmu->task_ctx_nr == perf_sw_context)
		return;

	/*
	 * check default is sane, if not set then force to
	 * default interval (1/tick)
	 */
	interval = pmu->hrtimer_interval_ms;
	if (interval < 1)
		interval = pmu->hrtimer_interval_ms = PERF_CPU_HRTIMER;

	cpuctx->hrtimer_interval = ns_to_ktime(NSEC_PER_MSEC * interval);

	raw_spin_lock_init(&cpuctx->hrtimer_lock);
	hrtimer_init(timer, CLOCK_MONOTONIC, HRTIMER_MODE_ABS_PINNED);
	timer->function = perf_mux_hrtimer_handler;
}

static int perf_mux_hrtimer_restart(struct perf_cpu_context *cpuctx)
{
	struct hrtimer *timer = &cpuctx->hrtimer;
	struct pmu *pmu = cpuctx->ctx.pmu;
	unsigned long flags;

	/* not for SW PMU */
	if (pmu->task_ctx_nr == perf_sw_context)
		return 0;

	raw_spin_lock_irqsave(&cpuctx->hrtimer_lock, flags);
	if (!cpuctx->hrtimer_active) {
		cpuctx->hrtimer_active = 1;
		hrtimer_forward_now(timer, cpuctx->hrtimer_interval);
		hrtimer_start_expires(timer, HRTIMER_MODE_ABS_PINNED);
	}
	raw_spin_unlock_irqrestore(&cpuctx->hrtimer_lock, flags);

	return 0;
}

void perf_pmu_disable(struct pmu *pmu)
{
	int *count = this_cpu_ptr(pmu->pmu_disable_count);
	if (!(*count)++)
		pmu->pmu_disable(pmu);
}

void perf_pmu_enable(struct pmu *pmu)
{
	int *count = this_cpu_ptr(pmu->pmu_disable_count);
	if (!--(*count))
		pmu->pmu_enable(pmu);
}

static DEFINE_PER_CPU(struct list_head, active_ctx_list);

/*
 * perf_event_ctx_activate(), perf_event_ctx_deactivate(), and
 * perf_event_task_tick() are fully serialized because they're strictly cpu
 * affine and perf_event_ctx{activate,deactivate} are called with IRQs
 * disabled, while perf_event_task_tick is called from IRQ context.
 */
static void perf_event_ctx_activate(struct perf_event_context *ctx)
{
	struct list_head *head = this_cpu_ptr(&active_ctx_list);

	WARN_ON(!irqs_disabled());

	WARN_ON(!list_empty(&ctx->active_ctx_list));

	list_add(&ctx->active_ctx_list, head);
}

static void perf_event_ctx_deactivate(struct perf_event_context *ctx)
{
	WARN_ON(!irqs_disabled());

	WARN_ON(list_empty(&ctx->active_ctx_list));

	list_del_init(&ctx->active_ctx_list);
}

static void get_ctx(struct perf_event_context *ctx)
{
	WARN_ON(!atomic_inc_not_zero(&ctx->refcount));
}

static void free_ctx(struct rcu_head *head)
{
	struct perf_event_context *ctx;

	ctx = container_of(head, struct perf_event_context, rcu_head);
	kfree(ctx->task_ctx_data);
	kfree(ctx);
}

static void put_ctx(struct perf_event_context *ctx)
{
	if (atomic_dec_and_test(&ctx->refcount)) {
		if (ctx->parent_ctx)
			put_ctx(ctx->parent_ctx);
		if (ctx->task && ctx->task != TASK_TOMBSTONE)
			put_task_struct(ctx->task);
		call_rcu(&ctx->rcu_head, free_ctx);
	}
}

/*
 * Because of perf_event::ctx migration in sys_perf_event_open::move_group and
 * perf_pmu_migrate_context() we need some magic.
 *
 * Those places that change perf_event::ctx will hold both
 * perf_event_ctx::mutex of the 'old' and 'new' ctx value.
 *
 * Lock ordering is by mutex address. There are two other sites where
 * perf_event_context::mutex nests and those are:
 *
 *  - perf_event_exit_task_context()	[ child , 0 ]
 *      perf_event_exit_event()
 *        put_event()			[ parent, 1 ]
 *
 *  - perf_event_init_context()		[ parent, 0 ]
 *      inherit_task_group()
 *        inherit_group()
 *          inherit_event()
 *            perf_event_alloc()
 *              perf_init_event()
 *                perf_try_init_event()	[ child , 1 ]
 *
 * While it appears there is an obvious deadlock here -- the parent and child
 * nesting levels are inverted between the two. This is in fact safe because
 * life-time rules separate them. That is an exiting task cannot fork, and a
 * spawning task cannot (yet) exit.
 *
 * But remember that that these are parent<->child context relations, and
 * migration does not affect children, therefore these two orderings should not
 * interact.
 *
 * The change in perf_event::ctx does not affect children (as claimed above)
 * because the sys_perf_event_open() case will install a new event and break
 * the ctx parent<->child relation, and perf_pmu_migrate_context() is only
 * concerned with cpuctx and that doesn't have children.
 *
 * The places that change perf_event::ctx will issue:
 *
 *   perf_remove_from_context();
 *   synchronize_rcu();
 *   perf_install_in_context();
 *
 * to affect the change. The remove_from_context() + synchronize_rcu() should
 * quiesce the event, after which we can install it in the new location. This
 * means that only external vectors (perf_fops, prctl) can perturb the event
 * while in transit. Therefore all such accessors should also acquire
 * perf_event_context::mutex to serialize against this.
 *
 * However; because event->ctx can change while we're waiting to acquire
 * ctx->mutex we must be careful and use the below perf_event_ctx_lock()
 * function.
 *
 * Lock order:
 *    cred_guard_mutex
 *	task_struct::perf_event_mutex
 *	  perf_event_context::mutex
 *	    perf_event::child_mutex;
 *	      perf_event_context::lock
 *	    perf_event::mmap_mutex
 *	    mmap_sem
 */
static struct perf_event_context *
perf_event_ctx_lock_nested(struct perf_event *event, int nesting)
{
	struct perf_event_context *ctx;

again:
	rcu_read_lock();
	ctx = ACCESS_ONCE(event->ctx);
	if (!atomic_inc_not_zero(&ctx->refcount)) {
		rcu_read_unlock();
		goto again;
	}
	rcu_read_unlock();

	mutex_lock_nested(&ctx->mutex, nesting);
	if (event->ctx != ctx) {
		mutex_unlock(&ctx->mutex);
		put_ctx(ctx);
		goto again;
	}

	return ctx;
}

static inline struct perf_event_context *
perf_event_ctx_lock(struct perf_event *event)
{
	return perf_event_ctx_lock_nested(event, 0);
}

static void perf_event_ctx_unlock(struct perf_event *event,
				  struct perf_event_context *ctx)
{
	mutex_unlock(&ctx->mutex);
	put_ctx(ctx);
}

/*
 * This must be done under the ctx->lock, such as to serialize against
 * context_equiv(), therefore we cannot call put_ctx() since that might end up
 * calling scheduler related locks and ctx->lock nests inside those.
 */
static __must_check struct perf_event_context *
unclone_ctx(struct perf_event_context *ctx)
{
	struct perf_event_context *parent_ctx = ctx->parent_ctx;

	lockdep_assert_held(&ctx->lock);

	if (parent_ctx)
		ctx->parent_ctx = NULL;
	ctx->generation++;

	return parent_ctx;
}

static u32 perf_event_pid_type(struct perf_event *event, struct task_struct *p,
				enum pid_type type)
{
	u32 nr;
	/*
	 * only top level events have the pid namespace they were created in
	 */
	if (event->parent)
		event = event->parent;

	nr = __task_pid_nr_ns(p, type, event->ns);
	/* avoid -1 if it is idle thread or runs in another ns */
	if (!nr && !pid_alive(p))
		nr = -1;
	return nr;
}

static u32 perf_event_pid(struct perf_event *event, struct task_struct *p)
{
	return perf_event_pid_type(event, p, __PIDTYPE_TGID);
}

static u32 perf_event_tid(struct perf_event *event, struct task_struct *p)
{
	return perf_event_pid_type(event, p, PIDTYPE_PID);
}

/*
 * If we inherit events we want to return the parent event id
 * to userspace.
 */
static u64 primary_event_id(struct perf_event *event)
{
	u64 id = event->id;

	if (event->parent)
		id = event->parent->id;

	return id;
}

/*
 * Get the perf_event_context for a task and lock it.
 *
 * This has to cope with with the fact that until it is locked,
 * the context could get moved to another task.
 */
static struct perf_event_context *
perf_lock_task_context(struct task_struct *task, int ctxn, unsigned long *flags)
{
	struct perf_event_context *ctx;

retry:
	/*
	 * One of the few rules of preemptible RCU is that one cannot do
	 * rcu_read_unlock() while holding a scheduler (or nested) lock when
	 * part of the read side critical section was irqs-enabled -- see
	 * rcu_read_unlock_special().
	 *
	 * Since ctx->lock nests under rq->lock we must ensure the entire read
	 * side critical section has interrupts disabled.
	 */
	local_irq_save(*flags);
	rcu_read_lock();
	ctx = rcu_dereference(task->perf_event_ctxp[ctxn]);
	if (ctx) {
		/*
		 * If this context is a clone of another, it might
		 * get swapped for another underneath us by
		 * perf_event_task_sched_out, though the
		 * rcu_read_lock() protects us from any context
		 * getting freed.  Lock the context and check if it
		 * got swapped before we could get the lock, and retry
		 * if so.  If we locked the right context, then it
		 * can't get swapped on us any more.
		 */
		raw_spin_lock(&ctx->lock);
		if (ctx != rcu_dereference(task->perf_event_ctxp[ctxn])) {
			raw_spin_unlock(&ctx->lock);
			rcu_read_unlock();
			local_irq_restore(*flags);
			goto retry;
		}

		if (ctx->task == TASK_TOMBSTONE ||
		    !atomic_inc_not_zero(&ctx->refcount)) {
			raw_spin_unlock(&ctx->lock);
			ctx = NULL;
		} else {
			WARN_ON_ONCE(ctx->task != task);
		}
	}
	rcu_read_unlock();
	if (!ctx)
		local_irq_restore(*flags);
	return ctx;
}

/*
 * Get the context for a task and increment its pin_count so it
 * can't get swapped to another task.  This also increments its
 * reference count so that the context can't get freed.
 */
static struct perf_event_context *
perf_pin_task_context(struct task_struct *task, int ctxn)
{
	struct perf_event_context *ctx;
	unsigned long flags;

	ctx = perf_lock_task_context(task, ctxn, &flags);
	if (ctx) {
		++ctx->pin_count;
		raw_spin_unlock_irqrestore(&ctx->lock, flags);
	}
	return ctx;
}

static void perf_unpin_context(struct perf_event_context *ctx)
{
	unsigned long flags;

	raw_spin_lock_irqsave(&ctx->lock, flags);
	--ctx->pin_count;
	raw_spin_unlock_irqrestore(&ctx->lock, flags);
}

/*
 * Update the record of the current time in a context.
 */
static void update_context_time(struct perf_event_context *ctx)
{
	u64 now = perf_clock();

	ctx->time += now - ctx->timestamp;
	ctx->timestamp = now;
}

static u64 perf_event_time(struct perf_event *event)
{
	struct perf_event_context *ctx = event->ctx;

	if (is_cgroup_event(event))
		return perf_cgroup_event_time(event);

	return ctx ? ctx->time : 0;
}

/*
 * Update the total_time_enabled and total_time_running fields for a event.
 */
static void update_event_times(struct perf_event *event)
{
	struct perf_event_context *ctx = event->ctx;
	u64 run_end;

	lockdep_assert_held(&ctx->lock);

	if (event->state < PERF_EVENT_STATE_INACTIVE ||
	    event->group_leader->state < PERF_EVENT_STATE_INACTIVE)
		return;

	/*
	 * in cgroup mode, time_enabled represents
	 * the time the event was enabled AND active
	 * tasks were in the monitored cgroup. This is
	 * independent of the activity of the context as
	 * there may be a mix of cgroup and non-cgroup events.
	 *
	 * That is why we treat cgroup events differently
	 * here.
	 */
	if (is_cgroup_event(event))
		run_end = perf_cgroup_event_time(event);
	else if (ctx->is_active)
		run_end = ctx->time;
	else
		run_end = event->tstamp_stopped;

	event->total_time_enabled = run_end - event->tstamp_enabled;

	if (event->state == PERF_EVENT_STATE_INACTIVE)
		run_end = event->tstamp_stopped;
	else
		run_end = perf_event_time(event);

	event->total_time_running = run_end - event->tstamp_running;

}

/*
 * Update total_time_enabled and total_time_running for all events in a group.
 */
static void update_group_times(struct perf_event *leader)
{
	struct perf_event *event;

	update_event_times(leader);
	list_for_each_entry(event, &leader->sibling_list, group_entry)
		update_event_times(event);
}

static enum event_type_t get_event_type(struct perf_event *event)
{
	struct perf_event_context *ctx = event->ctx;
	enum event_type_t event_type;

	lockdep_assert_held(&ctx->lock);

	/*
	 * It's 'group type', really, because if our group leader is
	 * pinned, so are we.
	 */
	if (event->group_leader != event)
		event = event->group_leader;

	event_type = event->attr.pinned ? EVENT_PINNED : EVENT_FLEXIBLE;
	if (!ctx->task)
		event_type |= EVENT_CPU;

	return event_type;
}

static struct list_head *
ctx_group_list(struct perf_event *event, struct perf_event_context *ctx)
{
	if (event->attr.pinned)
		return &ctx->pinned_groups;
	else
		return &ctx->flexible_groups;
}

/*
 * Add a event from the lists for its context.
 * Must be called with ctx->mutex and ctx->lock held.
 */
static void
list_add_event(struct perf_event *event, struct perf_event_context *ctx)
{
	lockdep_assert_held(&ctx->lock);

	WARN_ON_ONCE(event->attach_state & PERF_ATTACH_CONTEXT);
	event->attach_state |= PERF_ATTACH_CONTEXT;

	/*
	 * If we're a stand alone event or group leader, we go to the context
	 * list, group events are kept attached to the group so that
	 * perf_group_detach can, at all times, locate all siblings.
	 */
	if (event->group_leader == event) {
		struct list_head *list;

		event->group_caps = event->event_caps;

		list = ctx_group_list(event, ctx);
		list_add_tail(&event->group_entry, list);
	}

	list_update_cgroup_event(event, ctx, true);

	list_add_rcu(&event->event_entry, &ctx->event_list);
	ctx->nr_events++;
	if (event->attr.inherit_stat)
		ctx->nr_stat++;

	ctx->generation++;
}

/*
 * Initialize event state based on the perf_event_attr::disabled.
 */
static inline void perf_event__state_init(struct perf_event *event)
{
	event->state = event->attr.disabled ? PERF_EVENT_STATE_OFF :
					      PERF_EVENT_STATE_INACTIVE;
}

static void __perf_event_read_size(struct perf_event *event, int nr_siblings)
{
	int entry = sizeof(u64); /* value */
	int size = 0;
	int nr = 1;

	if (event->attr.read_format & PERF_FORMAT_TOTAL_TIME_ENABLED)
		size += sizeof(u64);

	if (event->attr.read_format & PERF_FORMAT_TOTAL_TIME_RUNNING)
		size += sizeof(u64);

	if (event->attr.read_format & PERF_FORMAT_ID)
		entry += sizeof(u64);

	if (event->attr.read_format & PERF_FORMAT_GROUP) {
		nr += nr_siblings;
		size += sizeof(u64);
	}

	size += entry * nr;
	event->read_size = size;
}

static void __perf_event_header_size(struct perf_event *event, u64 sample_type)
{
	struct perf_sample_data *data;
	u16 size = 0;

	if (sample_type & PERF_SAMPLE_IP)
		size += sizeof(data->ip);

	if (sample_type & PERF_SAMPLE_ADDR)
		size += sizeof(data->addr);

	if (sample_type & PERF_SAMPLE_PERIOD)
		size += sizeof(data->period);

	if (sample_type & PERF_SAMPLE_WEIGHT)
		size += sizeof(data->weight);

	if (sample_type & PERF_SAMPLE_READ)
		size += event->read_size;

	if (sample_type & PERF_SAMPLE_DATA_SRC)
		size += sizeof(data->data_src.val);

	if (sample_type & PERF_SAMPLE_TRANSACTION)
		size += sizeof(data->txn);

	if (sample_type & PERF_SAMPLE_PHYS_ADDR)
		size += sizeof(data->phys_addr);

	event->header_size = size;
}

/*
 * Called at perf_event creation and when events are attached/detached from a
 * group.
 */
static void perf_event__header_size(struct perf_event *event)
{
	__perf_event_read_size(event,
			       event->group_leader->nr_siblings);
	__perf_event_header_size(event, event->attr.sample_type);
}

static void perf_event__id_header_size(struct perf_event *event)
{
	struct perf_sample_data *data;
	u64 sample_type = event->attr.sample_type;
	u16 size = 0;

	if (sample_type & PERF_SAMPLE_TID)
		size += sizeof(data->tid_entry);

	if (sample_type & PERF_SAMPLE_TIME)
		size += sizeof(data->time);

	if (sample_type & PERF_SAMPLE_IDENTIFIER)
		size += sizeof(data->id);

	if (sample_type & PERF_SAMPLE_ID)
		size += sizeof(data->id);

	if (sample_type & PERF_SAMPLE_STREAM_ID)
		size += sizeof(data->stream_id);

	if (sample_type & PERF_SAMPLE_CPU)
		size += sizeof(data->cpu_entry);

	event->id_header_size = size;
}

static bool perf_event_validate_size(struct perf_event *event)
{
	/*
	 * The values computed here will be over-written when we actually
	 * attach the event.
	 */
	__perf_event_read_size(event, event->group_leader->nr_siblings + 1);
	__perf_event_header_size(event, event->attr.sample_type & ~PERF_SAMPLE_READ);
	perf_event__id_header_size(event);

	/*
	 * Sum the lot; should not exceed the 64k limit we have on records.
	 * Conservative limit to allow for callchains and other variable fields.
	 */
	if (event->read_size + event->header_size +
	    event->id_header_size + sizeof(struct perf_event_header) >= 16*1024)
		return false;

	return true;
}

static void perf_group_attach(struct perf_event *event)
{
	struct perf_event *group_leader = event->group_leader, *pos;

	lockdep_assert_held(&event->ctx->lock);

	/*
	 * We can have double attach due to group movement in perf_event_open.
	 */
	if (event->attach_state & PERF_ATTACH_GROUP)
		return;

	event->attach_state |= PERF_ATTACH_GROUP;

	if (group_leader == event)
		return;

	WARN_ON_ONCE(group_leader->ctx != event->ctx);

	group_leader->group_caps &= event->event_caps;

	list_add_tail(&event->group_entry, &group_leader->sibling_list);
	group_leader->nr_siblings++;

	perf_event__header_size(group_leader);

	list_for_each_entry(pos, &group_leader->sibling_list, group_entry)
		perf_event__header_size(pos);
}

/*
 * Remove a event from the lists for its context.
 * Must be called with ctx->mutex and ctx->lock held.
 */
static void
list_del_event(struct perf_event *event, struct perf_event_context *ctx)
{
	WARN_ON_ONCE(event->ctx != ctx);
	lockdep_assert_held(&ctx->lock);

	/*
	 * We can have double detach due to exit/hot-unplug + close.
	 */
	if (!(event->attach_state & PERF_ATTACH_CONTEXT))
		return;

	event->attach_state &= ~PERF_ATTACH_CONTEXT;

	list_update_cgroup_event(event, ctx, false);

	ctx->nr_events--;
	if (event->attr.inherit_stat)
		ctx->nr_stat--;

	list_del_rcu(&event->event_entry);

	if (event->group_leader == event)
		list_del_init(&event->group_entry);

	update_group_times(event);

	/*
	 * If event was in error state, then keep it
	 * that way, otherwise bogus counts will be
	 * returned on read(). The only way to get out
	 * of error state is by explicit re-enabling
	 * of the event
	 */
	if (event->state > PERF_EVENT_STATE_OFF)
		event->state = PERF_EVENT_STATE_OFF;

	ctx->generation++;
}

static void perf_group_detach(struct perf_event *event)
{
	struct perf_event *sibling, *tmp;
	struct list_head *list = NULL;

	lockdep_assert_held(&event->ctx->lock);

	/*
	 * We can have double detach due to exit/hot-unplug + close.
	 */
	if (!(event->attach_state & PERF_ATTACH_GROUP))
		return;

	event->attach_state &= ~PERF_ATTACH_GROUP;

	/*
	 * If this is a sibling, remove it from its group.
	 */
	if (event->group_leader != event) {
		list_del_init(&event->group_entry);
		event->group_leader->nr_siblings--;
		goto out;
	}

	if (!list_empty(&event->group_entry))
		list = &event->group_entry;

	/*
	 * If this was a group event with sibling events then
	 * upgrade the siblings to singleton events by adding them
	 * to whatever list we are on.
	 */
	list_for_each_entry_safe(sibling, tmp, &event->sibling_list, group_entry) {
		if (list)
			list_move_tail(&sibling->group_entry, list);
		sibling->group_leader = sibling;

		/* Inherit group flags from the previous leader */
		sibling->group_caps = event->group_caps;

		WARN_ON_ONCE(sibling->ctx != event->ctx);
	}

out:
	perf_event__header_size(event->group_leader);

	list_for_each_entry(tmp, &event->group_leader->sibling_list, group_entry)
		perf_event__header_size(tmp);
}

static bool is_orphaned_event(struct perf_event *event)
{
	return event->state == PERF_EVENT_STATE_DEAD;
}

static inline int __pmu_filter_match(struct perf_event *event)
{
	struct pmu *pmu = event->pmu;
	return pmu->filter_match ? pmu->filter_match(event) : 1;
}

/*
 * Check whether we should attempt to schedule an event group based on
 * PMU-specific filtering. An event group can consist of HW and SW events,
 * potentially with a SW leader, so we must check all the filters, to
 * determine whether a group is schedulable:
 */
static inline int pmu_filter_match(struct perf_event *event)
{
	struct perf_event *child;

	if (!__pmu_filter_match(event))
		return 0;

	list_for_each_entry(child, &event->sibling_list, group_entry) {
		if (!__pmu_filter_match(child))
			return 0;
	}

	return 1;
}

static inline int
event_filter_match(struct perf_event *event)
{
	return (event->cpu == -1 || event->cpu == smp_processor_id()) &&
	       perf_cgroup_match(event) && pmu_filter_match(event);
}

static void
event_sched_out(struct perf_event *event,
		  struct perf_cpu_context *cpuctx,
		  struct perf_event_context *ctx)
{
	u64 tstamp = perf_event_time(event);
	u64 delta;

	WARN_ON_ONCE(event->ctx != ctx);
	lockdep_assert_held(&ctx->lock);

	/*
	 * An event which could not be activated because of
	 * filter mismatch still needs to have its timings
	 * maintained, otherwise bogus information is return
	 * via read() for time_enabled, time_running:
	 */
	if (event->state == PERF_EVENT_STATE_INACTIVE &&
	    !event_filter_match(event)) {
		delta = tstamp - event->tstamp_stopped;
		event->tstamp_running += delta;
		event->tstamp_stopped = tstamp;
	}

	if (event->state != PERF_EVENT_STATE_ACTIVE)
		return;

	perf_pmu_disable(event->pmu);

	event->tstamp_stopped = tstamp;
	event->pmu->del(event, 0);
	event->oncpu = -1;
	event->state = PERF_EVENT_STATE_INACTIVE;
	if (event->pending_disable) {
		event->pending_disable = 0;
		event->state = PERF_EVENT_STATE_OFF;
	}

	if (!is_software_event(event))
		cpuctx->active_oncpu--;
	if (!--ctx->nr_active)
		perf_event_ctx_deactivate(ctx);
	if (event->attr.freq && event->attr.sample_freq)
		ctx->nr_freq--;
	if (event->attr.exclusive || !cpuctx->active_oncpu)
		cpuctx->exclusive = 0;

	perf_pmu_enable(event->pmu);
}

static void
group_sched_out(struct perf_event *group_event,
		struct perf_cpu_context *cpuctx,
		struct perf_event_context *ctx)
{
	struct perf_event *event;
	int state = group_event->state;

	perf_pmu_disable(ctx->pmu);

	event_sched_out(group_event, cpuctx, ctx);

	/*
	 * Schedule out siblings (if any):
	 */
	list_for_each_entry(event, &group_event->sibling_list, group_entry)
		event_sched_out(event, cpuctx, ctx);

	perf_pmu_enable(ctx->pmu);

	if (state == PERF_EVENT_STATE_ACTIVE && group_event->attr.exclusive)
		cpuctx->exclusive = 0;
}

#define DETACH_GROUP	0x01UL

/*
 * Cross CPU call to remove a performance event
 *
 * We disable the event on the hardware level first. After that we
 * remove it from the context list.
 */
static void
__perf_remove_from_context(struct perf_event *event,
			   struct perf_cpu_context *cpuctx,
			   struct perf_event_context *ctx,
			   void *info)
{
	unsigned long flags = (unsigned long)info;

	event_sched_out(event, cpuctx, ctx);
	if (flags & DETACH_GROUP)
		perf_group_detach(event);
	list_del_event(event, ctx);

	if (!ctx->nr_events && ctx->is_active) {
		ctx->is_active = 0;
		if (ctx->task) {
			WARN_ON_ONCE(cpuctx->task_ctx != ctx);
			cpuctx->task_ctx = NULL;
		}
	}
}

/*
 * Remove the event from a task's (or a CPU's) list of events.
 *
 * If event->ctx is a cloned context, callers must make sure that
 * every task struct that event->ctx->task could possibly point to
 * remains valid.  This is OK when called from perf_release since
 * that only calls us on the top-level context, which can't be a clone.
 * When called from perf_event_exit_task, it's OK because the
 * context has been detached from its task.
 */
static void perf_remove_from_context(struct perf_event *event, unsigned long flags)
{
	struct perf_event_context *ctx = event->ctx;

	lockdep_assert_held(&ctx->mutex);

	event_function_call(event, __perf_remove_from_context, (void *)flags);

	/*
	 * The above event_function_call() can NO-OP when it hits
	 * TASK_TOMBSTONE. In that case we must already have been detached
	 * from the context (by perf_event_exit_event()) but the grouping
	 * might still be in-tact.
	 */
	WARN_ON_ONCE(event->attach_state & PERF_ATTACH_CONTEXT);
	if ((flags & DETACH_GROUP) &&
	    (event->attach_state & PERF_ATTACH_GROUP)) {
		/*
		 * Since in that case we cannot possibly be scheduled, simply
		 * detach now.
		 */
		raw_spin_lock_irq(&ctx->lock);
		perf_group_detach(event);
		raw_spin_unlock_irq(&ctx->lock);
	}
}

/*
 * Cross CPU call to disable a performance event
 */
static void __perf_event_disable(struct perf_event *event,
				 struct perf_cpu_context *cpuctx,
				 struct perf_event_context *ctx,
				 void *info)
{
	if (event->state < PERF_EVENT_STATE_INACTIVE)
		return;

	update_context_time(ctx);
	update_cgrp_time_from_event(event);
	update_group_times(event);
	if (event == event->group_leader)
		group_sched_out(event, cpuctx, ctx);
	else
		event_sched_out(event, cpuctx, ctx);
	event->state = PERF_EVENT_STATE_OFF;
}

/*
 * Disable a event.
 *
 * If event->ctx is a cloned context, callers must make sure that
 * every task struct that event->ctx->task could possibly point to
 * remains valid.  This condition is satisifed when called through
 * perf_event_for_each_child or perf_event_for_each because they
 * hold the top-level event's child_mutex, so any descendant that
 * goes to exit will block in perf_event_exit_event().
 *
 * When called from perf_pending_event it's OK because event->ctx
 * is the current context on this CPU and preemption is disabled,
 * hence we can't get into perf_event_task_sched_out for this context.
 */
static void _perf_event_disable(struct perf_event *event)
{
	struct perf_event_context *ctx = event->ctx;

	raw_spin_lock_irq(&ctx->lock);
	if (event->state <= PERF_EVENT_STATE_OFF) {
		raw_spin_unlock_irq(&ctx->lock);
		return;
	}
	raw_spin_unlock_irq(&ctx->lock);

	event_function_call(event, __perf_event_disable, NULL);
}

void perf_event_disable_local(struct perf_event *event)
{
	event_function_local(event, __perf_event_disable, NULL);
}

/*
 * Strictly speaking kernel users cannot create groups and therefore this
 * interface does not need the perf_event_ctx_lock() magic.
 */
void perf_event_disable(struct perf_event *event)
{
	struct perf_event_context *ctx;

	ctx = perf_event_ctx_lock(event);
	_perf_event_disable(event);
	perf_event_ctx_unlock(event, ctx);
}
EXPORT_SYMBOL_GPL(perf_event_disable);

void perf_event_disable_inatomic(struct perf_event *event)
{
	event->pending_disable = 1;
	irq_work_queue(&event->pending);
}

static void perf_set_shadow_time(struct perf_event *event,
				 struct perf_event_context *ctx,
				 u64 tstamp)
{
	/*
	 * use the correct time source for the time snapshot
	 *
	 * We could get by without this by leveraging the
	 * fact that to get to this function, the caller
	 * has most likely already called update_context_time()
	 * and update_cgrp_time_xx() and thus both timestamp
	 * are identical (or very close). Given that tstamp is,
	 * already adjusted for cgroup, we could say that:
	 *    tstamp - ctx->timestamp
	 * is equivalent to
	 *    tstamp - cgrp->timestamp.
	 *
	 * Then, in perf_output_read(), the calculation would
	 * work with no changes because:
	 * - event is guaranteed scheduled in
	 * - no scheduled out in between
	 * - thus the timestamp would be the same
	 *
	 * But this is a bit hairy.
	 *
	 * So instead, we have an explicit cgroup call to remain
	 * within the time time source all along. We believe it
	 * is cleaner and simpler to understand.
	 */
	if (is_cgroup_event(event))
		perf_cgroup_set_shadow_time(event, tstamp);
	else
		event->shadow_ctx_time = tstamp - ctx->timestamp;
}

#define MAX_INTERRUPTS (~0ULL)

static void perf_log_throttle(struct perf_event *event, int enable);
static void perf_log_itrace_start(struct perf_event *event);

static int
event_sched_in(struct perf_event *event,
		 struct perf_cpu_context *cpuctx,
		 struct perf_event_context *ctx)
{
	u64 tstamp = perf_event_time(event);
	int ret = 0;

	lockdep_assert_held(&ctx->lock);

	if (event->state <= PERF_EVENT_STATE_OFF)
		return 0;

	WRITE_ONCE(event->oncpu, smp_processor_id());
	/*
	 * Order event::oncpu write to happen before the ACTIVE state
	 * is visible.
	 */
	smp_wmb();
	WRITE_ONCE(event->state, PERF_EVENT_STATE_ACTIVE);

	/*
	 * Unthrottle events, since we scheduled we might have missed several
	 * ticks already, also for a heavily scheduling task there is little
	 * guarantee it'll get a tick in a timely manner.
	 */
	if (unlikely(event->hw.interrupts == MAX_INTERRUPTS)) {
		perf_log_throttle(event, 1);
		event->hw.interrupts = 0;
	}

	/*
	 * The new state must be visible before we turn it on in the hardware:
	 */
	smp_wmb();

	perf_pmu_disable(event->pmu);

	perf_set_shadow_time(event, ctx, tstamp);

	perf_log_itrace_start(event);

	if (event->pmu->add(event, PERF_EF_START)) {
		event->state = PERF_EVENT_STATE_INACTIVE;
		event->oncpu = -1;
		ret = -EAGAIN;
		goto out;
	}

	event->tstamp_running += tstamp - event->tstamp_stopped;

	if (!is_software_event(event))
		cpuctx->active_oncpu++;
	if (!ctx->nr_active++)
		perf_event_ctx_activate(ctx);
	if (event->attr.freq && event->attr.sample_freq)
		ctx->nr_freq++;

	if (event->attr.exclusive)
		cpuctx->exclusive = 1;

out:
	perf_pmu_enable(event->pmu);

	return ret;
}

static int
group_sched_in(struct perf_event *group_event,
	       struct perf_cpu_context *cpuctx,
	       struct perf_event_context *ctx)
{
	struct perf_event *event, *partial_group = NULL;
	struct pmu *pmu = ctx->pmu;
	u64 now = ctx->time;
	bool simulate = false;

	if (group_event->state == PERF_EVENT_STATE_OFF)
		return 0;

	pmu->start_txn(pmu, PERF_PMU_TXN_ADD);

	if (event_sched_in(group_event, cpuctx, ctx)) {
		pmu->cancel_txn(pmu);
		perf_mux_hrtimer_restart(cpuctx);
		return -EAGAIN;
	}

	/*
	 * Schedule in siblings as one group (if any):
	 */
	list_for_each_entry(event, &group_event->sibling_list, group_entry) {
		if (event_sched_in(event, cpuctx, ctx)) {
			partial_group = event;
			goto group_error;
		}
	}

	if (!pmu->commit_txn(pmu))
		return 0;

group_error:
	/*
	 * Groups can be scheduled in as one unit only, so undo any
	 * partial group before returning:
	 * The events up to the failed event are scheduled out normally,
	 * tstamp_stopped will be updated.
	 *
	 * The failed events and the remaining siblings need to have
	 * their timings updated as if they had gone thru event_sched_in()
	 * and event_sched_out(). This is required to get consistent timings
	 * across the group. This also takes care of the case where the group
	 * could never be scheduled by ensuring tstamp_stopped is set to mark
	 * the time the event was actually stopped, such that time delta
	 * calculation in update_event_times() is correct.
	 */
	list_for_each_entry(event, &group_event->sibling_list, group_entry) {
		if (event == partial_group)
			simulate = true;

		if (simulate) {
			event->tstamp_running += now - event->tstamp_stopped;
			event->tstamp_stopped = now;
		} else {
			event_sched_out(event, cpuctx, ctx);
		}
	}
	event_sched_out(group_event, cpuctx, ctx);

	pmu->cancel_txn(pmu);

	perf_mux_hrtimer_restart(cpuctx);

	return -EAGAIN;
}

/*
 * Work out whether we can put this event group on the CPU now.
 */
static int group_can_go_on(struct perf_event *event,
			   struct perf_cpu_context *cpuctx,
			   int can_add_hw)
{
	/*
	 * Groups consisting entirely of software events can always go on.
	 */
	if (event->group_caps & PERF_EV_CAP_SOFTWARE)
		return 1;
	/*
	 * If an exclusive group is already on, no other hardware
	 * events can go on.
	 */
	if (cpuctx->exclusive)
		return 0;
	/*
	 * If this group is exclusive and there are already
	 * events on the CPU, it can't go on.
	 */
	if (event->attr.exclusive && cpuctx->active_oncpu)
		return 0;
	/*
	 * Otherwise, try to add it if all previous groups were able
	 * to go on.
	 */
	return can_add_hw;
}

/*
 * Complement to update_event_times(). This computes the tstamp_* values to
 * continue 'enabled' state from @now, and effectively discards the time
 * between the prior tstamp_stopped and now (as we were in the OFF state, or
 * just switched (context) time base).
 *
 * This further assumes '@event->state == INACTIVE' (we just came from OFF) and
 * cannot have been scheduled in yet. And going into INACTIVE state means
 * '@event->tstamp_stopped = @now'.
 *
 * Thus given the rules of update_event_times():
 *
 *   total_time_enabled = tstamp_stopped - tstamp_enabled
 *   total_time_running = tstamp_stopped - tstamp_running
 *
 * We can insert 'tstamp_stopped == now' and reverse them to compute new
 * tstamp_* values.
 */
static void __perf_event_enable_time(struct perf_event *event, u64 now)
{
	WARN_ON_ONCE(event->state != PERF_EVENT_STATE_INACTIVE);

	event->tstamp_stopped = now;
	event->tstamp_enabled = now - event->total_time_enabled;
	event->tstamp_running = now - event->total_time_running;
}

static void add_event_to_ctx(struct perf_event *event,
			       struct perf_event_context *ctx)
{
	u64 tstamp = perf_event_time(event);

	list_add_event(event, ctx);
	perf_group_attach(event);
	/*
	 * We can be called with event->state == STATE_OFF when we create with
	 * .disabled = 1. In that case the IOC_ENABLE will call this function.
	 */
	if (event->state == PERF_EVENT_STATE_INACTIVE)
		__perf_event_enable_time(event, tstamp);
}

static void ctx_sched_out(struct perf_event_context *ctx,
			  struct perf_cpu_context *cpuctx,
			  enum event_type_t event_type);
static void
ctx_sched_in(struct perf_event_context *ctx,
	     struct perf_cpu_context *cpuctx,
	     enum event_type_t event_type,
	     struct task_struct *task);

static void task_ctx_sched_out(struct perf_cpu_context *cpuctx,
			       struct perf_event_context *ctx,
			       enum event_type_t event_type)
{
	if (!cpuctx->task_ctx)
		return;

	if (WARN_ON_ONCE(ctx != cpuctx->task_ctx))
		return;

	ctx_sched_out(ctx, cpuctx, event_type);
}

static void perf_event_sched_in(struct perf_cpu_context *cpuctx,
				struct perf_event_context *ctx,
				struct task_struct *task)
{
	cpu_ctx_sched_in(cpuctx, EVENT_PINNED, task);
	if (ctx)
		ctx_sched_in(ctx, cpuctx, EVENT_PINNED, task);
	cpu_ctx_sched_in(cpuctx, EVENT_FLEXIBLE, task);
	if (ctx)
		ctx_sched_in(ctx, cpuctx, EVENT_FLEXIBLE, task);
}

/*
 * We want to maintain the following priority of scheduling:
 *  - CPU pinned (EVENT_CPU | EVENT_PINNED)
 *  - task pinned (EVENT_PINNED)
 *  - CPU flexible (EVENT_CPU | EVENT_FLEXIBLE)
 *  - task flexible (EVENT_FLEXIBLE).
 *
 * In order to avoid unscheduling and scheduling back in everything every
 * time an event is added, only do it for the groups of equal priority and
 * below.
 *
 * This can be called after a batch operation on task events, in which case
 * event_type is a bit mask of the types of events involved. For CPU events,
 * event_type is only either EVENT_PINNED or EVENT_FLEXIBLE.
 */
static void ctx_resched(struct perf_cpu_context *cpuctx,
			struct perf_event_context *task_ctx,
			enum event_type_t event_type)
{
	enum event_type_t ctx_event_type;
	bool cpu_event = !!(event_type & EVENT_CPU);

	/*
	 * If pinned groups are involved, flexible groups also need to be
	 * scheduled out.
	 */
	if (event_type & EVENT_PINNED)
		event_type |= EVENT_FLEXIBLE;

	ctx_event_type = event_type & EVENT_ALL;

	perf_pmu_disable(cpuctx->ctx.pmu);
	if (task_ctx)
		task_ctx_sched_out(cpuctx, task_ctx, event_type);

	/*
	 * Decide which cpu ctx groups to schedule out based on the types
	 * of events that caused rescheduling:
	 *  - EVENT_CPU: schedule out corresponding groups;
	 *  - EVENT_PINNED task events: schedule out EVENT_FLEXIBLE groups;
	 *  - otherwise, do nothing more.
	 */
	if (cpu_event)
		cpu_ctx_sched_out(cpuctx, ctx_event_type);
	else if (ctx_event_type & EVENT_PINNED)
		cpu_ctx_sched_out(cpuctx, EVENT_FLEXIBLE);

	perf_event_sched_in(cpuctx, task_ctx, current);
	perf_pmu_enable(cpuctx->ctx.pmu);
}

/*
 * Cross CPU call to install and enable a performance event
 *
 * Very similar to remote_function() + event_function() but cannot assume that
 * things like ctx->is_active and cpuctx->task_ctx are set.
 */
static int  __perf_install_in_context(void *info)
{
	struct perf_event *event = info;
	struct perf_event_context *ctx = event->ctx;
	struct perf_cpu_context *cpuctx = __get_cpu_context(ctx);
	struct perf_event_context *task_ctx = cpuctx->task_ctx;
	bool reprogram = true;
	int ret = 0;

	raw_spin_lock(&cpuctx->ctx.lock);
	if (ctx->task) {
		raw_spin_lock(&ctx->lock);
		task_ctx = ctx;

		reprogram = (ctx->task == current);

		/*
		 * If the task is running, it must be running on this CPU,
		 * otherwise we cannot reprogram things.
		 *
		 * If its not running, we don't care, ctx->lock will
		 * serialize against it becoming runnable.
		 */
		if (task_curr(ctx->task) && !reprogram) {
			ret = -ESRCH;
			goto unlock;
		}

		WARN_ON_ONCE(reprogram && cpuctx->task_ctx && cpuctx->task_ctx != ctx);
	} else if (task_ctx) {
		raw_spin_lock(&task_ctx->lock);
	}

#ifdef CONFIG_CGROUP_PERF
	if (is_cgroup_event(event)) {
		/*
		 * If the current cgroup doesn't match the event's
		 * cgroup, we should not try to schedule it.
		 */
		struct perf_cgroup *cgrp = perf_cgroup_from_task(current, ctx);
		reprogram = cgroup_is_descendant(cgrp->css.cgroup,
					event->cgrp->css.cgroup);
	}
#endif

	if (reprogram) {
		ctx_sched_out(ctx, cpuctx, EVENT_TIME);
		add_event_to_ctx(event, ctx);
		ctx_resched(cpuctx, task_ctx, get_event_type(event));
	} else {
		add_event_to_ctx(event, ctx);
	}

unlock:
	perf_ctx_unlock(cpuctx, task_ctx);

	return ret;
}

/*
 * Attach a performance event to a context.
 *
 * Very similar to event_function_call, see comment there.
 */
static void
perf_install_in_context(struct perf_event_context *ctx,
			struct perf_event *event,
			int cpu)
{
	struct task_struct *task = READ_ONCE(ctx->task);

	lockdep_assert_held(&ctx->mutex);

	if (event->cpu != -1)
		event->cpu = cpu;

	/*
	 * Ensures that if we can observe event->ctx, both the event and ctx
	 * will be 'complete'. See perf_iterate_sb_cpu().
	 */
	smp_store_release(&event->ctx, ctx);

	if (!task) {
		cpu_function_call(cpu, __perf_install_in_context, event);
		return;
	}

	/*
	 * Should not happen, we validate the ctx is still alive before calling.
	 */
	if (WARN_ON_ONCE(task == TASK_TOMBSTONE))
		return;

	/*
	 * Installing events is tricky because we cannot rely on ctx->is_active
	 * to be set in case this is the nr_events 0 -> 1 transition.
	 *
	 * Instead we use task_curr(), which tells us if the task is running.
	 * However, since we use task_curr() outside of rq::lock, we can race
	 * against the actual state. This means the result can be wrong.
	 *
	 * If we get a false positive, we retry, this is harmless.
	 *
	 * If we get a false negative, things are complicated. If we are after
	 * perf_event_context_sched_in() ctx::lock will serialize us, and the
	 * value must be correct. If we're before, it doesn't matter since
	 * perf_event_context_sched_in() will program the counter.
	 *
	 * However, this hinges on the remote context switch having observed
	 * our task->perf_event_ctxp[] store, such that it will in fact take
	 * ctx::lock in perf_event_context_sched_in().
	 *
	 * We do this by task_function_call(), if the IPI fails to hit the task
	 * we know any future context switch of task must see the
	 * perf_event_ctpx[] store.
	 */

	/*
	 * This smp_mb() orders the task->perf_event_ctxp[] store with the
	 * task_cpu() load, such that if the IPI then does not find the task
	 * running, a future context switch of that task must observe the
	 * store.
	 */
	smp_mb();
again:
	if (!task_function_call(task, __perf_install_in_context, event))
		return;

	raw_spin_lock_irq(&ctx->lock);
	task = ctx->task;
	if (WARN_ON_ONCE(task == TASK_TOMBSTONE)) {
		/*
		 * Cannot happen because we already checked above (which also
		 * cannot happen), and we hold ctx->mutex, which serializes us
		 * against perf_event_exit_task_context().
		 */
		raw_spin_unlock_irq(&ctx->lock);
		return;
	}
	/*
	 * If the task is not running, ctx->lock will avoid it becoming so,
	 * thus we can safely install the event.
	 */
	if (task_curr(task)) {
		raw_spin_unlock_irq(&ctx->lock);
		goto again;
	}
	add_event_to_ctx(event, ctx);
	raw_spin_unlock_irq(&ctx->lock);
}

/*
 * Put a event into inactive state and update time fields.
 * Enabling the leader of a group effectively enables all
 * the group members that aren't explicitly disabled, so we
 * have to update their ->tstamp_enabled also.
 * Note: this works for group members as well as group leaders
 * since the non-leader members' sibling_lists will be empty.
 */
static void __perf_event_mark_enabled(struct perf_event *event)
{
	struct perf_event *sub;
	u64 tstamp = perf_event_time(event);

	event->state = PERF_EVENT_STATE_INACTIVE;
	__perf_event_enable_time(event, tstamp);
	list_for_each_entry(sub, &event->sibling_list, group_entry) {
		/* XXX should not be > INACTIVE if event isn't */
		if (sub->state >= PERF_EVENT_STATE_INACTIVE)
			__perf_event_enable_time(sub, tstamp);
	}
}

/*
 * Cross CPU call to enable a performance event
 */
static void __perf_event_enable(struct perf_event *event,
				struct perf_cpu_context *cpuctx,
				struct perf_event_context *ctx,
				void *info)
{
	struct perf_event *leader = event->group_leader;
	struct perf_event_context *task_ctx;

	if (event->state >= PERF_EVENT_STATE_INACTIVE ||
	    event->state <= PERF_EVENT_STATE_ERROR)
		return;

	if (ctx->is_active)
		ctx_sched_out(ctx, cpuctx, EVENT_TIME);

	__perf_event_mark_enabled(event);

	if (!ctx->is_active)
		return;

	if (!event_filter_match(event)) {
		if (is_cgroup_event(event))
			perf_cgroup_defer_enabled(event);
		ctx_sched_in(ctx, cpuctx, EVENT_TIME, current);
		return;
	}

	/*
	 * If the event is in a group and isn't the group leader,
	 * then don't put it on unless the group is on.
	 */
	if (leader != event && leader->state != PERF_EVENT_STATE_ACTIVE) {
		ctx_sched_in(ctx, cpuctx, EVENT_TIME, current);
		return;
	}

	task_ctx = cpuctx->task_ctx;
	if (ctx->task)
		WARN_ON_ONCE(task_ctx != ctx);

	ctx_resched(cpuctx, task_ctx, get_event_type(event));
}

/*
 * Enable a event.
 *
 * If event->ctx is a cloned context, callers must make sure that
 * every task struct that event->ctx->task could possibly point to
 * remains valid.  This condition is satisfied when called through
 * perf_event_for_each_child or perf_event_for_each as described
 * for perf_event_disable.
 */
static void _perf_event_enable(struct perf_event *event)
{
	struct perf_event_context *ctx = event->ctx;

	raw_spin_lock_irq(&ctx->lock);
	if (event->state >= PERF_EVENT_STATE_INACTIVE ||
	    event->state <  PERF_EVENT_STATE_ERROR) {
		raw_spin_unlock_irq(&ctx->lock);
		return;
	}

	/*
	 * If the event is in error state, clear that first.
	 *
	 * That way, if we see the event in error state below, we know that it
	 * has gone back into error state, as distinct from the task having
	 * been scheduled away before the cross-call arrived.
	 */
	if (event->state == PERF_EVENT_STATE_ERROR)
		event->state = PERF_EVENT_STATE_OFF;
	raw_spin_unlock_irq(&ctx->lock);

	event_function_call(event, __perf_event_enable, NULL);
}

/*
 * See perf_event_disable();
 */
void perf_event_enable(struct perf_event *event)
{
	struct perf_event_context *ctx;

	ctx = perf_event_ctx_lock(event);
	_perf_event_enable(event);
	perf_event_ctx_unlock(event, ctx);
}
EXPORT_SYMBOL_GPL(perf_event_enable);

struct stop_event_data {
	struct perf_event	*event;
	unsigned int		restart;
};

static int __perf_event_stop(void *info)
{
	struct stop_event_data *sd = info;
	struct perf_event *event = sd->event;

	/* if it's already INACTIVE, do nothing */
	if (READ_ONCE(event->state) != PERF_EVENT_STATE_ACTIVE)
		return 0;

	/* matches smp_wmb() in event_sched_in() */
	smp_rmb();

	/*
	 * There is a window with interrupts enabled before we get here,
	 * so we need to check again lest we try to stop another CPU's event.
	 */
	if (READ_ONCE(event->oncpu) != smp_processor_id())
		return -EAGAIN;

	event->pmu->stop(event, PERF_EF_UPDATE);

	/*
	 * May race with the actual stop (through perf_pmu_output_stop()),
	 * but it is only used for events with AUX ring buffer, and such
	 * events will refuse to restart because of rb::aux_mmap_count==0,
	 * see comments in perf_aux_output_begin().
	 *
	 * Since this is happening on a event-local CPU, no trace is lost
	 * while restarting.
	 */
	if (sd->restart)
		event->pmu->start(event, 0);

	return 0;
}

static int perf_event_stop(struct perf_event *event, int restart)
{
	struct stop_event_data sd = {
		.event		= event,
		.restart	= restart,
	};
	int ret = 0;

	do {
		if (READ_ONCE(event->state) != PERF_EVENT_STATE_ACTIVE)
			return 0;

		/* matches smp_wmb() in event_sched_in() */
		smp_rmb();

		/*
		 * We only want to restart ACTIVE events, so if the event goes
		 * inactive here (event->oncpu==-1), there's nothing more to do;
		 * fall through with ret==-ENXIO.
		 */
		ret = cpu_function_call(READ_ONCE(event->oncpu),
					__perf_event_stop, &sd);
	} while (ret == -EAGAIN);

	return ret;
}

/*
 * In order to contain the amount of racy and tricky in the address filter
 * configuration management, it is a two part process:
 *
 * (p1) when userspace mappings change as a result of (1) or (2) or (3) below,
 *      we update the addresses of corresponding vmas in
 *	event::addr_filters_offs array and bump the event::addr_filters_gen;
 * (p2) when an event is scheduled in (pmu::add), it calls
 *      perf_event_addr_filters_sync() which calls pmu::addr_filters_sync()
 *      if the generation has changed since the previous call.
 *
 * If (p1) happens while the event is active, we restart it to force (p2).
 *
 * (1) perf_addr_filters_apply(): adjusting filters' offsets based on
 *     pre-existing mappings, called once when new filters arrive via SET_FILTER
 *     ioctl;
 * (2) perf_addr_filters_adjust(): adjusting filters' offsets based on newly
 *     registered mapping, called for every new mmap(), with mm::mmap_sem down
 *     for reading;
 * (3) perf_event_addr_filters_exec(): clearing filters' offsets in the process
 *     of exec.
 */
void perf_event_addr_filters_sync(struct perf_event *event)
{
	struct perf_addr_filters_head *ifh = perf_event_addr_filters(event);

	if (!has_addr_filter(event))
		return;

	raw_spin_lock(&ifh->lock);
	if (event->addr_filters_gen != event->hw.addr_filters_gen) {
		event->pmu->addr_filters_sync(event);
		event->hw.addr_filters_gen = event->addr_filters_gen;
	}
	raw_spin_unlock(&ifh->lock);
}
EXPORT_SYMBOL_GPL(perf_event_addr_filters_sync);

static int _perf_event_refresh(struct perf_event *event, int refresh)
{
	/*
	 * not supported on inherited events
	 */
	if (event->attr.inherit || !is_sampling_event(event))
		return -EINVAL;

	atomic_add(refresh, &event->event_limit);
	_perf_event_enable(event);

	return 0;
}

/*
 * See perf_event_disable()
 */
int perf_event_refresh(struct perf_event *event, int refresh)
{
	struct perf_event_context *ctx;
	int ret;

	ctx = perf_event_ctx_lock(event);
	ret = _perf_event_refresh(event, refresh);
	perf_event_ctx_unlock(event, ctx);

	return ret;
}
EXPORT_SYMBOL_GPL(perf_event_refresh);

static void ctx_sched_out(struct perf_event_context *ctx,
			  struct perf_cpu_context *cpuctx,
			  enum event_type_t event_type)
{
	int is_active = ctx->is_active;
	struct perf_event *event;

	lockdep_assert_held(&ctx->lock);

	if (likely(!ctx->nr_events)) {
		/*
		 * See __perf_remove_from_context().
		 */
		WARN_ON_ONCE(ctx->is_active);
		if (ctx->task)
			WARN_ON_ONCE(cpuctx->task_ctx);
		return;
	}

	ctx->is_active &= ~event_type;
	if (!(ctx->is_active & EVENT_ALL))
		ctx->is_active = 0;

	if (ctx->task) {
		WARN_ON_ONCE(cpuctx->task_ctx != ctx);
		if (!ctx->is_active)
			cpuctx->task_ctx = NULL;
	}

	/*
	 * Always update time if it was set; not only when it changes.
	 * Otherwise we can 'forget' to update time for any but the last
	 * context we sched out. For example:
	 *
	 *   ctx_sched_out(.event_type = EVENT_FLEXIBLE)
	 *   ctx_sched_out(.event_type = EVENT_PINNED)
	 *
	 * would only update time for the pinned events.
	 */
	if (is_active & EVENT_TIME) {
		/* update (and stop) ctx time */
		update_context_time(ctx);
		update_cgrp_time_from_cpuctx(cpuctx);
	}

	is_active ^= ctx->is_active; /* changed bits */

	if (!ctx->nr_active || !(is_active & EVENT_ALL))
		return;

	perf_pmu_disable(ctx->pmu);
	if (is_active & EVENT_PINNED) {
		list_for_each_entry(event, &ctx->pinned_groups, group_entry)
			group_sched_out(event, cpuctx, ctx);
	}

	if (is_active & EVENT_FLEXIBLE) {
		list_for_each_entry(event, &ctx->flexible_groups, group_entry)
			group_sched_out(event, cpuctx, ctx);
	}
	perf_pmu_enable(ctx->pmu);
}

/*
 * Test whether two contexts are equivalent, i.e. whether they have both been
 * cloned from the same version of the same context.
 *
 * Equivalence is measured using a generation number in the context that is
 * incremented on each modification to it; see unclone_ctx(), list_add_event()
 * and list_del_event().
 */
static int context_equiv(struct perf_event_context *ctx1,
			 struct perf_event_context *ctx2)
{
	lockdep_assert_held(&ctx1->lock);
	lockdep_assert_held(&ctx2->lock);

	/* Pinning disables the swap optimization */
	if (ctx1->pin_count || ctx2->pin_count)
		return 0;

	/* If ctx1 is the parent of ctx2 */
	if (ctx1 == ctx2->parent_ctx && ctx1->generation == ctx2->parent_gen)
		return 1;

	/* If ctx2 is the parent of ctx1 */
	if (ctx1->parent_ctx == ctx2 && ctx1->parent_gen == ctx2->generation)
		return 1;

	/*
	 * If ctx1 and ctx2 have the same parent; we flatten the parent
	 * hierarchy, see perf_event_init_context().
	 */
	if (ctx1->parent_ctx && ctx1->parent_ctx == ctx2->parent_ctx &&
			ctx1->parent_gen == ctx2->parent_gen)
		return 1;

	/* Unmatched */
	return 0;
}

static void __perf_event_sync_stat(struct perf_event *event,
				     struct perf_event *next_event)
{
	u64 value;

	if (!event->attr.inherit_stat)
		return;

	/*
	 * Update the event value, we cannot use perf_event_read()
	 * because we're in the middle of a context switch and have IRQs
	 * disabled, which upsets smp_call_function_single(), however
	 * we know the event must be on the current CPU, therefore we
	 * don't need to use it.
	 */
	switch (event->state) {
	case PERF_EVENT_STATE_ACTIVE:
		event->pmu->read(event);
		/* fall-through */

	case PERF_EVENT_STATE_INACTIVE:
		update_event_times(event);
		break;

	default:
		break;
	}

	/*
	 * In order to keep per-task stats reliable we need to flip the event
	 * values when we flip the contexts.
	 */
	value = local64_read(&next_event->count);
	value = local64_xchg(&event->count, value);
	local64_set(&next_event->count, value);

	swap(event->total_time_enabled, next_event->total_time_enabled);
	swap(event->total_time_running, next_event->total_time_running);

	/*
	 * Since we swizzled the values, update the user visible data too.
	 */
	perf_event_update_userpage(event);
	perf_event_update_userpage(next_event);
}

static void perf_event_sync_stat(struct perf_event_context *ctx,
				   struct perf_event_context *next_ctx)
{
	struct perf_event *event, *next_event;

	if (!ctx->nr_stat)
		return;

	update_context_time(ctx);

	event = list_first_entry(&ctx->event_list,
				   struct perf_event, event_entry);

	next_event = list_first_entry(&next_ctx->event_list,
					struct perf_event, event_entry);

	while (&event->event_entry != &ctx->event_list &&
	       &next_event->event_entry != &next_ctx->event_list) {

		__perf_event_sync_stat(event, next_event);

		event = list_next_entry(event, event_entry);
		next_event = list_next_entry(next_event, event_entry);
	}
}

static void perf_event_context_sched_out(struct task_struct *task, int ctxn,
					 struct task_struct *next)
{
	struct perf_event_context *ctx = task->perf_event_ctxp[ctxn];
	struct perf_event_context *next_ctx;
	struct perf_event_context *parent, *next_parent;
	struct perf_cpu_context *cpuctx;
	int do_switch = 1;

	if (likely(!ctx))
		return;

	cpuctx = __get_cpu_context(ctx);
	if (!cpuctx->task_ctx)
		return;

	rcu_read_lock();
	next_ctx = next->perf_event_ctxp[ctxn];
	if (!next_ctx)
		goto unlock;

	parent = rcu_dereference(ctx->parent_ctx);
	next_parent = rcu_dereference(next_ctx->parent_ctx);

	/* If neither context have a parent context; they cannot be clones. */
	if (!parent && !next_parent)
		goto unlock;

	if (next_parent == ctx || next_ctx == parent || next_parent == parent) {
		/*
		 * Looks like the two contexts are clones, so we might be
		 * able to optimize the context switch.  We lock both
		 * contexts and check that they are clones under the
		 * lock (including re-checking that neither has been
		 * uncloned in the meantime).  It doesn't matter which
		 * order we take the locks because no other cpu could
		 * be trying to lock both of these tasks.
		 */
		raw_spin_lock(&ctx->lock);
		raw_spin_lock_nested(&next_ctx->lock, SINGLE_DEPTH_NESTING);
		if (context_equiv(ctx, next_ctx)) {
			WRITE_ONCE(ctx->task, next);
			WRITE_ONCE(next_ctx->task, task);

			swap(ctx->task_ctx_data, next_ctx->task_ctx_data);

			/*
			 * RCU_INIT_POINTER here is safe because we've not
			 * modified the ctx and the above modification of
			 * ctx->task and ctx->task_ctx_data are immaterial
			 * since those values are always verified under
			 * ctx->lock which we're now holding.
			 */
			RCU_INIT_POINTER(task->perf_event_ctxp[ctxn], next_ctx);
			RCU_INIT_POINTER(next->perf_event_ctxp[ctxn], ctx);

			do_switch = 0;

			perf_event_sync_stat(ctx, next_ctx);
		}
		raw_spin_unlock(&next_ctx->lock);
		raw_spin_unlock(&ctx->lock);
	}
unlock:
	rcu_read_unlock();

	if (do_switch) {
		raw_spin_lock(&ctx->lock);
		task_ctx_sched_out(cpuctx, ctx, EVENT_ALL);
		raw_spin_unlock(&ctx->lock);
	}
}

static DEFINE_PER_CPU(struct list_head, sched_cb_list);

void perf_sched_cb_dec(struct pmu *pmu)
{
	struct perf_cpu_context *cpuctx = this_cpu_ptr(pmu->pmu_cpu_context);

	this_cpu_dec(perf_sched_cb_usages);

	if (!--cpuctx->sched_cb_usage)
		list_del(&cpuctx->sched_cb_entry);
}


void perf_sched_cb_inc(struct pmu *pmu)
{
	struct perf_cpu_context *cpuctx = this_cpu_ptr(pmu->pmu_cpu_context);

	if (!cpuctx->sched_cb_usage++)
		list_add(&cpuctx->sched_cb_entry, this_cpu_ptr(&sched_cb_list));

	this_cpu_inc(perf_sched_cb_usages);
}

/*
 * This function provides the context switch callback to the lower code
 * layer. It is invoked ONLY when the context switch callback is enabled.
 *
 * This callback is relevant even to per-cpu events; for example multi event
 * PEBS requires this to provide PID/TID information. This requires we flush
 * all queued PEBS records before we context switch to a new task.
 */
static void perf_pmu_sched_task(struct task_struct *prev,
				struct task_struct *next,
				bool sched_in)
{
	struct perf_cpu_context *cpuctx;
	struct pmu *pmu;

	if (prev == next)
		return;

	list_for_each_entry(cpuctx, this_cpu_ptr(&sched_cb_list), sched_cb_entry) {
		pmu = cpuctx->ctx.pmu; /* software PMUs will not have sched_task */

		if (WARN_ON_ONCE(!pmu->sched_task))
			continue;

		perf_ctx_lock(cpuctx, cpuctx->task_ctx);
		perf_pmu_disable(pmu);

		pmu->sched_task(cpuctx->task_ctx, sched_in);

		perf_pmu_enable(pmu);
		perf_ctx_unlock(cpuctx, cpuctx->task_ctx);
	}
}

static void perf_event_switch(struct task_struct *task,
			      struct task_struct *next_prev, bool sched_in);

#define for_each_task_context_nr(ctxn)					\
	for ((ctxn) = 0; (ctxn) < perf_nr_task_contexts; (ctxn)++)

/*
 * Called from scheduler to remove the events of the current task,
 * with interrupts disabled.
 *
 * We stop each event and update the event value in event->count.
 *
 * This does not protect us against NMI, but disable()
 * sets the disabled bit in the control field of event _before_
 * accessing the event control register. If a NMI hits, then it will
 * not restart the event.
 */
void __perf_event_task_sched_out(struct task_struct *task,
				 struct task_struct *next)
{
	int ctxn;

	if (__this_cpu_read(perf_sched_cb_usages))
		perf_pmu_sched_task(task, next, false);

	if (atomic_read(&nr_switch_events))
		perf_event_switch(task, next, false);

	for_each_task_context_nr(ctxn)
		perf_event_context_sched_out(task, ctxn, next);

	/*
	 * if cgroup events exist on this CPU, then we need
	 * to check if we have to switch out PMU state.
	 * cgroup event are system-wide mode only
	 */
	if (atomic_read(this_cpu_ptr(&perf_cgroup_events)))
		perf_cgroup_sched_out(task, next);
}

/*
 * Called with IRQs disabled
 */
static void cpu_ctx_sched_out(struct perf_cpu_context *cpuctx,
			      enum event_type_t event_type)
{
	ctx_sched_out(&cpuctx->ctx, cpuctx, event_type);
}

static void
ctx_pinned_sched_in(struct perf_event_context *ctx,
		    struct perf_cpu_context *cpuctx)
{
	struct perf_event *event;

	list_for_each_entry(event, &ctx->pinned_groups, group_entry) {
		if (event->state <= PERF_EVENT_STATE_OFF)
			continue;
		if (!event_filter_match(event))
			continue;

		/* may need to reset tstamp_enabled */
		if (is_cgroup_event(event))
			perf_cgroup_mark_enabled(event, ctx);

		if (group_can_go_on(event, cpuctx, 1))
			group_sched_in(event, cpuctx, ctx);

		/*
		 * If this pinned group hasn't been scheduled,
		 * put it in error state.
		 */
		if (event->state == PERF_EVENT_STATE_INACTIVE) {
			update_group_times(event);
			event->state = PERF_EVENT_STATE_ERROR;
		}
	}
}

static void
ctx_flexible_sched_in(struct perf_event_context *ctx,
		      struct perf_cpu_context *cpuctx)
{
	struct perf_event *event;
	int can_add_hw = 1;

	list_for_each_entry(event, &ctx->flexible_groups, group_entry) {
		/* Ignore events in OFF or ERROR state */
		if (event->state <= PERF_EVENT_STATE_OFF)
			continue;
		/*
		 * Listen to the 'cpu' scheduling filter constraint
		 * of events:
		 */
		if (!event_filter_match(event))
			continue;

		/* may need to reset tstamp_enabled */
		if (is_cgroup_event(event))
			perf_cgroup_mark_enabled(event, ctx);

		if (group_can_go_on(event, cpuctx, can_add_hw)) {
			if (group_sched_in(event, cpuctx, ctx))
				can_add_hw = 0;
		}
	}
}

static void
ctx_sched_in(struct perf_event_context *ctx,
	     struct perf_cpu_context *cpuctx,
	     enum event_type_t event_type,
	     struct task_struct *task)
{
	int is_active = ctx->is_active;
	u64 now;

	lockdep_assert_held(&ctx->lock);

	if (likely(!ctx->nr_events))
		return;

	ctx->is_active |= (event_type | EVENT_TIME);
	if (ctx->task) {
		if (!is_active)
			cpuctx->task_ctx = ctx;
		else
			WARN_ON_ONCE(cpuctx->task_ctx != ctx);
	}

	is_active ^= ctx->is_active; /* changed bits */

	if (is_active & EVENT_TIME) {
		/* start ctx time */
		now = perf_clock();
		ctx->timestamp = now;
		perf_cgroup_set_timestamp(task, ctx);
	}

	/*
	 * First go through the list and put on any pinned groups
	 * in order to give them the best chance of going on.
	 */
	if (is_active & EVENT_PINNED)
		ctx_pinned_sched_in(ctx, cpuctx);

	/* Then walk through the lower prio flexible groups */
	if (is_active & EVENT_FLEXIBLE)
		ctx_flexible_sched_in(ctx, cpuctx);
}

static void cpu_ctx_sched_in(struct perf_cpu_context *cpuctx,
			     enum event_type_t event_type,
			     struct task_struct *task)
{
	struct perf_event_context *ctx = &cpuctx->ctx;

	ctx_sched_in(ctx, cpuctx, event_type, task);
}

static void perf_event_context_sched_in(struct perf_event_context *ctx,
					struct task_struct *task)
{
	struct perf_cpu_context *cpuctx;

	cpuctx = __get_cpu_context(ctx);
	if (cpuctx->task_ctx == ctx)
		return;

	perf_ctx_lock(cpuctx, ctx);
	/*
	 * We must check ctx->nr_events while holding ctx->lock, such
	 * that we serialize against perf_install_in_context().
	 */
	if (!ctx->nr_events)
		goto unlock;

	perf_pmu_disable(ctx->pmu);
	/*
	 * We want to keep the following priority order:
	 * cpu pinned (that don't need to move), task pinned,
	 * cpu flexible, task flexible.
	 *
	 * However, if task's ctx is not carrying any pinned
	 * events, no need to flip the cpuctx's events around.
	 */
	if (!list_empty(&ctx->pinned_groups))
		cpu_ctx_sched_out(cpuctx, EVENT_FLEXIBLE);
	perf_event_sched_in(cpuctx, ctx, task);
	perf_pmu_enable(ctx->pmu);

unlock:
	perf_ctx_unlock(cpuctx, ctx);
}

/*
 * Called from scheduler to add the events of the current task
 * with interrupts disabled.
 *
 * We restore the event value and then enable it.
 *
 * This does not protect us against NMI, but enable()
 * sets the enabled bit in the control field of event _before_
 * accessing the event control register. If a NMI hits, then it will
 * keep the event running.
 */
void __perf_event_task_sched_in(struct task_struct *prev,
				struct task_struct *task)
{
	struct perf_event_context *ctx;
	int ctxn;

	/*
	 * If cgroup events exist on this CPU, then we need to check if we have
	 * to switch in PMU state; cgroup event are system-wide mode only.
	 *
	 * Since cgroup events are CPU events, we must schedule these in before
	 * we schedule in the task events.
	 */
	if (atomic_read(this_cpu_ptr(&perf_cgroup_events)))
		perf_cgroup_sched_in(prev, task);

	for_each_task_context_nr(ctxn) {
		ctx = task->perf_event_ctxp[ctxn];
		if (likely(!ctx))
			continue;

		perf_event_context_sched_in(ctx, task);
	}

	if (atomic_read(&nr_switch_events))
		perf_event_switch(task, prev, true);

	if (__this_cpu_read(perf_sched_cb_usages))
		perf_pmu_sched_task(prev, task, true);
}

static u64 perf_calculate_period(struct perf_event *event, u64 nsec, u64 count)
{
	u64 frequency = event->attr.sample_freq;
	u64 sec = NSEC_PER_SEC;
	u64 divisor, dividend;

	int count_fls, nsec_fls, frequency_fls, sec_fls;

	count_fls = fls64(count);
	nsec_fls = fls64(nsec);
	frequency_fls = fls64(frequency);
	sec_fls = 30;

	/*
	 * We got @count in @nsec, with a target of sample_freq HZ
	 * the target period becomes:
	 *
	 *             @count * 10^9
	 * period = -------------------
	 *          @nsec * sample_freq
	 *
	 */

	/*
	 * Reduce accuracy by one bit such that @a and @b converge
	 * to a similar magnitude.
	 */
#define REDUCE_FLS(a, b)		\
do {					\
	if (a##_fls > b##_fls) {	\
		a >>= 1;		\
		a##_fls--;		\
	} else {			\
		b >>= 1;		\
		b##_fls--;		\
	}				\
} while (0)

	/*
	 * Reduce accuracy until either term fits in a u64, then proceed with
	 * the other, so that finally we can do a u64/u64 division.
	 */
	while (count_fls + sec_fls > 64 && nsec_fls + frequency_fls > 64) {
		REDUCE_FLS(nsec, frequency);
		REDUCE_FLS(sec, count);
	}

	if (count_fls + sec_fls > 64) {
		divisor = nsec * frequency;

		while (count_fls + sec_fls > 64) {
			REDUCE_FLS(count, sec);
			divisor >>= 1;
		}

		dividend = count * sec;
	} else {
		dividend = count * sec;

		while (nsec_fls + frequency_fls > 64) {
			REDUCE_FLS(nsec, frequency);
			dividend >>= 1;
		}

		divisor = nsec * frequency;
	}

	if (!divisor)
		return dividend;

	return div64_u64(dividend, divisor);
}

static DEFINE_PER_CPU(int, perf_throttled_count);
static DEFINE_PER_CPU(u64, perf_throttled_seq);

static void perf_adjust_period(struct perf_event *event, u64 nsec, u64 count, bool disable)
{
	struct hw_perf_event *hwc = &event->hw;
	s64 period, sample_period;
	s64 delta;

	period = perf_calculate_period(event, nsec, count);

	delta = (s64)(period - hwc->sample_period);
	delta = (delta + 7) / 8; /* low pass filter */

	sample_period = hwc->sample_period + delta;

	if (!sample_period)
		sample_period = 1;

	hwc->sample_period = sample_period;

	if (local64_read(&hwc->period_left) > 8*sample_period) {
		if (disable)
			event->pmu->stop(event, PERF_EF_UPDATE);

		local64_set(&hwc->period_left, 0);

		if (disable)
			event->pmu->start(event, PERF_EF_RELOAD);
	}
}

/*
 * combine freq adjustment with unthrottling to avoid two passes over the
 * events. At the same time, make sure, having freq events does not change
 * the rate of unthrottling as that would introduce bias.
 */
static void perf_adjust_freq_unthr_context(struct perf_event_context *ctx,
					   int needs_unthr)
{
	struct perf_event *event;
	struct hw_perf_event *hwc;
	u64 now, period = TICK_NSEC;
	s64 delta;

	/*
	 * only need to iterate over all events iff:
	 * - context have events in frequency mode (needs freq adjust)
	 * - there are events to unthrottle on this cpu
	 */
	if (!(ctx->nr_freq || needs_unthr))
		return;

	raw_spin_lock(&ctx->lock);
	perf_pmu_disable(ctx->pmu);

	list_for_each_entry_rcu(event, &ctx->event_list, event_entry) {
		if (event->state != PERF_EVENT_STATE_ACTIVE)
			continue;

		if (!event_filter_match(event))
			continue;

		perf_pmu_disable(event->pmu);

		hwc = &event->hw;

		if (hwc->interrupts == MAX_INTERRUPTS) {
			hwc->interrupts = 0;
			perf_log_throttle(event, 1);
			event->pmu->start(event, 0);
		}

		if (!event->attr.freq || !event->attr.sample_freq)
			goto next;

		/*
		 * stop the event and update event->count
		 */
		event->pmu->stop(event, PERF_EF_UPDATE);

		now = local64_read(&event->count);
		delta = now - hwc->freq_count_stamp;
		hwc->freq_count_stamp = now;

		/*
		 * restart the event
		 * reload only if value has changed
		 * we have stopped the event so tell that
		 * to perf_adjust_period() to avoid stopping it
		 * twice.
		 */
		if (delta > 0)
			perf_adjust_period(event, period, delta, false);

		event->pmu->start(event, delta > 0 ? PERF_EF_RELOAD : 0);
	next:
		perf_pmu_enable(event->pmu);
	}

	perf_pmu_enable(ctx->pmu);
	raw_spin_unlock(&ctx->lock);
}

/*
 * Round-robin a context's events:
 */
static void rotate_ctx(struct perf_event_context *ctx)
{
	/*
	 * Rotate the first entry last of non-pinned groups. Rotation might be
	 * disabled by the inheritance code.
	 */
	if (!ctx->rotate_disable)
		list_rotate_left(&ctx->flexible_groups);
}

static int perf_rotate_context(struct perf_cpu_context *cpuctx)
{
	struct perf_event_context *ctx = NULL;
	int rotate = 0;

	if (cpuctx->ctx.nr_events) {
		if (cpuctx->ctx.nr_events != cpuctx->ctx.nr_active)
			rotate = 1;
	}

	ctx = cpuctx->task_ctx;
	if (ctx && ctx->nr_events) {
		if (ctx->nr_events != ctx->nr_active)
			rotate = 1;
	}

	if (!rotate)
		goto done;

	perf_ctx_lock(cpuctx, cpuctx->task_ctx);
	perf_pmu_disable(cpuctx->ctx.pmu);

	cpu_ctx_sched_out(cpuctx, EVENT_FLEXIBLE);
	if (ctx)
		ctx_sched_out(ctx, cpuctx, EVENT_FLEXIBLE);

	rotate_ctx(&cpuctx->ctx);
	if (ctx)
		rotate_ctx(ctx);

	perf_event_sched_in(cpuctx, ctx, current);

	perf_pmu_enable(cpuctx->ctx.pmu);
	perf_ctx_unlock(cpuctx, cpuctx->task_ctx);
done:

	return rotate;
}

void perf_event_task_tick(void)
{
	struct list_head *head = this_cpu_ptr(&active_ctx_list);
	struct perf_event_context *ctx, *tmp;
	int throttled;

	WARN_ON(!irqs_disabled());

	__this_cpu_inc(perf_throttled_seq);
	throttled = __this_cpu_xchg(perf_throttled_count, 0);
	tick_dep_clear_cpu(smp_processor_id(), TICK_DEP_BIT_PERF_EVENTS);

	list_for_each_entry_safe(ctx, tmp, head, active_ctx_list)
		perf_adjust_freq_unthr_context(ctx, throttled);
}

static int event_enable_on_exec(struct perf_event *event,
				struct perf_event_context *ctx)
{
	if (!event->attr.enable_on_exec)
		return 0;

	event->attr.enable_on_exec = 0;
	if (event->state >= PERF_EVENT_STATE_INACTIVE)
		return 0;

	__perf_event_mark_enabled(event);

	return 1;
}

/*
 * Enable all of a task's events that have been marked enable-on-exec.
 * This expects task == current.
 */
static void perf_event_enable_on_exec(int ctxn)
{
	struct perf_event_context *ctx, *clone_ctx = NULL;
	enum event_type_t event_type = 0;
	struct perf_cpu_context *cpuctx;
	struct perf_event *event;
	unsigned long flags;
	int enabled = 0;

	local_irq_save(flags);
	ctx = current->perf_event_ctxp[ctxn];
	if (!ctx || !ctx->nr_events)
		goto out;

	cpuctx = __get_cpu_context(ctx);
	perf_ctx_lock(cpuctx, ctx);
	ctx_sched_out(ctx, cpuctx, EVENT_TIME);
	list_for_each_entry(event, &ctx->event_list, event_entry) {
		enabled |= event_enable_on_exec(event, ctx);
		event_type |= get_event_type(event);
	}

	/*
	 * Unclone and reschedule this context if we enabled any event.
	 */
	if (enabled) {
		clone_ctx = unclone_ctx(ctx);
		ctx_resched(cpuctx, ctx, event_type);
	} else {
		ctx_sched_in(ctx, cpuctx, EVENT_TIME, current);
	}
	perf_ctx_unlock(cpuctx, ctx);

out:
	local_irq_restore(flags);

	if (clone_ctx)
		put_ctx(clone_ctx);
}

struct perf_read_data {
	struct perf_event *event;
	bool group;
	int ret;
};

static int __perf_event_read_cpu(struct perf_event *event, int event_cpu)
{
	u16 local_pkg, event_pkg;

	if (event->group_caps & PERF_EV_CAP_READ_ACTIVE_PKG) {
		int local_cpu = smp_processor_id();

		event_pkg = topology_physical_package_id(event_cpu);
		local_pkg = topology_physical_package_id(local_cpu);

		if (event_pkg == local_pkg)
			return local_cpu;
	}

	return event_cpu;
}

/*
 * Cross CPU call to read the hardware event
 */
static void __perf_event_read(void *info)
{
	struct perf_read_data *data = info;
	struct perf_event *sub, *event = data->event;
	struct perf_event_context *ctx = event->ctx;
	struct perf_cpu_context *cpuctx = __get_cpu_context(ctx);
	struct pmu *pmu = event->pmu;

	/*
	 * If this is a task context, we need to check whether it is
	 * the current task context of this cpu.  If not it has been
	 * scheduled out before the smp call arrived.  In that case
	 * event->count would have been updated to a recent sample
	 * when the event was scheduled out.
	 */
	if (ctx->task && cpuctx->task_ctx != ctx)
		return;

	raw_spin_lock(&ctx->lock);
	if (ctx->is_active) {
		update_context_time(ctx);
		update_cgrp_time_from_event(event);
	}

	update_event_times(event);
	if (event->state != PERF_EVENT_STATE_ACTIVE)
		goto unlock;

	if (!data->group) {
		pmu->read(event);
		data->ret = 0;
		goto unlock;
	}

	pmu->start_txn(pmu, PERF_PMU_TXN_READ);

	pmu->read(event);

	list_for_each_entry(sub, &event->sibling_list, group_entry) {
		update_event_times(sub);
		if (sub->state == PERF_EVENT_STATE_ACTIVE) {
			/*
			 * Use sibling's PMU rather than @event's since
			 * sibling could be on different (eg: software) PMU.
			 */
			sub->pmu->read(sub);
		}
	}

	data->ret = pmu->commit_txn(pmu);

unlock:
	raw_spin_unlock(&ctx->lock);
}

static inline u64 perf_event_count(struct perf_event *event)
{
	return local64_read(&event->count) + atomic64_read(&event->child_count);
}

/*
 * NMI-safe method to read a local event, that is an event that
 * is:
 *   - either for the current task, or for this CPU
 *   - does not have inherit set, for inherited task events
 *     will not be local and we cannot read them atomically
 *   - must not have a pmu::count method
 */
int perf_event_read_local(struct perf_event *event, u64 *value)
{
	unsigned long flags;
	int ret = 0;

	/*
	 * Disabling interrupts avoids all counter scheduling (context
	 * switches, timer based rotation and IPIs).
	 */
	local_irq_save(flags);

	/*
	 * It must not be an event with inherit set, we cannot read
	 * all child counters from atomic context.
	 */
	if (event->attr.inherit) {
		ret = -EOPNOTSUPP;
		goto out;
	}

	/* If this is a per-task event, it must be for current */
	if ((event->attach_state & PERF_ATTACH_TASK) &&
	    event->hw.target != current) {
		ret = -EINVAL;
		goto out;
	}

	/* If this is a per-CPU event, it must be for this CPU */
	if (!(event->attach_state & PERF_ATTACH_TASK) &&
	    event->cpu != smp_processor_id()) {
		ret = -EINVAL;
		goto out;
	}

	/* If this is a pinned event it must be running on this CPU */
	if (event->attr.pinned && event->oncpu != smp_processor_id()) {
		ret = -EBUSY;
		goto out;
	}

	/*
	 * If the event is currently on this CPU, its either a per-task event,
	 * or local to this CPU. Furthermore it means its ACTIVE (otherwise
	 * oncpu == -1).
	 */
	if (event->oncpu == smp_processor_id())
		event->pmu->read(event);

	*value = local64_read(&event->count);
out:
	local_irq_restore(flags);

	return ret;
}

static int perf_event_read(struct perf_event *event, bool group)
{
	int event_cpu, ret = 0;

	/*
	 * If event is enabled and currently active on a CPU, update the
	 * value in the event structure:
	 */
	if (event->state == PERF_EVENT_STATE_ACTIVE) {
		struct perf_read_data data = {
			.event = event,
			.group = group,
			.ret = 0,
		};

		event_cpu = READ_ONCE(event->oncpu);
		if ((unsigned)event_cpu >= nr_cpu_ids)
			return 0;

		preempt_disable();
		event_cpu = __perf_event_read_cpu(event, event_cpu);

		/*
		 * Purposely ignore the smp_call_function_single() return
		 * value.
		 *
		 * If event_cpu isn't a valid CPU it means the event got
		 * scheduled out and that will have updated the event count.
		 *
		 * Therefore, either way, we'll have an up-to-date event count
		 * after this.
		 */
		(void)smp_call_function_single(event_cpu, __perf_event_read, &data, 1);
		preempt_enable();
		ret = data.ret;
	} else if (event->state == PERF_EVENT_STATE_INACTIVE) {
		struct perf_event_context *ctx = event->ctx;
		unsigned long flags;

		raw_spin_lock_irqsave(&ctx->lock, flags);
		/*
		 * may read while context is not active
		 * (e.g., thread is blocked), in that case
		 * we cannot update context time
		 */
		if (ctx->is_active) {
			update_context_time(ctx);
			update_cgrp_time_from_event(event);
		}
		if (group)
			update_group_times(event);
		else
			update_event_times(event);
		raw_spin_unlock_irqrestore(&ctx->lock, flags);
	}

	return ret;
}

/*
 * Initialize the perf_event context in a task_struct:
 */
static void __perf_event_init_context(struct perf_event_context *ctx)
{
	raw_spin_lock_init(&ctx->lock);
	mutex_init(&ctx->mutex);
	INIT_LIST_HEAD(&ctx->active_ctx_list);
	INIT_LIST_HEAD(&ctx->pinned_groups);
	INIT_LIST_HEAD(&ctx->flexible_groups);
	INIT_LIST_HEAD(&ctx->event_list);
	atomic_set(&ctx->refcount, 1);
}

static struct perf_event_context *
alloc_perf_context(struct pmu *pmu, struct task_struct *task)
{
	struct perf_event_context *ctx;

	ctx = kzalloc(sizeof(struct perf_event_context), GFP_KERNEL);
	if (!ctx)
		return NULL;

	__perf_event_init_context(ctx);
	if (task) {
		ctx->task = task;
		get_task_struct(task);
	}
	ctx->pmu = pmu;

	return ctx;
}

static struct task_struct *
find_lively_task_by_vpid(pid_t vpid)
{
	struct task_struct *task;

	rcu_read_lock();
	if (!vpid)
		task = current;
	else
		task = find_task_by_vpid(vpid);
	if (task)
		get_task_struct(task);
	rcu_read_unlock();

	if (!task)
		return ERR_PTR(-ESRCH);

	return task;
}

/*
 * Returns a matching context with refcount and pincount.
 */
static struct perf_event_context *
find_get_context(struct pmu *pmu, struct task_struct *task,
		struct perf_event *event)
{
	struct perf_event_context *ctx, *clone_ctx = NULL;
	struct perf_cpu_context *cpuctx;
	void *task_ctx_data = NULL;
	unsigned long flags;
	int ctxn, err;
	int cpu = event->cpu;

	if (!task) {
		/* Must be root to operate on a CPU event: */
		if (perf_paranoid_cpu() && !capable(CAP_SYS_ADMIN))
			return ERR_PTR(-EACCES);

		cpuctx = per_cpu_ptr(pmu->pmu_cpu_context, cpu);
		ctx = &cpuctx->ctx;
		get_ctx(ctx);
		++ctx->pin_count;

		return ctx;
	}

	err = -EINVAL;
	ctxn = pmu->task_ctx_nr;
	if (ctxn < 0)
		goto errout;

	if (event->attach_state & PERF_ATTACH_TASK_DATA) {
		task_ctx_data = kzalloc(pmu->task_ctx_size, GFP_KERNEL);
		if (!task_ctx_data) {
			err = -ENOMEM;
			goto errout;
		}
	}

retry:
	ctx = perf_lock_task_context(task, ctxn, &flags);
	if (ctx) {
		clone_ctx = unclone_ctx(ctx);
		++ctx->pin_count;

		if (task_ctx_data && !ctx->task_ctx_data) {
			ctx->task_ctx_data = task_ctx_data;
			task_ctx_data = NULL;
		}
		raw_spin_unlock_irqrestore(&ctx->lock, flags);

		if (clone_ctx)
			put_ctx(clone_ctx);
	} else {
		ctx = alloc_perf_context(pmu, task);
		err = -ENOMEM;
		if (!ctx)
			goto errout;

		if (task_ctx_data) {
			ctx->task_ctx_data = task_ctx_data;
			task_ctx_data = NULL;
		}

		err = 0;
		mutex_lock(&task->perf_event_mutex);
		/*
		 * If it has already passed perf_event_exit_task().
		 * we must see PF_EXITING, it takes this mutex too.
		 */
		if (task->flags & PF_EXITING)
			err = -ESRCH;
		else if (task->perf_event_ctxp[ctxn])
			err = -EAGAIN;
		else {
			get_ctx(ctx);
			++ctx->pin_count;
			rcu_assign_pointer(task->perf_event_ctxp[ctxn], ctx);
		}
		mutex_unlock(&task->perf_event_mutex);

		if (unlikely(err)) {
			put_ctx(ctx);

			if (err == -EAGAIN)
				goto retry;
			goto errout;
		}
	}

	kfree(task_ctx_data);
	return ctx;

errout:
	kfree(task_ctx_data);
	return ERR_PTR(err);
}

static void perf_event_free_filter(struct perf_event *event);
static void perf_event_free_bpf_prog(struct perf_event *event);

static void free_event_rcu(struct rcu_head *head)
{
	struct perf_event *event;

	event = container_of(head, struct perf_event, rcu_head);
	if (event->ns)
		put_pid_ns(event->ns);
	perf_event_free_filter(event);
	kfree(event);
}

static void ring_buffer_attach(struct perf_event *event,
			       struct ring_buffer *rb);

static void detach_sb_event(struct perf_event *event)
{
	struct pmu_event_list *pel = per_cpu_ptr(&pmu_sb_events, event->cpu);

	raw_spin_lock(&pel->lock);
	list_del_rcu(&event->sb_list);
	raw_spin_unlock(&pel->lock);
}

static bool is_sb_event(struct perf_event *event)
{
	struct perf_event_attr *attr = &event->attr;

	if (event->parent)
		return false;

	if (event->attach_state & PERF_ATTACH_TASK)
		return false;

	if (attr->mmap || attr->mmap_data || attr->mmap2 ||
	    attr->comm || attr->comm_exec ||
	    attr->task ||
	    attr->context_switch)
		return true;
	return false;
}

static void unaccount_pmu_sb_event(struct perf_event *event)
{
	if (is_sb_event(event))
		detach_sb_event(event);
}

static void unaccount_event_cpu(struct perf_event *event, int cpu)
{
	if (event->parent)
		return;

	if (is_cgroup_event(event))
		atomic_dec(&per_cpu(perf_cgroup_events, cpu));
}

#ifdef CONFIG_NO_HZ_FULL
static DEFINE_SPINLOCK(nr_freq_lock);
#endif

static void unaccount_freq_event_nohz(void)
{
#ifdef CONFIG_NO_HZ_FULL
	spin_lock(&nr_freq_lock);
	if (atomic_dec_and_test(&nr_freq_events))
		tick_nohz_dep_clear(TICK_DEP_BIT_PERF_EVENTS);
	spin_unlock(&nr_freq_lock);
#endif
}

static void unaccount_freq_event(void)
{
	if (tick_nohz_full_enabled())
		unaccount_freq_event_nohz();
	else
		atomic_dec(&nr_freq_events);
}

static void unaccount_event(struct perf_event *event)
{
	bool dec = false;

	if (event->parent)
		return;

	if (event->attach_state & PERF_ATTACH_TASK)
		dec = true;
	if (event->attr.mmap || event->attr.mmap_data)
		atomic_dec(&nr_mmap_events);
	if (event->attr.comm)
		atomic_dec(&nr_comm_events);
	if (event->attr.namespaces)
		atomic_dec(&nr_namespaces_events);
	if (event->attr.task)
		atomic_dec(&nr_task_events);
	if (event->attr.freq)
		unaccount_freq_event();
	if (event->attr.context_switch) {
		dec = true;
		atomic_dec(&nr_switch_events);
	}
	if (is_cgroup_event(event))
		dec = true;
	if (has_branch_stack(event))
		dec = true;

	if (dec) {
		if (!atomic_add_unless(&perf_sched_count, -1, 1))
			schedule_delayed_work(&perf_sched_work, HZ);
	}

	unaccount_event_cpu(event, event->cpu);

	unaccount_pmu_sb_event(event);
}

static void perf_sched_delayed(struct work_struct *work)
{
	mutex_lock(&perf_sched_mutex);
	if (atomic_dec_and_test(&perf_sched_count))
		static_branch_disable(&perf_sched_events);
	mutex_unlock(&perf_sched_mutex);
}

/*
 * The following implement mutual exclusion of events on "exclusive" pmus
 * (PERF_PMU_CAP_EXCLUSIVE). Such pmus can only have one event scheduled
 * at a time, so we disallow creating events that might conflict, namely:
 *
 *  1) cpu-wide events in the presence of per-task events,
 *  2) per-task events in the presence of cpu-wide events,
 *  3) two matching events on the same context.
 *
 * The former two cases are handled in the allocation path (perf_event_alloc(),
 * _free_event()), the latter -- before the first perf_install_in_context().
 */
static int exclusive_event_init(struct perf_event *event)
{
	struct pmu *pmu = event->pmu;

	if (!(pmu->capabilities & PERF_PMU_CAP_EXCLUSIVE))
		return 0;

	/*
	 * Prevent co-existence of per-task and cpu-wide events on the
	 * same exclusive pmu.
	 *
	 * Negative pmu::exclusive_cnt means there are cpu-wide
	 * events on this "exclusive" pmu, positive means there are
	 * per-task events.
	 *
	 * Since this is called in perf_event_alloc() path, event::ctx
	 * doesn't exist yet; it is, however, safe to use PERF_ATTACH_TASK
	 * to mean "per-task event", because unlike other attach states it
	 * never gets cleared.
	 */
	if (event->attach_state & PERF_ATTACH_TASK) {
		if (!atomic_inc_unless_negative(&pmu->exclusive_cnt))
			return -EBUSY;
	} else {
		if (!atomic_dec_unless_positive(&pmu->exclusive_cnt))
			return -EBUSY;
	}

	return 0;
}

static void exclusive_event_destroy(struct perf_event *event)
{
	struct pmu *pmu = event->pmu;

	if (!(pmu->capabilities & PERF_PMU_CAP_EXCLUSIVE))
		return;

	/* see comment in exclusive_event_init() */
	if (event->attach_state & PERF_ATTACH_TASK)
		atomic_dec(&pmu->exclusive_cnt);
	else
		atomic_inc(&pmu->exclusive_cnt);
}

static bool exclusive_event_match(struct perf_event *e1, struct perf_event *e2)
{
	if ((e1->pmu == e2->pmu) &&
	    (e1->cpu == e2->cpu ||
	     e1->cpu == -1 ||
	     e2->cpu == -1))
		return true;
	return false;
}

/* Called under the same ctx::mutex as perf_install_in_context() */
static bool exclusive_event_installable(struct perf_event *event,
					struct perf_event_context *ctx)
{
	struct perf_event *iter_event;
	struct pmu *pmu = event->pmu;

	if (!(pmu->capabilities & PERF_PMU_CAP_EXCLUSIVE))
		return true;

	list_for_each_entry(iter_event, &ctx->event_list, event_entry) {
		if (exclusive_event_match(iter_event, event))
			return false;
	}

	return true;
}

static void perf_addr_filters_splice(struct perf_event *event,
				       struct list_head *head);

static void _free_event(struct perf_event *event)
{
	irq_work_sync(&event->pending);

	unaccount_event(event);

	if (event->rb) {
		/*
		 * Can happen when we close an event with re-directed output.
		 *
		 * Since we have a 0 refcount, perf_mmap_close() will skip
		 * over us; possibly making our ring_buffer_put() the last.
		 */
		mutex_lock(&event->mmap_mutex);
		ring_buffer_attach(event, NULL);
		mutex_unlock(&event->mmap_mutex);
	}

	if (is_cgroup_event(event))
		perf_detach_cgroup(event);

	if (!event->parent) {
		if (event->attr.sample_type & PERF_SAMPLE_CALLCHAIN)
			put_callchain_buffers();
	}

	perf_event_free_bpf_prog(event);
	perf_addr_filters_splice(event, NULL);
	kfree(event->addr_filters_offs);

	if (event->destroy)
		event->destroy(event);

	if (event->ctx)
		put_ctx(event->ctx);

	if (event->hw.target)
		put_task_struct(event->hw.target);

	exclusive_event_destroy(event);
	module_put(event->pmu->module);

	call_rcu(&event->rcu_head, free_event_rcu);
}

/*
 * Used to free events which have a known refcount of 1, such as in error paths
 * where the event isn't exposed yet and inherited events.
 */
static void free_event(struct perf_event *event)
{
	if (WARN(atomic_long_cmpxchg(&event->refcount, 1, 0) != 1,
				"unexpected event refcount: %ld; ptr=%p\n",
				atomic_long_read(&event->refcount), event)) {
		/* leak to avoid use-after-free */
		return;
	}

	_free_event(event);
}

/*
 * Remove user event from the owner task.
 */
static void perf_remove_from_owner(struct perf_event *event)
{
	struct task_struct *owner;

	rcu_read_lock();
	/*
	 * Matches the smp_store_release() in perf_event_exit_task(). If we
	 * observe !owner it means the list deletion is complete and we can
	 * indeed free this event, otherwise we need to serialize on
	 * owner->perf_event_mutex.
	 */
	owner = READ_ONCE(event->owner);
	if (owner) {
		/*
		 * Since delayed_put_task_struct() also drops the last
		 * task reference we can safely take a new reference
		 * while holding the rcu_read_lock().
		 */
		get_task_struct(owner);
	}
	rcu_read_unlock();

	if (owner) {
		/*
		 * If we're here through perf_event_exit_task() we're already
		 * holding ctx->mutex which would be an inversion wrt. the
		 * normal lock order.
		 *
		 * However we can safely take this lock because its the child
		 * ctx->mutex.
		 */
		mutex_lock_nested(&owner->perf_event_mutex, SINGLE_DEPTH_NESTING);

		/*
		 * We have to re-check the event->owner field, if it is cleared
		 * we raced with perf_event_exit_task(), acquiring the mutex
		 * ensured they're done, and we can proceed with freeing the
		 * event.
		 */
		if (event->owner) {
			list_del_init(&event->owner_entry);
			smp_store_release(&event->owner, NULL);
		}
		mutex_unlock(&owner->perf_event_mutex);
		put_task_struct(owner);
	}
}

static void put_event(struct perf_event *event)
{
	if (!atomic_long_dec_and_test(&event->refcount))
		return;

	_free_event(event);
}

/*
 * Kill an event dead; while event:refcount will preserve the event
 * object, it will not preserve its functionality. Once the last 'user'
 * gives up the object, we'll destroy the thing.
 */
int perf_event_release_kernel(struct perf_event *event)
{
	struct perf_event_context *ctx = event->ctx;
	struct perf_event *child, *tmp;

	/*
	 * If we got here through err_file: fput(event_file); we will not have
	 * attached to a context yet.
	 */
	if (!ctx) {
		WARN_ON_ONCE(event->attach_state &
				(PERF_ATTACH_CONTEXT|PERF_ATTACH_GROUP));
		goto no_ctx;
	}

	if (!is_kernel_event(event))
		perf_remove_from_owner(event);

	ctx = perf_event_ctx_lock(event);
	WARN_ON_ONCE(ctx->parent_ctx);
	perf_remove_from_context(event, DETACH_GROUP);

	raw_spin_lock_irq(&ctx->lock);
	/*
	 * Mark this event as STATE_DEAD, there is no external reference to it
	 * anymore.
	 *
	 * Anybody acquiring event->child_mutex after the below loop _must_
	 * also see this, most importantly inherit_event() which will avoid
	 * placing more children on the list.
	 *
	 * Thus this guarantees that we will in fact observe and kill _ALL_
	 * child events.
	 */
	event->state = PERF_EVENT_STATE_DEAD;
	raw_spin_unlock_irq(&ctx->lock);

	perf_event_ctx_unlock(event, ctx);

again:
	mutex_lock(&event->child_mutex);
	list_for_each_entry(child, &event->child_list, child_list) {

		/*
		 * Cannot change, child events are not migrated, see the
		 * comment with perf_event_ctx_lock_nested().
		 */
		ctx = READ_ONCE(child->ctx);
		/*
		 * Since child_mutex nests inside ctx::mutex, we must jump
		 * through hoops. We start by grabbing a reference on the ctx.
		 *
		 * Since the event cannot get freed while we hold the
		 * child_mutex, the context must also exist and have a !0
		 * reference count.
		 */
		get_ctx(ctx);

		/*
		 * Now that we have a ctx ref, we can drop child_mutex, and
		 * acquire ctx::mutex without fear of it going away. Then we
		 * can re-acquire child_mutex.
		 */
		mutex_unlock(&event->child_mutex);
		mutex_lock(&ctx->mutex);
		mutex_lock(&event->child_mutex);

		/*
		 * Now that we hold ctx::mutex and child_mutex, revalidate our
		 * state, if child is still the first entry, it didn't get freed
		 * and we can continue doing so.
		 */
		tmp = list_first_entry_or_null(&event->child_list,
					       struct perf_event, child_list);
		if (tmp == child) {
			perf_remove_from_context(child, DETACH_GROUP);
			list_del(&child->child_list);
			free_event(child);
			/*
			 * This matches the refcount bump in inherit_event();
			 * this can't be the last reference.
			 */
			put_event(event);
		}

		mutex_unlock(&event->child_mutex);
		mutex_unlock(&ctx->mutex);
		put_ctx(ctx);
		goto again;
	}
	mutex_unlock(&event->child_mutex);

no_ctx:
	put_event(event); /* Must be the 'last' reference */
	return 0;
}
EXPORT_SYMBOL_GPL(perf_event_release_kernel);

/*
 * Called when the last reference to the file is gone.
 */
static int perf_release(struct inode *inode, struct file *file)
{
	perf_event_release_kernel(file->private_data);
	return 0;
}

u64 perf_event_read_value(struct perf_event *event, u64 *enabled, u64 *running)
{
	struct perf_event *child;
	u64 total = 0;

	*enabled = 0;
	*running = 0;

	mutex_lock(&event->child_mutex);

	(void)perf_event_read(event, false);
	total += perf_event_count(event);

	*enabled += event->total_time_enabled +
			atomic64_read(&event->child_total_time_enabled);
	*running += event->total_time_running +
			atomic64_read(&event->child_total_time_running);

	list_for_each_entry(child, &event->child_list, child_list) {
		(void)perf_event_read(child, false);
		total += perf_event_count(child);
		*enabled += child->total_time_enabled;
		*running += child->total_time_running;
	}
	mutex_unlock(&event->child_mutex);

	return total;
}
EXPORT_SYMBOL_GPL(perf_event_read_value);

static int __perf_read_group_add(struct perf_event *leader,
					u64 read_format, u64 *values)
{
	struct perf_event_context *ctx = leader->ctx;
	struct perf_event *sub;
	unsigned long flags;
	int n = 1; /* skip @nr */
	int ret;

	ret = perf_event_read(leader, true);
	if (ret)
		return ret;

	raw_spin_lock_irqsave(&ctx->lock, flags);

	/*
	 * Since we co-schedule groups, {enabled,running} times of siblings
	 * will be identical to those of the leader, so we only publish one
	 * set.
	 */
	if (read_format & PERF_FORMAT_TOTAL_TIME_ENABLED) {
		values[n++] += leader->total_time_enabled +
			atomic64_read(&leader->child_total_time_enabled);
	}

	if (read_format & PERF_FORMAT_TOTAL_TIME_RUNNING) {
		values[n++] += leader->total_time_running +
			atomic64_read(&leader->child_total_time_running);
	}

	/*
	 * Write {count,id} tuples for every sibling.
	 */
	values[n++] += perf_event_count(leader);
	if (read_format & PERF_FORMAT_ID)
		values[n++] = primary_event_id(leader);

	list_for_each_entry(sub, &leader->sibling_list, group_entry) {
		values[n++] += perf_event_count(sub);
		if (read_format & PERF_FORMAT_ID)
			values[n++] = primary_event_id(sub);
	}

	raw_spin_unlock_irqrestore(&ctx->lock, flags);
	return 0;
}

static int perf_read_group(struct perf_event *event,
				   u64 read_format, char __user *buf)
{
	struct perf_event *leader = event->group_leader, *child;
	struct perf_event_context *ctx = leader->ctx;
	int ret;
	u64 *values;

	lockdep_assert_held(&ctx->mutex);

	values = kzalloc(event->read_size, GFP_KERNEL);
	if (!values)
		return -ENOMEM;

	values[0] = 1 + leader->nr_siblings;

	/*
	 * By locking the child_mutex of the leader we effectively
	 * lock the child list of all siblings.. XXX explain how.
	 */
	mutex_lock(&leader->child_mutex);

	ret = __perf_read_group_add(leader, read_format, values);
	if (ret)
		goto unlock;

	list_for_each_entry(child, &leader->child_list, child_list) {
		ret = __perf_read_group_add(child, read_format, values);
		if (ret)
			goto unlock;
	}

	mutex_unlock(&leader->child_mutex);

	ret = event->read_size;
	if (copy_to_user(buf, values, event->read_size))
		ret = -EFAULT;
	goto out;

unlock:
	mutex_unlock(&leader->child_mutex);
out:
	kfree(values);
	return ret;
}

static int perf_read_one(struct perf_event *event,
				 u64 read_format, char __user *buf)
{
	u64 enabled, running;
	u64 values[4];
	int n = 0;

	values[n++] = perf_event_read_value(event, &enabled, &running);
	if (read_format & PERF_FORMAT_TOTAL_TIME_ENABLED)
		values[n++] = enabled;
	if (read_format & PERF_FORMAT_TOTAL_TIME_RUNNING)
		values[n++] = running;
	if (read_format & PERF_FORMAT_ID)
		values[n++] = primary_event_id(event);

	if (copy_to_user(buf, values, n * sizeof(u64)))
		return -EFAULT;

	return n * sizeof(u64);
}

static bool is_event_hup(struct perf_event *event)
{
	bool no_children;

	if (event->state > PERF_EVENT_STATE_EXIT)
		return false;

	mutex_lock(&event->child_mutex);
	no_children = list_empty(&event->child_list);
	mutex_unlock(&event->child_mutex);
	return no_children;
}

/*
 * Read the performance event - simple non blocking version for now
 */
static ssize_t
__perf_read(struct perf_event *event, char __user *buf, size_t count)
{
	u64 read_format = event->attr.read_format;
	int ret;

	/*
	 * Return end-of-file for a read on a event that is in
	 * error state (i.e. because it was pinned but it couldn't be
	 * scheduled on to the CPU at some point).
	 */
	if (event->state == PERF_EVENT_STATE_ERROR)
		return 0;

	if (count < event->read_size)
		return -ENOSPC;

	WARN_ON_ONCE(event->ctx->parent_ctx);
	if (read_format & PERF_FORMAT_GROUP)
		ret = perf_read_group(event, read_format, buf);
	else
		ret = perf_read_one(event, read_format, buf);

	return ret;
}

static ssize_t
perf_read(struct file *file, char __user *buf, size_t count, loff_t *ppos)
{
	struct perf_event *event = file->private_data;
	struct perf_event_context *ctx;
	int ret;

	ctx = perf_event_ctx_lock(event);
	ret = __perf_read(event, buf, count);
	perf_event_ctx_unlock(event, ctx);

	return ret;
}

static unsigned int perf_poll(struct file *file, poll_table *wait)
{
	struct perf_event *event = file->private_data;
	struct ring_buffer *rb;
	unsigned int events = POLLHUP;

	poll_wait(file, &event->waitq, wait);

	if (is_event_hup(event))
		return events;

	/*
	 * Pin the event->rb by taking event->mmap_mutex; otherwise
	 * perf_event_set_output() can swizzle our rb and make us miss wakeups.
	 */
	mutex_lock(&event->mmap_mutex);
	rb = event->rb;
	if (rb)
		events = atomic_xchg(&rb->poll, 0);
	mutex_unlock(&event->mmap_mutex);
	return events;
}

static void _perf_event_reset(struct perf_event *event)
{
	(void)perf_event_read(event, false);
	local64_set(&event->count, 0);
	perf_event_update_userpage(event);
}

/*
 * Holding the top-level event's child_mutex means that any
 * descendant process that has inherited this event will block
 * in perf_event_exit_event() if it goes to exit, thus satisfying the
 * task existence requirements of perf_event_enable/disable.
 */
static void perf_event_for_each_child(struct perf_event *event,
					void (*func)(struct perf_event *))
{
	struct perf_event *child;

	WARN_ON_ONCE(event->ctx->parent_ctx);

	mutex_lock(&event->child_mutex);
	func(event);
	list_for_each_entry(child, &event->child_list, child_list)
		func(child);
	mutex_unlock(&event->child_mutex);
}

static void perf_event_for_each(struct perf_event *event,
				  void (*func)(struct perf_event *))
{
	struct perf_event_context *ctx = event->ctx;
	struct perf_event *sibling;

	lockdep_assert_held(&ctx->mutex);

	event = event->group_leader;

	perf_event_for_each_child(event, func);
	list_for_each_entry(sibling, &event->sibling_list, group_entry)
		perf_event_for_each_child(sibling, func);
}

static void __perf_event_period(struct perf_event *event,
				struct perf_cpu_context *cpuctx,
				struct perf_event_context *ctx,
				void *info)
{
	u64 value = *((u64 *)info);
	bool active;

	if (event->attr.freq) {
		event->attr.sample_freq = value;
	} else {
		event->attr.sample_period = value;
		event->hw.sample_period = value;
	}

	active = (event->state == PERF_EVENT_STATE_ACTIVE);
	if (active) {
		perf_pmu_disable(ctx->pmu);
		/*
		 * We could be throttled; unthrottle now to avoid the tick
		 * trying to unthrottle while we already re-started the event.
		 */
		if (event->hw.interrupts == MAX_INTERRUPTS) {
			event->hw.interrupts = 0;
			perf_log_throttle(event, 1);
		}
		event->pmu->stop(event, PERF_EF_UPDATE);
	}

	local64_set(&event->hw.period_left, 0);

	if (active) {
		event->pmu->start(event, PERF_EF_RELOAD);
		perf_pmu_enable(ctx->pmu);
	}
}

static int perf_event_period(struct perf_event *event, u64 __user *arg)
{
	u64 value;

	if (!is_sampling_event(event))
		return -EINVAL;

	if (copy_from_user(&value, arg, sizeof(value)))
		return -EFAULT;

	if (!value)
		return -EINVAL;

	if (event->attr.freq && value > sysctl_perf_event_sample_rate)
		return -EINVAL;

<<<<<<< HEAD
=======
	if (perf_event_check_period(event, value))
		return -EINVAL;

	if (!event->attr.freq && (value & (1ULL << 63)))
		return -EINVAL;

>>>>>>> 9a95f252
	event_function_call(event, __perf_event_period, &value);

	return 0;
}

static const struct file_operations perf_fops;

static inline int perf_fget_light(int fd, struct fd *p)
{
	struct fd f = fdget(fd);
	if (!f.file)
		return -EBADF;

	if (f.file->f_op != &perf_fops) {
		fdput(f);
		return -EBADF;
	}
	*p = f;
	return 0;
}

static int perf_event_set_output(struct perf_event *event,
				 struct perf_event *output_event);
static int perf_event_set_filter(struct perf_event *event, void __user *arg);
static int perf_event_set_bpf_prog(struct perf_event *event, u32 prog_fd);

static long _perf_ioctl(struct perf_event *event, unsigned int cmd, unsigned long arg)
{
	void (*func)(struct perf_event *);
	u32 flags = arg;

	switch (cmd) {
	case PERF_EVENT_IOC_ENABLE:
		func = _perf_event_enable;
		break;
	case PERF_EVENT_IOC_DISABLE:
		func = _perf_event_disable;
		break;
	case PERF_EVENT_IOC_RESET:
		func = _perf_event_reset;
		break;

	case PERF_EVENT_IOC_REFRESH:
		return _perf_event_refresh(event, arg);

	case PERF_EVENT_IOC_PERIOD:
		return perf_event_period(event, (u64 __user *)arg);

	case PERF_EVENT_IOC_ID:
	{
		u64 id = primary_event_id(event);

		if (copy_to_user((void __user *)arg, &id, sizeof(id)))
			return -EFAULT;
		return 0;
	}

	case PERF_EVENT_IOC_SET_OUTPUT:
	{
		int ret;
		if (arg != -1) {
			struct perf_event *output_event;
			struct fd output;
			ret = perf_fget_light(arg, &output);
			if (ret)
				return ret;
			output_event = output.file->private_data;
			ret = perf_event_set_output(event, output_event);
			fdput(output);
		} else {
			ret = perf_event_set_output(event, NULL);
		}
		return ret;
	}

	case PERF_EVENT_IOC_SET_FILTER:
		return perf_event_set_filter(event, (void __user *)arg);

	case PERF_EVENT_IOC_SET_BPF:
		return perf_event_set_bpf_prog(event, arg);

	case PERF_EVENT_IOC_PAUSE_OUTPUT: {
		struct ring_buffer *rb;

		rcu_read_lock();
		rb = rcu_dereference(event->rb);
		if (!rb || !rb->nr_pages) {
			rcu_read_unlock();
			return -EINVAL;
		}
		rb_toggle_paused(rb, !!arg);
		rcu_read_unlock();
		return 0;
	}
	default:
		return -ENOTTY;
	}

	if (flags & PERF_IOC_FLAG_GROUP)
		perf_event_for_each(event, func);
	else
		perf_event_for_each_child(event, func);

	return 0;
}

static long perf_ioctl(struct file *file, unsigned int cmd, unsigned long arg)
{
	struct perf_event *event = file->private_data;
	struct perf_event_context *ctx;
	long ret;

	ctx = perf_event_ctx_lock(event);
	ret = _perf_ioctl(event, cmd, arg);
	perf_event_ctx_unlock(event, ctx);

	return ret;
}

#ifdef CONFIG_COMPAT
static long perf_compat_ioctl(struct file *file, unsigned int cmd,
				unsigned long arg)
{
	switch (_IOC_NR(cmd)) {
	case _IOC_NR(PERF_EVENT_IOC_SET_FILTER):
	case _IOC_NR(PERF_EVENT_IOC_ID):
		/* Fix up pointer size (usually 4 -> 8 in 32-on-64-bit case */
		if (_IOC_SIZE(cmd) == sizeof(compat_uptr_t)) {
			cmd &= ~IOCSIZE_MASK;
			cmd |= sizeof(void *) << IOCSIZE_SHIFT;
		}
		break;
	}
	return perf_ioctl(file, cmd, arg);
}
#else
# define perf_compat_ioctl NULL
#endif

int perf_event_task_enable(void)
{
	struct perf_event_context *ctx;
	struct perf_event *event;

	mutex_lock(&current->perf_event_mutex);
	list_for_each_entry(event, &current->perf_event_list, owner_entry) {
		ctx = perf_event_ctx_lock(event);
		perf_event_for_each_child(event, _perf_event_enable);
		perf_event_ctx_unlock(event, ctx);
	}
	mutex_unlock(&current->perf_event_mutex);

	return 0;
}

int perf_event_task_disable(void)
{
	struct perf_event_context *ctx;
	struct perf_event *event;

	mutex_lock(&current->perf_event_mutex);
	list_for_each_entry(event, &current->perf_event_list, owner_entry) {
		ctx = perf_event_ctx_lock(event);
		perf_event_for_each_child(event, _perf_event_disable);
		perf_event_ctx_unlock(event, ctx);
	}
	mutex_unlock(&current->perf_event_mutex);

	return 0;
}

static int perf_event_index(struct perf_event *event)
{
	if (event->hw.state & PERF_HES_STOPPED)
		return 0;

	if (event->state != PERF_EVENT_STATE_ACTIVE)
		return 0;

	return event->pmu->event_idx(event);
}

static void calc_timer_values(struct perf_event *event,
				u64 *now,
				u64 *enabled,
				u64 *running)
{
	u64 ctx_time;

	*now = perf_clock();
	ctx_time = event->shadow_ctx_time + *now;
	*enabled = ctx_time - event->tstamp_enabled;
	*running = ctx_time - event->tstamp_running;
}

static void perf_event_init_userpage(struct perf_event *event)
{
	struct perf_event_mmap_page *userpg;
	struct ring_buffer *rb;

	rcu_read_lock();
	rb = rcu_dereference(event->rb);
	if (!rb)
		goto unlock;

	userpg = rb->user_page;

	/* Allow new userspace to detect that bit 0 is deprecated */
	userpg->cap_bit0_is_deprecated = 1;
	userpg->size = offsetof(struct perf_event_mmap_page, __reserved);
	userpg->data_offset = PAGE_SIZE;
	userpg->data_size = perf_data_size(rb);

unlock:
	rcu_read_unlock();
}

void __weak arch_perf_update_userpage(
	struct perf_event *event, struct perf_event_mmap_page *userpg, u64 now)
{
}

/*
 * Callers need to ensure there can be no nesting of this function, otherwise
 * the seqlock logic goes bad. We can not serialize this because the arch
 * code calls this from NMI context.
 */
void perf_event_update_userpage(struct perf_event *event)
{
	struct perf_event_mmap_page *userpg;
	struct ring_buffer *rb;
	u64 enabled, running, now;

	rcu_read_lock();
	rb = rcu_dereference(event->rb);
	if (!rb)
		goto unlock;

	/*
	 * compute total_time_enabled, total_time_running
	 * based on snapshot values taken when the event
	 * was last scheduled in.
	 *
	 * we cannot simply called update_context_time()
	 * because of locking issue as we can be called in
	 * NMI context
	 */
	calc_timer_values(event, &now, &enabled, &running);

	userpg = rb->user_page;
	/*
	 * Disable preemption so as to not let the corresponding user-space
	 * spin too long if we get preempted.
	 */
	preempt_disable();
	++userpg->lock;
	barrier();
	userpg->index = perf_event_index(event);
	userpg->offset = perf_event_count(event);
	if (userpg->index)
		userpg->offset -= local64_read(&event->hw.prev_count);

	userpg->time_enabled = enabled +
			atomic64_read(&event->child_total_time_enabled);

	userpg->time_running = running +
			atomic64_read(&event->child_total_time_running);

	arch_perf_update_userpage(event, userpg, now);

	barrier();
	++userpg->lock;
	preempt_enable();
unlock:
	rcu_read_unlock();
}

static int perf_mmap_fault(struct vm_fault *vmf)
{
	struct perf_event *event = vmf->vma->vm_file->private_data;
	struct ring_buffer *rb;
	int ret = VM_FAULT_SIGBUS;

	if (vmf->flags & FAULT_FLAG_MKWRITE) {
		if (vmf->pgoff == 0)
			ret = 0;
		return ret;
	}

	rcu_read_lock();
	rb = rcu_dereference(event->rb);
	if (!rb)
		goto unlock;

	if (vmf->pgoff && (vmf->flags & FAULT_FLAG_WRITE))
		goto unlock;

	vmf->page = perf_mmap_to_page(rb, vmf->pgoff);
	if (!vmf->page)
		goto unlock;

	get_page(vmf->page);
	vmf->page->mapping = vmf->vma->vm_file->f_mapping;
	vmf->page->index   = vmf->pgoff;

	ret = 0;
unlock:
	rcu_read_unlock();

	return ret;
}

static void ring_buffer_attach(struct perf_event *event,
			       struct ring_buffer *rb)
{
	struct ring_buffer *old_rb = NULL;
	unsigned long flags;

	if (event->rb) {
		/*
		 * Should be impossible, we set this when removing
		 * event->rb_entry and wait/clear when adding event->rb_entry.
		 */
		WARN_ON_ONCE(event->rcu_pending);

		old_rb = event->rb;
		spin_lock_irqsave(&old_rb->event_lock, flags);
		list_del_rcu(&event->rb_entry);
		spin_unlock_irqrestore(&old_rb->event_lock, flags);

		event->rcu_batches = get_state_synchronize_rcu();
		event->rcu_pending = 1;
	}

	if (rb) {
		if (event->rcu_pending) {
			cond_synchronize_rcu(event->rcu_batches);
			event->rcu_pending = 0;
		}

		spin_lock_irqsave(&rb->event_lock, flags);
		list_add_rcu(&event->rb_entry, &rb->event_list);
		spin_unlock_irqrestore(&rb->event_lock, flags);
	}

	/*
	 * Avoid racing with perf_mmap_close(AUX): stop the event
	 * before swizzling the event::rb pointer; if it's getting
	 * unmapped, its aux_mmap_count will be 0 and it won't
	 * restart. See the comment in __perf_pmu_output_stop().
	 *
	 * Data will inevitably be lost when set_output is done in
	 * mid-air, but then again, whoever does it like this is
	 * not in for the data anyway.
	 */
	if (has_aux(event))
		perf_event_stop(event, 0);

	rcu_assign_pointer(event->rb, rb);

	if (old_rb) {
		ring_buffer_put(old_rb);
		/*
		 * Since we detached before setting the new rb, so that we
		 * could attach the new rb, we could have missed a wakeup.
		 * Provide it now.
		 */
		wake_up_all(&event->waitq);
	}
}

static void ring_buffer_wakeup(struct perf_event *event)
{
	struct ring_buffer *rb;

	rcu_read_lock();
	rb = rcu_dereference(event->rb);
	if (rb) {
		list_for_each_entry_rcu(event, &rb->event_list, rb_entry)
			wake_up_all(&event->waitq);
	}
	rcu_read_unlock();
}

struct ring_buffer *ring_buffer_get(struct perf_event *event)
{
	struct ring_buffer *rb;

	rcu_read_lock();
	rb = rcu_dereference(event->rb);
	if (rb) {
		if (!atomic_inc_not_zero(&rb->refcount))
			rb = NULL;
	}
	rcu_read_unlock();

	return rb;
}

void ring_buffer_put(struct ring_buffer *rb)
{
	if (!atomic_dec_and_test(&rb->refcount))
		return;

	WARN_ON_ONCE(!list_empty(&rb->event_list));

	call_rcu(&rb->rcu_head, rb_free_rcu);
}

static void perf_mmap_open(struct vm_area_struct *vma)
{
	struct perf_event *event = vma->vm_file->private_data;

	atomic_inc(&event->mmap_count);
	atomic_inc(&event->rb->mmap_count);

	if (vma->vm_pgoff)
		atomic_inc(&event->rb->aux_mmap_count);

	if (event->pmu->event_mapped)
		event->pmu->event_mapped(event, vma->vm_mm);
}

static void perf_pmu_output_stop(struct perf_event *event);

/*
 * A buffer can be mmap()ed multiple times; either directly through the same
 * event, or through other events by use of perf_event_set_output().
 *
 * In order to undo the VM accounting done by perf_mmap() we need to destroy
 * the buffer here, where we still have a VM context. This means we need
 * to detach all events redirecting to us.
 */
static void perf_mmap_close(struct vm_area_struct *vma)
{
	struct perf_event *event = vma->vm_file->private_data;

	struct ring_buffer *rb = ring_buffer_get(event);
	struct user_struct *mmap_user = rb->mmap_user;
	int mmap_locked = rb->mmap_locked;
	unsigned long size = perf_data_size(rb);

	if (event->pmu->event_unmapped)
		event->pmu->event_unmapped(event, vma->vm_mm);

	/*
	 * rb->aux_mmap_count will always drop before rb->mmap_count and
	 * event->mmap_count, so it is ok to use event->mmap_mutex to
	 * serialize with perf_mmap here.
	 */
	if (rb_has_aux(rb) && vma->vm_pgoff == rb->aux_pgoff &&
	    atomic_dec_and_mutex_lock(&rb->aux_mmap_count, &event->mmap_mutex)) {
		/*
		 * Stop all AUX events that are writing to this buffer,
		 * so that we can free its AUX pages and corresponding PMU
		 * data. Note that after rb::aux_mmap_count dropped to zero,
		 * they won't start any more (see perf_aux_output_begin()).
		 */
		perf_pmu_output_stop(event);

		/* now it's safe to free the pages */
		atomic_long_sub(rb->aux_nr_pages, &mmap_user->locked_vm);
		vma->vm_mm->pinned_vm -= rb->aux_mmap_locked;

		/* this has to be the last one */
		rb_free_aux(rb);
		WARN_ON_ONCE(atomic_read(&rb->aux_refcount));

		mutex_unlock(&event->mmap_mutex);
	}

	atomic_dec(&rb->mmap_count);

	if (!atomic_dec_and_mutex_lock(&event->mmap_count, &event->mmap_mutex))
		goto out_put;

	ring_buffer_attach(event, NULL);
	mutex_unlock(&event->mmap_mutex);

	/* If there's still other mmap()s of this buffer, we're done. */
	if (atomic_read(&rb->mmap_count))
		goto out_put;

	/*
	 * No other mmap()s, detach from all other events that might redirect
	 * into the now unreachable buffer. Somewhat complicated by the
	 * fact that rb::event_lock otherwise nests inside mmap_mutex.
	 */
again:
	rcu_read_lock();
	list_for_each_entry_rcu(event, &rb->event_list, rb_entry) {
		if (!atomic_long_inc_not_zero(&event->refcount)) {
			/*
			 * This event is en-route to free_event() which will
			 * detach it and remove it from the list.
			 */
			continue;
		}
		rcu_read_unlock();

		mutex_lock(&event->mmap_mutex);
		/*
		 * Check we didn't race with perf_event_set_output() which can
		 * swizzle the rb from under us while we were waiting to
		 * acquire mmap_mutex.
		 *
		 * If we find a different rb; ignore this event, a next
		 * iteration will no longer find it on the list. We have to
		 * still restart the iteration to make sure we're not now
		 * iterating the wrong list.
		 */
		if (event->rb == rb)
			ring_buffer_attach(event, NULL);

		mutex_unlock(&event->mmap_mutex);
		put_event(event);

		/*
		 * Restart the iteration; either we're on the wrong list or
		 * destroyed its integrity by doing a deletion.
		 */
		goto again;
	}
	rcu_read_unlock();

	/*
	 * It could be there's still a few 0-ref events on the list; they'll
	 * get cleaned up by free_event() -- they'll also still have their
	 * ref on the rb and will free it whenever they are done with it.
	 *
	 * Aside from that, this buffer is 'fully' detached and unmapped,
	 * undo the VM accounting.
	 */

	atomic_long_sub((size >> PAGE_SHIFT) + 1, &mmap_user->locked_vm);
	vma->vm_mm->pinned_vm -= mmap_locked;
	free_uid(mmap_user);

out_put:
	ring_buffer_put(rb); /* could be last */
}

static const struct vm_operations_struct perf_mmap_vmops = {
	.open		= perf_mmap_open,
	.close		= perf_mmap_close, /* non mergable */
	.fault		= perf_mmap_fault,
	.page_mkwrite	= perf_mmap_fault,
};

static int perf_mmap(struct file *file, struct vm_area_struct *vma)
{
	struct perf_event *event = file->private_data;
	unsigned long user_locked, user_lock_limit;
	struct user_struct *user = current_user();
	unsigned long locked, lock_limit;
	struct ring_buffer *rb = NULL;
	unsigned long vma_size;
	unsigned long nr_pages;
	long user_extra = 0, extra = 0;
	int ret = 0, flags = 0;

	/*
	 * Don't allow mmap() of inherited per-task counters. This would
	 * create a performance issue due to all children writing to the
	 * same rb.
	 */
	if (event->cpu == -1 && event->attr.inherit)
		return -EINVAL;

	if (!(vma->vm_flags & VM_SHARED))
		return -EINVAL;

	vma_size = vma->vm_end - vma->vm_start;

	if (vma->vm_pgoff == 0) {
		nr_pages = (vma_size / PAGE_SIZE) - 1;
	} else {
		/*
		 * AUX area mapping: if rb->aux_nr_pages != 0, it's already
		 * mapped, all subsequent mappings should have the same size
		 * and offset. Must be above the normal perf buffer.
		 */
		u64 aux_offset, aux_size;

		if (!event->rb)
			return -EINVAL;

		nr_pages = vma_size / PAGE_SIZE;

		mutex_lock(&event->mmap_mutex);
		ret = -EINVAL;

		rb = event->rb;
		if (!rb)
			goto aux_unlock;

		aux_offset = ACCESS_ONCE(rb->user_page->aux_offset);
		aux_size = ACCESS_ONCE(rb->user_page->aux_size);

		if (aux_offset < perf_data_size(rb) + PAGE_SIZE)
			goto aux_unlock;

		if (aux_offset != vma->vm_pgoff << PAGE_SHIFT)
			goto aux_unlock;

		/* already mapped with a different offset */
		if (rb_has_aux(rb) && rb->aux_pgoff != vma->vm_pgoff)
			goto aux_unlock;

		if (aux_size != vma_size || aux_size != nr_pages * PAGE_SIZE)
			goto aux_unlock;

		/* already mapped with a different size */
		if (rb_has_aux(rb) && rb->aux_nr_pages != nr_pages)
			goto aux_unlock;

		if (!is_power_of_2(nr_pages))
			goto aux_unlock;

		if (!atomic_inc_not_zero(&rb->mmap_count))
			goto aux_unlock;

		if (rb_has_aux(rb)) {
			atomic_inc(&rb->aux_mmap_count);
			ret = 0;
			goto unlock;
		}

		atomic_set(&rb->aux_mmap_count, 1);
		user_extra = nr_pages;

		goto accounting;
	}

	/*
	 * If we have rb pages ensure they're a power-of-two number, so we
	 * can do bitmasks instead of modulo.
	 */
	if (nr_pages != 0 && !is_power_of_2(nr_pages))
		return -EINVAL;

	if (vma_size != PAGE_SIZE * (1 + nr_pages))
		return -EINVAL;

	WARN_ON_ONCE(event->ctx->parent_ctx);
again:
	mutex_lock(&event->mmap_mutex);
	if (event->rb) {
		if (event->rb->nr_pages != nr_pages) {
			ret = -EINVAL;
			goto unlock;
		}

		if (!atomic_inc_not_zero(&event->rb->mmap_count)) {
			/*
			 * Raced against perf_mmap_close() through
			 * perf_event_set_output(). Try again, hope for better
			 * luck.
			 */
			mutex_unlock(&event->mmap_mutex);
			goto again;
		}

		goto unlock;
	}

	user_extra = nr_pages + 1;

accounting:
	user_lock_limit = sysctl_perf_event_mlock >> (PAGE_SHIFT - 10);

	/*
	 * Increase the limit linearly with more CPUs:
	 */
	user_lock_limit *= num_online_cpus();

	user_locked = atomic_long_read(&user->locked_vm) + user_extra;

	if (user_locked > user_lock_limit)
		extra = user_locked - user_lock_limit;

	lock_limit = rlimit(RLIMIT_MEMLOCK);
	lock_limit >>= PAGE_SHIFT;
	locked = vma->vm_mm->pinned_vm + extra;

	if ((locked > lock_limit) && perf_paranoid_tracepoint_raw() &&
		!capable(CAP_IPC_LOCK)) {
		ret = -EPERM;
		goto unlock;
	}

	WARN_ON(!rb && event->rb);

	if (vma->vm_flags & VM_WRITE)
		flags |= RING_BUFFER_WRITABLE;

	if (!rb) {
		rb = rb_alloc(nr_pages,
			      event->attr.watermark ? event->attr.wakeup_watermark : 0,
			      event->cpu, flags);

		if (!rb) {
			ret = -ENOMEM;
			goto unlock;
		}

		atomic_set(&rb->mmap_count, 1);
		rb->mmap_user = get_current_user();
		rb->mmap_locked = extra;

		ring_buffer_attach(event, rb);

		perf_event_init_userpage(event);
		perf_event_update_userpage(event);
	} else {
		ret = rb_alloc_aux(rb, event, vma->vm_pgoff, nr_pages,
				   event->attr.aux_watermark, flags);
		if (!ret)
			rb->aux_mmap_locked = extra;
	}

unlock:
	if (!ret) {
		atomic_long_add(user_extra, &user->locked_vm);
		vma->vm_mm->pinned_vm += extra;

		atomic_inc(&event->mmap_count);
	} else if (rb) {
		atomic_dec(&rb->mmap_count);
	}
aux_unlock:
	mutex_unlock(&event->mmap_mutex);

	/*
	 * Since pinned accounting is per vm we cannot allow fork() to copy our
	 * vma.
	 */
	vma->vm_flags |= VM_DONTCOPY | VM_DONTEXPAND | VM_DONTDUMP;
	vma->vm_ops = &perf_mmap_vmops;

	if (event->pmu->event_mapped)
		event->pmu->event_mapped(event, vma->vm_mm);

	return ret;
}

static int perf_fasync(int fd, struct file *filp, int on)
{
	struct inode *inode = file_inode(filp);
	struct perf_event *event = filp->private_data;
	int retval;

	inode_lock(inode);
	retval = fasync_helper(fd, filp, on, &event->fasync);
	inode_unlock(inode);

	if (retval < 0)
		return retval;

	return 0;
}

static const struct file_operations perf_fops = {
	.llseek			= no_llseek,
	.release		= perf_release,
	.read			= perf_read,
	.poll			= perf_poll,
	.unlocked_ioctl		= perf_ioctl,
	.compat_ioctl		= perf_compat_ioctl,
	.mmap			= perf_mmap,
	.fasync			= perf_fasync,
};

/*
 * Perf event wakeup
 *
 * If there's data, ensure we set the poll() state and publish everything
 * to user-space before waking everybody up.
 */

static inline struct fasync_struct **perf_event_fasync(struct perf_event *event)
{
	/* only the parent has fasync state */
	if (event->parent)
		event = event->parent;
	return &event->fasync;
}

void perf_event_wakeup(struct perf_event *event)
{
	ring_buffer_wakeup(event);

	if (event->pending_kill) {
		kill_fasync(perf_event_fasync(event), SIGIO, event->pending_kill);
		event->pending_kill = 0;
	}
}

static void perf_pending_event(struct irq_work *entry)
{
	struct perf_event *event = container_of(entry,
			struct perf_event, pending);
	int rctx;

	rctx = perf_swevent_get_recursion_context();
	/*
	 * If we 'fail' here, that's OK, it means recursion is already disabled
	 * and we won't recurse 'further'.
	 */

	if (event->pending_disable) {
		event->pending_disable = 0;
		perf_event_disable_local(event);
	}

	if (event->pending_wakeup) {
		event->pending_wakeup = 0;
		perf_event_wakeup(event);
	}

	if (rctx >= 0)
		perf_swevent_put_recursion_context(rctx);
}

/*
 * We assume there is only KVM supporting the callbacks.
 * Later on, we might change it to a list if there is
 * another virtualization implementation supporting the callbacks.
 */
struct perf_guest_info_callbacks *perf_guest_cbs;

int perf_register_guest_info_callbacks(struct perf_guest_info_callbacks *cbs)
{
	perf_guest_cbs = cbs;
	return 0;
}
EXPORT_SYMBOL_GPL(perf_register_guest_info_callbacks);

int perf_unregister_guest_info_callbacks(struct perf_guest_info_callbacks *cbs)
{
	perf_guest_cbs = NULL;
	return 0;
}
EXPORT_SYMBOL_GPL(perf_unregister_guest_info_callbacks);

static void
perf_output_sample_regs(struct perf_output_handle *handle,
			struct pt_regs *regs, u64 mask)
{
	int bit;
	DECLARE_BITMAP(_mask, 64);

	bitmap_from_u64(_mask, mask);
	for_each_set_bit(bit, _mask, sizeof(mask) * BITS_PER_BYTE) {
		u64 val;

		val = perf_reg_value(regs, bit);
		perf_output_put(handle, val);
	}
}

static void perf_sample_regs_user(struct perf_regs *regs_user,
				  struct pt_regs *regs,
				  struct pt_regs *regs_user_copy)
{
	if (user_mode(regs)) {
		regs_user->abi = perf_reg_abi(current);
		regs_user->regs = regs;
	} else if (!(current->flags & PF_KTHREAD)) {
		perf_get_regs_user(regs_user, regs, regs_user_copy);
	} else {
		regs_user->abi = PERF_SAMPLE_REGS_ABI_NONE;
		regs_user->regs = NULL;
	}
}

static void perf_sample_regs_intr(struct perf_regs *regs_intr,
				  struct pt_regs *regs)
{
	regs_intr->regs = regs;
	regs_intr->abi  = perf_reg_abi(current);
}


/*
 * Get remaining task size from user stack pointer.
 *
 * It'd be better to take stack vma map and limit this more
 * precisly, but there's no way to get it safely under interrupt,
 * so using TASK_SIZE as limit.
 */
static u64 perf_ustack_task_size(struct pt_regs *regs)
{
	unsigned long addr = perf_user_stack_pointer(regs);

	if (!addr || addr >= TASK_SIZE)
		return 0;

	return TASK_SIZE - addr;
}

static u16
perf_sample_ustack_size(u16 stack_size, u16 header_size,
			struct pt_regs *regs)
{
	u64 task_size;

	/* No regs, no stack pointer, no dump. */
	if (!regs)
		return 0;

	/*
	 * Check if we fit in with the requested stack size into the:
	 * - TASK_SIZE
	 *   If we don't, we limit the size to the TASK_SIZE.
	 *
	 * - remaining sample size
	 *   If we don't, we customize the stack size to
	 *   fit in to the remaining sample size.
	 */

	task_size  = min((u64) USHRT_MAX, perf_ustack_task_size(regs));
	stack_size = min(stack_size, (u16) task_size);

	/* Current header size plus static size and dynamic size. */
	header_size += 2 * sizeof(u64);

	/* Do we fit in with the current stack dump size? */
	if ((u16) (header_size + stack_size) < header_size) {
		/*
		 * If we overflow the maximum size for the sample,
		 * we customize the stack dump size to fit in.
		 */
		stack_size = USHRT_MAX - header_size - sizeof(u64);
		stack_size = round_up(stack_size, sizeof(u64));
	}

	return stack_size;
}

static void
perf_output_sample_ustack(struct perf_output_handle *handle, u64 dump_size,
			  struct pt_regs *regs)
{
	/* Case of a kernel thread, nothing to dump */
	if (!regs) {
		u64 size = 0;
		perf_output_put(handle, size);
	} else {
		unsigned long sp;
		unsigned int rem;
		u64 dyn_size;
		mm_segment_t fs;

		/*
		 * We dump:
		 * static size
		 *   - the size requested by user or the best one we can fit
		 *     in to the sample max size
		 * data
		 *   - user stack dump data
		 * dynamic size
		 *   - the actual dumped size
		 */

		/* Static size. */
		perf_output_put(handle, dump_size);

		/* Data. */
		sp = perf_user_stack_pointer(regs);
		fs = get_fs();
		set_fs(USER_DS);
		rem = __output_copy_user(handle, (void *) sp, dump_size);
		set_fs(fs);
		dyn_size = dump_size - rem;

		perf_output_skip(handle, rem);

		/* Dynamic size. */
		perf_output_put(handle, dyn_size);
	}
}

static void __perf_event_header__init_id(struct perf_event_header *header,
					 struct perf_sample_data *data,
					 struct perf_event *event)
{
	u64 sample_type = event->attr.sample_type;

	data->type = sample_type;
	header->size += event->id_header_size;

	if (sample_type & PERF_SAMPLE_TID) {
		/* namespace issues */
		data->tid_entry.pid = perf_event_pid(event, current);
		data->tid_entry.tid = perf_event_tid(event, current);
	}

	if (sample_type & PERF_SAMPLE_TIME)
		data->time = perf_event_clock(event);

	if (sample_type & (PERF_SAMPLE_ID | PERF_SAMPLE_IDENTIFIER))
		data->id = primary_event_id(event);

	if (sample_type & PERF_SAMPLE_STREAM_ID)
		data->stream_id = event->id;

	if (sample_type & PERF_SAMPLE_CPU) {
		data->cpu_entry.cpu	 = raw_smp_processor_id();
		data->cpu_entry.reserved = 0;
	}
}

void perf_event_header__init_id(struct perf_event_header *header,
				struct perf_sample_data *data,
				struct perf_event *event)
{
	if (event->attr.sample_id_all)
		__perf_event_header__init_id(header, data, event);
}

static void __perf_event__output_id_sample(struct perf_output_handle *handle,
					   struct perf_sample_data *data)
{
	u64 sample_type = data->type;

	if (sample_type & PERF_SAMPLE_TID)
		perf_output_put(handle, data->tid_entry);

	if (sample_type & PERF_SAMPLE_TIME)
		perf_output_put(handle, data->time);

	if (sample_type & PERF_SAMPLE_ID)
		perf_output_put(handle, data->id);

	if (sample_type & PERF_SAMPLE_STREAM_ID)
		perf_output_put(handle, data->stream_id);

	if (sample_type & PERF_SAMPLE_CPU)
		perf_output_put(handle, data->cpu_entry);

	if (sample_type & PERF_SAMPLE_IDENTIFIER)
		perf_output_put(handle, data->id);
}

void perf_event__output_id_sample(struct perf_event *event,
				  struct perf_output_handle *handle,
				  struct perf_sample_data *sample)
{
	if (event->attr.sample_id_all)
		__perf_event__output_id_sample(handle, sample);
}

static void perf_output_read_one(struct perf_output_handle *handle,
				 struct perf_event *event,
				 u64 enabled, u64 running)
{
	u64 read_format = event->attr.read_format;
	u64 values[4];
	int n = 0;

	values[n++] = perf_event_count(event);
	if (read_format & PERF_FORMAT_TOTAL_TIME_ENABLED) {
		values[n++] = enabled +
			atomic64_read(&event->child_total_time_enabled);
	}
	if (read_format & PERF_FORMAT_TOTAL_TIME_RUNNING) {
		values[n++] = running +
			atomic64_read(&event->child_total_time_running);
	}
	if (read_format & PERF_FORMAT_ID)
		values[n++] = primary_event_id(event);

	__output_copy(handle, values, n * sizeof(u64));
}

static void perf_output_read_group(struct perf_output_handle *handle,
			    struct perf_event *event,
			    u64 enabled, u64 running)
{
	struct perf_event *leader = event->group_leader, *sub;
	u64 read_format = event->attr.read_format;
	u64 values[5];
	int n = 0;

	values[n++] = 1 + leader->nr_siblings;

	if (read_format & PERF_FORMAT_TOTAL_TIME_ENABLED)
		values[n++] = enabled;

	if (read_format & PERF_FORMAT_TOTAL_TIME_RUNNING)
		values[n++] = running;

	if ((leader != event) &&
	    (leader->state == PERF_EVENT_STATE_ACTIVE))
		leader->pmu->read(leader);

	values[n++] = perf_event_count(leader);
	if (read_format & PERF_FORMAT_ID)
		values[n++] = primary_event_id(leader);

	__output_copy(handle, values, n * sizeof(u64));

	list_for_each_entry(sub, &leader->sibling_list, group_entry) {
		n = 0;

		if ((sub != event) &&
		    (sub->state == PERF_EVENT_STATE_ACTIVE))
			sub->pmu->read(sub);

		values[n++] = perf_event_count(sub);
		if (read_format & PERF_FORMAT_ID)
			values[n++] = primary_event_id(sub);

		__output_copy(handle, values, n * sizeof(u64));
	}
}

#define PERF_FORMAT_TOTAL_TIMES (PERF_FORMAT_TOTAL_TIME_ENABLED|\
				 PERF_FORMAT_TOTAL_TIME_RUNNING)

/*
 * XXX PERF_SAMPLE_READ vs inherited events seems difficult.
 *
 * The problem is that its both hard and excessively expensive to iterate the
 * child list, not to mention that its impossible to IPI the children running
 * on another CPU, from interrupt/NMI context.
 */
static void perf_output_read(struct perf_output_handle *handle,
			     struct perf_event *event)
{
	u64 enabled = 0, running = 0, now;
	u64 read_format = event->attr.read_format;

	/*
	 * compute total_time_enabled, total_time_running
	 * based on snapshot values taken when the event
	 * was last scheduled in.
	 *
	 * we cannot simply called update_context_time()
	 * because of locking issue as we are called in
	 * NMI context
	 */
	if (read_format & PERF_FORMAT_TOTAL_TIMES)
		calc_timer_values(event, &now, &enabled, &running);

	if (event->attr.read_format & PERF_FORMAT_GROUP)
		perf_output_read_group(handle, event, enabled, running);
	else
		perf_output_read_one(handle, event, enabled, running);
}

void perf_output_sample(struct perf_output_handle *handle,
			struct perf_event_header *header,
			struct perf_sample_data *data,
			struct perf_event *event)
{
	u64 sample_type = data->type;

	perf_output_put(handle, *header);

	if (sample_type & PERF_SAMPLE_IDENTIFIER)
		perf_output_put(handle, data->id);

	if (sample_type & PERF_SAMPLE_IP)
		perf_output_put(handle, data->ip);

	if (sample_type & PERF_SAMPLE_TID)
		perf_output_put(handle, data->tid_entry);

	if (sample_type & PERF_SAMPLE_TIME)
		perf_output_put(handle, data->time);

	if (sample_type & PERF_SAMPLE_ADDR)
		perf_output_put(handle, data->addr);

	if (sample_type & PERF_SAMPLE_ID)
		perf_output_put(handle, data->id);

	if (sample_type & PERF_SAMPLE_STREAM_ID)
		perf_output_put(handle, data->stream_id);

	if (sample_type & PERF_SAMPLE_CPU)
		perf_output_put(handle, data->cpu_entry);

	if (sample_type & PERF_SAMPLE_PERIOD)
		perf_output_put(handle, data->period);

	if (sample_type & PERF_SAMPLE_READ)
		perf_output_read(handle, event);

	if (sample_type & PERF_SAMPLE_CALLCHAIN) {
		if (data->callchain) {
			int size = 1;

			if (data->callchain)
				size += data->callchain->nr;

			size *= sizeof(u64);

			__output_copy(handle, data->callchain, size);
		} else {
			u64 nr = 0;
			perf_output_put(handle, nr);
		}
	}

	if (sample_type & PERF_SAMPLE_RAW) {
		struct perf_raw_record *raw = data->raw;

		if (raw) {
			struct perf_raw_frag *frag = &raw->frag;

			perf_output_put(handle, raw->size);
			do {
				if (frag->copy) {
					__output_custom(handle, frag->copy,
							frag->data, frag->size);
				} else {
					__output_copy(handle, frag->data,
						      frag->size);
				}
				if (perf_raw_frag_last(frag))
					break;
				frag = frag->next;
			} while (1);
			if (frag->pad)
				__output_skip(handle, NULL, frag->pad);
		} else {
			struct {
				u32	size;
				u32	data;
			} raw = {
				.size = sizeof(u32),
				.data = 0,
			};
			perf_output_put(handle, raw);
		}
	}

	if (sample_type & PERF_SAMPLE_BRANCH_STACK) {
		if (data->br_stack) {
			size_t size;

			size = data->br_stack->nr
			     * sizeof(struct perf_branch_entry);

			perf_output_put(handle, data->br_stack->nr);
			perf_output_copy(handle, data->br_stack->entries, size);
		} else {
			/*
			 * we always store at least the value of nr
			 */
			u64 nr = 0;
			perf_output_put(handle, nr);
		}
	}

	if (sample_type & PERF_SAMPLE_REGS_USER) {
		u64 abi = data->regs_user.abi;

		/*
		 * If there are no regs to dump, notice it through
		 * first u64 being zero (PERF_SAMPLE_REGS_ABI_NONE).
		 */
		perf_output_put(handle, abi);

		if (abi) {
			u64 mask = event->attr.sample_regs_user;
			perf_output_sample_regs(handle,
						data->regs_user.regs,
						mask);
		}
	}

	if (sample_type & PERF_SAMPLE_STACK_USER) {
		perf_output_sample_ustack(handle,
					  data->stack_user_size,
					  data->regs_user.regs);
	}

	if (sample_type & PERF_SAMPLE_WEIGHT)
		perf_output_put(handle, data->weight);

	if (sample_type & PERF_SAMPLE_DATA_SRC)
		perf_output_put(handle, data->data_src.val);

	if (sample_type & PERF_SAMPLE_TRANSACTION)
		perf_output_put(handle, data->txn);

	if (sample_type & PERF_SAMPLE_REGS_INTR) {
		u64 abi = data->regs_intr.abi;
		/*
		 * If there are no regs to dump, notice it through
		 * first u64 being zero (PERF_SAMPLE_REGS_ABI_NONE).
		 */
		perf_output_put(handle, abi);

		if (abi) {
			u64 mask = event->attr.sample_regs_intr;

			perf_output_sample_regs(handle,
						data->regs_intr.regs,
						mask);
		}
	}

	if (sample_type & PERF_SAMPLE_PHYS_ADDR)
		perf_output_put(handle, data->phys_addr);

	if (!event->attr.watermark) {
		int wakeup_events = event->attr.wakeup_events;

		if (wakeup_events) {
			struct ring_buffer *rb = handle->rb;
			int events = local_inc_return(&rb->events);

			if (events >= wakeup_events) {
				local_sub(wakeup_events, &rb->events);
				local_inc(&rb->wakeup);
			}
		}
	}
}

static u64 perf_virt_to_phys(u64 virt)
{
	u64 phys_addr = 0;
	struct page *p = NULL;

	if (!virt)
		return 0;

	if (virt >= TASK_SIZE) {
		/* If it's vmalloc()d memory, leave phys_addr as 0 */
		if (virt_addr_valid((void *)(uintptr_t)virt) &&
		    !(virt >= VMALLOC_START && virt < VMALLOC_END))
			phys_addr = (u64)virt_to_phys((void *)(uintptr_t)virt);
	} else {
		/*
		 * Walking the pages tables for user address.
		 * Interrupts are disabled, so it prevents any tear down
		 * of the page tables.
		 * Try IRQ-safe __get_user_pages_fast first.
		 * If failed, leave phys_addr as 0.
		 */
		if ((current->mm != NULL) &&
		    (__get_user_pages_fast(virt, 1, 0, &p) == 1))
			phys_addr = page_to_phys(p) + virt % PAGE_SIZE;

		if (p)
			put_page(p);
	}

	return phys_addr;
}

void perf_prepare_sample(struct perf_event_header *header,
			 struct perf_sample_data *data,
			 struct perf_event *event,
			 struct pt_regs *regs)
{
	u64 sample_type = event->attr.sample_type;

	header->type = PERF_RECORD_SAMPLE;
	header->size = sizeof(*header) + event->header_size;

	header->misc = 0;
	header->misc |= perf_misc_flags(regs);

	__perf_event_header__init_id(header, data, event);

	if (sample_type & PERF_SAMPLE_IP)
		data->ip = perf_instruction_pointer(regs);

	if (sample_type & PERF_SAMPLE_CALLCHAIN) {
		int size = 1;

		data->callchain = perf_callchain(event, regs);

		if (data->callchain)
			size += data->callchain->nr;

		header->size += size * sizeof(u64);
	}

	if (sample_type & PERF_SAMPLE_RAW) {
		struct perf_raw_record *raw = data->raw;
		int size;

		if (raw) {
			struct perf_raw_frag *frag = &raw->frag;
			u32 sum = 0;

			do {
				sum += frag->size;
				if (perf_raw_frag_last(frag))
					break;
				frag = frag->next;
			} while (1);

			size = round_up(sum + sizeof(u32), sizeof(u64));
			raw->size = size - sizeof(u32);
			frag->pad = raw->size - sum;
		} else {
			size = sizeof(u64);
		}

		header->size += size;
	}

	if (sample_type & PERF_SAMPLE_BRANCH_STACK) {
		int size = sizeof(u64); /* nr */
		if (data->br_stack) {
			size += data->br_stack->nr
			      * sizeof(struct perf_branch_entry);
		}
		header->size += size;
	}

	if (sample_type & (PERF_SAMPLE_REGS_USER | PERF_SAMPLE_STACK_USER))
		perf_sample_regs_user(&data->regs_user, regs,
				      &data->regs_user_copy);

	if (sample_type & PERF_SAMPLE_REGS_USER) {
		/* regs dump ABI info */
		int size = sizeof(u64);

		if (data->regs_user.regs) {
			u64 mask = event->attr.sample_regs_user;
			size += hweight64(mask) * sizeof(u64);
		}

		header->size += size;
	}

	if (sample_type & PERF_SAMPLE_STACK_USER) {
		/*
		 * Either we need PERF_SAMPLE_STACK_USER bit to be allways
		 * processed as the last one or have additional check added
		 * in case new sample type is added, because we could eat
		 * up the rest of the sample size.
		 */
		u16 stack_size = event->attr.sample_stack_user;
		u16 size = sizeof(u64);

		stack_size = perf_sample_ustack_size(stack_size, header->size,
						     data->regs_user.regs);

		/*
		 * If there is something to dump, add space for the dump
		 * itself and for the field that tells the dynamic size,
		 * which is how many have been actually dumped.
		 */
		if (stack_size)
			size += sizeof(u64) + stack_size;

		data->stack_user_size = stack_size;
		header->size += size;
	}

	if (sample_type & PERF_SAMPLE_REGS_INTR) {
		/* regs dump ABI info */
		int size = sizeof(u64);

		perf_sample_regs_intr(&data->regs_intr, regs);

		if (data->regs_intr.regs) {
			u64 mask = event->attr.sample_regs_intr;

			size += hweight64(mask) * sizeof(u64);
		}

		header->size += size;
	}

	if (sample_type & PERF_SAMPLE_PHYS_ADDR)
		data->phys_addr = perf_virt_to_phys(data->addr);
}

static void __always_inline
__perf_event_output(struct perf_event *event,
		    struct perf_sample_data *data,
		    struct pt_regs *regs,
		    int (*output_begin)(struct perf_output_handle *,
					struct perf_event *,
					unsigned int))
{
	struct perf_output_handle handle;
	struct perf_event_header header;

	/* protect the callchain buffers */
	rcu_read_lock();

	perf_prepare_sample(&header, data, event, regs);

	if (output_begin(&handle, event, header.size))
		goto exit;

	perf_output_sample(&handle, &header, data, event);

	perf_output_end(&handle);

exit:
	rcu_read_unlock();
}

void
perf_event_output_forward(struct perf_event *event,
			 struct perf_sample_data *data,
			 struct pt_regs *regs)
{
	__perf_event_output(event, data, regs, perf_output_begin_forward);
}

void
perf_event_output_backward(struct perf_event *event,
			   struct perf_sample_data *data,
			   struct pt_regs *regs)
{
	__perf_event_output(event, data, regs, perf_output_begin_backward);
}

void
perf_event_output(struct perf_event *event,
		  struct perf_sample_data *data,
		  struct pt_regs *regs)
{
	__perf_event_output(event, data, regs, perf_output_begin);
}

/*
 * read event_id
 */

struct perf_read_event {
	struct perf_event_header	header;

	u32				pid;
	u32				tid;
};

static void
perf_event_read_event(struct perf_event *event,
			struct task_struct *task)
{
	struct perf_output_handle handle;
	struct perf_sample_data sample;
	struct perf_read_event read_event = {
		.header = {
			.type = PERF_RECORD_READ,
			.misc = 0,
			.size = sizeof(read_event) + event->read_size,
		},
		.pid = perf_event_pid(event, task),
		.tid = perf_event_tid(event, task),
	};
	int ret;

	perf_event_header__init_id(&read_event.header, &sample, event);
	ret = perf_output_begin(&handle, event, read_event.header.size);
	if (ret)
		return;

	perf_output_put(&handle, read_event);
	perf_output_read(&handle, event);
	perf_event__output_id_sample(event, &handle, &sample);

	perf_output_end(&handle);
}

typedef void (perf_iterate_f)(struct perf_event *event, void *data);

static void
perf_iterate_ctx(struct perf_event_context *ctx,
		   perf_iterate_f output,
		   void *data, bool all)
{
	struct perf_event *event;

	list_for_each_entry_rcu(event, &ctx->event_list, event_entry) {
		if (!all) {
			if (event->state < PERF_EVENT_STATE_INACTIVE)
				continue;
			if (!event_filter_match(event))
				continue;
		}

		output(event, data);
	}
}

static void perf_iterate_sb_cpu(perf_iterate_f output, void *data)
{
	struct pmu_event_list *pel = this_cpu_ptr(&pmu_sb_events);
	struct perf_event *event;

	list_for_each_entry_rcu(event, &pel->list, sb_list) {
		/*
		 * Skip events that are not fully formed yet; ensure that
		 * if we observe event->ctx, both event and ctx will be
		 * complete enough. See perf_install_in_context().
		 */
		if (!smp_load_acquire(&event->ctx))
			continue;

		if (event->state < PERF_EVENT_STATE_INACTIVE)
			continue;
		if (!event_filter_match(event))
			continue;
		output(event, data);
	}
}

/*
 * Iterate all events that need to receive side-band events.
 *
 * For new callers; ensure that account_pmu_sb_event() includes
 * your event, otherwise it might not get delivered.
 */
static void
perf_iterate_sb(perf_iterate_f output, void *data,
	       struct perf_event_context *task_ctx)
{
	struct perf_event_context *ctx;
	int ctxn;

	rcu_read_lock();
	preempt_disable();

	/*
	 * If we have task_ctx != NULL we only notify the task context itself.
	 * The task_ctx is set only for EXIT events before releasing task
	 * context.
	 */
	if (task_ctx) {
		perf_iterate_ctx(task_ctx, output, data, false);
		goto done;
	}

	perf_iterate_sb_cpu(output, data);

	for_each_task_context_nr(ctxn) {
		ctx = rcu_dereference(current->perf_event_ctxp[ctxn]);
		if (ctx)
			perf_iterate_ctx(ctx, output, data, false);
	}
done:
	preempt_enable();
	rcu_read_unlock();
}

/*
 * Clear all file-based filters at exec, they'll have to be
 * re-instated when/if these objects are mmapped again.
 */
static void perf_event_addr_filters_exec(struct perf_event *event, void *data)
{
	struct perf_addr_filters_head *ifh = perf_event_addr_filters(event);
	struct perf_addr_filter *filter;
	unsigned int restart = 0, count = 0;
	unsigned long flags;

	if (!has_addr_filter(event))
		return;

	raw_spin_lock_irqsave(&ifh->lock, flags);
	list_for_each_entry(filter, &ifh->list, entry) {
		if (filter->inode) {
			event->addr_filters_offs[count] = 0;
			restart++;
		}

		count++;
	}

	if (restart)
		event->addr_filters_gen++;
	raw_spin_unlock_irqrestore(&ifh->lock, flags);

	if (restart)
		perf_event_stop(event, 1);
}

void perf_event_exec(void)
{
	struct perf_event_context *ctx;
	int ctxn;

	rcu_read_lock();
	for_each_task_context_nr(ctxn) {
		ctx = current->perf_event_ctxp[ctxn];
		if (!ctx)
			continue;

		perf_event_enable_on_exec(ctxn);

		perf_iterate_ctx(ctx, perf_event_addr_filters_exec, NULL,
				   true);
	}
	rcu_read_unlock();
}

struct remote_output {
	struct ring_buffer	*rb;
	int			err;
};

static void __perf_event_output_stop(struct perf_event *event, void *data)
{
	struct perf_event *parent = event->parent;
	struct remote_output *ro = data;
	struct ring_buffer *rb = ro->rb;
	struct stop_event_data sd = {
		.event	= event,
	};

	if (!has_aux(event))
		return;

	if (!parent)
		parent = event;

	/*
	 * In case of inheritance, it will be the parent that links to the
	 * ring-buffer, but it will be the child that's actually using it.
	 *
	 * We are using event::rb to determine if the event should be stopped,
	 * however this may race with ring_buffer_attach() (through set_output),
	 * which will make us skip the event that actually needs to be stopped.
	 * So ring_buffer_attach() has to stop an aux event before re-assigning
	 * its rb pointer.
	 */
	if (rcu_dereference(parent->rb) == rb)
		ro->err = __perf_event_stop(&sd);
}

static int __perf_pmu_output_stop(void *info)
{
	struct perf_event *event = info;
	struct pmu *pmu = event->pmu;
	struct perf_cpu_context *cpuctx = this_cpu_ptr(pmu->pmu_cpu_context);
	struct remote_output ro = {
		.rb	= event->rb,
	};

	rcu_read_lock();
	perf_iterate_ctx(&cpuctx->ctx, __perf_event_output_stop, &ro, false);
	if (cpuctx->task_ctx)
		perf_iterate_ctx(cpuctx->task_ctx, __perf_event_output_stop,
				   &ro, false);
	rcu_read_unlock();

	return ro.err;
}

static void perf_pmu_output_stop(struct perf_event *event)
{
	struct perf_event *iter;
	int err, cpu;

restart:
	rcu_read_lock();
	list_for_each_entry_rcu(iter, &event->rb->event_list, rb_entry) {
		/*
		 * For per-CPU events, we need to make sure that neither they
		 * nor their children are running; for cpu==-1 events it's
		 * sufficient to stop the event itself if it's active, since
		 * it can't have children.
		 */
		cpu = iter->cpu;
		if (cpu == -1)
			cpu = READ_ONCE(iter->oncpu);

		if (cpu == -1)
			continue;

		err = cpu_function_call(cpu, __perf_pmu_output_stop, event);
		if (err == -EAGAIN) {
			rcu_read_unlock();
			goto restart;
		}
	}
	rcu_read_unlock();
}

/*
 * task tracking -- fork/exit
 *
 * enabled by: attr.comm | attr.mmap | attr.mmap2 | attr.mmap_data | attr.task
 */

struct perf_task_event {
	struct task_struct		*task;
	struct perf_event_context	*task_ctx;

	struct {
		struct perf_event_header	header;

		u32				pid;
		u32				ppid;
		u32				tid;
		u32				ptid;
		u64				time;
	} event_id;
};

static int perf_event_task_match(struct perf_event *event)
{
	return event->attr.comm  || event->attr.mmap ||
	       event->attr.mmap2 || event->attr.mmap_data ||
	       event->attr.task;
}

static void perf_event_task_output(struct perf_event *event,
				   void *data)
{
	struct perf_task_event *task_event = data;
	struct perf_output_handle handle;
	struct perf_sample_data	sample;
	struct task_struct *task = task_event->task;
	int ret, size = task_event->event_id.header.size;

	if (!perf_event_task_match(event))
		return;

	perf_event_header__init_id(&task_event->event_id.header, &sample, event);

	ret = perf_output_begin(&handle, event,
				task_event->event_id.header.size);
	if (ret)
		goto out;

	task_event->event_id.pid = perf_event_pid(event, task);
	task_event->event_id.ppid = perf_event_pid(event, current);

	task_event->event_id.tid = perf_event_tid(event, task);
	task_event->event_id.ptid = perf_event_tid(event, current);

	task_event->event_id.time = perf_event_clock(event);

	perf_output_put(&handle, task_event->event_id);

	perf_event__output_id_sample(event, &handle, &sample);

	perf_output_end(&handle);
out:
	task_event->event_id.header.size = size;
}

static void perf_event_task(struct task_struct *task,
			      struct perf_event_context *task_ctx,
			      int new)
{
	struct perf_task_event task_event;

	if (!atomic_read(&nr_comm_events) &&
	    !atomic_read(&nr_mmap_events) &&
	    !atomic_read(&nr_task_events))
		return;

	task_event = (struct perf_task_event){
		.task	  = task,
		.task_ctx = task_ctx,
		.event_id    = {
			.header = {
				.type = new ? PERF_RECORD_FORK : PERF_RECORD_EXIT,
				.misc = 0,
				.size = sizeof(task_event.event_id),
			},
			/* .pid  */
			/* .ppid */
			/* .tid  */
			/* .ptid */
			/* .time */
		},
	};

	perf_iterate_sb(perf_event_task_output,
		       &task_event,
		       task_ctx);
}

void perf_event_fork(struct task_struct *task)
{
	perf_event_task(task, NULL, 1);
	perf_event_namespaces(task);
}

/*
 * comm tracking
 */

struct perf_comm_event {
	struct task_struct	*task;
	char			*comm;
	int			comm_size;

	struct {
		struct perf_event_header	header;

		u32				pid;
		u32				tid;
	} event_id;
};

static int perf_event_comm_match(struct perf_event *event)
{
	return event->attr.comm;
}

static void perf_event_comm_output(struct perf_event *event,
				   void *data)
{
	struct perf_comm_event *comm_event = data;
	struct perf_output_handle handle;
	struct perf_sample_data sample;
	int size = comm_event->event_id.header.size;
	int ret;

	if (!perf_event_comm_match(event))
		return;

	perf_event_header__init_id(&comm_event->event_id.header, &sample, event);
	ret = perf_output_begin(&handle, event,
				comm_event->event_id.header.size);

	if (ret)
		goto out;

	comm_event->event_id.pid = perf_event_pid(event, comm_event->task);
	comm_event->event_id.tid = perf_event_tid(event, comm_event->task);

	perf_output_put(&handle, comm_event->event_id);
	__output_copy(&handle, comm_event->comm,
				   comm_event->comm_size);

	perf_event__output_id_sample(event, &handle, &sample);

	perf_output_end(&handle);
out:
	comm_event->event_id.header.size = size;
}

static void perf_event_comm_event(struct perf_comm_event *comm_event)
{
	char comm[TASK_COMM_LEN];
	unsigned int size;

	memset(comm, 0, sizeof(comm));
	strlcpy(comm, comm_event->task->comm, sizeof(comm));
	size = ALIGN(strlen(comm)+1, sizeof(u64));

	comm_event->comm = comm;
	comm_event->comm_size = size;

	comm_event->event_id.header.size = sizeof(comm_event->event_id) + size;

	perf_iterate_sb(perf_event_comm_output,
		       comm_event,
		       NULL);
}

void perf_event_comm(struct task_struct *task, bool exec)
{
	struct perf_comm_event comm_event;

	if (!atomic_read(&nr_comm_events))
		return;

	comm_event = (struct perf_comm_event){
		.task	= task,
		/* .comm      */
		/* .comm_size */
		.event_id  = {
			.header = {
				.type = PERF_RECORD_COMM,
				.misc = exec ? PERF_RECORD_MISC_COMM_EXEC : 0,
				/* .size */
			},
			/* .pid */
			/* .tid */
		},
	};

	perf_event_comm_event(&comm_event);
}

/*
 * namespaces tracking
 */

struct perf_namespaces_event {
	struct task_struct		*task;

	struct {
		struct perf_event_header	header;

		u32				pid;
		u32				tid;
		u64				nr_namespaces;
		struct perf_ns_link_info	link_info[NR_NAMESPACES];
	} event_id;
};

static int perf_event_namespaces_match(struct perf_event *event)
{
	return event->attr.namespaces;
}

static void perf_event_namespaces_output(struct perf_event *event,
					 void *data)
{
	struct perf_namespaces_event *namespaces_event = data;
	struct perf_output_handle handle;
	struct perf_sample_data sample;
	u16 header_size = namespaces_event->event_id.header.size;
	int ret;

	if (!perf_event_namespaces_match(event))
		return;

	perf_event_header__init_id(&namespaces_event->event_id.header,
				   &sample, event);
	ret = perf_output_begin(&handle, event,
				namespaces_event->event_id.header.size);
	if (ret)
		goto out;

	namespaces_event->event_id.pid = perf_event_pid(event,
							namespaces_event->task);
	namespaces_event->event_id.tid = perf_event_tid(event,
							namespaces_event->task);

	perf_output_put(&handle, namespaces_event->event_id);

	perf_event__output_id_sample(event, &handle, &sample);

	perf_output_end(&handle);
out:
	namespaces_event->event_id.header.size = header_size;
}

static void perf_fill_ns_link_info(struct perf_ns_link_info *ns_link_info,
				   struct task_struct *task,
				   const struct proc_ns_operations *ns_ops)
{
	struct path ns_path;
	struct inode *ns_inode;
	void *error;

	error = ns_get_path(&ns_path, task, ns_ops);
	if (!error) {
		ns_inode = ns_path.dentry->d_inode;
		ns_link_info->dev = new_encode_dev(ns_inode->i_sb->s_dev);
		ns_link_info->ino = ns_inode->i_ino;
		path_put(&ns_path);
	}
}

void perf_event_namespaces(struct task_struct *task)
{
	struct perf_namespaces_event namespaces_event;
	struct perf_ns_link_info *ns_link_info;

	if (!atomic_read(&nr_namespaces_events))
		return;

	namespaces_event = (struct perf_namespaces_event){
		.task	= task,
		.event_id  = {
			.header = {
				.type = PERF_RECORD_NAMESPACES,
				.misc = 0,
				.size = sizeof(namespaces_event.event_id),
			},
			/* .pid */
			/* .tid */
			.nr_namespaces = NR_NAMESPACES,
			/* .link_info[NR_NAMESPACES] */
		},
	};

	ns_link_info = namespaces_event.event_id.link_info;

	perf_fill_ns_link_info(&ns_link_info[MNT_NS_INDEX],
			       task, &mntns_operations);

#ifdef CONFIG_USER_NS
	perf_fill_ns_link_info(&ns_link_info[USER_NS_INDEX],
			       task, &userns_operations);
#endif
#ifdef CONFIG_NET_NS
	perf_fill_ns_link_info(&ns_link_info[NET_NS_INDEX],
			       task, &netns_operations);
#endif
#ifdef CONFIG_UTS_NS
	perf_fill_ns_link_info(&ns_link_info[UTS_NS_INDEX],
			       task, &utsns_operations);
#endif
#ifdef CONFIG_IPC_NS
	perf_fill_ns_link_info(&ns_link_info[IPC_NS_INDEX],
			       task, &ipcns_operations);
#endif
#ifdef CONFIG_PID_NS
	perf_fill_ns_link_info(&ns_link_info[PID_NS_INDEX],
			       task, &pidns_operations);
#endif
#ifdef CONFIG_CGROUPS
	perf_fill_ns_link_info(&ns_link_info[CGROUP_NS_INDEX],
			       task, &cgroupns_operations);
#endif

	perf_iterate_sb(perf_event_namespaces_output,
			&namespaces_event,
			NULL);
}

/*
 * mmap tracking
 */

struct perf_mmap_event {
	struct vm_area_struct	*vma;

	const char		*file_name;
	int			file_size;
	int			maj, min;
	u64			ino;
	u64			ino_generation;
	u32			prot, flags;

	struct {
		struct perf_event_header	header;

		u32				pid;
		u32				tid;
		u64				start;
		u64				len;
		u64				pgoff;
	} event_id;
};

static int perf_event_mmap_match(struct perf_event *event,
				 void *data)
{
	struct perf_mmap_event *mmap_event = data;
	struct vm_area_struct *vma = mmap_event->vma;
	int executable = vma->vm_flags & VM_EXEC;

	return (!executable && event->attr.mmap_data) ||
	       (executable && (event->attr.mmap || event->attr.mmap2));
}

static void perf_event_mmap_output(struct perf_event *event,
				   void *data)
{
	struct perf_mmap_event *mmap_event = data;
	struct perf_output_handle handle;
	struct perf_sample_data sample;
	int size = mmap_event->event_id.header.size;
	u32 type = mmap_event->event_id.header.type;
	int ret;

	if (!perf_event_mmap_match(event, data))
		return;

	if (event->attr.mmap2) {
		mmap_event->event_id.header.type = PERF_RECORD_MMAP2;
		mmap_event->event_id.header.size += sizeof(mmap_event->maj);
		mmap_event->event_id.header.size += sizeof(mmap_event->min);
		mmap_event->event_id.header.size += sizeof(mmap_event->ino);
		mmap_event->event_id.header.size += sizeof(mmap_event->ino_generation);
		mmap_event->event_id.header.size += sizeof(mmap_event->prot);
		mmap_event->event_id.header.size += sizeof(mmap_event->flags);
	}

	perf_event_header__init_id(&mmap_event->event_id.header, &sample, event);
	ret = perf_output_begin(&handle, event,
				mmap_event->event_id.header.size);
	if (ret)
		goto out;

	mmap_event->event_id.pid = perf_event_pid(event, current);
	mmap_event->event_id.tid = perf_event_tid(event, current);

	perf_output_put(&handle, mmap_event->event_id);

	if (event->attr.mmap2) {
		perf_output_put(&handle, mmap_event->maj);
		perf_output_put(&handle, mmap_event->min);
		perf_output_put(&handle, mmap_event->ino);
		perf_output_put(&handle, mmap_event->ino_generation);
		perf_output_put(&handle, mmap_event->prot);
		perf_output_put(&handle, mmap_event->flags);
	}

	__output_copy(&handle, mmap_event->file_name,
				   mmap_event->file_size);

	perf_event__output_id_sample(event, &handle, &sample);

	perf_output_end(&handle);
out:
	mmap_event->event_id.header.size = size;
	mmap_event->event_id.header.type = type;
}

static void perf_event_mmap_event(struct perf_mmap_event *mmap_event)
{
	struct vm_area_struct *vma = mmap_event->vma;
	struct file *file = vma->vm_file;
	int maj = 0, min = 0;
	u64 ino = 0, gen = 0;
	u32 prot = 0, flags = 0;
	unsigned int size;
	char tmp[16];
	char *buf = NULL;
	char *name;

	if (vma->vm_flags & VM_READ)
		prot |= PROT_READ;
	if (vma->vm_flags & VM_WRITE)
		prot |= PROT_WRITE;
	if (vma->vm_flags & VM_EXEC)
		prot |= PROT_EXEC;

	if (vma->vm_flags & VM_MAYSHARE)
		flags = MAP_SHARED;
	else
		flags = MAP_PRIVATE;

	if (vma->vm_flags & VM_DENYWRITE)
		flags |= MAP_DENYWRITE;
	if (vma->vm_flags & VM_MAYEXEC)
		flags |= MAP_EXECUTABLE;
	if (vma->vm_flags & VM_LOCKED)
		flags |= MAP_LOCKED;
	if (vma->vm_flags & VM_HUGETLB)
		flags |= MAP_HUGETLB;

	if (file) {
		struct inode *inode;
		dev_t dev;

		buf = kmalloc(PATH_MAX, GFP_KERNEL);
		if (!buf) {
			name = "//enomem";
			goto cpy_name;
		}
		/*
		 * d_path() works from the end of the rb backwards, so we
		 * need to add enough zero bytes after the string to handle
		 * the 64bit alignment we do later.
		 */
		name = file_path(file, buf, PATH_MAX - sizeof(u64));
		if (IS_ERR(name)) {
			name = "//toolong";
			goto cpy_name;
		}
		inode = file_inode(vma->vm_file);
		dev = inode->i_sb->s_dev;
		ino = inode->i_ino;
		gen = inode->i_generation;
		maj = MAJOR(dev);
		min = MINOR(dev);

		goto got_name;
	} else {
		if (vma->vm_ops && vma->vm_ops->name) {
			name = (char *) vma->vm_ops->name(vma);
			if (name)
				goto cpy_name;
		}

		name = (char *)arch_vma_name(vma);
		if (name)
			goto cpy_name;

		if (vma->vm_start <= vma->vm_mm->start_brk &&
				vma->vm_end >= vma->vm_mm->brk) {
			name = "[heap]";
			goto cpy_name;
		}
		if (vma->vm_start <= vma->vm_mm->start_stack &&
				vma->vm_end >= vma->vm_mm->start_stack) {
			name = "[stack]";
			goto cpy_name;
		}

		name = "//anon";
		goto cpy_name;
	}

cpy_name:
	strlcpy(tmp, name, sizeof(tmp));
	name = tmp;
got_name:
	/*
	 * Since our buffer works in 8 byte units we need to align our string
	 * size to a multiple of 8. However, we must guarantee the tail end is
	 * zero'd out to avoid leaking random bits to userspace.
	 */
	size = strlen(name)+1;
	while (!IS_ALIGNED(size, sizeof(u64)))
		name[size++] = '\0';

	mmap_event->file_name = name;
	mmap_event->file_size = size;
	mmap_event->maj = maj;
	mmap_event->min = min;
	mmap_event->ino = ino;
	mmap_event->ino_generation = gen;
	mmap_event->prot = prot;
	mmap_event->flags = flags;

	if (!(vma->vm_flags & VM_EXEC))
		mmap_event->event_id.header.misc |= PERF_RECORD_MISC_MMAP_DATA;

	mmap_event->event_id.header.size = sizeof(mmap_event->event_id) + size;

	perf_iterate_sb(perf_event_mmap_output,
		       mmap_event,
		       NULL);

	kfree(buf);
}

/*
 * Check whether inode and address range match filter criteria.
 */
static bool perf_addr_filter_match(struct perf_addr_filter *filter,
				     struct file *file, unsigned long offset,
				     unsigned long size)
{
	if (filter->inode != file_inode(file))
		return false;

	if (filter->offset > offset + size)
		return false;

	if (filter->offset + filter->size < offset)
		return false;

	return true;
}

static void __perf_addr_filters_adjust(struct perf_event *event, void *data)
{
	struct perf_addr_filters_head *ifh = perf_event_addr_filters(event);
	struct vm_area_struct *vma = data;
	unsigned long off = vma->vm_pgoff << PAGE_SHIFT, flags;
	struct file *file = vma->vm_file;
	struct perf_addr_filter *filter;
	unsigned int restart = 0, count = 0;

	if (!has_addr_filter(event))
		return;

	if (!file)
		return;

	raw_spin_lock_irqsave(&ifh->lock, flags);
	list_for_each_entry(filter, &ifh->list, entry) {
		if (perf_addr_filter_match(filter, file, off,
					     vma->vm_end - vma->vm_start)) {
			event->addr_filters_offs[count] = vma->vm_start;
			restart++;
		}

		count++;
	}

	if (restart)
		event->addr_filters_gen++;
	raw_spin_unlock_irqrestore(&ifh->lock, flags);

	if (restart)
		perf_event_stop(event, 1);
}

/*
 * Adjust all task's events' filters to the new vma
 */
static void perf_addr_filters_adjust(struct vm_area_struct *vma)
{
	struct perf_event_context *ctx;
	int ctxn;

	/*
	 * Data tracing isn't supported yet and as such there is no need
	 * to keep track of anything that isn't related to executable code:
	 */
	if (!(vma->vm_flags & VM_EXEC))
		return;

	rcu_read_lock();
	for_each_task_context_nr(ctxn) {
		ctx = rcu_dereference(current->perf_event_ctxp[ctxn]);
		if (!ctx)
			continue;

		perf_iterate_ctx(ctx, __perf_addr_filters_adjust, vma, true);
	}
	rcu_read_unlock();
}

void perf_event_mmap(struct vm_area_struct *vma)
{
	struct perf_mmap_event mmap_event;

	if (!atomic_read(&nr_mmap_events))
		return;

	mmap_event = (struct perf_mmap_event){
		.vma	= vma,
		/* .file_name */
		/* .file_size */
		.event_id  = {
			.header = {
				.type = PERF_RECORD_MMAP,
				.misc = PERF_RECORD_MISC_USER,
				/* .size */
			},
			/* .pid */
			/* .tid */
			.start  = vma->vm_start,
			.len    = vma->vm_end - vma->vm_start,
			.pgoff  = (u64)vma->vm_pgoff << PAGE_SHIFT,
		},
		/* .maj (attr_mmap2 only) */
		/* .min (attr_mmap2 only) */
		/* .ino (attr_mmap2 only) */
		/* .ino_generation (attr_mmap2 only) */
		/* .prot (attr_mmap2 only) */
		/* .flags (attr_mmap2 only) */
	};

	perf_addr_filters_adjust(vma);
	perf_event_mmap_event(&mmap_event);
}

void perf_event_aux_event(struct perf_event *event, unsigned long head,
			  unsigned long size, u64 flags)
{
	struct perf_output_handle handle;
	struct perf_sample_data sample;
	struct perf_aux_event {
		struct perf_event_header	header;
		u64				offset;
		u64				size;
		u64				flags;
	} rec = {
		.header = {
			.type = PERF_RECORD_AUX,
			.misc = 0,
			.size = sizeof(rec),
		},
		.offset		= head,
		.size		= size,
		.flags		= flags,
	};
	int ret;

	perf_event_header__init_id(&rec.header, &sample, event);
	ret = perf_output_begin(&handle, event, rec.header.size);

	if (ret)
		return;

	perf_output_put(&handle, rec);
	perf_event__output_id_sample(event, &handle, &sample);

	perf_output_end(&handle);
}

/*
 * Lost/dropped samples logging
 */
void perf_log_lost_samples(struct perf_event *event, u64 lost)
{
	struct perf_output_handle handle;
	struct perf_sample_data sample;
	int ret;

	struct {
		struct perf_event_header	header;
		u64				lost;
	} lost_samples_event = {
		.header = {
			.type = PERF_RECORD_LOST_SAMPLES,
			.misc = 0,
			.size = sizeof(lost_samples_event),
		},
		.lost		= lost,
	};

	perf_event_header__init_id(&lost_samples_event.header, &sample, event);

	ret = perf_output_begin(&handle, event,
				lost_samples_event.header.size);
	if (ret)
		return;

	perf_output_put(&handle, lost_samples_event);
	perf_event__output_id_sample(event, &handle, &sample);
	perf_output_end(&handle);
}

/*
 * context_switch tracking
 */

struct perf_switch_event {
	struct task_struct	*task;
	struct task_struct	*next_prev;

	struct {
		struct perf_event_header	header;
		u32				next_prev_pid;
		u32				next_prev_tid;
	} event_id;
};

static int perf_event_switch_match(struct perf_event *event)
{
	return event->attr.context_switch;
}

static void perf_event_switch_output(struct perf_event *event, void *data)
{
	struct perf_switch_event *se = data;
	struct perf_output_handle handle;
	struct perf_sample_data sample;
	int ret;

	if (!perf_event_switch_match(event))
		return;

	/* Only CPU-wide events are allowed to see next/prev pid/tid */
	if (event->ctx->task) {
		se->event_id.header.type = PERF_RECORD_SWITCH;
		se->event_id.header.size = sizeof(se->event_id.header);
	} else {
		se->event_id.header.type = PERF_RECORD_SWITCH_CPU_WIDE;
		se->event_id.header.size = sizeof(se->event_id);
		se->event_id.next_prev_pid =
					perf_event_pid(event, se->next_prev);
		se->event_id.next_prev_tid =
					perf_event_tid(event, se->next_prev);
	}

	perf_event_header__init_id(&se->event_id.header, &sample, event);

	ret = perf_output_begin(&handle, event, se->event_id.header.size);
	if (ret)
		return;

	if (event->ctx->task)
		perf_output_put(&handle, se->event_id.header);
	else
		perf_output_put(&handle, se->event_id);

	perf_event__output_id_sample(event, &handle, &sample);

	perf_output_end(&handle);
}

static void perf_event_switch(struct task_struct *task,
			      struct task_struct *next_prev, bool sched_in)
{
	struct perf_switch_event switch_event;

	/* N.B. caller checks nr_switch_events != 0 */

	switch_event = (struct perf_switch_event){
		.task		= task,
		.next_prev	= next_prev,
		.event_id	= {
			.header = {
				/* .type */
				.misc = sched_in ? 0 : PERF_RECORD_MISC_SWITCH_OUT,
				/* .size */
			},
			/* .next_prev_pid */
			/* .next_prev_tid */
		},
	};

	perf_iterate_sb(perf_event_switch_output,
		       &switch_event,
		       NULL);
}

/*
 * IRQ throttle logging
 */

static void perf_log_throttle(struct perf_event *event, int enable)
{
	struct perf_output_handle handle;
	struct perf_sample_data sample;
	int ret;

	struct {
		struct perf_event_header	header;
		u64				time;
		u64				id;
		u64				stream_id;
	} throttle_event = {
		.header = {
			.type = PERF_RECORD_THROTTLE,
			.misc = 0,
			.size = sizeof(throttle_event),
		},
		.time		= perf_event_clock(event),
		.id		= primary_event_id(event),
		.stream_id	= event->id,
	};

	if (enable)
		throttle_event.header.type = PERF_RECORD_UNTHROTTLE;

	perf_event_header__init_id(&throttle_event.header, &sample, event);

	ret = perf_output_begin(&handle, event,
				throttle_event.header.size);
	if (ret)
		return;

	perf_output_put(&handle, throttle_event);
	perf_event__output_id_sample(event, &handle, &sample);
	perf_output_end(&handle);
}

void perf_event_itrace_started(struct perf_event *event)
{
	event->attach_state |= PERF_ATTACH_ITRACE;
}

static void perf_log_itrace_start(struct perf_event *event)
{
	struct perf_output_handle handle;
	struct perf_sample_data sample;
	struct perf_aux_event {
		struct perf_event_header        header;
		u32				pid;
		u32				tid;
	} rec;
	int ret;

	if (event->parent)
		event = event->parent;

	if (!(event->pmu->capabilities & PERF_PMU_CAP_ITRACE) ||
	    event->attach_state & PERF_ATTACH_ITRACE)
		return;

	rec.header.type	= PERF_RECORD_ITRACE_START;
	rec.header.misc	= 0;
	rec.header.size	= sizeof(rec);
	rec.pid	= perf_event_pid(event, current);
	rec.tid	= perf_event_tid(event, current);

	perf_event_header__init_id(&rec.header, &sample, event);
	ret = perf_output_begin(&handle, event, rec.header.size);

	if (ret)
		return;

	perf_output_put(&handle, rec);
	perf_event__output_id_sample(event, &handle, &sample);

	perf_output_end(&handle);
}

static int
__perf_event_account_interrupt(struct perf_event *event, int throttle)
{
	struct hw_perf_event *hwc = &event->hw;
	int ret = 0;
	u64 seq;

	seq = __this_cpu_read(perf_throttled_seq);
	if (seq != hwc->interrupts_seq) {
		hwc->interrupts_seq = seq;
		hwc->interrupts = 1;
	} else {
		hwc->interrupts++;
		if (unlikely(throttle
			     && hwc->interrupts >= max_samples_per_tick)) {
			__this_cpu_inc(perf_throttled_count);
			tick_dep_set_cpu(smp_processor_id(), TICK_DEP_BIT_PERF_EVENTS);
			hwc->interrupts = MAX_INTERRUPTS;
			perf_log_throttle(event, 0);
			ret = 1;
		}
	}

	if (event->attr.freq) {
		u64 now = perf_clock();
		s64 delta = now - hwc->freq_time_stamp;

		hwc->freq_time_stamp = now;

		if (delta > 0 && delta < 2*TICK_NSEC)
			perf_adjust_period(event, delta, hwc->last_period, true);
	}

	return ret;
}

int perf_event_account_interrupt(struct perf_event *event)
{
	return __perf_event_account_interrupt(event, 1);
}

/*
 * Generic event overflow handling, sampling.
 */

static int __perf_event_overflow(struct perf_event *event,
				   int throttle, struct perf_sample_data *data,
				   struct pt_regs *regs)
{
	int events = atomic_read(&event->event_limit);
	int ret = 0;

	/*
	 * Non-sampling counters might still use the PMI to fold short
	 * hardware counters, ignore those.
	 */
	if (unlikely(!is_sampling_event(event)))
		return 0;

	ret = __perf_event_account_interrupt(event, throttle);

	/*
	 * XXX event_limit might not quite work as expected on inherited
	 * events
	 */

	event->pending_kill = POLL_IN;
	if (events && atomic_dec_and_test(&event->event_limit)) {
		ret = 1;
		event->pending_kill = POLL_HUP;

		perf_event_disable_inatomic(event);
	}

	READ_ONCE(event->overflow_handler)(event, data, regs);

	if (*perf_event_fasync(event) && event->pending_kill) {
		event->pending_wakeup = 1;
		irq_work_queue(&event->pending);
	}

	return ret;
}

int perf_event_overflow(struct perf_event *event,
			  struct perf_sample_data *data,
			  struct pt_regs *regs)
{
	return __perf_event_overflow(event, 1, data, regs);
}

/*
 * Generic software event infrastructure
 */

struct swevent_htable {
	struct swevent_hlist		*swevent_hlist;
	struct mutex			hlist_mutex;
	int				hlist_refcount;

	/* Recursion avoidance in each contexts */
	int				recursion[PERF_NR_CONTEXTS];
};

static DEFINE_PER_CPU(struct swevent_htable, swevent_htable);

/*
 * We directly increment event->count and keep a second value in
 * event->hw.period_left to count intervals. This period event
 * is kept in the range [-sample_period, 0] so that we can use the
 * sign as trigger.
 */

u64 perf_swevent_set_period(struct perf_event *event)
{
	struct hw_perf_event *hwc = &event->hw;
	u64 period = hwc->last_period;
	u64 nr, offset;
	s64 old, val;

	hwc->last_period = hwc->sample_period;

again:
	old = val = local64_read(&hwc->period_left);
	if (val < 0)
		return 0;

	nr = div64_u64(period + val, period);
	offset = nr * period;
	val -= offset;
	if (local64_cmpxchg(&hwc->period_left, old, val) != old)
		goto again;

	return nr;
}

static void perf_swevent_overflow(struct perf_event *event, u64 overflow,
				    struct perf_sample_data *data,
				    struct pt_regs *regs)
{
	struct hw_perf_event *hwc = &event->hw;
	int throttle = 0;

	if (!overflow)
		overflow = perf_swevent_set_period(event);

	if (hwc->interrupts == MAX_INTERRUPTS)
		return;

	for (; overflow; overflow--) {
		if (__perf_event_overflow(event, throttle,
					    data, regs)) {
			/*
			 * We inhibit the overflow from happening when
			 * hwc->interrupts == MAX_INTERRUPTS.
			 */
			break;
		}
		throttle = 1;
	}
}

static void perf_swevent_event(struct perf_event *event, u64 nr,
			       struct perf_sample_data *data,
			       struct pt_regs *regs)
{
	struct hw_perf_event *hwc = &event->hw;

	local64_add(nr, &event->count);

	if (!regs)
		return;

	if (!is_sampling_event(event))
		return;

	if ((event->attr.sample_type & PERF_SAMPLE_PERIOD) && !event->attr.freq) {
		data->period = nr;
		return perf_swevent_overflow(event, 1, data, regs);
	} else
		data->period = event->hw.last_period;

	if (nr == 1 && hwc->sample_period == 1 && !event->attr.freq)
		return perf_swevent_overflow(event, 1, data, regs);

	if (local64_add_negative(nr, &hwc->period_left))
		return;

	perf_swevent_overflow(event, 0, data, regs);
}

static int perf_exclude_event(struct perf_event *event,
			      struct pt_regs *regs)
{
	if (event->hw.state & PERF_HES_STOPPED)
		return 1;

	if (regs) {
		if (event->attr.exclude_user && user_mode(regs))
			return 1;

		if (event->attr.exclude_kernel && !user_mode(regs))
			return 1;
	}

	return 0;
}

static int perf_swevent_match(struct perf_event *event,
				enum perf_type_id type,
				u32 event_id,
				struct perf_sample_data *data,
				struct pt_regs *regs)
{
	if (event->attr.type != type)
		return 0;

	if (event->attr.config != event_id)
		return 0;

	if (perf_exclude_event(event, regs))
		return 0;

	return 1;
}

static inline u64 swevent_hash(u64 type, u32 event_id)
{
	u64 val = event_id | (type << 32);

	return hash_64(val, SWEVENT_HLIST_BITS);
}

static inline struct hlist_head *
__find_swevent_head(struct swevent_hlist *hlist, u64 type, u32 event_id)
{
	u64 hash = swevent_hash(type, event_id);

	return &hlist->heads[hash];
}

/* For the read side: events when they trigger */
static inline struct hlist_head *
find_swevent_head_rcu(struct swevent_htable *swhash, u64 type, u32 event_id)
{
	struct swevent_hlist *hlist;

	hlist = rcu_dereference(swhash->swevent_hlist);
	if (!hlist)
		return NULL;

	return __find_swevent_head(hlist, type, event_id);
}

/* For the event head insertion and removal in the hlist */
static inline struct hlist_head *
find_swevent_head(struct swevent_htable *swhash, struct perf_event *event)
{
	struct swevent_hlist *hlist;
	u32 event_id = event->attr.config;
	u64 type = event->attr.type;

	/*
	 * Event scheduling is always serialized against hlist allocation
	 * and release. Which makes the protected version suitable here.
	 * The context lock guarantees that.
	 */
	hlist = rcu_dereference_protected(swhash->swevent_hlist,
					  lockdep_is_held(&event->ctx->lock));
	if (!hlist)
		return NULL;

	return __find_swevent_head(hlist, type, event_id);
}

static void do_perf_sw_event(enum perf_type_id type, u32 event_id,
				    u64 nr,
				    struct perf_sample_data *data,
				    struct pt_regs *regs)
{
	struct swevent_htable *swhash = this_cpu_ptr(&swevent_htable);
	struct perf_event *event;
	struct hlist_head *head;

	rcu_read_lock();
	head = find_swevent_head_rcu(swhash, type, event_id);
	if (!head)
		goto end;

	hlist_for_each_entry_rcu(event, head, hlist_entry) {
		if (perf_swevent_match(event, type, event_id, data, regs))
			perf_swevent_event(event, nr, data, regs);
	}
end:
	rcu_read_unlock();
}

DEFINE_PER_CPU(struct pt_regs, __perf_regs[4]);

int perf_swevent_get_recursion_context(void)
{
	struct swevent_htable *swhash = this_cpu_ptr(&swevent_htable);

	return get_recursion_context(swhash->recursion);
}
EXPORT_SYMBOL_GPL(perf_swevent_get_recursion_context);

void perf_swevent_put_recursion_context(int rctx)
{
	struct swevent_htable *swhash = this_cpu_ptr(&swevent_htable);

	put_recursion_context(swhash->recursion, rctx);
}

void ___perf_sw_event(u32 event_id, u64 nr, struct pt_regs *regs, u64 addr)
{
	struct perf_sample_data data;

	if (WARN_ON_ONCE(!regs))
		return;

	perf_sample_data_init(&data, addr, 0);
	do_perf_sw_event(PERF_TYPE_SOFTWARE, event_id, nr, &data, regs);
}

void __perf_sw_event(u32 event_id, u64 nr, struct pt_regs *regs, u64 addr)
{
	int rctx;

	preempt_disable_notrace();
	rctx = perf_swevent_get_recursion_context();
	if (unlikely(rctx < 0))
		goto fail;

	___perf_sw_event(event_id, nr, regs, addr);

	perf_swevent_put_recursion_context(rctx);
fail:
	preempt_enable_notrace();
}

static void perf_swevent_read(struct perf_event *event)
{
}

static int perf_swevent_add(struct perf_event *event, int flags)
{
	struct swevent_htable *swhash = this_cpu_ptr(&swevent_htable);
	struct hw_perf_event *hwc = &event->hw;
	struct hlist_head *head;

	if (is_sampling_event(event)) {
		hwc->last_period = hwc->sample_period;
		perf_swevent_set_period(event);
	}

	hwc->state = !(flags & PERF_EF_START);

	head = find_swevent_head(swhash, event);
	if (WARN_ON_ONCE(!head))
		return -EINVAL;

	hlist_add_head_rcu(&event->hlist_entry, head);
	perf_event_update_userpage(event);

	return 0;
}

static void perf_swevent_del(struct perf_event *event, int flags)
{
	hlist_del_rcu(&event->hlist_entry);
}

static void perf_swevent_start(struct perf_event *event, int flags)
{
	event->hw.state = 0;
}

static void perf_swevent_stop(struct perf_event *event, int flags)
{
	event->hw.state = PERF_HES_STOPPED;
}

/* Deref the hlist from the update side */
static inline struct swevent_hlist *
swevent_hlist_deref(struct swevent_htable *swhash)
{
	return rcu_dereference_protected(swhash->swevent_hlist,
					 lockdep_is_held(&swhash->hlist_mutex));
}

static void swevent_hlist_release(struct swevent_htable *swhash)
{
	struct swevent_hlist *hlist = swevent_hlist_deref(swhash);

	if (!hlist)
		return;

	RCU_INIT_POINTER(swhash->swevent_hlist, NULL);
	kfree_rcu(hlist, rcu_head);
}

static void swevent_hlist_put_cpu(int cpu)
{
	struct swevent_htable *swhash = &per_cpu(swevent_htable, cpu);

	mutex_lock(&swhash->hlist_mutex);

	if (!--swhash->hlist_refcount)
		swevent_hlist_release(swhash);

	mutex_unlock(&swhash->hlist_mutex);
}

static void swevent_hlist_put(void)
{
	int cpu;

	for_each_possible_cpu(cpu)
		swevent_hlist_put_cpu(cpu);
}

static int swevent_hlist_get_cpu(int cpu)
{
	struct swevent_htable *swhash = &per_cpu(swevent_htable, cpu);
	int err = 0;

	mutex_lock(&swhash->hlist_mutex);
	if (!swevent_hlist_deref(swhash) &&
	    cpumask_test_cpu(cpu, perf_online_mask)) {
		struct swevent_hlist *hlist;

		hlist = kzalloc(sizeof(*hlist), GFP_KERNEL);
		if (!hlist) {
			err = -ENOMEM;
			goto exit;
		}
		rcu_assign_pointer(swhash->swevent_hlist, hlist);
	}
	swhash->hlist_refcount++;
exit:
	mutex_unlock(&swhash->hlist_mutex);

	return err;
}

static int swevent_hlist_get(void)
{
	int err, cpu, failed_cpu;

	mutex_lock(&pmus_lock);
	for_each_possible_cpu(cpu) {
		err = swevent_hlist_get_cpu(cpu);
		if (err) {
			failed_cpu = cpu;
			goto fail;
		}
	}
	mutex_unlock(&pmus_lock);
	return 0;
fail:
	for_each_possible_cpu(cpu) {
		if (cpu == failed_cpu)
			break;
		swevent_hlist_put_cpu(cpu);
	}
	mutex_unlock(&pmus_lock);
	return err;
}

struct static_key perf_swevent_enabled[PERF_COUNT_SW_MAX];

static void sw_perf_event_destroy(struct perf_event *event)
{
	u64 event_id = event->attr.config;

	WARN_ON(event->parent);

	static_key_slow_dec(&perf_swevent_enabled[event_id]);
	swevent_hlist_put();
}

static int perf_swevent_init(struct perf_event *event)
{
	u64 event_id = event->attr.config;

	if (event->attr.type != PERF_TYPE_SOFTWARE)
		return -ENOENT;

	/*
	 * no branch sampling for software events
	 */
	if (has_branch_stack(event))
		return -EOPNOTSUPP;

	switch (event_id) {
	case PERF_COUNT_SW_CPU_CLOCK:
	case PERF_COUNT_SW_TASK_CLOCK:
		return -ENOENT;

	default:
		break;
	}

	if (event_id >= PERF_COUNT_SW_MAX)
		return -ENOENT;

	if (!event->parent) {
		int err;

		err = swevent_hlist_get();
		if (err)
			return err;

		static_key_slow_inc(&perf_swevent_enabled[event_id]);
		event->destroy = sw_perf_event_destroy;
	}

	return 0;
}

static struct pmu perf_swevent = {
	.task_ctx_nr	= perf_sw_context,

	.capabilities	= PERF_PMU_CAP_NO_NMI,

	.event_init	= perf_swevent_init,
	.add		= perf_swevent_add,
	.del		= perf_swevent_del,
	.start		= perf_swevent_start,
	.stop		= perf_swevent_stop,
	.read		= perf_swevent_read,
};

#ifdef CONFIG_EVENT_TRACING

static int perf_tp_filter_match(struct perf_event *event,
				struct perf_sample_data *data)
{
	void *record = data->raw->frag.data;

	/* only top level events have filters set */
	if (event->parent)
		event = event->parent;

	if (likely(!event->filter) || filter_match_preds(event->filter, record))
		return 1;
	return 0;
}

static int perf_tp_event_match(struct perf_event *event,
				struct perf_sample_data *data,
				struct pt_regs *regs)
{
	if (event->hw.state & PERF_HES_STOPPED)
		return 0;
	/*
	 * All tracepoints are from kernel-space.
	 */
	if (event->attr.exclude_kernel)
		return 0;

	if (!perf_tp_filter_match(event, data))
		return 0;

	return 1;
}

void perf_trace_run_bpf_submit(void *raw_data, int size, int rctx,
			       struct trace_event_call *call, u64 count,
			       struct pt_regs *regs, struct hlist_head *head,
			       struct task_struct *task)
{
	struct bpf_prog *prog = call->prog;

	if (prog) {
		*(struct pt_regs **)raw_data = regs;
		if (!trace_call_bpf(prog, raw_data) || hlist_empty(head)) {
			perf_swevent_put_recursion_context(rctx);
			return;
		}
	}
	perf_tp_event(call->event.type, count, raw_data, size, regs, head,
		      rctx, task, NULL);
}
EXPORT_SYMBOL_GPL(perf_trace_run_bpf_submit);

void perf_tp_event(u16 event_type, u64 count, void *record, int entry_size,
		   struct pt_regs *regs, struct hlist_head *head, int rctx,
		   struct task_struct *task, struct perf_event *event)
{
	struct perf_sample_data data;

	struct perf_raw_record raw = {
		.frag = {
			.size = entry_size,
			.data = record,
		},
	};

	perf_sample_data_init(&data, 0, 0);
	data.raw = &raw;

	perf_trace_buf_update(record, event_type);

	/* Use the given event instead of the hlist */
	if (event) {
		if (perf_tp_event_match(event, &data, regs))
			perf_swevent_event(event, count, &data, regs);
	} else {
		hlist_for_each_entry_rcu(event, head, hlist_entry) {
			if (perf_tp_event_match(event, &data, regs))
				perf_swevent_event(event, count, &data, regs);
		}
	}

	/*
	 * If we got specified a target task, also iterate its context and
	 * deliver this event there too.
	 */
	if (task && task != current) {
		struct perf_event_context *ctx;
		struct trace_entry *entry = record;

		rcu_read_lock();
		ctx = rcu_dereference(task->perf_event_ctxp[perf_sw_context]);
		if (!ctx)
			goto unlock;

		list_for_each_entry_rcu(event, &ctx->event_list, event_entry) {
			if (event->cpu != smp_processor_id())
				continue;
			if (event->attr.type != PERF_TYPE_TRACEPOINT)
				continue;
			if (event->attr.config != entry->type)
				continue;
			if (perf_tp_event_match(event, &data, regs))
				perf_swevent_event(event, count, &data, regs);
		}
unlock:
		rcu_read_unlock();
	}

	perf_swevent_put_recursion_context(rctx);
}
EXPORT_SYMBOL_GPL(perf_tp_event);

static void tp_perf_event_destroy(struct perf_event *event)
{
	perf_trace_destroy(event);
}

static int perf_tp_event_init(struct perf_event *event)
{
	int err;

	if (event->attr.type != PERF_TYPE_TRACEPOINT)
		return -ENOENT;

	/*
	 * no branch sampling for tracepoint events
	 */
	if (has_branch_stack(event))
		return -EOPNOTSUPP;

	err = perf_trace_init(event);
	if (err)
		return err;

	event->destroy = tp_perf_event_destroy;

	return 0;
}

static struct pmu perf_tracepoint = {
	.task_ctx_nr	= perf_sw_context,

	.event_init	= perf_tp_event_init,
	.add		= perf_trace_add,
	.del		= perf_trace_del,
	.start		= perf_swevent_start,
	.stop		= perf_swevent_stop,
	.read		= perf_swevent_read,
};

static inline void perf_tp_register(void)
{
	perf_pmu_register(&perf_tracepoint, "tracepoint", PERF_TYPE_TRACEPOINT);
}

static void perf_event_free_filter(struct perf_event *event)
{
	ftrace_profile_free_filter(event);
}

#ifdef CONFIG_BPF_SYSCALL
static void bpf_overflow_handler(struct perf_event *event,
				 struct perf_sample_data *data,
				 struct pt_regs *regs)
{
	struct bpf_perf_event_data_kern ctx = {
		.data = data,
		.regs = regs,
	};
	int ret = 0;

	preempt_disable();
	if (unlikely(__this_cpu_inc_return(bpf_prog_active) != 1))
		goto out;
	rcu_read_lock();
	ret = BPF_PROG_RUN(event->prog, &ctx);
	rcu_read_unlock();
out:
	__this_cpu_dec(bpf_prog_active);
	preempt_enable();
	if (!ret)
		return;

	event->orig_overflow_handler(event, data, regs);
}

static int perf_event_set_bpf_handler(struct perf_event *event, u32 prog_fd)
{
	struct bpf_prog *prog;

	if (event->overflow_handler_context)
		/* hw breakpoint or kernel counter */
		return -EINVAL;

	if (event->prog)
		return -EEXIST;

	prog = bpf_prog_get_type(prog_fd, BPF_PROG_TYPE_PERF_EVENT);
	if (IS_ERR(prog))
		return PTR_ERR(prog);

	event->prog = prog;
	event->orig_overflow_handler = READ_ONCE(event->overflow_handler);
	WRITE_ONCE(event->overflow_handler, bpf_overflow_handler);
	return 0;
}

static void perf_event_free_bpf_handler(struct perf_event *event)
{
	struct bpf_prog *prog = event->prog;

	if (!prog)
		return;

	WRITE_ONCE(event->overflow_handler, event->orig_overflow_handler);
	event->prog = NULL;
	bpf_prog_put(prog);
}
#else
static int perf_event_set_bpf_handler(struct perf_event *event, u32 prog_fd)
{
	return -EOPNOTSUPP;
}
static void perf_event_free_bpf_handler(struct perf_event *event)
{
}
#endif

static int perf_event_set_bpf_prog(struct perf_event *event, u32 prog_fd)
{
	bool is_kprobe, is_tracepoint, is_syscall_tp;
	struct bpf_prog *prog;

	if (event->attr.type != PERF_TYPE_TRACEPOINT)
		return perf_event_set_bpf_handler(event, prog_fd);

	if (event->tp_event->prog)
		return -EEXIST;

	is_kprobe = event->tp_event->flags & TRACE_EVENT_FL_UKPROBE;
	is_tracepoint = event->tp_event->flags & TRACE_EVENT_FL_TRACEPOINT;
	is_syscall_tp = is_syscall_trace_event(event->tp_event);
	if (!is_kprobe && !is_tracepoint && !is_syscall_tp)
		/* bpf programs can only be attached to u/kprobe or tracepoint */
		return -EINVAL;

	prog = bpf_prog_get(prog_fd);
	if (IS_ERR(prog))
		return PTR_ERR(prog);

	if ((is_kprobe && prog->type != BPF_PROG_TYPE_KPROBE) ||
	    (is_tracepoint && prog->type != BPF_PROG_TYPE_TRACEPOINT) ||
	    (is_syscall_tp && prog->type != BPF_PROG_TYPE_TRACEPOINT)) {
		/* valid fd, but invalid bpf program type */
		bpf_prog_put(prog);
		return -EINVAL;
	}

	if (is_tracepoint || is_syscall_tp) {
		int off = trace_event_get_offsets(event->tp_event);

		if (prog->aux->max_ctx_offset > off) {
			bpf_prog_put(prog);
			return -EACCES;
		}
	}
	event->tp_event->prog = prog;
	event->tp_event->bpf_prog_owner = event;

	return 0;
}

static void perf_event_free_bpf_prog(struct perf_event *event)
{
	struct bpf_prog *prog;

	perf_event_free_bpf_handler(event);

	if (!event->tp_event)
		return;

	prog = event->tp_event->prog;
	if (prog && event->tp_event->bpf_prog_owner == event) {
		event->tp_event->prog = NULL;
		bpf_prog_put(prog);
	}
}

#else

static inline void perf_tp_register(void)
{
}

static void perf_event_free_filter(struct perf_event *event)
{
}

static int perf_event_set_bpf_prog(struct perf_event *event, u32 prog_fd)
{
	return -ENOENT;
}

static void perf_event_free_bpf_prog(struct perf_event *event)
{
}
#endif /* CONFIG_EVENT_TRACING */

#ifdef CONFIG_HAVE_HW_BREAKPOINT
void perf_bp_event(struct perf_event *bp, void *data)
{
	struct perf_sample_data sample;
	struct pt_regs *regs = data;

	perf_sample_data_init(&sample, bp->attr.bp_addr, 0);

	if (!bp->hw.state && !perf_exclude_event(bp, regs))
		perf_swevent_event(bp, 1, &sample, regs);
}
#endif

/*
 * Allocate a new address filter
 */
static struct perf_addr_filter *
perf_addr_filter_new(struct perf_event *event, struct list_head *filters)
{
	int node = cpu_to_node(event->cpu == -1 ? 0 : event->cpu);
	struct perf_addr_filter *filter;

	filter = kzalloc_node(sizeof(*filter), GFP_KERNEL, node);
	if (!filter)
		return NULL;

	INIT_LIST_HEAD(&filter->entry);
	list_add_tail(&filter->entry, filters);

	return filter;
}

static void free_filters_list(struct list_head *filters)
{
	struct perf_addr_filter *filter, *iter;

	list_for_each_entry_safe(filter, iter, filters, entry) {
		if (filter->inode)
			iput(filter->inode);
		list_del(&filter->entry);
		kfree(filter);
	}
}

/*
 * Free existing address filters and optionally install new ones
 */
static void perf_addr_filters_splice(struct perf_event *event,
				     struct list_head *head)
{
	unsigned long flags;
	LIST_HEAD(list);

	if (!has_addr_filter(event))
		return;

	/* don't bother with children, they don't have their own filters */
	if (event->parent)
		return;

	raw_spin_lock_irqsave(&event->addr_filters.lock, flags);

	list_splice_init(&event->addr_filters.list, &list);
	if (head)
		list_splice(head, &event->addr_filters.list);

	raw_spin_unlock_irqrestore(&event->addr_filters.lock, flags);

	free_filters_list(&list);
}

/*
 * Scan through mm's vmas and see if one of them matches the
 * @filter; if so, adjust filter's address range.
 * Called with mm::mmap_sem down for reading.
 */
static unsigned long perf_addr_filter_apply(struct perf_addr_filter *filter,
					    struct mm_struct *mm)
{
	struct vm_area_struct *vma;

	for (vma = mm->mmap; vma; vma = vma->vm_next) {
		struct file *file = vma->vm_file;
		unsigned long off = vma->vm_pgoff << PAGE_SHIFT;
		unsigned long vma_size = vma->vm_end - vma->vm_start;

		if (!file)
			continue;

		if (!perf_addr_filter_match(filter, file, off, vma_size))
			continue;

		return vma->vm_start;
	}

	return 0;
}

/*
 * Update event's address range filters based on the
 * task's existing mappings, if any.
 */
static void perf_event_addr_filters_apply(struct perf_event *event)
{
	struct perf_addr_filters_head *ifh = perf_event_addr_filters(event);
	struct task_struct *task = READ_ONCE(event->ctx->task);
	struct perf_addr_filter *filter;
	struct mm_struct *mm = NULL;
	unsigned int count = 0;
	unsigned long flags;

	/*
	 * We may observe TASK_TOMBSTONE, which means that the event tear-down
	 * will stop on the parent's child_mutex that our caller is also holding
	 */
	if (task == TASK_TOMBSTONE)
		return;

	if (!ifh->nr_file_filters)
		return;

	mm = get_task_mm(event->ctx->task);
	if (!mm)
		goto restart;

	down_read(&mm->mmap_sem);

	raw_spin_lock_irqsave(&ifh->lock, flags);
	list_for_each_entry(filter, &ifh->list, entry) {
		event->addr_filters_offs[count] = 0;

		/*
		 * Adjust base offset if the filter is associated to a binary
		 * that needs to be mapped:
		 */
		if (filter->inode)
			event->addr_filters_offs[count] =
				perf_addr_filter_apply(filter, mm);

		count++;
	}

	event->addr_filters_gen++;
	raw_spin_unlock_irqrestore(&ifh->lock, flags);

	up_read(&mm->mmap_sem);

	mmput(mm);

restart:
	perf_event_stop(event, 1);
}

/*
 * Address range filtering: limiting the data to certain
 * instruction address ranges. Filters are ioctl()ed to us from
 * userspace as ascii strings.
 *
 * Filter string format:
 *
 * ACTION RANGE_SPEC
 * where ACTION is one of the
 *  * "filter": limit the trace to this region
 *  * "start": start tracing from this address
 *  * "stop": stop tracing at this address/region;
 * RANGE_SPEC is
 *  * for kernel addresses: <start address>[/<size>]
 *  * for object files:     <start address>[/<size>]@</path/to/object/file>
 *
 * if <size> is not specified, the range is treated as a single address.
 */
enum {
	IF_ACT_NONE = -1,
	IF_ACT_FILTER,
	IF_ACT_START,
	IF_ACT_STOP,
	IF_SRC_FILE,
	IF_SRC_KERNEL,
	IF_SRC_FILEADDR,
	IF_SRC_KERNELADDR,
};

enum {
	IF_STATE_ACTION = 0,
	IF_STATE_SOURCE,
	IF_STATE_END,
};

static const match_table_t if_tokens = {
	{ IF_ACT_FILTER,	"filter" },
	{ IF_ACT_START,		"start" },
	{ IF_ACT_STOP,		"stop" },
	{ IF_SRC_FILE,		"%u/%u@%s" },
	{ IF_SRC_KERNEL,	"%u/%u" },
	{ IF_SRC_FILEADDR,	"%u@%s" },
	{ IF_SRC_KERNELADDR,	"%u" },
	{ IF_ACT_NONE,		NULL },
};

/*
 * Address filter string parser
 */
static int
perf_event_parse_addr_filter(struct perf_event *event, char *fstr,
			     struct list_head *filters)
{
	struct perf_addr_filter *filter = NULL;
	char *start, *orig, *filename = NULL;
	struct path path;
	substring_t args[MAX_OPT_ARGS];
	int state = IF_STATE_ACTION, token;
	unsigned int kernel = 0;
	int ret = -EINVAL;

	orig = fstr = kstrdup(fstr, GFP_KERNEL);
	if (!fstr)
		return -ENOMEM;

	while ((start = strsep(&fstr, " ,\n")) != NULL) {
		ret = -EINVAL;

		if (!*start)
			continue;

		/* filter definition begins */
		if (state == IF_STATE_ACTION) {
			filter = perf_addr_filter_new(event, filters);
			if (!filter)
				goto fail;
		}

		token = match_token(start, if_tokens, args);
		switch (token) {
		case IF_ACT_FILTER:
		case IF_ACT_START:
			filter->filter = 1;

		case IF_ACT_STOP:
			if (state != IF_STATE_ACTION)
				goto fail;

			state = IF_STATE_SOURCE;
			break;

		case IF_SRC_KERNELADDR:
		case IF_SRC_KERNEL:
			kernel = 1;

		case IF_SRC_FILEADDR:
		case IF_SRC_FILE:
			if (state != IF_STATE_SOURCE)
				goto fail;

			if (token == IF_SRC_FILE || token == IF_SRC_KERNEL)
				filter->range = 1;

			*args[0].to = 0;
			ret = kstrtoul(args[0].from, 0, &filter->offset);
			if (ret)
				goto fail;

			if (filter->range) {
				*args[1].to = 0;
				ret = kstrtoul(args[1].from, 0, &filter->size);
				if (ret)
					goto fail;
			}

			if (token == IF_SRC_FILE || token == IF_SRC_FILEADDR) {
				int fpos = filter->range ? 2 : 1;

				filename = match_strdup(&args[fpos]);
				if (!filename) {
					ret = -ENOMEM;
					goto fail;
				}
			}

			state = IF_STATE_END;
			break;

		default:
			goto fail;
		}

		/*
		 * Filter definition is fully parsed, validate and install it.
		 * Make sure that it doesn't contradict itself or the event's
		 * attribute.
		 */
		if (state == IF_STATE_END) {
			ret = -EINVAL;
			if (kernel && event->attr.exclude_kernel)
				goto fail;

			if (!kernel) {
				if (!filename)
					goto fail;

				/*
				 * For now, we only support file-based filters
				 * in per-task events; doing so for CPU-wide
				 * events requires additional context switching
				 * trickery, since same object code will be
				 * mapped at different virtual addresses in
				 * different processes.
				 */
				ret = -EOPNOTSUPP;
				if (!event->ctx->task)
					goto fail_free_name;

				/* look up the path and grab its inode */
				ret = kern_path(filename, LOOKUP_FOLLOW, &path);
				if (ret)
					goto fail_free_name;

				filter->inode = igrab(d_inode(path.dentry));
				path_put(&path);
				kfree(filename);
				filename = NULL;

				ret = -EINVAL;
				if (!filter->inode ||
				    !S_ISREG(filter->inode->i_mode))
					/* free_filters_list() will iput() */
					goto fail;

				event->addr_filters.nr_file_filters++;
			}

			/* ready to consume more filters */
			state = IF_STATE_ACTION;
			filter = NULL;
		}
	}

	if (state != IF_STATE_ACTION)
		goto fail;

	kfree(orig);

	return 0;

fail_free_name:
	kfree(filename);
fail:
	free_filters_list(filters);
	kfree(orig);

	return ret;
}

static int
perf_event_set_addr_filter(struct perf_event *event, char *filter_str)
{
	LIST_HEAD(filters);
	int ret;

	/*
	 * Since this is called in perf_ioctl() path, we're already holding
	 * ctx::mutex.
	 */
	lockdep_assert_held(&event->ctx->mutex);

	if (WARN_ON_ONCE(event->parent))
		return -EINVAL;

	ret = perf_event_parse_addr_filter(event, filter_str, &filters);
	if (ret)
		goto fail_clear_files;

	ret = event->pmu->addr_filters_validate(&filters);
	if (ret)
		goto fail_free_filters;

	/* remove existing filters, if any */
	perf_addr_filters_splice(event, &filters);

	/* install new filters */
	perf_event_for_each_child(event, perf_event_addr_filters_apply);

	return ret;

fail_free_filters:
	free_filters_list(&filters);

fail_clear_files:
	event->addr_filters.nr_file_filters = 0;

	return ret;
}

static int perf_event_set_filter(struct perf_event *event, void __user *arg)
{
	char *filter_str;
	int ret = -EINVAL;

	if ((event->attr.type != PERF_TYPE_TRACEPOINT ||
	    !IS_ENABLED(CONFIG_EVENT_TRACING)) &&
	    !has_addr_filter(event))
		return -EINVAL;

	filter_str = strndup_user(arg, PAGE_SIZE);
	if (IS_ERR(filter_str))
		return PTR_ERR(filter_str);

	if (IS_ENABLED(CONFIG_EVENT_TRACING) &&
	    event->attr.type == PERF_TYPE_TRACEPOINT)
		ret = ftrace_profile_set_filter(event, event->attr.config,
						filter_str);
	else if (has_addr_filter(event))
		ret = perf_event_set_addr_filter(event, filter_str);

	kfree(filter_str);
	return ret;
}

/*
 * hrtimer based swevent callback
 */

static enum hrtimer_restart perf_swevent_hrtimer(struct hrtimer *hrtimer)
{
	enum hrtimer_restart ret = HRTIMER_RESTART;
	struct perf_sample_data data;
	struct pt_regs *regs;
	struct perf_event *event;
	u64 period;

	event = container_of(hrtimer, struct perf_event, hw.hrtimer);

	if (event->state != PERF_EVENT_STATE_ACTIVE)
		return HRTIMER_NORESTART;

	event->pmu->read(event);

	perf_sample_data_init(&data, 0, event->hw.last_period);
	regs = get_irq_regs();

	if (regs && !perf_exclude_event(event, regs)) {
		if (!(event->attr.exclude_idle && is_idle_task(current)))
			if (__perf_event_overflow(event, 1, &data, regs))
				ret = HRTIMER_NORESTART;
	}

	period = max_t(u64, 10000, event->hw.sample_period);
	hrtimer_forward_now(hrtimer, ns_to_ktime(period));

	return ret;
}

static void perf_swevent_start_hrtimer(struct perf_event *event)
{
	struct hw_perf_event *hwc = &event->hw;
	s64 period;

	if (!is_sampling_event(event))
		return;

	period = local64_read(&hwc->period_left);
	if (period) {
		if (period < 0)
			period = 10000;

		local64_set(&hwc->period_left, 0);
	} else {
		period = max_t(u64, 10000, hwc->sample_period);
	}
	hrtimer_start(&hwc->hrtimer, ns_to_ktime(period),
		      HRTIMER_MODE_REL_PINNED);
}

static void perf_swevent_cancel_hrtimer(struct perf_event *event)
{
	struct hw_perf_event *hwc = &event->hw;

	if (is_sampling_event(event)) {
		ktime_t remaining = hrtimer_get_remaining(&hwc->hrtimer);
		local64_set(&hwc->period_left, ktime_to_ns(remaining));

		hrtimer_cancel(&hwc->hrtimer);
	}
}

static void perf_swevent_init_hrtimer(struct perf_event *event)
{
	struct hw_perf_event *hwc = &event->hw;

	if (!is_sampling_event(event))
		return;

	hrtimer_init(&hwc->hrtimer, CLOCK_MONOTONIC, HRTIMER_MODE_REL);
	hwc->hrtimer.function = perf_swevent_hrtimer;

	/*
	 * Since hrtimers have a fixed rate, we can do a static freq->period
	 * mapping and avoid the whole period adjust feedback stuff.
	 */
	if (event->attr.freq) {
		long freq = event->attr.sample_freq;

		event->attr.sample_period = NSEC_PER_SEC / freq;
		hwc->sample_period = event->attr.sample_period;
		local64_set(&hwc->period_left, hwc->sample_period);
		hwc->last_period = hwc->sample_period;
		event->attr.freq = 0;
	}
}

/*
 * Software event: cpu wall time clock
 */

static void cpu_clock_event_update(struct perf_event *event)
{
	s64 prev;
	u64 now;

	now = local_clock();
	prev = local64_xchg(&event->hw.prev_count, now);
	local64_add(now - prev, &event->count);
}

static void cpu_clock_event_start(struct perf_event *event, int flags)
{
	local64_set(&event->hw.prev_count, local_clock());
	perf_swevent_start_hrtimer(event);
}

static void cpu_clock_event_stop(struct perf_event *event, int flags)
{
	perf_swevent_cancel_hrtimer(event);
	cpu_clock_event_update(event);
}

static int cpu_clock_event_add(struct perf_event *event, int flags)
{
	if (flags & PERF_EF_START)
		cpu_clock_event_start(event, flags);
	perf_event_update_userpage(event);

	return 0;
}

static void cpu_clock_event_del(struct perf_event *event, int flags)
{
	cpu_clock_event_stop(event, flags);
}

static void cpu_clock_event_read(struct perf_event *event)
{
	cpu_clock_event_update(event);
}

static int cpu_clock_event_init(struct perf_event *event)
{
	if (event->attr.type != PERF_TYPE_SOFTWARE)
		return -ENOENT;

	if (event->attr.config != PERF_COUNT_SW_CPU_CLOCK)
		return -ENOENT;

	/*
	 * no branch sampling for software events
	 */
	if (has_branch_stack(event))
		return -EOPNOTSUPP;

	perf_swevent_init_hrtimer(event);

	return 0;
}

static struct pmu perf_cpu_clock = {
	.task_ctx_nr	= perf_sw_context,

	.capabilities	= PERF_PMU_CAP_NO_NMI,

	.event_init	= cpu_clock_event_init,
	.add		= cpu_clock_event_add,
	.del		= cpu_clock_event_del,
	.start		= cpu_clock_event_start,
	.stop		= cpu_clock_event_stop,
	.read		= cpu_clock_event_read,
};

/*
 * Software event: task time clock
 */

static void task_clock_event_update(struct perf_event *event, u64 now)
{
	u64 prev;
	s64 delta;

	prev = local64_xchg(&event->hw.prev_count, now);
	delta = now - prev;
	local64_add(delta, &event->count);
}

static void task_clock_event_start(struct perf_event *event, int flags)
{
	local64_set(&event->hw.prev_count, event->ctx->time);
	perf_swevent_start_hrtimer(event);
}

static void task_clock_event_stop(struct perf_event *event, int flags)
{
	perf_swevent_cancel_hrtimer(event);
	task_clock_event_update(event, event->ctx->time);
}

static int task_clock_event_add(struct perf_event *event, int flags)
{
	if (flags & PERF_EF_START)
		task_clock_event_start(event, flags);
	perf_event_update_userpage(event);

	return 0;
}

static void task_clock_event_del(struct perf_event *event, int flags)
{
	task_clock_event_stop(event, PERF_EF_UPDATE);
}

static void task_clock_event_read(struct perf_event *event)
{
	u64 now = perf_clock();
	u64 delta = now - event->ctx->timestamp;
	u64 time = event->ctx->time + delta;

	task_clock_event_update(event, time);
}

static int task_clock_event_init(struct perf_event *event)
{
	if (event->attr.type != PERF_TYPE_SOFTWARE)
		return -ENOENT;

	if (event->attr.config != PERF_COUNT_SW_TASK_CLOCK)
		return -ENOENT;

	/*
	 * no branch sampling for software events
	 */
	if (has_branch_stack(event))
		return -EOPNOTSUPP;

	perf_swevent_init_hrtimer(event);

	return 0;
}

static struct pmu perf_task_clock = {
	.task_ctx_nr	= perf_sw_context,

	.capabilities	= PERF_PMU_CAP_NO_NMI,

	.event_init	= task_clock_event_init,
	.add		= task_clock_event_add,
	.del		= task_clock_event_del,
	.start		= task_clock_event_start,
	.stop		= task_clock_event_stop,
	.read		= task_clock_event_read,
};

static void perf_pmu_nop_void(struct pmu *pmu)
{
}

static void perf_pmu_nop_txn(struct pmu *pmu, unsigned int flags)
{
}

static int perf_pmu_nop_int(struct pmu *pmu)
{
	return 0;
}

static DEFINE_PER_CPU(unsigned int, nop_txn_flags);

static void perf_pmu_start_txn(struct pmu *pmu, unsigned int flags)
{
	__this_cpu_write(nop_txn_flags, flags);

	if (flags & ~PERF_PMU_TXN_ADD)
		return;

	perf_pmu_disable(pmu);
}

static int perf_pmu_commit_txn(struct pmu *pmu)
{
	unsigned int flags = __this_cpu_read(nop_txn_flags);

	__this_cpu_write(nop_txn_flags, 0);

	if (flags & ~PERF_PMU_TXN_ADD)
		return 0;

	perf_pmu_enable(pmu);
	return 0;
}

static void perf_pmu_cancel_txn(struct pmu *pmu)
{
	unsigned int flags =  __this_cpu_read(nop_txn_flags);

	__this_cpu_write(nop_txn_flags, 0);

	if (flags & ~PERF_PMU_TXN_ADD)
		return;

	perf_pmu_enable(pmu);
}

static int perf_event_idx_default(struct perf_event *event)
{
	return 0;
}

/*
 * Ensures all contexts with the same task_ctx_nr have the same
 * pmu_cpu_context too.
 */
static struct perf_cpu_context __percpu *find_pmu_context(int ctxn)
{
	struct pmu *pmu;

	if (ctxn < 0)
		return NULL;

	list_for_each_entry(pmu, &pmus, entry) {
		if (pmu->task_ctx_nr == ctxn)
			return pmu->pmu_cpu_context;
	}

	return NULL;
}

static void free_pmu_context(struct pmu *pmu)
{
	/*
	 * Static contexts such as perf_sw_context have a global lifetime
	 * and may be shared between different PMUs. Avoid freeing them
	 * when a single PMU is going away.
	 */
	if (pmu->task_ctx_nr > perf_invalid_context)
		return;

	free_percpu(pmu->pmu_cpu_context);
}

/*
 * Let userspace know that this PMU supports address range filtering:
 */
static ssize_t nr_addr_filters_show(struct device *dev,
				    struct device_attribute *attr,
				    char *page)
{
	struct pmu *pmu = dev_get_drvdata(dev);

	return snprintf(page, PAGE_SIZE - 1, "%d\n", pmu->nr_addr_filters);
}
DEVICE_ATTR_RO(nr_addr_filters);

static struct idr pmu_idr;

static ssize_t
type_show(struct device *dev, struct device_attribute *attr, char *page)
{
	struct pmu *pmu = dev_get_drvdata(dev);

	return snprintf(page, PAGE_SIZE-1, "%d\n", pmu->type);
}
static DEVICE_ATTR_RO(type);

static ssize_t
perf_event_mux_interval_ms_show(struct device *dev,
				struct device_attribute *attr,
				char *page)
{
	struct pmu *pmu = dev_get_drvdata(dev);

	return snprintf(page, PAGE_SIZE-1, "%d\n", pmu->hrtimer_interval_ms);
}

static DEFINE_MUTEX(mux_interval_mutex);

static ssize_t
perf_event_mux_interval_ms_store(struct device *dev,
				 struct device_attribute *attr,
				 const char *buf, size_t count)
{
	struct pmu *pmu = dev_get_drvdata(dev);
	int timer, cpu, ret;

	ret = kstrtoint(buf, 0, &timer);
	if (ret)
		return ret;

	if (timer < 1)
		return -EINVAL;

	/* same value, noting to do */
	if (timer == pmu->hrtimer_interval_ms)
		return count;

	mutex_lock(&mux_interval_mutex);
	pmu->hrtimer_interval_ms = timer;

	/* update all cpuctx for this PMU */
	cpus_read_lock();
	for_each_online_cpu(cpu) {
		struct perf_cpu_context *cpuctx;
		cpuctx = per_cpu_ptr(pmu->pmu_cpu_context, cpu);
		cpuctx->hrtimer_interval = ns_to_ktime(NSEC_PER_MSEC * timer);

		cpu_function_call(cpu,
			(remote_function_f)perf_mux_hrtimer_restart, cpuctx);
	}
	cpus_read_unlock();
	mutex_unlock(&mux_interval_mutex);

	return count;
}
static DEVICE_ATTR_RW(perf_event_mux_interval_ms);

static struct attribute *pmu_dev_attrs[] = {
	&dev_attr_type.attr,
	&dev_attr_perf_event_mux_interval_ms.attr,
	NULL,
};
ATTRIBUTE_GROUPS(pmu_dev);

static int pmu_bus_running;
static struct bus_type pmu_bus = {
	.name		= "event_source",
	.dev_groups	= pmu_dev_groups,
};

static void pmu_dev_release(struct device *dev)
{
	kfree(dev);
}

static int pmu_dev_alloc(struct pmu *pmu)
{
	int ret = -ENOMEM;

	pmu->dev = kzalloc(sizeof(struct device), GFP_KERNEL);
	if (!pmu->dev)
		goto out;

	pmu->dev->groups = pmu->attr_groups;
	device_initialize(pmu->dev);
	ret = dev_set_name(pmu->dev, "%s", pmu->name);
	if (ret)
		goto free_dev;

	dev_set_drvdata(pmu->dev, pmu);
	pmu->dev->bus = &pmu_bus;
	pmu->dev->release = pmu_dev_release;
	ret = device_add(pmu->dev);
	if (ret)
		goto free_dev;

	/* For PMUs with address filters, throw in an extra attribute: */
	if (pmu->nr_addr_filters)
		ret = device_create_file(pmu->dev, &dev_attr_nr_addr_filters);

	if (ret)
		goto del_dev;

out:
	return ret;

del_dev:
	device_del(pmu->dev);

free_dev:
	put_device(pmu->dev);
	goto out;
}

static struct lock_class_key cpuctx_mutex;
static struct lock_class_key cpuctx_lock;

int perf_pmu_register(struct pmu *pmu, const char *name, int type)
{
	int cpu, ret;

	mutex_lock(&pmus_lock);
	ret = -ENOMEM;
	pmu->pmu_disable_count = alloc_percpu(int);
	if (!pmu->pmu_disable_count)
		goto unlock;

	pmu->type = -1;
	if (!name)
		goto skip_type;
	pmu->name = name;

	if (type < 0) {
		type = idr_alloc(&pmu_idr, pmu, PERF_TYPE_MAX, 0, GFP_KERNEL);
		if (type < 0) {
			ret = type;
			goto free_pdc;
		}
	}
	pmu->type = type;

	if (pmu_bus_running) {
		ret = pmu_dev_alloc(pmu);
		if (ret)
			goto free_idr;
	}

skip_type:
	if (pmu->task_ctx_nr == perf_hw_context) {
		static int hw_context_taken = 0;

		/*
		 * Other than systems with heterogeneous CPUs, it never makes
		 * sense for two PMUs to share perf_hw_context. PMUs which are
		 * uncore must use perf_invalid_context.
		 */
		if (WARN_ON_ONCE(hw_context_taken &&
		    !(pmu->capabilities & PERF_PMU_CAP_HETEROGENEOUS_CPUS)))
			pmu->task_ctx_nr = perf_invalid_context;

		hw_context_taken = 1;
	}

	pmu->pmu_cpu_context = find_pmu_context(pmu->task_ctx_nr);
	if (pmu->pmu_cpu_context)
		goto got_cpu_context;

	ret = -ENOMEM;
	pmu->pmu_cpu_context = alloc_percpu(struct perf_cpu_context);
	if (!pmu->pmu_cpu_context)
		goto free_dev;

	for_each_possible_cpu(cpu) {
		struct perf_cpu_context *cpuctx;

		cpuctx = per_cpu_ptr(pmu->pmu_cpu_context, cpu);
		__perf_event_init_context(&cpuctx->ctx);
		lockdep_set_class(&cpuctx->ctx.mutex, &cpuctx_mutex);
		lockdep_set_class(&cpuctx->ctx.lock, &cpuctx_lock);
		cpuctx->ctx.pmu = pmu;
		cpuctx->online = cpumask_test_cpu(cpu, perf_online_mask);

		__perf_mux_hrtimer_init(cpuctx, cpu);
	}

got_cpu_context:
	if (!pmu->start_txn) {
		if (pmu->pmu_enable) {
			/*
			 * If we have pmu_enable/pmu_disable calls, install
			 * transaction stubs that use that to try and batch
			 * hardware accesses.
			 */
			pmu->start_txn  = perf_pmu_start_txn;
			pmu->commit_txn = perf_pmu_commit_txn;
			pmu->cancel_txn = perf_pmu_cancel_txn;
		} else {
			pmu->start_txn  = perf_pmu_nop_txn;
			pmu->commit_txn = perf_pmu_nop_int;
			pmu->cancel_txn = perf_pmu_nop_void;
		}
	}

	if (!pmu->pmu_enable) {
		pmu->pmu_enable  = perf_pmu_nop_void;
		pmu->pmu_disable = perf_pmu_nop_void;
	}

	if (!pmu->event_idx)
		pmu->event_idx = perf_event_idx_default;

	list_add_rcu(&pmu->entry, &pmus);
	atomic_set(&pmu->exclusive_cnt, 0);
	ret = 0;
unlock:
	mutex_unlock(&pmus_lock);

	return ret;

free_dev:
	device_del(pmu->dev);
	put_device(pmu->dev);

free_idr:
	if (pmu->type >= PERF_TYPE_MAX)
		idr_remove(&pmu_idr, pmu->type);

free_pdc:
	free_percpu(pmu->pmu_disable_count);
	goto unlock;
}
EXPORT_SYMBOL_GPL(perf_pmu_register);

void perf_pmu_unregister(struct pmu *pmu)
{
	mutex_lock(&pmus_lock);
	list_del_rcu(&pmu->entry);

	/*
	 * We dereference the pmu list under both SRCU and regular RCU, so
	 * synchronize against both of those.
	 */
	synchronize_srcu(&pmus_srcu);
	synchronize_rcu();

	free_percpu(pmu->pmu_disable_count);
	if (pmu->type >= PERF_TYPE_MAX)
		idr_remove(&pmu_idr, pmu->type);
	if (pmu_bus_running) {
		if (pmu->nr_addr_filters)
			device_remove_file(pmu->dev, &dev_attr_nr_addr_filters);
		device_del(pmu->dev);
		put_device(pmu->dev);
	}
	free_pmu_context(pmu);
	mutex_unlock(&pmus_lock);
}
EXPORT_SYMBOL_GPL(perf_pmu_unregister);

static int perf_try_init_event(struct pmu *pmu, struct perf_event *event)
{
	struct perf_event_context *ctx = NULL;
	int ret;

	if (!try_module_get(pmu->module))
		return -ENODEV;

	if (event->group_leader != event) {
		/*
		 * This ctx->mutex can nest when we're called through
		 * inheritance. See the perf_event_ctx_lock_nested() comment.
		 */
		ctx = perf_event_ctx_lock_nested(event->group_leader,
						 SINGLE_DEPTH_NESTING);
		BUG_ON(!ctx);
	}

	event->pmu = pmu;
	ret = pmu->event_init(event);

	if (ctx)
		perf_event_ctx_unlock(event->group_leader, ctx);

	if (ret)
		module_put(pmu->module);

	return ret;
}

static struct pmu *perf_init_event(struct perf_event *event)
{
	struct pmu *pmu;
	int idx;
	int ret;

	idx = srcu_read_lock(&pmus_srcu);

	/* Try parent's PMU first: */
	if (event->parent && event->parent->pmu) {
		pmu = event->parent->pmu;
		ret = perf_try_init_event(pmu, event);
		if (!ret)
			goto unlock;
	}

	rcu_read_lock();
	pmu = idr_find(&pmu_idr, event->attr.type);
	rcu_read_unlock();
	if (pmu) {
		ret = perf_try_init_event(pmu, event);
		if (ret)
			pmu = ERR_PTR(ret);
		goto unlock;
	}

	list_for_each_entry_rcu(pmu, &pmus, entry) {
		ret = perf_try_init_event(pmu, event);
		if (!ret)
			goto unlock;

		if (ret != -ENOENT) {
			pmu = ERR_PTR(ret);
			goto unlock;
		}
	}
	pmu = ERR_PTR(-ENOENT);
unlock:
	srcu_read_unlock(&pmus_srcu, idx);

	return pmu;
}

static void attach_sb_event(struct perf_event *event)
{
	struct pmu_event_list *pel = per_cpu_ptr(&pmu_sb_events, event->cpu);

	raw_spin_lock(&pel->lock);
	list_add_rcu(&event->sb_list, &pel->list);
	raw_spin_unlock(&pel->lock);
}

/*
 * We keep a list of all !task (and therefore per-cpu) events
 * that need to receive side-band records.
 *
 * This avoids having to scan all the various PMU per-cpu contexts
 * looking for them.
 */
static void account_pmu_sb_event(struct perf_event *event)
{
	if (is_sb_event(event))
		attach_sb_event(event);
}

static void account_event_cpu(struct perf_event *event, int cpu)
{
	if (event->parent)
		return;

	if (is_cgroup_event(event))
		atomic_inc(&per_cpu(perf_cgroup_events, cpu));
}

/* Freq events need the tick to stay alive (see perf_event_task_tick). */
static void account_freq_event_nohz(void)
{
#ifdef CONFIG_NO_HZ_FULL
	/* Lock so we don't race with concurrent unaccount */
	spin_lock(&nr_freq_lock);
	if (atomic_inc_return(&nr_freq_events) == 1)
		tick_nohz_dep_set(TICK_DEP_BIT_PERF_EVENTS);
	spin_unlock(&nr_freq_lock);
#endif
}

static void account_freq_event(void)
{
	if (tick_nohz_full_enabled())
		account_freq_event_nohz();
	else
		atomic_inc(&nr_freq_events);
}


static void account_event(struct perf_event *event)
{
	bool inc = false;

	if (event->parent)
		return;

	if (event->attach_state & PERF_ATTACH_TASK)
		inc = true;
	if (event->attr.mmap || event->attr.mmap_data)
		atomic_inc(&nr_mmap_events);
	if (event->attr.comm)
		atomic_inc(&nr_comm_events);
	if (event->attr.namespaces)
		atomic_inc(&nr_namespaces_events);
	if (event->attr.task)
		atomic_inc(&nr_task_events);
	if (event->attr.freq)
		account_freq_event();
	if (event->attr.context_switch) {
		atomic_inc(&nr_switch_events);
		inc = true;
	}
	if (has_branch_stack(event))
		inc = true;
	if (is_cgroup_event(event))
		inc = true;

	if (inc) {
		if (atomic_inc_not_zero(&perf_sched_count))
			goto enabled;

		mutex_lock(&perf_sched_mutex);
		if (!atomic_read(&perf_sched_count)) {
			static_branch_enable(&perf_sched_events);
			/*
			 * Guarantee that all CPUs observe they key change and
			 * call the perf scheduling hooks before proceeding to
			 * install events that need them.
			 */
			synchronize_sched();
		}
		/*
		 * Now that we have waited for the sync_sched(), allow further
		 * increments to by-pass the mutex.
		 */
		atomic_inc(&perf_sched_count);
		mutex_unlock(&perf_sched_mutex);
	}
enabled:

	account_event_cpu(event, event->cpu);

	account_pmu_sb_event(event);
}

/*
 * Allocate and initialize a event structure
 */
static struct perf_event *
perf_event_alloc(struct perf_event_attr *attr, int cpu,
		 struct task_struct *task,
		 struct perf_event *group_leader,
		 struct perf_event *parent_event,
		 perf_overflow_handler_t overflow_handler,
		 void *context, int cgroup_fd)
{
	struct pmu *pmu;
	struct perf_event *event;
	struct hw_perf_event *hwc;
	long err = -EINVAL;

	if ((unsigned)cpu >= nr_cpu_ids) {
		if (!task || cpu != -1)
			return ERR_PTR(-EINVAL);
	}

	event = kzalloc(sizeof(*event), GFP_KERNEL);
	if (!event)
		return ERR_PTR(-ENOMEM);

	/*
	 * Single events are their own group leaders, with an
	 * empty sibling list:
	 */
	if (!group_leader)
		group_leader = event;

	mutex_init(&event->child_mutex);
	INIT_LIST_HEAD(&event->child_list);

	INIT_LIST_HEAD(&event->group_entry);
	INIT_LIST_HEAD(&event->event_entry);
	INIT_LIST_HEAD(&event->sibling_list);
	INIT_LIST_HEAD(&event->rb_entry);
	INIT_LIST_HEAD(&event->active_entry);
	INIT_LIST_HEAD(&event->addr_filters.list);
	INIT_HLIST_NODE(&event->hlist_entry);


	init_waitqueue_head(&event->waitq);
	init_irq_work(&event->pending, perf_pending_event);

	mutex_init(&event->mmap_mutex);
	raw_spin_lock_init(&event->addr_filters.lock);

	atomic_long_set(&event->refcount, 1);
	event->cpu		= cpu;
	event->attr		= *attr;
	event->group_leader	= group_leader;
	event->pmu		= NULL;
	event->oncpu		= -1;

	event->parent		= parent_event;

	event->ns		= get_pid_ns(task_active_pid_ns(current));
	event->id		= atomic64_inc_return(&perf_event_id);

	event->state		= PERF_EVENT_STATE_INACTIVE;

	if (task) {
		event->attach_state = PERF_ATTACH_TASK;
		/*
		 * XXX pmu::event_init needs to know what task to account to
		 * and we cannot use the ctx information because we need the
		 * pmu before we get a ctx.
		 */
		get_task_struct(task);
		event->hw.target = task;
	}

	event->clock = &local_clock;
	if (parent_event)
		event->clock = parent_event->clock;

	if (!overflow_handler && parent_event) {
		overflow_handler = parent_event->overflow_handler;
		context = parent_event->overflow_handler_context;
#if defined(CONFIG_BPF_SYSCALL) && defined(CONFIG_EVENT_TRACING)
		if (overflow_handler == bpf_overflow_handler) {
			struct bpf_prog *prog = bpf_prog_inc(parent_event->prog);

			if (IS_ERR(prog)) {
				err = PTR_ERR(prog);
				goto err_ns;
			}
			event->prog = prog;
			event->orig_overflow_handler =
				parent_event->orig_overflow_handler;
		}
#endif
	}

	if (overflow_handler) {
		event->overflow_handler	= overflow_handler;
		event->overflow_handler_context = context;
	} else if (is_write_backward(event)){
		event->overflow_handler = perf_event_output_backward;
		event->overflow_handler_context = NULL;
	} else {
		event->overflow_handler = perf_event_output_forward;
		event->overflow_handler_context = NULL;
	}

	perf_event__state_init(event);

	pmu = NULL;

	hwc = &event->hw;
	hwc->sample_period = attr->sample_period;
	if (attr->freq && attr->sample_freq)
		hwc->sample_period = 1;
	hwc->last_period = hwc->sample_period;

	local64_set(&hwc->period_left, hwc->sample_period);

	/*
	 * We currently do not support PERF_SAMPLE_READ on inherited events.
	 * See perf_output_read().
	 */
	if (attr->inherit && (attr->sample_type & PERF_SAMPLE_READ))
		goto err_ns;

	if (!has_branch_stack(event))
		event->attr.branch_sample_type = 0;

	if (cgroup_fd != -1) {
		err = perf_cgroup_connect(cgroup_fd, event, attr, group_leader);
		if (err)
			goto err_ns;
	}

	pmu = perf_init_event(event);
	if (IS_ERR(pmu)) {
		err = PTR_ERR(pmu);
		goto err_ns;
	}

	err = exclusive_event_init(event);
	if (err)
		goto err_pmu;

	if (has_addr_filter(event)) {
		event->addr_filters_offs = kcalloc(pmu->nr_addr_filters,
						   sizeof(unsigned long),
						   GFP_KERNEL);
		if (!event->addr_filters_offs) {
			err = -ENOMEM;
			goto err_per_task;
		}

		/* force hw sync on the address filters */
		event->addr_filters_gen = 1;
	}

	if (!event->parent) {
		if (event->attr.sample_type & PERF_SAMPLE_CALLCHAIN) {
			err = get_callchain_buffers(attr->sample_max_stack);
			if (err)
				goto err_addr_filters;
		}
	}

	/* symmetric to unaccount_event() in _free_event() */
	account_event(event);

	return event;

err_addr_filters:
	kfree(event->addr_filters_offs);

err_per_task:
	exclusive_event_destroy(event);

err_pmu:
	if (event->destroy)
		event->destroy(event);
	module_put(pmu->module);
err_ns:
	if (is_cgroup_event(event))
		perf_detach_cgroup(event);
	if (event->ns)
		put_pid_ns(event->ns);
	if (event->hw.target)
		put_task_struct(event->hw.target);
	kfree(event);

	return ERR_PTR(err);
}

static int perf_copy_attr(struct perf_event_attr __user *uattr,
			  struct perf_event_attr *attr)
{
	u32 size;
	int ret;

	if (!access_ok(VERIFY_WRITE, uattr, PERF_ATTR_SIZE_VER0))
		return -EFAULT;

	/*
	 * zero the full structure, so that a short copy will be nice.
	 */
	memset(attr, 0, sizeof(*attr));

	ret = get_user(size, &uattr->size);
	if (ret)
		return ret;

	if (size > PAGE_SIZE)	/* silly large */
		goto err_size;

	if (!size)		/* abi compat */
		size = PERF_ATTR_SIZE_VER0;

	if (size < PERF_ATTR_SIZE_VER0)
		goto err_size;

	/*
	 * If we're handed a bigger struct than we know of,
	 * ensure all the unknown bits are 0 - i.e. new
	 * user-space does not rely on any kernel feature
	 * extensions we dont know about yet.
	 */
	if (size > sizeof(*attr)) {
		unsigned char __user *addr;
		unsigned char __user *end;
		unsigned char val;

		addr = (void __user *)uattr + sizeof(*attr);
		end  = (void __user *)uattr + size;

		for (; addr < end; addr++) {
			ret = get_user(val, addr);
			if (ret)
				return ret;
			if (val)
				goto err_size;
		}
		size = sizeof(*attr);
	}

	ret = copy_from_user(attr, uattr, size);
	if (ret)
		return -EFAULT;

	attr->size = size;

	if (attr->__reserved_1)
		return -EINVAL;

	if (attr->sample_type & ~(PERF_SAMPLE_MAX-1))
		return -EINVAL;

	if (attr->read_format & ~(PERF_FORMAT_MAX-1))
		return -EINVAL;

	if (attr->sample_type & PERF_SAMPLE_BRANCH_STACK) {
		u64 mask = attr->branch_sample_type;

		/* only using defined bits */
		if (mask & ~(PERF_SAMPLE_BRANCH_MAX-1))
			return -EINVAL;

		/* at least one branch bit must be set */
		if (!(mask & ~PERF_SAMPLE_BRANCH_PLM_ALL))
			return -EINVAL;

		/* propagate priv level, when not set for branch */
		if (!(mask & PERF_SAMPLE_BRANCH_PLM_ALL)) {

			/* exclude_kernel checked on syscall entry */
			if (!attr->exclude_kernel)
				mask |= PERF_SAMPLE_BRANCH_KERNEL;

			if (!attr->exclude_user)
				mask |= PERF_SAMPLE_BRANCH_USER;

			if (!attr->exclude_hv)
				mask |= PERF_SAMPLE_BRANCH_HV;
			/*
			 * adjust user setting (for HW filter setup)
			 */
			attr->branch_sample_type = mask;
		}
		/* privileged levels capture (kernel, hv): check permissions */
		if ((mask & PERF_SAMPLE_BRANCH_PERM_PLM)
		    && perf_paranoid_kernel() && !capable(CAP_SYS_ADMIN))
			return -EACCES;
	}

	if (attr->sample_type & PERF_SAMPLE_REGS_USER) {
		ret = perf_reg_validate(attr->sample_regs_user);
		if (ret)
			return ret;
	}

	if (attr->sample_type & PERF_SAMPLE_STACK_USER) {
		if (!arch_perf_have_user_stack_dump())
			return -ENOSYS;

		/*
		 * We have __u32 type for the size, but so far
		 * we can only use __u16 as maximum due to the
		 * __u16 sample size limit.
		 */
		if (attr->sample_stack_user >= USHRT_MAX)
			return -EINVAL;
		else if (!IS_ALIGNED(attr->sample_stack_user, sizeof(u64)))
			return -EINVAL;
	}

	if (attr->sample_type & PERF_SAMPLE_REGS_INTR)
		ret = perf_reg_validate(attr->sample_regs_intr);
out:
	return ret;

err_size:
	put_user(sizeof(*attr), &uattr->size);
	ret = -E2BIG;
	goto out;
}

static int
perf_event_set_output(struct perf_event *event, struct perf_event *output_event)
{
	struct ring_buffer *rb = NULL;
	int ret = -EINVAL;

	if (!output_event)
		goto set;

	/* don't allow circular references */
	if (event == output_event)
		goto out;

	/*
	 * Don't allow cross-cpu buffers
	 */
	if (output_event->cpu != event->cpu)
		goto out;

	/*
	 * If its not a per-cpu rb, it must be the same task.
	 */
	if (output_event->cpu == -1 && output_event->ctx != event->ctx)
		goto out;

	/*
	 * Mixing clocks in the same buffer is trouble you don't need.
	 */
	if (output_event->clock != event->clock)
		goto out;

	/*
	 * Either writing ring buffer from beginning or from end.
	 * Mixing is not allowed.
	 */
	if (is_write_backward(output_event) != is_write_backward(event))
		goto out;

	/*
	 * If both events generate aux data, they must be on the same PMU
	 */
	if (has_aux(event) && has_aux(output_event) &&
	    event->pmu != output_event->pmu)
		goto out;

set:
	mutex_lock(&event->mmap_mutex);
	/* Can't redirect output if we've got an active mmap() */
	if (atomic_read(&event->mmap_count))
		goto unlock;

	if (output_event) {
		/* get the rb we want to redirect to */
		rb = ring_buffer_get(output_event);
		if (!rb)
			goto unlock;
	}

	ring_buffer_attach(event, rb);

	ret = 0;
unlock:
	mutex_unlock(&event->mmap_mutex);

out:
	return ret;
}

static void mutex_lock_double(struct mutex *a, struct mutex *b)
{
	if (b < a)
		swap(a, b);

	mutex_lock(a);
	mutex_lock_nested(b, SINGLE_DEPTH_NESTING);
}

static int perf_event_set_clock(struct perf_event *event, clockid_t clk_id)
{
	bool nmi_safe = false;

	switch (clk_id) {
	case CLOCK_MONOTONIC:
		event->clock = &ktime_get_mono_fast_ns;
		nmi_safe = true;
		break;

	case CLOCK_MONOTONIC_RAW:
		event->clock = &ktime_get_raw_fast_ns;
		nmi_safe = true;
		break;

	case CLOCK_REALTIME:
		event->clock = &ktime_get_real_ns;
		break;

	case CLOCK_BOOTTIME:
		event->clock = &ktime_get_boot_ns;
		break;

	case CLOCK_TAI:
		event->clock = &ktime_get_tai_ns;
		break;

	default:
		return -EINVAL;
	}

	if (!nmi_safe && !(event->pmu->capabilities & PERF_PMU_CAP_NO_NMI))
		return -EINVAL;

	return 0;
}

/*
 * Variation on perf_event_ctx_lock_nested(), except we take two context
 * mutexes.
 */
static struct perf_event_context *
__perf_event_ctx_lock_double(struct perf_event *group_leader,
			     struct perf_event_context *ctx)
{
	struct perf_event_context *gctx;

again:
	rcu_read_lock();
	gctx = READ_ONCE(group_leader->ctx);
	if (!atomic_inc_not_zero(&gctx->refcount)) {
		rcu_read_unlock();
		goto again;
	}
	rcu_read_unlock();

	mutex_lock_double(&gctx->mutex, &ctx->mutex);

	if (group_leader->ctx != gctx) {
		mutex_unlock(&ctx->mutex);
		mutex_unlock(&gctx->mutex);
		put_ctx(gctx);
		goto again;
	}

	return gctx;
}

/**
 * sys_perf_event_open - open a performance event, associate it to a task/cpu
 *
 * @attr_uptr:	event_id type attributes for monitoring/sampling
 * @pid:		target pid
 * @cpu:		target cpu
 * @group_fd:		group leader event fd
 */
SYSCALL_DEFINE5(perf_event_open,
		struct perf_event_attr __user *, attr_uptr,
		pid_t, pid, int, cpu, int, group_fd, unsigned long, flags)
{
	struct perf_event *group_leader = NULL, *output_event = NULL;
	struct perf_event *event, *sibling;
	struct perf_event_attr attr;
	struct perf_event_context *ctx, *uninitialized_var(gctx);
	struct file *event_file = NULL;
	struct fd group = {NULL, 0};
	struct task_struct *task = NULL;
	struct pmu *pmu;
	int event_fd;
	int move_group = 0;
	int err;
	int f_flags = O_RDWR;
	int cgroup_fd = -1;

	/* for future expandability... */
	if (flags & ~PERF_FLAG_ALL)
		return -EINVAL;

	err = perf_copy_attr(attr_uptr, &attr);
	if (err)
		return err;

	if (!attr.exclude_kernel) {
		if (perf_paranoid_kernel() && !capable(CAP_SYS_ADMIN))
			return -EACCES;
	}

	if (attr.namespaces) {
		if (!capable(CAP_SYS_ADMIN))
			return -EACCES;
	}

	if (attr.freq) {
		if (attr.sample_freq > sysctl_perf_event_sample_rate)
			return -EINVAL;
	} else {
		if (attr.sample_period & (1ULL << 63))
			return -EINVAL;
	}

	/* Only privileged users can get physical addresses */
	if ((attr.sample_type & PERF_SAMPLE_PHYS_ADDR) &&
	    perf_paranoid_kernel() && !capable(CAP_SYS_ADMIN))
		return -EACCES;

	if (!attr.sample_max_stack)
		attr.sample_max_stack = sysctl_perf_event_max_stack;

	/*
	 * In cgroup mode, the pid argument is used to pass the fd
	 * opened to the cgroup directory in cgroupfs. The cpu argument
	 * designates the cpu on which to monitor threads from that
	 * cgroup.
	 */
	if ((flags & PERF_FLAG_PID_CGROUP) && (pid == -1 || cpu == -1))
		return -EINVAL;

	if (flags & PERF_FLAG_FD_CLOEXEC)
		f_flags |= O_CLOEXEC;

	event_fd = get_unused_fd_flags(f_flags);
	if (event_fd < 0)
		return event_fd;

	if (group_fd != -1) {
		err = perf_fget_light(group_fd, &group);
		if (err)
			goto err_fd;
		group_leader = group.file->private_data;
		if (flags & PERF_FLAG_FD_OUTPUT)
			output_event = group_leader;
		if (flags & PERF_FLAG_FD_NO_GROUP)
			group_leader = NULL;
	}

	if (pid != -1 && !(flags & PERF_FLAG_PID_CGROUP)) {
		task = find_lively_task_by_vpid(pid);
		if (IS_ERR(task)) {
			err = PTR_ERR(task);
			goto err_group_fd;
		}
	}

	if (task && group_leader &&
	    group_leader->attr.inherit != attr.inherit) {
		err = -EINVAL;
		goto err_task;
	}

	if (task) {
		err = mutex_lock_interruptible(&task->signal->cred_guard_mutex);
		if (err)
			goto err_task;

		/*
		 * Reuse ptrace permission checks for now.
		 *
		 * We must hold cred_guard_mutex across this and any potential
		 * perf_install_in_context() call for this new event to
		 * serialize against exec() altering our credentials (and the
		 * perf_event_exit_task() that could imply).
		 */
		err = -EACCES;
		if (!ptrace_may_access(task, PTRACE_MODE_READ_REALCREDS))
			goto err_cred;
	}

	if (flags & PERF_FLAG_PID_CGROUP)
		cgroup_fd = pid;

	event = perf_event_alloc(&attr, cpu, task, group_leader, NULL,
				 NULL, NULL, cgroup_fd);
	if (IS_ERR(event)) {
		err = PTR_ERR(event);
		goto err_cred;
	}

	if (is_sampling_event(event)) {
		if (event->pmu->capabilities & PERF_PMU_CAP_NO_INTERRUPT) {
			err = -EOPNOTSUPP;
			goto err_alloc;
		}
	}

	/*
	 * Special case software events and allow them to be part of
	 * any hardware group.
	 */
	pmu = event->pmu;

	if (attr.use_clockid) {
		err = perf_event_set_clock(event, attr.clockid);
		if (err)
			goto err_alloc;
	}

	if (pmu->task_ctx_nr == perf_sw_context)
		event->event_caps |= PERF_EV_CAP_SOFTWARE;

	if (group_leader &&
	    (is_software_event(event) != is_software_event(group_leader))) {
		if (is_software_event(event)) {
			/*
			 * If event and group_leader are not both a software
			 * event, and event is, then group leader is not.
			 *
			 * Allow the addition of software events to !software
			 * groups, this is safe because software events never
			 * fail to schedule.
			 */
			pmu = group_leader->pmu;
		} else if (is_software_event(group_leader) &&
			   (group_leader->group_caps & PERF_EV_CAP_SOFTWARE)) {
			/*
			 * In case the group is a pure software group, and we
			 * try to add a hardware event, move the whole group to
			 * the hardware context.
			 */
			move_group = 1;
		}
	}

	/*
	 * Get the target context (task or percpu):
	 */
	ctx = find_get_context(pmu, task, event);
	if (IS_ERR(ctx)) {
		err = PTR_ERR(ctx);
		goto err_alloc;
	}

	if ((pmu->capabilities & PERF_PMU_CAP_EXCLUSIVE) && group_leader) {
		err = -EBUSY;
		goto err_context;
	}

	/*
	 * Look up the group leader (we will attach this event to it):
	 */
	if (group_leader) {
		err = -EINVAL;

		/*
		 * Do not allow a recursive hierarchy (this new sibling
		 * becoming part of another group-sibling):
		 */
		if (group_leader->group_leader != group_leader)
			goto err_context;

		/* All events in a group should have the same clock */
		if (group_leader->clock != event->clock)
			goto err_context;

		/*
		 * Make sure we're both events for the same CPU;
		 * grouping events for different CPUs is broken; since
		 * you can never concurrently schedule them anyhow.
		 */
		if (group_leader->cpu != event->cpu)
			goto err_context;

		/*
		 * Make sure we're both on the same task, or both
		 * per-CPU events.
		 */
		if (group_leader->ctx->task != ctx->task)
			goto err_context;

		/*
		 * Do not allow to attach to a group in a different task
		 * or CPU context. If we're moving SW events, we'll fix
		 * this up later, so allow that.
		 */
		if (!move_group && group_leader->ctx != ctx)
			goto err_context;

		/*
		 * Only a group leader can be exclusive or pinned
		 */
		if (attr.exclusive || attr.pinned)
			goto err_context;
	}

	if (output_event) {
		err = perf_event_set_output(event, output_event);
		if (err)
			goto err_context;
	}

	event_file = anon_inode_getfile("[perf_event]", &perf_fops, event,
					f_flags);
	if (IS_ERR(event_file)) {
		err = PTR_ERR(event_file);
		event_file = NULL;
		goto err_context;
	}

	if (move_group) {
		gctx = __perf_event_ctx_lock_double(group_leader, ctx);

		if (gctx->task == TASK_TOMBSTONE) {
			err = -ESRCH;
			goto err_locked;
		}

		/*
		 * Check if we raced against another sys_perf_event_open() call
		 * moving the software group underneath us.
		 */
		if (!(group_leader->group_caps & PERF_EV_CAP_SOFTWARE)) {
			/*
			 * If someone moved the group out from under us, check
			 * if this new event wound up on the same ctx, if so
			 * its the regular !move_group case, otherwise fail.
			 */
			if (gctx != ctx) {
				err = -EINVAL;
				goto err_locked;
			} else {
				perf_event_ctx_unlock(group_leader, gctx);
				move_group = 0;
			}
		}
	} else {
		mutex_lock(&ctx->mutex);
	}

	if (ctx->task == TASK_TOMBSTONE) {
		err = -ESRCH;
		goto err_locked;
	}

	if (!perf_event_validate_size(event)) {
		err = -E2BIG;
		goto err_locked;
	}

	if (!task) {
		/*
		 * Check if the @cpu we're creating an event for is online.
		 *
		 * We use the perf_cpu_context::ctx::mutex to serialize against
		 * the hotplug notifiers. See perf_event_{init,exit}_cpu().
		 */
		struct perf_cpu_context *cpuctx =
			container_of(ctx, struct perf_cpu_context, ctx);

		if (!cpuctx->online) {
			err = -ENODEV;
			goto err_locked;
		}
	}


	/*
	 * Must be under the same ctx::mutex as perf_install_in_context(),
	 * because we need to serialize with concurrent event creation.
	 */
	if (!exclusive_event_installable(event, ctx)) {
		/* exclusive and group stuff are assumed mutually exclusive */
		WARN_ON_ONCE(move_group);

		err = -EBUSY;
		goto err_locked;
	}

	WARN_ON_ONCE(ctx->parent_ctx);

	/*
	 * This is the point on no return; we cannot fail hereafter. This is
	 * where we start modifying current state.
	 */

	if (move_group) {
		/*
		 * See perf_event_ctx_lock() for comments on the details
		 * of swizzling perf_event::ctx.
		 */
		perf_remove_from_context(group_leader, 0);
		put_ctx(gctx);

		list_for_each_entry(sibling, &group_leader->sibling_list,
				    group_entry) {
			perf_remove_from_context(sibling, 0);
			put_ctx(gctx);
		}

		/*
		 * Wait for everybody to stop referencing the events through
		 * the old lists, before installing it on new lists.
		 */
		synchronize_rcu();

		/*
		 * Install the group siblings before the group leader.
		 *
		 * Because a group leader will try and install the entire group
		 * (through the sibling list, which is still in-tact), we can
		 * end up with siblings installed in the wrong context.
		 *
		 * By installing siblings first we NO-OP because they're not
		 * reachable through the group lists.
		 */
		list_for_each_entry(sibling, &group_leader->sibling_list,
				    group_entry) {
			perf_event__state_init(sibling);
			perf_install_in_context(ctx, sibling, sibling->cpu);
			get_ctx(ctx);
		}

		/*
		 * Removing from the context ends up with disabled
		 * event. What we want here is event in the initial
		 * startup state, ready to be add into new context.
		 */
		perf_event__state_init(group_leader);
		perf_install_in_context(ctx, group_leader, group_leader->cpu);
		get_ctx(ctx);
	}

	/*
	 * Precalculate sample_data sizes; do while holding ctx::mutex such
	 * that we're serialized against further additions and before
	 * perf_install_in_context() which is the point the event is active and
	 * can use these values.
	 */
	perf_event__header_size(event);
	perf_event__id_header_size(event);

	event->owner = current;

	perf_install_in_context(ctx, event, event->cpu);
	perf_unpin_context(ctx);

	if (move_group)
		perf_event_ctx_unlock(group_leader, gctx);
	mutex_unlock(&ctx->mutex);

	if (task) {
		mutex_unlock(&task->signal->cred_guard_mutex);
		put_task_struct(task);
	}

	mutex_lock(&current->perf_event_mutex);
	list_add_tail(&event->owner_entry, &current->perf_event_list);
	mutex_unlock(&current->perf_event_mutex);

	/*
	 * Drop the reference on the group_event after placing the
	 * new event on the sibling_list. This ensures destruction
	 * of the group leader will find the pointer to itself in
	 * perf_group_detach().
	 */
	fdput(group);
	fd_install(event_fd, event_file);
	return event_fd;

err_locked:
	if (move_group)
		perf_event_ctx_unlock(group_leader, gctx);
	mutex_unlock(&ctx->mutex);
/* err_file: */
	fput(event_file);
err_context:
	perf_unpin_context(ctx);
	put_ctx(ctx);
err_alloc:
	/*
	 * If event_file is set, the fput() above will have called ->release()
	 * and that will take care of freeing the event.
	 */
	if (!event_file)
		free_event(event);
err_cred:
	if (task)
		mutex_unlock(&task->signal->cred_guard_mutex);
err_task:
	if (task)
		put_task_struct(task);
err_group_fd:
	fdput(group);
err_fd:
	put_unused_fd(event_fd);
	return err;
}

/**
 * perf_event_create_kernel_counter
 *
 * @attr: attributes of the counter to create
 * @cpu: cpu in which the counter is bound
 * @task: task to profile (NULL for percpu)
 */
struct perf_event *
perf_event_create_kernel_counter(struct perf_event_attr *attr, int cpu,
				 struct task_struct *task,
				 perf_overflow_handler_t overflow_handler,
				 void *context)
{
	struct perf_event_context *ctx;
	struct perf_event *event;
	int err;

	/*
	 * Get the target context (task or percpu):
	 */

	event = perf_event_alloc(attr, cpu, task, NULL, NULL,
				 overflow_handler, context, -1);
	if (IS_ERR(event)) {
		err = PTR_ERR(event);
		goto err;
	}

	/* Mark owner so we could distinguish it from user events. */
	event->owner = TASK_TOMBSTONE;

	ctx = find_get_context(event->pmu, task, event);
	if (IS_ERR(ctx)) {
		err = PTR_ERR(ctx);
		goto err_free;
	}

	WARN_ON_ONCE(ctx->parent_ctx);
	mutex_lock(&ctx->mutex);
	if (ctx->task == TASK_TOMBSTONE) {
		err = -ESRCH;
		goto err_unlock;
	}

	if (!task) {
		/*
		 * Check if the @cpu we're creating an event for is online.
		 *
		 * We use the perf_cpu_context::ctx::mutex to serialize against
		 * the hotplug notifiers. See perf_event_{init,exit}_cpu().
		 */
		struct perf_cpu_context *cpuctx =
			container_of(ctx, struct perf_cpu_context, ctx);
		if (!cpuctx->online) {
			err = -ENODEV;
			goto err_unlock;
		}
	}

	if (!exclusive_event_installable(event, ctx)) {
		err = -EBUSY;
		goto err_unlock;
	}

	perf_install_in_context(ctx, event, event->cpu);
	perf_unpin_context(ctx);
	mutex_unlock(&ctx->mutex);

	return event;

err_unlock:
	mutex_unlock(&ctx->mutex);
	perf_unpin_context(ctx);
	put_ctx(ctx);
err_free:
	free_event(event);
err:
	return ERR_PTR(err);
}
EXPORT_SYMBOL_GPL(perf_event_create_kernel_counter);

void perf_pmu_migrate_context(struct pmu *pmu, int src_cpu, int dst_cpu)
{
	struct perf_event_context *src_ctx;
	struct perf_event_context *dst_ctx;
	struct perf_event *event, *tmp;
	LIST_HEAD(events);

	src_ctx = &per_cpu_ptr(pmu->pmu_cpu_context, src_cpu)->ctx;
	dst_ctx = &per_cpu_ptr(pmu->pmu_cpu_context, dst_cpu)->ctx;

	/*
	 * See perf_event_ctx_lock() for comments on the details
	 * of swizzling perf_event::ctx.
	 */
	mutex_lock_double(&src_ctx->mutex, &dst_ctx->mutex);
	list_for_each_entry_safe(event, tmp, &src_ctx->event_list,
				 event_entry) {
		perf_remove_from_context(event, 0);
		unaccount_event_cpu(event, src_cpu);
		put_ctx(src_ctx);
		list_add(&event->migrate_entry, &events);
	}

	/*
	 * Wait for the events to quiesce before re-instating them.
	 */
	synchronize_rcu();

	/*
	 * Re-instate events in 2 passes.
	 *
	 * Skip over group leaders and only install siblings on this first
	 * pass, siblings will not get enabled without a leader, however a
	 * leader will enable its siblings, even if those are still on the old
	 * context.
	 */
	list_for_each_entry_safe(event, tmp, &events, migrate_entry) {
		if (event->group_leader == event)
			continue;

		list_del(&event->migrate_entry);
		if (event->state >= PERF_EVENT_STATE_OFF)
			event->state = PERF_EVENT_STATE_INACTIVE;
		account_event_cpu(event, dst_cpu);
		perf_install_in_context(dst_ctx, event, dst_cpu);
		get_ctx(dst_ctx);
	}

	/*
	 * Once all the siblings are setup properly, install the group leaders
	 * to make it go.
	 */
	list_for_each_entry_safe(event, tmp, &events, migrate_entry) {
		list_del(&event->migrate_entry);
		if (event->state >= PERF_EVENT_STATE_OFF)
			event->state = PERF_EVENT_STATE_INACTIVE;
		account_event_cpu(event, dst_cpu);
		perf_install_in_context(dst_ctx, event, dst_cpu);
		get_ctx(dst_ctx);
	}
	mutex_unlock(&dst_ctx->mutex);
	mutex_unlock(&src_ctx->mutex);
}
EXPORT_SYMBOL_GPL(perf_pmu_migrate_context);

static void sync_child_event(struct perf_event *child_event,
			       struct task_struct *child)
{
	struct perf_event *parent_event = child_event->parent;
	u64 child_val;

	if (child_event->attr.inherit_stat)
		perf_event_read_event(child_event, child);

	child_val = perf_event_count(child_event);

	/*
	 * Add back the child's count to the parent's count:
	 */
	atomic64_add(child_val, &parent_event->child_count);
	atomic64_add(child_event->total_time_enabled,
		     &parent_event->child_total_time_enabled);
	atomic64_add(child_event->total_time_running,
		     &parent_event->child_total_time_running);
}

static void
perf_event_exit_event(struct perf_event *child_event,
		      struct perf_event_context *child_ctx,
		      struct task_struct *child)
{
	struct perf_event *parent_event = child_event->parent;

	/*
	 * Do not destroy the 'original' grouping; because of the context
	 * switch optimization the original events could've ended up in a
	 * random child task.
	 *
	 * If we were to destroy the original group, all group related
	 * operations would cease to function properly after this random
	 * child dies.
	 *
	 * Do destroy all inherited groups, we don't care about those
	 * and being thorough is better.
	 */
	raw_spin_lock_irq(&child_ctx->lock);
	WARN_ON_ONCE(child_ctx->is_active);

	if (parent_event)
		perf_group_detach(child_event);
	list_del_event(child_event, child_ctx);
	child_event->state = PERF_EVENT_STATE_EXIT; /* is_event_hup() */
	raw_spin_unlock_irq(&child_ctx->lock);

	/*
	 * Parent events are governed by their filedesc, retain them.
	 */
	if (!parent_event) {
		perf_event_wakeup(child_event);
		return;
	}
	/*
	 * Child events can be cleaned up.
	 */

	sync_child_event(child_event, child);

	/*
	 * Remove this event from the parent's list
	 */
	WARN_ON_ONCE(parent_event->ctx->parent_ctx);
	mutex_lock(&parent_event->child_mutex);
	list_del_init(&child_event->child_list);
	mutex_unlock(&parent_event->child_mutex);

	/*
	 * Kick perf_poll() for is_event_hup().
	 */
	perf_event_wakeup(parent_event);
	free_event(child_event);
	put_event(parent_event);
}

static void perf_event_exit_task_context(struct task_struct *child, int ctxn)
{
	struct perf_event_context *child_ctx, *clone_ctx = NULL;
	struct perf_event *child_event, *next;

	WARN_ON_ONCE(child != current);

	child_ctx = perf_pin_task_context(child, ctxn);
	if (!child_ctx)
		return;

	/*
	 * In order to reduce the amount of tricky in ctx tear-down, we hold
	 * ctx::mutex over the entire thing. This serializes against almost
	 * everything that wants to access the ctx.
	 *
	 * The exception is sys_perf_event_open() /
	 * perf_event_create_kernel_count() which does find_get_context()
	 * without ctx::mutex (it cannot because of the move_group double mutex
	 * lock thing). See the comments in perf_install_in_context().
	 */
	mutex_lock(&child_ctx->mutex);

	/*
	 * In a single ctx::lock section, de-schedule the events and detach the
	 * context from the task such that we cannot ever get it scheduled back
	 * in.
	 */
	raw_spin_lock_irq(&child_ctx->lock);
	task_ctx_sched_out(__get_cpu_context(child_ctx), child_ctx, EVENT_ALL);

	/*
	 * Now that the context is inactive, destroy the task <-> ctx relation
	 * and mark the context dead.
	 */
	RCU_INIT_POINTER(child->perf_event_ctxp[ctxn], NULL);
	put_ctx(child_ctx); /* cannot be last */
	WRITE_ONCE(child_ctx->task, TASK_TOMBSTONE);
	put_task_struct(current); /* cannot be last */

	clone_ctx = unclone_ctx(child_ctx);
	raw_spin_unlock_irq(&child_ctx->lock);

	if (clone_ctx)
		put_ctx(clone_ctx);

	/*
	 * Report the task dead after unscheduling the events so that we
	 * won't get any samples after PERF_RECORD_EXIT. We can however still
	 * get a few PERF_RECORD_READ events.
	 */
	perf_event_task(child, child_ctx, 0);

	list_for_each_entry_safe(child_event, next, &child_ctx->event_list, event_entry)
		perf_event_exit_event(child_event, child_ctx, child);

	mutex_unlock(&child_ctx->mutex);

	put_ctx(child_ctx);
}

/*
 * When a child task exits, feed back event values to parent events.
 *
 * Can be called with cred_guard_mutex held when called from
 * install_exec_creds().
 */
void perf_event_exit_task(struct task_struct *child)
{
	struct perf_event *event, *tmp;
	int ctxn;

	mutex_lock(&child->perf_event_mutex);
	list_for_each_entry_safe(event, tmp, &child->perf_event_list,
				 owner_entry) {
		list_del_init(&event->owner_entry);

		/*
		 * Ensure the list deletion is visible before we clear
		 * the owner, closes a race against perf_release() where
		 * we need to serialize on the owner->perf_event_mutex.
		 */
		smp_store_release(&event->owner, NULL);
	}
	mutex_unlock(&child->perf_event_mutex);

	for_each_task_context_nr(ctxn)
		perf_event_exit_task_context(child, ctxn);

	/*
	 * The perf_event_exit_task_context calls perf_event_task
	 * with child's task_ctx, which generates EXIT events for
	 * child contexts and sets child->perf_event_ctxp[] to NULL.
	 * At this point we need to send EXIT events to cpu contexts.
	 */
	perf_event_task(child, NULL, 0);
}

static void perf_free_event(struct perf_event *event,
			    struct perf_event_context *ctx)
{
	struct perf_event *parent = event->parent;

	if (WARN_ON_ONCE(!parent))
		return;

	mutex_lock(&parent->child_mutex);
	list_del_init(&event->child_list);
	mutex_unlock(&parent->child_mutex);

	put_event(parent);

	raw_spin_lock_irq(&ctx->lock);
	perf_group_detach(event);
	list_del_event(event, ctx);
	raw_spin_unlock_irq(&ctx->lock);
	free_event(event);
}

/*
 * Free an unexposed, unused context as created by inheritance by
 * perf_event_init_task below, used by fork() in case of fail.
 *
 * Not all locks are strictly required, but take them anyway to be nice and
 * help out with the lockdep assertions.
 */
void perf_event_free_task(struct task_struct *task)
{
	struct perf_event_context *ctx;
	struct perf_event *event, *tmp;
	int ctxn;

	for_each_task_context_nr(ctxn) {
		ctx = task->perf_event_ctxp[ctxn];
		if (!ctx)
			continue;

		mutex_lock(&ctx->mutex);
		raw_spin_lock_irq(&ctx->lock);
		/*
		 * Destroy the task <-> ctx relation and mark the context dead.
		 *
		 * This is important because even though the task hasn't been
		 * exposed yet the context has been (through child_list).
		 */
		RCU_INIT_POINTER(task->perf_event_ctxp[ctxn], NULL);
		WRITE_ONCE(ctx->task, TASK_TOMBSTONE);
		put_task_struct(task); /* cannot be last */
		raw_spin_unlock_irq(&ctx->lock);

		list_for_each_entry_safe(event, tmp, &ctx->event_list, event_entry)
			perf_free_event(event, ctx);

		mutex_unlock(&ctx->mutex);
		put_ctx(ctx);
	}
}

void perf_event_delayed_put(struct task_struct *task)
{
	int ctxn;

	for_each_task_context_nr(ctxn)
		WARN_ON_ONCE(task->perf_event_ctxp[ctxn]);
}

struct file *perf_event_get(unsigned int fd)
{
	struct file *file;

	file = fget_raw(fd);
	if (!file)
		return ERR_PTR(-EBADF);

	if (file->f_op != &perf_fops) {
		fput(file);
		return ERR_PTR(-EBADF);
	}

	return file;
}

const struct perf_event_attr *perf_event_attrs(struct perf_event *event)
{
	if (!event)
		return ERR_PTR(-EINVAL);

	return &event->attr;
}

/*
 * Inherit a event from parent task to child task.
 *
 * Returns:
 *  - valid pointer on success
 *  - NULL for orphaned events
 *  - IS_ERR() on error
 */
static struct perf_event *
inherit_event(struct perf_event *parent_event,
	      struct task_struct *parent,
	      struct perf_event_context *parent_ctx,
	      struct task_struct *child,
	      struct perf_event *group_leader,
	      struct perf_event_context *child_ctx)
{
	enum perf_event_active_state parent_state = parent_event->state;
	struct perf_event *child_event;
	unsigned long flags;

	/*
	 * Instead of creating recursive hierarchies of events,
	 * we link inherited events back to the original parent,
	 * which has a filp for sure, which we use as the reference
	 * count:
	 */
	if (parent_event->parent)
		parent_event = parent_event->parent;

	child_event = perf_event_alloc(&parent_event->attr,
					   parent_event->cpu,
					   child,
					   group_leader, parent_event,
					   NULL, NULL, -1);
	if (IS_ERR(child_event))
		return child_event;

	/*
	 * is_orphaned_event() and list_add_tail(&parent_event->child_list)
	 * must be under the same lock in order to serialize against
	 * perf_event_release_kernel(), such that either we must observe
	 * is_orphaned_event() or they will observe us on the child_list.
	 */
	mutex_lock(&parent_event->child_mutex);
	if (is_orphaned_event(parent_event) ||
	    !atomic_long_inc_not_zero(&parent_event->refcount)) {
		mutex_unlock(&parent_event->child_mutex);
		free_event(child_event);
		return NULL;
	}

	get_ctx(child_ctx);

	/*
	 * Make the child state follow the state of the parent event,
	 * not its attr.disabled bit.  We hold the parent's mutex,
	 * so we won't race with perf_event_{en, dis}able_family.
	 */
	if (parent_state >= PERF_EVENT_STATE_INACTIVE)
		child_event->state = PERF_EVENT_STATE_INACTIVE;
	else
		child_event->state = PERF_EVENT_STATE_OFF;

	if (parent_event->attr.freq) {
		u64 sample_period = parent_event->hw.sample_period;
		struct hw_perf_event *hwc = &child_event->hw;

		hwc->sample_period = sample_period;
		hwc->last_period   = sample_period;

		local64_set(&hwc->period_left, sample_period);
	}

	child_event->ctx = child_ctx;
	child_event->overflow_handler = parent_event->overflow_handler;
	child_event->overflow_handler_context
		= parent_event->overflow_handler_context;

	/*
	 * Precalculate sample_data sizes
	 */
	perf_event__header_size(child_event);
	perf_event__id_header_size(child_event);

	/*
	 * Link it up in the child's context:
	 */
	raw_spin_lock_irqsave(&child_ctx->lock, flags);
	add_event_to_ctx(child_event, child_ctx);
	raw_spin_unlock_irqrestore(&child_ctx->lock, flags);

	/*
	 * Link this into the parent event's child list
	 */
	list_add_tail(&child_event->child_list, &parent_event->child_list);
	mutex_unlock(&parent_event->child_mutex);

	return child_event;
}

/*
 * Inherits an event group.
 *
 * This will quietly suppress orphaned events; !inherit_event() is not an error.
 * This matches with perf_event_release_kernel() removing all child events.
 *
 * Returns:
 *  - 0 on success
 *  - <0 on error
 */
static int inherit_group(struct perf_event *parent_event,
	      struct task_struct *parent,
	      struct perf_event_context *parent_ctx,
	      struct task_struct *child,
	      struct perf_event_context *child_ctx)
{
	struct perf_event *leader;
	struct perf_event *sub;
	struct perf_event *child_ctr;

	leader = inherit_event(parent_event, parent, parent_ctx,
				 child, NULL, child_ctx);
	if (IS_ERR(leader))
		return PTR_ERR(leader);
	/*
	 * @leader can be NULL here because of is_orphaned_event(). In this
	 * case inherit_event() will create individual events, similar to what
	 * perf_group_detach() would do anyway.
	 */
	list_for_each_entry(sub, &parent_event->sibling_list, group_entry) {
		child_ctr = inherit_event(sub, parent, parent_ctx,
					    child, leader, child_ctx);
		if (IS_ERR(child_ctr))
			return PTR_ERR(child_ctr);
	}
	return 0;
}

/*
 * Creates the child task context and tries to inherit the event-group.
 *
 * Clears @inherited_all on !attr.inherited or error. Note that we'll leave
 * inherited_all set when we 'fail' to inherit an orphaned event; this is
 * consistent with perf_event_release_kernel() removing all child events.
 *
 * Returns:
 *  - 0 on success
 *  - <0 on error
 */
static int
inherit_task_group(struct perf_event *event, struct task_struct *parent,
		   struct perf_event_context *parent_ctx,
		   struct task_struct *child, int ctxn,
		   int *inherited_all)
{
	int ret;
	struct perf_event_context *child_ctx;

	if (!event->attr.inherit) {
		*inherited_all = 0;
		return 0;
	}

	child_ctx = child->perf_event_ctxp[ctxn];
	if (!child_ctx) {
		/*
		 * This is executed from the parent task context, so
		 * inherit events that have been marked for cloning.
		 * First allocate and initialize a context for the
		 * child.
		 */
		child_ctx = alloc_perf_context(parent_ctx->pmu, child);
		if (!child_ctx)
			return -ENOMEM;

		child->perf_event_ctxp[ctxn] = child_ctx;
	}

	ret = inherit_group(event, parent, parent_ctx,
			    child, child_ctx);

	if (ret)
		*inherited_all = 0;

	return ret;
}

/*
 * Initialize the perf_event context in task_struct
 */
static int perf_event_init_context(struct task_struct *child, int ctxn)
{
	struct perf_event_context *child_ctx, *parent_ctx;
	struct perf_event_context *cloned_ctx;
	struct perf_event *event;
	struct task_struct *parent = current;
	int inherited_all = 1;
	unsigned long flags;
	int ret = 0;

	if (likely(!parent->perf_event_ctxp[ctxn]))
		return 0;

	/*
	 * If the parent's context is a clone, pin it so it won't get
	 * swapped under us.
	 */
	parent_ctx = perf_pin_task_context(parent, ctxn);
	if (!parent_ctx)
		return 0;

	/*
	 * No need to check if parent_ctx != NULL here; since we saw
	 * it non-NULL earlier, the only reason for it to become NULL
	 * is if we exit, and since we're currently in the middle of
	 * a fork we can't be exiting at the same time.
	 */

	/*
	 * Lock the parent list. No need to lock the child - not PID
	 * hashed yet and not running, so nobody can access it.
	 */
	mutex_lock(&parent_ctx->mutex);

	/*
	 * We dont have to disable NMIs - we are only looking at
	 * the list, not manipulating it:
	 */
	list_for_each_entry(event, &parent_ctx->pinned_groups, group_entry) {
		ret = inherit_task_group(event, parent, parent_ctx,
					 child, ctxn, &inherited_all);
		if (ret)
			goto out_unlock;
	}

	/*
	 * We can't hold ctx->lock when iterating the ->flexible_group list due
	 * to allocations, but we need to prevent rotation because
	 * rotate_ctx() will change the list from interrupt context.
	 */
	raw_spin_lock_irqsave(&parent_ctx->lock, flags);
	parent_ctx->rotate_disable = 1;
	raw_spin_unlock_irqrestore(&parent_ctx->lock, flags);

	list_for_each_entry(event, &parent_ctx->flexible_groups, group_entry) {
		ret = inherit_task_group(event, parent, parent_ctx,
					 child, ctxn, &inherited_all);
		if (ret)
			goto out_unlock;
	}

	raw_spin_lock_irqsave(&parent_ctx->lock, flags);
	parent_ctx->rotate_disable = 0;

	child_ctx = child->perf_event_ctxp[ctxn];

	if (child_ctx && inherited_all) {
		/*
		 * Mark the child context as a clone of the parent
		 * context, or of whatever the parent is a clone of.
		 *
		 * Note that if the parent is a clone, the holding of
		 * parent_ctx->lock avoids it from being uncloned.
		 */
		cloned_ctx = parent_ctx->parent_ctx;
		if (cloned_ctx) {
			child_ctx->parent_ctx = cloned_ctx;
			child_ctx->parent_gen = parent_ctx->parent_gen;
		} else {
			child_ctx->parent_ctx = parent_ctx;
			child_ctx->parent_gen = parent_ctx->generation;
		}
		get_ctx(child_ctx->parent_ctx);
	}

	raw_spin_unlock_irqrestore(&parent_ctx->lock, flags);
out_unlock:
	mutex_unlock(&parent_ctx->mutex);

	perf_unpin_context(parent_ctx);
	put_ctx(parent_ctx);

	return ret;
}

/*
 * Initialize the perf_event context in task_struct
 */
int perf_event_init_task(struct task_struct *child)
{
	int ctxn, ret;

	memset(child->perf_event_ctxp, 0, sizeof(child->perf_event_ctxp));
	mutex_init(&child->perf_event_mutex);
	INIT_LIST_HEAD(&child->perf_event_list);

	for_each_task_context_nr(ctxn) {
		ret = perf_event_init_context(child, ctxn);
		if (ret) {
			perf_event_free_task(child);
			return ret;
		}
	}

	return 0;
}

static void __init perf_event_init_all_cpus(void)
{
	struct swevent_htable *swhash;
	int cpu;

	zalloc_cpumask_var(&perf_online_mask, GFP_KERNEL);

	for_each_possible_cpu(cpu) {
		swhash = &per_cpu(swevent_htable, cpu);
		mutex_init(&swhash->hlist_mutex);
		INIT_LIST_HEAD(&per_cpu(active_ctx_list, cpu));

		INIT_LIST_HEAD(&per_cpu(pmu_sb_events.list, cpu));
		raw_spin_lock_init(&per_cpu(pmu_sb_events.lock, cpu));

#ifdef CONFIG_CGROUP_PERF
		INIT_LIST_HEAD(&per_cpu(cgrp_cpuctx_list, cpu));
#endif
		INIT_LIST_HEAD(&per_cpu(sched_cb_list, cpu));
	}
}

void perf_swevent_init_cpu(unsigned int cpu)
{
	struct swevent_htable *swhash = &per_cpu(swevent_htable, cpu);

	mutex_lock(&swhash->hlist_mutex);
	if (swhash->hlist_refcount > 0 && !swevent_hlist_deref(swhash)) {
		struct swevent_hlist *hlist;

		hlist = kzalloc_node(sizeof(*hlist), GFP_KERNEL, cpu_to_node(cpu));
		WARN_ON(!hlist);
		rcu_assign_pointer(swhash->swevent_hlist, hlist);
	}
	mutex_unlock(&swhash->hlist_mutex);
}

#if defined CONFIG_HOTPLUG_CPU || defined CONFIG_KEXEC_CORE
static void __perf_event_exit_context(void *__info)
{
	struct perf_event_context *ctx = __info;
	struct perf_cpu_context *cpuctx = __get_cpu_context(ctx);
	struct perf_event *event;

	raw_spin_lock(&ctx->lock);
	list_for_each_entry(event, &ctx->event_list, event_entry)
		__perf_remove_from_context(event, cpuctx, ctx, (void *)DETACH_GROUP);
	raw_spin_unlock(&ctx->lock);
}

static void perf_event_exit_cpu_context(int cpu)
{
	struct perf_cpu_context *cpuctx;
	struct perf_event_context *ctx;
	struct pmu *pmu;

	mutex_lock(&pmus_lock);
	list_for_each_entry(pmu, &pmus, entry) {
		cpuctx = per_cpu_ptr(pmu->pmu_cpu_context, cpu);
		ctx = &cpuctx->ctx;

		mutex_lock(&ctx->mutex);
		smp_call_function_single(cpu, __perf_event_exit_context, ctx, 1);
		cpuctx->online = 0;
		mutex_unlock(&ctx->mutex);
	}
	cpumask_clear_cpu(cpu, perf_online_mask);
	mutex_unlock(&pmus_lock);
}
#else

static void perf_event_exit_cpu_context(int cpu) { }

#endif

int perf_event_init_cpu(unsigned int cpu)
{
	struct perf_cpu_context *cpuctx;
	struct perf_event_context *ctx;
	struct pmu *pmu;

	perf_swevent_init_cpu(cpu);

	mutex_lock(&pmus_lock);
	cpumask_set_cpu(cpu, perf_online_mask);
	list_for_each_entry(pmu, &pmus, entry) {
		cpuctx = per_cpu_ptr(pmu->pmu_cpu_context, cpu);
		ctx = &cpuctx->ctx;

		mutex_lock(&ctx->mutex);
		cpuctx->online = 1;
		mutex_unlock(&ctx->mutex);
	}
	mutex_unlock(&pmus_lock);

	return 0;
}

int perf_event_exit_cpu(unsigned int cpu)
{
	perf_event_exit_cpu_context(cpu);
	return 0;
}

static int
perf_reboot(struct notifier_block *notifier, unsigned long val, void *v)
{
	int cpu;

	for_each_online_cpu(cpu)
		perf_event_exit_cpu(cpu);

	return NOTIFY_OK;
}

/*
 * Run the perf reboot notifier at the very last possible moment so that
 * the generic watchdog code runs as long as possible.
 */
static struct notifier_block perf_reboot_notifier = {
	.notifier_call = perf_reboot,
	.priority = INT_MIN,
};

void __init perf_event_init(void)
{
	int ret;

	idr_init(&pmu_idr);

	perf_event_init_all_cpus();
	init_srcu_struct(&pmus_srcu);
	perf_pmu_register(&perf_swevent, "software", PERF_TYPE_SOFTWARE);
	perf_pmu_register(&perf_cpu_clock, NULL, -1);
	perf_pmu_register(&perf_task_clock, NULL, -1);
	perf_tp_register();
	perf_event_init_cpu(smp_processor_id());
	register_reboot_notifier(&perf_reboot_notifier);

	ret = init_hw_breakpoint();
	WARN(ret, "hw_breakpoint initialization failed with: %d", ret);

	/*
	 * Build time assertion that we keep the data_head at the intended
	 * location.  IOW, validation we got the __reserved[] size right.
	 */
	BUILD_BUG_ON((offsetof(struct perf_event_mmap_page, data_head))
		     != 1024);
}

ssize_t perf_event_sysfs_show(struct device *dev, struct device_attribute *attr,
			      char *page)
{
	struct perf_pmu_events_attr *pmu_attr =
		container_of(attr, struct perf_pmu_events_attr, attr);

	if (pmu_attr->event_str)
		return sprintf(page, "%s\n", pmu_attr->event_str);

	return 0;
}
EXPORT_SYMBOL_GPL(perf_event_sysfs_show);

static int __init perf_event_sysfs_init(void)
{
	struct pmu *pmu;
	int ret;

	mutex_lock(&pmus_lock);

	ret = bus_register(&pmu_bus);
	if (ret)
		goto unlock;

	list_for_each_entry(pmu, &pmus, entry) {
		if (!pmu->name || pmu->type < 0)
			continue;

		ret = pmu_dev_alloc(pmu);
		WARN(ret, "Failed to register pmu: %s, reason %d\n", pmu->name, ret);
	}
	pmu_bus_running = 1;
	ret = 0;

unlock:
	mutex_unlock(&pmus_lock);

	return ret;
}
device_initcall(perf_event_sysfs_init);

#ifdef CONFIG_CGROUP_PERF
static struct cgroup_subsys_state *
perf_cgroup_css_alloc(struct cgroup_subsys_state *parent_css)
{
	struct perf_cgroup *jc;

	jc = kzalloc(sizeof(*jc), GFP_KERNEL);
	if (!jc)
		return ERR_PTR(-ENOMEM);

	jc->info = alloc_percpu(struct perf_cgroup_info);
	if (!jc->info) {
		kfree(jc);
		return ERR_PTR(-ENOMEM);
	}

	return &jc->css;
}

static void perf_cgroup_css_free(struct cgroup_subsys_state *css)
{
	struct perf_cgroup *jc = container_of(css, struct perf_cgroup, css);

	free_percpu(jc->info);
	kfree(jc);
}

static int __perf_cgroup_move(void *info)
{
	struct task_struct *task = info;
	rcu_read_lock();
	perf_cgroup_switch(task, PERF_CGROUP_SWOUT | PERF_CGROUP_SWIN);
	rcu_read_unlock();
	return 0;
}

static void perf_cgroup_attach(struct cgroup_taskset *tset)
{
	struct task_struct *task;
	struct cgroup_subsys_state *css;

	cgroup_taskset_for_each(task, css, tset)
		task_function_call(task, __perf_cgroup_move, task);
}

struct cgroup_subsys perf_event_cgrp_subsys = {
	.css_alloc	= perf_cgroup_css_alloc,
	.css_free	= perf_cgroup_css_free,
	.attach		= perf_cgroup_attach,
	/*
	 * Implicitly enable on dfl hierarchy so that perf events can
	 * always be filtered by cgroup2 path as long as perf_event
	 * controller is not mounted on a legacy hierarchy.
	 */
	.implicit_on_dfl = true,
	.threaded	= true,
};
#endif /* CONFIG_CGROUP_PERF */<|MERGE_RESOLUTION|>--- conflicted
+++ resolved
@@ -4754,15 +4754,9 @@
 	if (event->attr.freq && value > sysctl_perf_event_sample_rate)
 		return -EINVAL;
 
-<<<<<<< HEAD
-=======
-	if (perf_event_check_period(event, value))
-		return -EINVAL;
-
 	if (!event->attr.freq && (value & (1ULL << 63)))
 		return -EINVAL;
 
->>>>>>> 9a95f252
 	event_function_call(event, __perf_event_period, &value);
 
 	return 0;
