--- conflicted
+++ resolved
@@ -1142,7 +1142,6 @@
 		.extra1		= &zero,
 		.extra2		= &one,
 	},
-<<<<<<< HEAD
 #if defined(CONFIG_SPARC64)
 	{
 		.procname	= "mcd_on_by_default",
@@ -1150,13 +1149,13 @@
 		.maxlen		= sizeof(int),
 		.mode		= 0644,
 		.proc_handler	= proc_dointvec,
-=======
+	},
+#endif
 #ifdef CONFIG_KSPLICE
 	{
 		.procname	= "ksplice",
 		.mode		= 0555,
 		.child		= ksplice_sysctls,
->>>>>>> 9bce26c8
 	},
 #endif
 	{ }
