// SPDX-License-Identifier: GPL-2.0-only
/*
 * Copyright (C) 2020 HiSilicon Limited.
 */

#define pr_fmt(fmt)	KBUILD_MODNAME ": " fmt

#include <linux/debugfs.h>
#include <linux/delay.h>
#include <linux/device.h>
#include <linux/dma-mapping.h>
#include <linux/kernel.h>
#include <linux/kthread.h>
#include <linux/math64.h>
#include <linux/module.h>
#include <linux/pci.h>
#include <linux/platform_device.h>
#include <linux/slab.h>
#include <linux/timekeeping.h>

#define DMA_MAP_BENCHMARK	_IOWR('d', 1, struct map_benchmark)
#define DMA_MAP_MAX_THREADS	1024
#define DMA_MAP_MAX_SECONDS	300
#define DMA_MAP_MAX_TRANS_DELAY	(10 * NSEC_PER_MSEC)

#define DMA_MAP_BIDIRECTIONAL	0
#define DMA_MAP_TO_DEVICE	1
#define DMA_MAP_FROM_DEVICE	2

struct map_benchmark {
	__u64 avg_map_100ns; /* average map latency in 100ns */
	__u64 map_stddev; /* standard deviation of map latency */
	__u64 avg_unmap_100ns; /* as above */
	__u64 unmap_stddev;
	__u32 threads; /* how many threads will do map/unmap in parallel */
	__u32 seconds; /* how long the test will last */
	__s32 node; /* which numa node this benchmark will run on */
	__u32 dma_bits; /* DMA addressing capability */
	__u32 dma_dir; /* DMA data direction */
	__u32 dma_trans_ns; /* time for DMA transmission in ns */
<<<<<<< HEAD
	__u8 expansion[80];	/* For future use */
=======
	__u32 granule;	/* how many PAGE_SIZE will do map/unmap once a time */
	__u8 expansion[76];	/* For future use */
>>>>>>> 11e4b63a
};

struct map_benchmark_data {
	struct map_benchmark bparam;
	struct device *dev;
	struct dentry  *debugfs;
	enum dma_data_direction dir;
	atomic64_t sum_map_100ns;
	atomic64_t sum_unmap_100ns;
	atomic64_t sum_sq_map;
	atomic64_t sum_sq_unmap;
	atomic64_t loops;
};

static int map_benchmark_thread(void *data)
{
	void *buf;
	dma_addr_t dma_addr;
	struct map_benchmark_data *map = data;
	int npages = map->bparam.granule;
	u64 size = npages * PAGE_SIZE;
	int ret = 0;

	buf = alloc_pages_exact(size, GFP_KERNEL);
	if (!buf)
		return -ENOMEM;

	while (!kthread_should_stop())  {
		u64 map_100ns, unmap_100ns, map_sq, unmap_sq;
		ktime_t map_stime, map_etime, unmap_stime, unmap_etime;
		ktime_t map_delta, unmap_delta;

		/*
		 * for a non-coherent device, if we don't stain them in the
		 * cache, this will give an underestimate of the real-world
		 * overhead of BIDIRECTIONAL or TO_DEVICE mappings;
		 * 66 means evertything goes well! 66 is lucky.
		 */
		if (map->dir != DMA_FROM_DEVICE)
			memset(buf, 0x66, size);

		map_stime = ktime_get();
		dma_addr = dma_map_single(map->dev, buf, size, map->dir);
		if (unlikely(dma_mapping_error(map->dev, dma_addr))) {
			pr_err("dma_map_single failed on %s\n",
				dev_name(map->dev));
			ret = -ENOMEM;
			goto out;
		}
		map_etime = ktime_get();
		map_delta = ktime_sub(map_etime, map_stime);

		/* Pretend DMA is transmitting */
		ndelay(map->bparam.dma_trans_ns);

		unmap_stime = ktime_get();
		dma_unmap_single(map->dev, dma_addr, size, map->dir);
		unmap_etime = ktime_get();
		unmap_delta = ktime_sub(unmap_etime, unmap_stime);

		/* calculate sum and sum of squares */

		map_100ns = div64_ul(map_delta,  100);
		unmap_100ns = div64_ul(unmap_delta, 100);
		map_sq = map_100ns * map_100ns;
		unmap_sq = unmap_100ns * unmap_100ns;

		atomic64_add(map_100ns, &map->sum_map_100ns);
		atomic64_add(unmap_100ns, &map->sum_unmap_100ns);
		atomic64_add(map_sq, &map->sum_sq_map);
		atomic64_add(unmap_sq, &map->sum_sq_unmap);
		atomic64_inc(&map->loops);
	}

out:
	free_pages_exact(buf, size);
	return ret;
}

static int do_map_benchmark(struct map_benchmark_data *map)
{
	struct task_struct **tsk;
	int threads = map->bparam.threads;
	int node = map->bparam.node;
	const cpumask_t *cpu_mask = cpumask_of_node(node);
	u64 loops;
	int ret = 0;
	int i;

	tsk = kmalloc_array(threads, sizeof(*tsk), GFP_KERNEL);
	if (!tsk)
		return -ENOMEM;

	get_device(map->dev);

	for (i = 0; i < threads; i++) {
		tsk[i] = kthread_create_on_node(map_benchmark_thread, map,
				map->bparam.node, "dma-map-benchmark/%d", i);
		if (IS_ERR(tsk[i])) {
			pr_err("create dma_map thread failed\n");
			ret = PTR_ERR(tsk[i]);
			goto out;
		}

		if (node != NUMA_NO_NODE)
			kthread_bind_mask(tsk[i], cpu_mask);
	}

	/* clear the old value in the previous benchmark */
	atomic64_set(&map->sum_map_100ns, 0);
	atomic64_set(&map->sum_unmap_100ns, 0);
	atomic64_set(&map->sum_sq_map, 0);
	atomic64_set(&map->sum_sq_unmap, 0);
	atomic64_set(&map->loops, 0);

	for (i = 0; i < threads; i++) {
		get_task_struct(tsk[i]);
		wake_up_process(tsk[i]);
	}

	msleep_interruptible(map->bparam.seconds * 1000);

	/* wait for the completion of benchmark threads */
	for (i = 0; i < threads; i++) {
		ret = kthread_stop(tsk[i]);
		if (ret)
			goto out;
	}

	loops = atomic64_read(&map->loops);
	if (likely(loops > 0)) {
		u64 map_variance, unmap_variance;
		u64 sum_map = atomic64_read(&map->sum_map_100ns);
		u64 sum_unmap = atomic64_read(&map->sum_unmap_100ns);
		u64 sum_sq_map = atomic64_read(&map->sum_sq_map);
		u64 sum_sq_unmap = atomic64_read(&map->sum_sq_unmap);

		/* average latency */
		map->bparam.avg_map_100ns = div64_u64(sum_map, loops);
		map->bparam.avg_unmap_100ns = div64_u64(sum_unmap, loops);

		/* standard deviation of latency */
		map_variance = div64_u64(sum_sq_map, loops) -
				map->bparam.avg_map_100ns *
				map->bparam.avg_map_100ns;
		unmap_variance = div64_u64(sum_sq_unmap, loops) -
				map->bparam.avg_unmap_100ns *
				map->bparam.avg_unmap_100ns;
		map->bparam.map_stddev = int_sqrt64(map_variance);
		map->bparam.unmap_stddev = int_sqrt64(unmap_variance);
	}

out:
	for (i = 0; i < threads; i++)
		put_task_struct(tsk[i]);
	put_device(map->dev);
	kfree(tsk);
	return ret;
}

static long map_benchmark_ioctl(struct file *file, unsigned int cmd,
		unsigned long arg)
{
	struct map_benchmark_data *map = file->private_data;
	void __user *argp = (void __user *)arg;
	u64 old_dma_mask;
	int ret;

	if (copy_from_user(&map->bparam, argp, sizeof(map->bparam)))
		return -EFAULT;

	switch (cmd) {
	case DMA_MAP_BENCHMARK:
		if (map->bparam.threads == 0 ||
		    map->bparam.threads > DMA_MAP_MAX_THREADS) {
			pr_err("invalid thread number\n");
			return -EINVAL;
		}

		if (map->bparam.seconds == 0 ||
		    map->bparam.seconds > DMA_MAP_MAX_SECONDS) {
			pr_err("invalid duration seconds\n");
			return -EINVAL;
		}

		if (map->bparam.dma_trans_ns > DMA_MAP_MAX_TRANS_DELAY) {
			pr_err("invalid transmission delay\n");
			return -EINVAL;
		}

		if (map->bparam.node != NUMA_NO_NODE &&
		    !node_possible(map->bparam.node)) {
			pr_err("invalid numa node\n");
			return -EINVAL;
		}

		if (map->bparam.granule < 1 || map->bparam.granule > 1024) {
			pr_err("invalid granule size\n");
			return -EINVAL;
		}

		switch (map->bparam.dma_dir) {
		case DMA_MAP_BIDIRECTIONAL:
			map->dir = DMA_BIDIRECTIONAL;
			break;
		case DMA_MAP_FROM_DEVICE:
			map->dir = DMA_FROM_DEVICE;
			break;
		case DMA_MAP_TO_DEVICE:
			map->dir = DMA_TO_DEVICE;
			break;
		default:
			pr_err("invalid DMA direction\n");
			return -EINVAL;
		}

		old_dma_mask = dma_get_mask(map->dev);

		ret = dma_set_mask(map->dev,
				   DMA_BIT_MASK(map->bparam.dma_bits));
		if (ret) {
			pr_err("failed to set dma_mask on device %s\n",
				dev_name(map->dev));
			return -EINVAL;
		}

		ret = do_map_benchmark(map);

		/*
		 * restore the original dma_mask as many devices' dma_mask are
		 * set by architectures, acpi, busses. When we bind them back
		 * to their original drivers, those drivers shouldn't see
		 * dma_mask changed by benchmark
		 */
		dma_set_mask(map->dev, old_dma_mask);
		break;
	default:
		return -EINVAL;
	}

	if (copy_to_user(argp, &map->bparam, sizeof(map->bparam)))
		return -EFAULT;

	return ret;
}

static const struct file_operations map_benchmark_fops = {
	.open			= simple_open,
	.unlocked_ioctl		= map_benchmark_ioctl,
};

static void map_benchmark_remove_debugfs(void *data)
{
	struct map_benchmark_data *map = (struct map_benchmark_data *)data;

	debugfs_remove(map->debugfs);
}

static int __map_benchmark_probe(struct device *dev)
{
	struct dentry *entry;
	struct map_benchmark_data *map;
	int ret;

	map = devm_kzalloc(dev, sizeof(*map), GFP_KERNEL);
	if (!map)
		return -ENOMEM;
	map->dev = dev;

	ret = devm_add_action(dev, map_benchmark_remove_debugfs, map);
	if (ret) {
		pr_err("Can't add debugfs remove action\n");
		return ret;
	}

	/*
	 * we only permit a device bound with this driver, 2nd probe
	 * will fail
	 */
	entry = debugfs_create_file("dma_map_benchmark", 0600, NULL, map,
			&map_benchmark_fops);
	if (IS_ERR(entry))
		return PTR_ERR(entry);
	map->debugfs = entry;

	return 0;
}

static int map_benchmark_platform_probe(struct platform_device *pdev)
{
	return __map_benchmark_probe(&pdev->dev);
}

static struct platform_driver map_benchmark_platform_driver = {
	.driver		= {
		.name	= "dma_map_benchmark",
	},
	.probe = map_benchmark_platform_probe,
};

static int
map_benchmark_pci_probe(struct pci_dev *pdev, const struct pci_device_id *id)
{
	return __map_benchmark_probe(&pdev->dev);
}

static struct pci_driver map_benchmark_pci_driver = {
	.name	= "dma_map_benchmark",
	.probe	= map_benchmark_pci_probe,
};

static int __init map_benchmark_init(void)
{
	int ret;

	ret = pci_register_driver(&map_benchmark_pci_driver);
	if (ret)
		return ret;

	ret = platform_driver_register(&map_benchmark_platform_driver);
	if (ret) {
		pci_unregister_driver(&map_benchmark_pci_driver);
		return ret;
	}

	return 0;
}

static void __exit map_benchmark_cleanup(void)
{
	platform_driver_unregister(&map_benchmark_platform_driver);
	pci_unregister_driver(&map_benchmark_pci_driver);
}

module_init(map_benchmark_init);
module_exit(map_benchmark_cleanup);

MODULE_AUTHOR("Barry Song <song.bao.hua@hisilicon.com>");
MODULE_DESCRIPTION("dma_map benchmark driver");
MODULE_LICENSE("GPL");<|MERGE_RESOLUTION|>--- conflicted
+++ resolved
@@ -38,12 +38,8 @@
 	__u32 dma_bits; /* DMA addressing capability */
 	__u32 dma_dir; /* DMA data direction */
 	__u32 dma_trans_ns; /* time for DMA transmission in ns */
-<<<<<<< HEAD
-	__u8 expansion[80];	/* For future use */
-=======
 	__u32 granule;	/* how many PAGE_SIZE will do map/unmap once a time */
 	__u8 expansion[76];	/* For future use */
->>>>>>> 11e4b63a
 };
 
 struct map_benchmark_data {
