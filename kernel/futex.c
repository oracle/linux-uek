// SPDX-License-Identifier: GPL-2.0-or-later
/*
 *  Fast Userspace Mutexes (which I call "Futexes!").
 *  (C) Rusty Russell, IBM 2002
 *
 *  Generalized futexes, futex requeueing, misc fixes by Ingo Molnar
 *  (C) Copyright 2003 Red Hat Inc, All Rights Reserved
 *
 *  Removed page pinning, fix privately mapped COW pages and other cleanups
 *  (C) Copyright 2003, 2004 Jamie Lokier
 *
 *  Robust futex support started by Ingo Molnar
 *  (C) Copyright 2006 Red Hat Inc, All Rights Reserved
 *  Thanks to Thomas Gleixner for suggestions, analysis and fixes.
 *
 *  PI-futex support started by Ingo Molnar and Thomas Gleixner
 *  Copyright (C) 2006 Red Hat, Inc., Ingo Molnar <mingo@redhat.com>
 *  Copyright (C) 2006 Timesys Corp., Thomas Gleixner <tglx@timesys.com>
 *
 *  PRIVATE futexes by Eric Dumazet
 *  Copyright (C) 2007 Eric Dumazet <dada1@cosmosbay.com>
 *
 *  Requeue-PI support by Darren Hart <dvhltc@us.ibm.com>
 *  Copyright (C) IBM Corporation, 2009
 *  Thanks to Thomas Gleixner for conceptual design and careful reviews.
 *
 *  Thanks to Ben LaHaise for yelling "hashed waitqueues" loudly
 *  enough at me, Linus for the original (flawed) idea, Matthew
 *  Kirkwood for proof-of-concept implementation.
 *
 *  "The futexes are also cursed."
 *  "But they come in a choice of three flavours!"
 */
#include <linux/compat.h>
#include <linux/jhash.h>
#include <linux/pagemap.h>
#include <linux/syscalls.h>
#include <linux/freezer.h>
#include <linux/memblock.h>
#include <linux/fault-inject.h>
#include <linux/time_namespace.h>

#include <asm/futex.h>

#include "locking/rtmutex_common.h"

/*
 * READ this before attempting to hack on futexes!
 *
 * Basic futex operation and ordering guarantees
 * =============================================
 *
 * The waiter reads the futex value in user space and calls
 * futex_wait(). This function computes the hash bucket and acquires
 * the hash bucket lock. After that it reads the futex user space value
 * again and verifies that the data has not changed. If it has not changed
 * it enqueues itself into the hash bucket, releases the hash bucket lock
 * and schedules.
 *
 * The waker side modifies the user space value of the futex and calls
 * futex_wake(). This function computes the hash bucket and acquires the
 * hash bucket lock. Then it looks for waiters on that futex in the hash
 * bucket and wakes them.
 *
 * In futex wake up scenarios where no tasks are blocked on a futex, taking
 * the hb spinlock can be avoided and simply return. In order for this
 * optimization to work, ordering guarantees must exist so that the waiter
 * being added to the list is acknowledged when the list is concurrently being
 * checked by the waker, avoiding scenarios like the following:
 *
 * CPU 0                               CPU 1
 * val = *futex;
 * sys_futex(WAIT, futex, val);
 *   futex_wait(futex, val);
 *   uval = *futex;
 *                                     *futex = newval;
 *                                     sys_futex(WAKE, futex);
 *                                       futex_wake(futex);
 *                                       if (queue_empty())
 *                                         return;
 *   if (uval == val)
 *      lock(hash_bucket(futex));
 *      queue();
 *     unlock(hash_bucket(futex));
 *     schedule();
 *
 * This would cause the waiter on CPU 0 to wait forever because it
 * missed the transition of the user space value from val to newval
 * and the waker did not find the waiter in the hash bucket queue.
 *
 * The correct serialization ensures that a waiter either observes
 * the changed user space value before blocking or is woken by a
 * concurrent waker:
 *
 * CPU 0                                 CPU 1
 * val = *futex;
 * sys_futex(WAIT, futex, val);
 *   futex_wait(futex, val);
 *
 *   waiters++; (a)
 *   smp_mb(); (A) <-- paired with -.
 *                                  |
 *   lock(hash_bucket(futex));      |
 *                                  |
 *   uval = *futex;                 |
 *                                  |        *futex = newval;
 *                                  |        sys_futex(WAKE, futex);
 *                                  |          futex_wake(futex);
 *                                  |
 *                                  `--------> smp_mb(); (B)
 *   if (uval == val)
 *     queue();
 *     unlock(hash_bucket(futex));
 *     schedule();                         if (waiters)
 *                                           lock(hash_bucket(futex));
 *   else                                    wake_waiters(futex);
 *     waiters--; (b)                        unlock(hash_bucket(futex));
 *
 * Where (A) orders the waiters increment and the futex value read through
 * atomic operations (see hb_waiters_inc) and where (B) orders the write
 * to futex and the waiters read (see hb_waiters_pending()).
 *
 * This yields the following case (where X:=waiters, Y:=futex):
 *
 *	X = Y = 0
 *
 *	w[X]=1		w[Y]=1
 *	MB		MB
 *	r[Y]=y		r[X]=x
 *
 * Which guarantees that x==0 && y==0 is impossible; which translates back into
 * the guarantee that we cannot both miss the futex variable change and the
 * enqueue.
 *
 * Note that a new waiter is accounted for in (a) even when it is possible that
 * the wait call can return error, in which case we backtrack from it in (b).
 * Refer to the comment in queue_lock().
 *
 * Similarly, in order to account for waiters being requeued on another
 * address we always increment the waiters for the destination bucket before
 * acquiring the lock. It then decrements them again  after releasing it -
 * the code that actually moves the futex(es) between hash buckets (requeue_futex)
 * will do the additional required waiter count housekeeping. This is done for
 * double_lock_hb() and double_unlock_hb(), respectively.
 */

#ifdef CONFIG_HAVE_FUTEX_CMPXCHG
#define futex_cmpxchg_enabled 1
#else
static int  __read_mostly futex_cmpxchg_enabled;
#endif

/*
 * Futex flags used to encode options to functions and preserve them across
 * restarts.
 */
#ifdef CONFIG_MMU
# define FLAGS_SHARED		0x01
#else
/*
 * NOMMU does not have per process address space. Let the compiler optimize
 * code away.
 */
# define FLAGS_SHARED		0x00
#endif
#define FLAGS_CLOCKRT		0x02
#define FLAGS_HAS_TIMEOUT	0x04

/*
 * Priority Inheritance state:
 */
struct futex_pi_state {
	/*
	 * list of 'owned' pi_state instances - these have to be
	 * cleaned up in do_exit() if the task exits prematurely:
	 */
	struct list_head list;

	/*
	 * The PI object:
	 */
	struct rt_mutex pi_mutex;

	struct task_struct *owner;
	refcount_t refcount;

	union futex_key key;
} __randomize_layout;

/**
 * struct futex_q - The hashed futex queue entry, one per waiting task
 * @list:		priority-sorted list of tasks waiting on this futex
 * @task:		the task waiting on the futex
 * @lock_ptr:		the hash bucket lock
 * @key:		the key the futex is hashed on
 * @pi_state:		optional priority inheritance state
 * @rt_waiter:		rt_waiter storage for use with requeue_pi
 * @requeue_pi_key:	the requeue_pi target futex key
 * @bitset:		bitset for the optional bitmasked wakeup
 *
 * We use this hashed waitqueue, instead of a normal wait_queue_entry_t, so
 * we can wake only the relevant ones (hashed queues may be shared).
 *
 * A futex_q has a woken state, just like tasks have TASK_RUNNING.
 * It is considered woken when plist_node_empty(&q->list) || q->lock_ptr == 0.
 * The order of wakeup is always to make the first condition true, then
 * the second.
 *
 * PI futexes are typically woken before they are removed from the hash list via
 * the rt_mutex code. See unqueue_me_pi().
 */
struct futex_q {
	struct plist_node list;

	struct task_struct *task;
	spinlock_t *lock_ptr;
	union futex_key key;
	struct futex_pi_state *pi_state;
	struct rt_mutex_waiter *rt_waiter;
	union futex_key *requeue_pi_key;
	u32 bitset;
} __randomize_layout;

static const struct futex_q futex_q_init = {
	/* list gets initialized in queue_me()*/
	.key = FUTEX_KEY_INIT,
	.bitset = FUTEX_BITSET_MATCH_ANY
};

/*
 * Hash buckets are shared by all the futex_keys that hash to the same
 * location.  Each key may have multiple futex_q structures, one for each task
 * waiting on a futex.
 */
struct futex_hash_bucket {
	atomic_t waiters;
	spinlock_t lock;
	struct plist_head chain;
} ____cacheline_aligned_in_smp;

/*
 * The base of the bucket array and its size are always used together
 * (after initialization only in hash_futex()), so ensure that they
 * reside in the same cacheline.
 */
static struct {
	struct futex_hash_bucket *queues;
	unsigned long            hashsize;
} __futex_data __read_mostly __aligned(2*sizeof(long));
#define futex_queues   (__futex_data.queues)
#define futex_hashsize (__futex_data.hashsize)


/*
 * Fault injections for futexes.
 */
#ifdef CONFIG_FAIL_FUTEX

static struct {
	struct fault_attr attr;

	bool ignore_private;
} fail_futex = {
	.attr = FAULT_ATTR_INITIALIZER,
	.ignore_private = false,
};

static int __init setup_fail_futex(char *str)
{
	return setup_fault_attr(&fail_futex.attr, str);
}
__setup("fail_futex=", setup_fail_futex);

static bool should_fail_futex(bool fshared)
{
	if (fail_futex.ignore_private && !fshared)
		return false;

	return should_fail(&fail_futex.attr, 1);
}

#ifdef CONFIG_FAULT_INJECTION_DEBUG_FS

static int __init fail_futex_debugfs(void)
{
	umode_t mode = S_IFREG | S_IRUSR | S_IWUSR;
	struct dentry *dir;

	dir = fault_create_debugfs_attr("fail_futex", NULL,
					&fail_futex.attr);
	if (IS_ERR(dir))
		return PTR_ERR(dir);

	debugfs_create_bool("ignore-private", mode, dir,
			    &fail_futex.ignore_private);
	return 0;
}

late_initcall(fail_futex_debugfs);

#endif /* CONFIG_FAULT_INJECTION_DEBUG_FS */

#else
static inline bool should_fail_futex(bool fshared)
{
	return false;
}
#endif /* CONFIG_FAIL_FUTEX */

#ifdef CONFIG_COMPAT
static void compat_exit_robust_list(struct task_struct *curr);
#endif

/*
 * Reflects a new waiter being added to the waitqueue.
 */
static inline void hb_waiters_inc(struct futex_hash_bucket *hb)
{
#ifdef CONFIG_SMP
	atomic_inc(&hb->waiters);
	/*
	 * Full barrier (A), see the ordering comment above.
	 */
	smp_mb__after_atomic();
#endif
}

/*
 * Reflects a waiter being removed from the waitqueue by wakeup
 * paths.
 */
static inline void hb_waiters_dec(struct futex_hash_bucket *hb)
{
#ifdef CONFIG_SMP
	atomic_dec(&hb->waiters);
#endif
}

static inline int hb_waiters_pending(struct futex_hash_bucket *hb)
{
#ifdef CONFIG_SMP
	/*
	 * Full barrier (B), see the ordering comment above.
	 */
	smp_mb();
	return atomic_read(&hb->waiters);
#else
	return 1;
#endif
}

/**
 * hash_futex - Return the hash bucket in the global hash
 * @key:	Pointer to the futex key for which the hash is calculated
 *
 * We hash on the keys returned from get_futex_key (see below) and return the
 * corresponding hash bucket in the global hash.
 */
static struct futex_hash_bucket *hash_futex(union futex_key *key)
{
	u32 hash = jhash2((u32 *)key, offsetof(typeof(*key), both.offset) / 4,
			  key->both.offset);

	return &futex_queues[hash & (futex_hashsize - 1)];
}


/**
 * match_futex - Check whether two futex keys are equal
 * @key1:	Pointer to key1
 * @key2:	Pointer to key2
 *
 * Return 1 if two futex_keys are equal, 0 otherwise.
 */
static inline int match_futex(union futex_key *key1, union futex_key *key2)
{
	return (key1 && key2
		&& key1->both.word == key2->both.word
		&& key1->both.ptr == key2->both.ptr
		&& key1->both.offset == key2->both.offset);
}

enum futex_access {
	FUTEX_READ,
	FUTEX_WRITE
};

/**
 * futex_setup_timer - set up the sleeping hrtimer.
 * @time:	ptr to the given timeout value
 * @timeout:	the hrtimer_sleeper structure to be set up
 * @flags:	futex flags
 * @range_ns:	optional range in ns
 *
 * Return: Initialized hrtimer_sleeper structure or NULL if no timeout
 *	   value given
 */
static inline struct hrtimer_sleeper *
futex_setup_timer(ktime_t *time, struct hrtimer_sleeper *timeout,
		  int flags, u64 range_ns)
{
	if (!time)
		return NULL;

	hrtimer_init_sleeper_on_stack(timeout, (flags & FLAGS_CLOCKRT) ?
				      CLOCK_REALTIME : CLOCK_MONOTONIC,
				      HRTIMER_MODE_ABS);
	/*
	 * If range_ns is 0, calling hrtimer_set_expires_range_ns() is
	 * effectively the same as calling hrtimer_set_expires().
	 */
	hrtimer_set_expires_range_ns(&timeout->timer, *time, range_ns);

	return timeout;
}

/*
 * Generate a machine wide unique identifier for this inode.
 *
 * This relies on u64 not wrapping in the life-time of the machine; which with
 * 1ns resolution means almost 585 years.
 *
 * This further relies on the fact that a well formed program will not unmap
 * the file while it has a (shared) futex waiting on it. This mapping will have
 * a file reference which pins the mount and inode.
 *
 * If for some reason an inode gets evicted and read back in again, it will get
 * a new sequence number and will _NOT_ match, even though it is the exact same
 * file.
 *
 * It is important that match_futex() will never have a false-positive, esp.
 * for PI futexes that can mess up the state. The above argues that false-negatives
 * are only possible for malformed programs.
 */
static u64 get_inode_sequence_number(struct inode *inode)
{
	static atomic64_t i_seq;
	u64 old;

	/* Does the inode already have a sequence number? */
	old = atomic64_read(&inode->i_sequence);
	if (likely(old))
		return old;

	for (;;) {
		u64 new = atomic64_add_return(1, &i_seq);
		if (WARN_ON_ONCE(!new))
			continue;

		old = atomic64_cmpxchg_relaxed(&inode->i_sequence, 0, new);
		if (old)
			return old;
		return new;
	}
}

/**
 * get_futex_key() - Get parameters which are the keys for a futex
 * @uaddr:	virtual address of the futex
 * @fshared:	false for a PROCESS_PRIVATE futex, true for PROCESS_SHARED
 * @key:	address where result is stored.
 * @rw:		mapping needs to be read/write (values: FUTEX_READ,
 *              FUTEX_WRITE)
 *
 * Return: a negative error code or 0
 *
 * The key words are stored in @key on success.
 *
 * For shared mappings (when @fshared), the key is:
 *
 *   ( inode->i_sequence, page->index, offset_within_page )
 *
 * [ also see get_inode_sequence_number() ]
 *
 * For private mappings (or when !@fshared), the key is:
 *
 *   ( current->mm, address, 0 )
 *
 * This allows (cross process, where applicable) identification of the futex
 * without keeping the page pinned for the duration of the FUTEX_WAIT.
 *
 * lock_page() might sleep, the caller should not hold a spinlock.
 */
static int get_futex_key(u32 __user *uaddr, bool fshared, union futex_key *key,
			 enum futex_access rw)
{
	unsigned long address = (unsigned long)uaddr;
	struct mm_struct *mm = current->mm;
	struct page *page, *tail;
	struct address_space *mapping;
	int err, ro = 0;

	/*
	 * The futex address must be "naturally" aligned.
	 */
	key->both.offset = address % PAGE_SIZE;
	if (unlikely((address % sizeof(u32)) != 0))
		return -EINVAL;
	address -= key->both.offset;

	if (unlikely(!access_ok(uaddr, sizeof(u32))))
		return -EFAULT;

	if (unlikely(should_fail_futex(fshared)))
		return -EFAULT;

	/*
	 * PROCESS_PRIVATE futexes are fast.
	 * As the mm cannot disappear under us and the 'key' only needs
	 * virtual address, we dont even have to find the underlying vma.
	 * Note : We do have to check 'uaddr' is a valid user address,
	 *        but access_ok() should be faster than find_vma()
	 */
	if (!fshared) {
		key->private.mm = mm;
		key->private.address = address;
		return 0;
	}

again:
	/* Ignore any VERIFY_READ mapping (futex common case) */
	if (unlikely(should_fail_futex(true)))
		return -EFAULT;

	err = get_user_pages_fast(address, 1, FOLL_WRITE, &page);
	/*
	 * If write access is not required (eg. FUTEX_WAIT), try
	 * and get read-only access.
	 */
	if (err == -EFAULT && rw == FUTEX_READ) {
		err = get_user_pages_fast(address, 1, 0, &page);
		ro = 1;
	}
	if (err < 0)
		return err;
	else
		err = 0;

	/*
	 * The treatment of mapping from this point on is critical. The page
	 * lock protects many things but in this context the page lock
	 * stabilizes mapping, prevents inode freeing in the shared
	 * file-backed region case and guards against movement to swap cache.
	 *
	 * Strictly speaking the page lock is not needed in all cases being
	 * considered here and page lock forces unnecessarily serialization
	 * From this point on, mapping will be re-verified if necessary and
	 * page lock will be acquired only if it is unavoidable
	 *
	 * Mapping checks require the head page for any compound page so the
	 * head page and mapping is looked up now. For anonymous pages, it
	 * does not matter if the page splits in the future as the key is
	 * based on the address. For filesystem-backed pages, the tail is
	 * required as the index of the page determines the key. For
	 * base pages, there is no tail page and tail == page.
	 */
	tail = page;
	page = compound_head(page);
	mapping = READ_ONCE(page->mapping);

	/*
	 * If page->mapping is NULL, then it cannot be a PageAnon
	 * page; but it might be the ZERO_PAGE or in the gate area or
	 * in a special mapping (all cases which we are happy to fail);
	 * or it may have been a good file page when get_user_pages_fast
	 * found it, but truncated or holepunched or subjected to
	 * invalidate_complete_page2 before we got the page lock (also
	 * cases which we are happy to fail).  And we hold a reference,
	 * so refcount care in invalidate_complete_page's remove_mapping
	 * prevents drop_caches from setting mapping to NULL beneath us.
	 *
	 * The case we do have to guard against is when memory pressure made
	 * shmem_writepage move it from filecache to swapcache beneath us:
	 * an unlikely race, but we do need to retry for page->mapping.
	 */
	if (unlikely(!mapping)) {
		int shmem_swizzled;

		/*
		 * Page lock is required to identify which special case above
		 * applies. If this is really a shmem page then the page lock
		 * will prevent unexpected transitions.
		 */
		lock_page(page);
		shmem_swizzled = PageSwapCache(page) || page->mapping;
		unlock_page(page);
		put_page(page);

		if (shmem_swizzled)
			goto again;

		return -EFAULT;
	}

	/*
	 * Private mappings are handled in a simple way.
	 *
	 * If the futex key is stored on an anonymous page, then the associated
	 * object is the mm which is implicitly pinned by the calling process.
	 *
	 * NOTE: When userspace waits on a MAP_SHARED mapping, even if
	 * it's a read-only handle, it's expected that futexes attach to
	 * the object not the particular process.
	 */
	if (PageAnon(page)) {
		/*
		 * A RO anonymous page will never change and thus doesn't make
		 * sense for futex operations.
		 */
		if (unlikely(should_fail_futex(true)) || ro) {
			err = -EFAULT;
			goto out;
		}

		key->both.offset |= FUT_OFF_MMSHARED; /* ref taken on mm */
		key->private.mm = mm;
		key->private.address = address;

	} else {
		struct inode *inode;

		/*
		 * The associated futex object in this case is the inode and
		 * the page->mapping must be traversed. Ordinarily this should
		 * be stabilised under page lock but it's not strictly
		 * necessary in this case as we just want to pin the inode, not
		 * update the radix tree or anything like that.
		 *
		 * The RCU read lock is taken as the inode is finally freed
		 * under RCU. If the mapping still matches expectations then the
		 * mapping->host can be safely accessed as being a valid inode.
		 */
		rcu_read_lock();

		if (READ_ONCE(page->mapping) != mapping) {
			rcu_read_unlock();
			put_page(page);

			goto again;
		}

		inode = READ_ONCE(mapping->host);
		if (!inode) {
			rcu_read_unlock();
			put_page(page);

			goto again;
		}

		key->both.offset |= FUT_OFF_INODE; /* inode-based key */
		key->shared.i_seq = get_inode_sequence_number(inode);
		key->shared.pgoff = page_to_pgoff(tail);
		rcu_read_unlock();
	}

out:
	put_page(page);
	return err;
}

/**
 * fault_in_user_writeable() - Fault in user address and verify RW access
 * @uaddr:	pointer to faulting user space address
 *
 * Slow path to fixup the fault we just took in the atomic write
 * access to @uaddr.
 *
 * We have no generic implementation of a non-destructive write to the
 * user address. We know that we faulted in the atomic pagefault
 * disabled section so we can as well avoid the #PF overhead by
 * calling get_user_pages() right away.
 */
static int fault_in_user_writeable(u32 __user *uaddr)
{
	struct mm_struct *mm = current->mm;
	int ret;

	mmap_read_lock(mm);
	ret = fixup_user_fault(mm, (unsigned long)uaddr,
			       FAULT_FLAG_WRITE, NULL);
	mmap_read_unlock(mm);

	return ret < 0 ? ret : 0;
}

/**
 * futex_top_waiter() - Return the highest priority waiter on a futex
 * @hb:		the hash bucket the futex_q's reside in
 * @key:	the futex key (to distinguish it from other futex futex_q's)
 *
 * Must be called with the hb lock held.
 */
static struct futex_q *futex_top_waiter(struct futex_hash_bucket *hb,
					union futex_key *key)
{
	struct futex_q *this;

	plist_for_each_entry(this, &hb->chain, list) {
		if (match_futex(&this->key, key))
			return this;
	}
	return NULL;
}

static int cmpxchg_futex_value_locked(u32 *curval, u32 __user *uaddr,
				      u32 uval, u32 newval)
{
	int ret;

	pagefault_disable();
	ret = futex_atomic_cmpxchg_inatomic(curval, uaddr, uval, newval);
	pagefault_enable();

	return ret;
}

static int get_futex_value_locked(u32 *dest, u32 __user *from)
{
	int ret;

	pagefault_disable();
	ret = __get_user(*dest, from);
	pagefault_enable();

	return ret ? -EFAULT : 0;
}


/*
 * PI code:
 */
static int refill_pi_state_cache(void)
{
	struct futex_pi_state *pi_state;

	if (likely(current->pi_state_cache))
		return 0;

	pi_state = kzalloc(sizeof(*pi_state), GFP_KERNEL);

	if (!pi_state)
		return -ENOMEM;

	INIT_LIST_HEAD(&pi_state->list);
	/* pi_mutex gets initialized later */
	pi_state->owner = NULL;
	refcount_set(&pi_state->refcount, 1);
	pi_state->key = FUTEX_KEY_INIT;

	current->pi_state_cache = pi_state;

	return 0;
}

static struct futex_pi_state *alloc_pi_state(void)
{
	struct futex_pi_state *pi_state = current->pi_state_cache;

	WARN_ON(!pi_state);
	current->pi_state_cache = NULL;

	return pi_state;
}

static void pi_state_update_owner(struct futex_pi_state *pi_state,
				  struct task_struct *new_owner)
{
	struct task_struct *old_owner = pi_state->owner;

	lockdep_assert_held(&pi_state->pi_mutex.wait_lock);

	if (old_owner) {
		raw_spin_lock(&old_owner->pi_lock);
		WARN_ON(list_empty(&pi_state->list));
		list_del_init(&pi_state->list);
		raw_spin_unlock(&old_owner->pi_lock);
	}

	if (new_owner) {
		raw_spin_lock(&new_owner->pi_lock);
		WARN_ON(!list_empty(&pi_state->list));
		list_add(&pi_state->list, &new_owner->pi_state_list);
		pi_state->owner = new_owner;
		raw_spin_unlock(&new_owner->pi_lock);
	}
}

static void get_pi_state(struct futex_pi_state *pi_state)
{
	WARN_ON_ONCE(!refcount_inc_not_zero(&pi_state->refcount));
}

/*
 * Drops a reference to the pi_state object and frees or caches it
 * when the last reference is gone.
 */
static void put_pi_state(struct futex_pi_state *pi_state)
{
	if (!pi_state)
		return;

	if (!refcount_dec_and_test(&pi_state->refcount))
		return;

	/*
	 * If pi_state->owner is NULL, the owner is most probably dying
	 * and has cleaned up the pi_state already
	 */
	if (pi_state->owner) {
		unsigned long flags;

		raw_spin_lock_irqsave(&pi_state->pi_mutex.wait_lock, flags);
		pi_state_update_owner(pi_state, NULL);
		rt_mutex_proxy_unlock(&pi_state->pi_mutex);
		raw_spin_unlock_irqrestore(&pi_state->pi_mutex.wait_lock, flags);
	}

	if (current->pi_state_cache) {
		kfree(pi_state);
	} else {
		/*
		 * pi_state->list is already empty.
		 * clear pi_state->owner.
		 * refcount is at 0 - put it back to 1.
		 */
		pi_state->owner = NULL;
		refcount_set(&pi_state->refcount, 1);
		current->pi_state_cache = pi_state;
	}
}

#ifdef CONFIG_FUTEX_PI

/*
 * This task is holding PI mutexes at exit time => bad.
 * Kernel cleans up PI-state, but userspace is likely hosed.
 * (Robust-futex cleanup is separate and might save the day for userspace.)
 */
static void exit_pi_state_list(struct task_struct *curr)
{
	struct list_head *next, *head = &curr->pi_state_list;
	struct futex_pi_state *pi_state;
	struct futex_hash_bucket *hb;
	union futex_key key = FUTEX_KEY_INIT;

	if (!futex_cmpxchg_enabled)
		return;
	/*
	 * We are a ZOMBIE and nobody can enqueue itself on
	 * pi_state_list anymore, but we have to be careful
	 * versus waiters unqueueing themselves:
	 */
	raw_spin_lock_irq(&curr->pi_lock);
	while (!list_empty(head)) {
		next = head->next;
		pi_state = list_entry(next, struct futex_pi_state, list);
		key = pi_state->key;
		hb = hash_futex(&key);

		/*
		 * We can race against put_pi_state() removing itself from the
		 * list (a waiter going away). put_pi_state() will first
		 * decrement the reference count and then modify the list, so
		 * its possible to see the list entry but fail this reference
		 * acquire.
		 *
		 * In that case; drop the locks to let put_pi_state() make
		 * progress and retry the loop.
		 */
		if (!refcount_inc_not_zero(&pi_state->refcount)) {
			raw_spin_unlock_irq(&curr->pi_lock);
			cpu_relax();
			raw_spin_lock_irq(&curr->pi_lock);
			continue;
		}
		raw_spin_unlock_irq(&curr->pi_lock);

		spin_lock(&hb->lock);
		raw_spin_lock_irq(&pi_state->pi_mutex.wait_lock);
		raw_spin_lock(&curr->pi_lock);
		/*
		 * We dropped the pi-lock, so re-check whether this
		 * task still owns the PI-state:
		 */
		if (head->next != next) {
			/* retain curr->pi_lock for the loop invariant */
			raw_spin_unlock(&pi_state->pi_mutex.wait_lock);
			spin_unlock(&hb->lock);
			put_pi_state(pi_state);
			continue;
		}

		WARN_ON(pi_state->owner != curr);
		WARN_ON(list_empty(&pi_state->list));
		list_del_init(&pi_state->list);
		pi_state->owner = NULL;

		raw_spin_unlock(&curr->pi_lock);
		raw_spin_unlock_irq(&pi_state->pi_mutex.wait_lock);
		spin_unlock(&hb->lock);

		rt_mutex_futex_unlock(&pi_state->pi_mutex);
		put_pi_state(pi_state);

		raw_spin_lock_irq(&curr->pi_lock);
	}
	raw_spin_unlock_irq(&curr->pi_lock);
}
#else
static inline void exit_pi_state_list(struct task_struct *curr) { }
#endif

/*
 * We need to check the following states:
 *
 *      Waiter | pi_state | pi->owner | uTID      | uODIED | ?
 *
 * [1]  NULL   | ---      | ---       | 0         | 0/1    | Valid
 * [2]  NULL   | ---      | ---       | >0        | 0/1    | Valid
 *
 * [3]  Found  | NULL     | --        | Any       | 0/1    | Invalid
 *
 * [4]  Found  | Found    | NULL      | 0         | 1      | Valid
 * [5]  Found  | Found    | NULL      | >0        | 1      | Invalid
 *
 * [6]  Found  | Found    | task      | 0         | 1      | Valid
 *
 * [7]  Found  | Found    | NULL      | Any       | 0      | Invalid
 *
 * [8]  Found  | Found    | task      | ==taskTID | 0/1    | Valid
 * [9]  Found  | Found    | task      | 0         | 0      | Invalid
 * [10] Found  | Found    | task      | !=taskTID | 0/1    | Invalid
 *
 * [1]	Indicates that the kernel can acquire the futex atomically. We
 *	came here due to a stale FUTEX_WAITERS/FUTEX_OWNER_DIED bit.
 *
 * [2]	Valid, if TID does not belong to a kernel thread. If no matching
 *      thread is found then it indicates that the owner TID has died.
 *
 * [3]	Invalid. The waiter is queued on a non PI futex
 *
 * [4]	Valid state after exit_robust_list(), which sets the user space
 *	value to FUTEX_WAITERS | FUTEX_OWNER_DIED.
 *
 * [5]	The user space value got manipulated between exit_robust_list()
 *	and exit_pi_state_list()
 *
 * [6]	Valid state after exit_pi_state_list() which sets the new owner in
 *	the pi_state but cannot access the user space value.
 *
 * [7]	pi_state->owner can only be NULL when the OWNER_DIED bit is set.
 *
 * [8]	Owner and user space value match
 *
 * [9]	There is no transient state which sets the user space TID to 0
 *	except exit_robust_list(), but this is indicated by the
 *	FUTEX_OWNER_DIED bit. See [4]
 *
 * [10] There is no transient state which leaves owner and user space
 *	TID out of sync. Except one error case where the kernel is denied
 *	write access to the user address, see fixup_pi_state_owner().
 *
 *
 * Serialization and lifetime rules:
 *
 * hb->lock:
 *
 *	hb -> futex_q, relation
 *	futex_q -> pi_state, relation
 *
 *	(cannot be raw because hb can contain arbitrary amount
 *	 of futex_q's)
 *
 * pi_mutex->wait_lock:
 *
 *	{uval, pi_state}
 *
 *	(and pi_mutex 'obviously')
 *
 * p->pi_lock:
 *
 *	p->pi_state_list -> pi_state->list, relation
 *	pi_mutex->owner -> pi_state->owner, relation
 *
 * pi_state->refcount:
 *
 *	pi_state lifetime
 *
 *
 * Lock order:
 *
 *   hb->lock
 *     pi_mutex->wait_lock
 *       p->pi_lock
 *
 */

/*
 * Validate that the existing waiter has a pi_state and sanity check
 * the pi_state against the user space value. If correct, attach to
 * it.
 */
static int attach_to_pi_state(u32 __user *uaddr, u32 uval,
			      struct futex_pi_state *pi_state,
			      struct futex_pi_state **ps)
{
	pid_t pid = uval & FUTEX_TID_MASK;
	u32 uval2;
	int ret;

	/*
	 * Userspace might have messed up non-PI and PI futexes [3]
	 */
	if (unlikely(!pi_state))
		return -EINVAL;

	/*
	 * We get here with hb->lock held, and having found a
	 * futex_top_waiter(). This means that futex_lock_pi() of said futex_q
	 * has dropped the hb->lock in between queue_me() and unqueue_me_pi(),
	 * which in turn means that futex_lock_pi() still has a reference on
	 * our pi_state.
	 *
	 * The waiter holding a reference on @pi_state also protects against
	 * the unlocked put_pi_state() in futex_unlock_pi(), futex_lock_pi()
	 * and futex_wait_requeue_pi() as it cannot go to 0 and consequently
	 * free pi_state before we can take a reference ourselves.
	 */
	WARN_ON(!refcount_read(&pi_state->refcount));

	/*
	 * Now that we have a pi_state, we can acquire wait_lock
	 * and do the state validation.
	 */
	raw_spin_lock_irq(&pi_state->pi_mutex.wait_lock);

	/*
	 * Since {uval, pi_state} is serialized by wait_lock, and our current
	 * uval was read without holding it, it can have changed. Verify it
	 * still is what we expect it to be, otherwise retry the entire
	 * operation.
	 */
	if (get_futex_value_locked(&uval2, uaddr))
		goto out_efault;

	if (uval != uval2)
		goto out_eagain;

	/*
	 * Handle the owner died case:
	 */
	if (uval & FUTEX_OWNER_DIED) {
		/*
		 * exit_pi_state_list sets owner to NULL and wakes the
		 * topmost waiter. The task which acquires the
		 * pi_state->rt_mutex will fixup owner.
		 */
		if (!pi_state->owner) {
			/*
			 * No pi state owner, but the user space TID
			 * is not 0. Inconsistent state. [5]
			 */
			if (pid)
				goto out_einval;
			/*
			 * Take a ref on the state and return success. [4]
			 */
			goto out_attach;
		}

		/*
		 * If TID is 0, then either the dying owner has not
		 * yet executed exit_pi_state_list() or some waiter
		 * acquired the rtmutex in the pi state, but did not
		 * yet fixup the TID in user space.
		 *
		 * Take a ref on the state and return success. [6]
		 */
		if (!pid)
			goto out_attach;
	} else {
		/*
		 * If the owner died bit is not set, then the pi_state
		 * must have an owner. [7]
		 */
		if (!pi_state->owner)
			goto out_einval;
	}

	/*
	 * Bail out if user space manipulated the futex value. If pi
	 * state exists then the owner TID must be the same as the
	 * user space TID. [9/10]
	 */
	if (pid != task_pid_vnr(pi_state->owner))
		goto out_einval;

out_attach:
	get_pi_state(pi_state);
	raw_spin_unlock_irq(&pi_state->pi_mutex.wait_lock);
	*ps = pi_state;
	return 0;

out_einval:
	ret = -EINVAL;
	goto out_error;

out_eagain:
	ret = -EAGAIN;
	goto out_error;

out_efault:
	ret = -EFAULT;
	goto out_error;

out_error:
	raw_spin_unlock_irq(&pi_state->pi_mutex.wait_lock);
	return ret;
}

/**
 * wait_for_owner_exiting - Block until the owner has exited
 * @ret: owner's current futex lock status
 * @exiting:	Pointer to the exiting task
 *
 * Caller must hold a refcount on @exiting.
 */
static void wait_for_owner_exiting(int ret, struct task_struct *exiting)
{
	if (ret != -EBUSY) {
		WARN_ON_ONCE(exiting);
		return;
	}

	if (WARN_ON_ONCE(ret == -EBUSY && !exiting))
		return;

	mutex_lock(&exiting->futex_exit_mutex);
	/*
	 * No point in doing state checking here. If the waiter got here
	 * while the task was in exec()->exec_futex_release() then it can
	 * have any FUTEX_STATE_* value when the waiter has acquired the
	 * mutex. OK, if running, EXITING or DEAD if it reached exit()
	 * already. Highly unlikely and not a problem. Just one more round
	 * through the futex maze.
	 */
	mutex_unlock(&exiting->futex_exit_mutex);

	put_task_struct(exiting);
}

static int handle_exit_race(u32 __user *uaddr, u32 uval,
			    struct task_struct *tsk)
{
	u32 uval2;

	/*
	 * If the futex exit state is not yet FUTEX_STATE_DEAD, tell the
	 * caller that the alleged owner is busy.
	 */
	if (tsk && tsk->futex_state != FUTEX_STATE_DEAD)
		return -EBUSY;

	/*
	 * Reread the user space value to handle the following situation:
	 *
	 * CPU0				CPU1
	 *
	 * sys_exit()			sys_futex()
	 *  do_exit()			 futex_lock_pi()
	 *                                futex_lock_pi_atomic()
	 *   exit_signals(tsk)		    No waiters:
	 *    tsk->flags |= PF_EXITING;	    *uaddr == 0x00000PID
	 *  mm_release(tsk)		    Set waiter bit
	 *   exit_robust_list(tsk) {	    *uaddr = 0x80000PID;
	 *      Set owner died		    attach_to_pi_owner() {
	 *    *uaddr = 0xC0000000;	     tsk = get_task(PID);
	 *   }				     if (!tsk->flags & PF_EXITING) {
	 *  ...				       attach();
	 *  tsk->futex_state =               } else {
	 *	FUTEX_STATE_DEAD;              if (tsk->futex_state !=
	 *					  FUTEX_STATE_DEAD)
	 *				         return -EAGAIN;
	 *				       return -ESRCH; <--- FAIL
	 *				     }
	 *
	 * Returning ESRCH unconditionally is wrong here because the
	 * user space value has been changed by the exiting task.
	 *
	 * The same logic applies to the case where the exiting task is
	 * already gone.
	 */
	if (get_futex_value_locked(&uval2, uaddr))
		return -EFAULT;

	/* If the user space value has changed, try again. */
	if (uval2 != uval)
		return -EAGAIN;

	/*
	 * The exiting task did not have a robust list, the robust list was
	 * corrupted or the user space value in *uaddr is simply bogus.
	 * Give up and tell user space.
	 */
	return -ESRCH;
}

/*
 * Lookup the task for the TID provided from user space and attach to
 * it after doing proper sanity checks.
 */
static int attach_to_pi_owner(u32 __user *uaddr, u32 uval, union futex_key *key,
			      struct futex_pi_state **ps,
			      struct task_struct **exiting)
{
	pid_t pid = uval & FUTEX_TID_MASK;
	struct futex_pi_state *pi_state;
	struct task_struct *p;

	/*
	 * We are the first waiter - try to look up the real owner and attach
	 * the new pi_state to it, but bail out when TID = 0 [1]
	 *
	 * The !pid check is paranoid. None of the call sites should end up
	 * with pid == 0, but better safe than sorry. Let the caller retry
	 */
	if (!pid)
		return -EAGAIN;
	p = find_get_task_by_vpid(pid);
	if (!p)
		return handle_exit_race(uaddr, uval, NULL);

	if (unlikely(p->flags & PF_KTHREAD)) {
		put_task_struct(p);
		return -EPERM;
	}

	/*
	 * We need to look at the task state to figure out, whether the
	 * task is exiting. To protect against the change of the task state
	 * in futex_exit_release(), we do this protected by p->pi_lock:
	 */
	raw_spin_lock_irq(&p->pi_lock);
	if (unlikely(p->futex_state != FUTEX_STATE_OK)) {
		/*
		 * The task is on the way out. When the futex state is
		 * FUTEX_STATE_DEAD, we know that the task has finished
		 * the cleanup:
		 */
		int ret = handle_exit_race(uaddr, uval, p);

		raw_spin_unlock_irq(&p->pi_lock);
		/*
		 * If the owner task is between FUTEX_STATE_EXITING and
		 * FUTEX_STATE_DEAD then store the task pointer and keep
		 * the reference on the task struct. The calling code will
		 * drop all locks, wait for the task to reach
		 * FUTEX_STATE_DEAD and then drop the refcount. This is
		 * required to prevent a live lock when the current task
		 * preempted the exiting task between the two states.
		 */
		if (ret == -EBUSY)
			*exiting = p;
		else
			put_task_struct(p);
		return ret;
	}

	/*
	 * No existing pi state. First waiter. [2]
	 *
	 * This creates pi_state, we have hb->lock held, this means nothing can
	 * observe this state, wait_lock is irrelevant.
	 */
	pi_state = alloc_pi_state();

	/*
	 * Initialize the pi_mutex in locked state and make @p
	 * the owner of it:
	 */
	rt_mutex_init_proxy_locked(&pi_state->pi_mutex, p);

	/* Store the key for possible exit cleanups: */
	pi_state->key = *key;

	WARN_ON(!list_empty(&pi_state->list));
	list_add(&pi_state->list, &p->pi_state_list);
	/*
	 * Assignment without holding pi_state->pi_mutex.wait_lock is safe
	 * because there is no concurrency as the object is not published yet.
	 */
	pi_state->owner = p;
	raw_spin_unlock_irq(&p->pi_lock);

	put_task_struct(p);

	*ps = pi_state;

	return 0;
}

static int lookup_pi_state(u32 __user *uaddr, u32 uval,
			   struct futex_hash_bucket *hb,
			   union futex_key *key, struct futex_pi_state **ps,
			   struct task_struct **exiting)
{
	struct futex_q *top_waiter = futex_top_waiter(hb, key);

	/*
	 * If there is a waiter on that futex, validate it and
	 * attach to the pi_state when the validation succeeds.
	 */
	if (top_waiter)
		return attach_to_pi_state(uaddr, uval, top_waiter->pi_state, ps);

	/*
	 * We are the first waiter - try to look up the owner based on
	 * @uval and attach to it.
	 */
	return attach_to_pi_owner(uaddr, uval, key, ps, exiting);
}

static int lock_pi_update_atomic(u32 __user *uaddr, u32 uval, u32 newval)
{
	int err;
	u32 curval;

	if (unlikely(should_fail_futex(true)))
		return -EFAULT;

	err = cmpxchg_futex_value_locked(&curval, uaddr, uval, newval);
	if (unlikely(err))
		return err;

	/* If user space value changed, let the caller retry */
	return curval != uval ? -EAGAIN : 0;
}

/**
 * futex_lock_pi_atomic() - Atomic work required to acquire a pi aware futex
 * @uaddr:		the pi futex user address
 * @hb:			the pi futex hash bucket
 * @key:		the futex key associated with uaddr and hb
 * @ps:			the pi_state pointer where we store the result of the
 *			lookup
 * @task:		the task to perform the atomic lock work for.  This will
 *			be "current" except in the case of requeue pi.
 * @exiting:		Pointer to store the task pointer of the owner task
 *			which is in the middle of exiting
 * @set_waiters:	force setting the FUTEX_WAITERS bit (1) or not (0)
 *
 * Return:
 *  -  0 - ready to wait;
 *  -  1 - acquired the lock;
 *  - <0 - error
 *
 * The hb->lock and futex_key refs shall be held by the caller.
 *
 * @exiting is only set when the return value is -EBUSY. If so, this holds
 * a refcount on the exiting task on return and the caller needs to drop it
 * after waiting for the exit to complete.
 */
static int futex_lock_pi_atomic(u32 __user *uaddr, struct futex_hash_bucket *hb,
				union futex_key *key,
				struct futex_pi_state **ps,
				struct task_struct *task,
				struct task_struct **exiting,
				int set_waiters)
{
	u32 uval, newval, vpid = task_pid_vnr(task);
	struct futex_q *top_waiter;
	int ret;

	/*
	 * Read the user space value first so we can validate a few
	 * things before proceeding further.
	 */
	if (get_futex_value_locked(&uval, uaddr))
		return -EFAULT;

	if (unlikely(should_fail_futex(true)))
		return -EFAULT;

	/*
	 * Detect deadlocks.
	 */
	if ((unlikely((uval & FUTEX_TID_MASK) == vpid)))
		return -EDEADLK;

	if ((unlikely(should_fail_futex(true))))
		return -EDEADLK;

	/*
	 * Lookup existing state first. If it exists, try to attach to
	 * its pi_state.
	 */
	top_waiter = futex_top_waiter(hb, key);
	if (top_waiter)
		return attach_to_pi_state(uaddr, uval, top_waiter->pi_state, ps);

	/*
	 * No waiter and user TID is 0. We are here because the
	 * waiters or the owner died bit is set or called from
	 * requeue_cmp_pi or for whatever reason something took the
	 * syscall.
	 */
	if (!(uval & FUTEX_TID_MASK)) {
		/*
		 * We take over the futex. No other waiters and the user space
		 * TID is 0. We preserve the owner died bit.
		 */
		newval = uval & FUTEX_OWNER_DIED;
		newval |= vpid;

		/* The futex requeue_pi code can enforce the waiters bit */
		if (set_waiters)
			newval |= FUTEX_WAITERS;

		ret = lock_pi_update_atomic(uaddr, uval, newval);
		/* If the take over worked, return 1 */
		return ret < 0 ? ret : 1;
	}

	/*
	 * First waiter. Set the waiters bit before attaching ourself to
	 * the owner. If owner tries to unlock, it will be forced into
	 * the kernel and blocked on hb->lock.
	 */
	newval = uval | FUTEX_WAITERS;
	ret = lock_pi_update_atomic(uaddr, uval, newval);
	if (ret)
		return ret;
	/*
	 * If the update of the user space value succeeded, we try to
	 * attach to the owner. If that fails, no harm done, we only
	 * set the FUTEX_WAITERS bit in the user space variable.
	 */
	return attach_to_pi_owner(uaddr, newval, key, ps, exiting);
}

/**
 * __unqueue_futex() - Remove the futex_q from its futex_hash_bucket
 * @q:	The futex_q to unqueue
 *
 * The q->lock_ptr must not be NULL and must be held by the caller.
 */
static void __unqueue_futex(struct futex_q *q)
{
	struct futex_hash_bucket *hb;

	if (WARN_ON_SMP(!q->lock_ptr) || WARN_ON(plist_node_empty(&q->list)))
		return;
	lockdep_assert_held(q->lock_ptr);

	hb = container_of(q->lock_ptr, struct futex_hash_bucket, lock);
	plist_del(&q->list, &hb->chain);
	hb_waiters_dec(hb);
}

/*
 * The hash bucket lock must be held when this is called.
 * Afterwards, the futex_q must not be accessed. Callers
 * must ensure to later call wake_up_q() for the actual
 * wakeups to occur.
 */
static void mark_wake_futex(struct wake_q_head *wake_q, struct futex_q *q)
{
	struct task_struct *p = q->task;

	if (WARN(q->pi_state || q->rt_waiter, "refusing to wake PI futex\n"))
		return;

	get_task_struct(p);
	__unqueue_futex(q);
	/*
	 * The waiting task can free the futex_q as soon as q->lock_ptr = NULL
	 * is written, without taking any locks. This is possible in the event
	 * of a spurious wakeup, for example. A memory barrier is required here
	 * to prevent the following store to lock_ptr from getting ahead of the
	 * plist_del in __unqueue_futex().
	 */
	smp_store_release(&q->lock_ptr, NULL);

	/*
	 * Queue the task for later wakeup for after we've released
	 * the hb->lock.
	 */
	wake_q_add_safe(wake_q, p);
}

/*
 * Caller must hold a reference on @pi_state.
 */
static int wake_futex_pi(u32 __user *uaddr, u32 uval, struct futex_pi_state *pi_state)
{
	u32 curval, newval;
	struct rt_mutex_waiter *top_waiter;
	struct task_struct *new_owner;
	bool postunlock = false;
	DEFINE_WAKE_Q(wake_q);
	int ret = 0;

	top_waiter = rt_mutex_top_waiter(&pi_state->pi_mutex);
	if (WARN_ON_ONCE(!top_waiter)) {
		/*
		 * As per the comment in futex_unlock_pi() this should not happen.
		 *
		 * When this happens, give up our locks and try again, giving
		 * the futex_lock_pi() instance time to complete, either by
		 * waiting on the rtmutex or removing itself from the futex
		 * queue.
		 */
		ret = -EAGAIN;
		goto out_unlock;
	}

	new_owner = top_waiter->task;

	/*
	 * We pass it to the next owner. The WAITERS bit is always kept
	 * enabled while there is PI state around. We cleanup the owner
	 * died bit, because we are the owner.
	 */
	newval = FUTEX_WAITERS | task_pid_vnr(new_owner);

	if (unlikely(should_fail_futex(true))) {
		ret = -EFAULT;
		goto out_unlock;
	}

	ret = cmpxchg_futex_value_locked(&curval, uaddr, uval, newval);
	if (!ret && (curval != uval)) {
		/*
		 * If a unconditional UNLOCK_PI operation (user space did not
		 * try the TID->0 transition) raced with a waiter setting the
		 * FUTEX_WAITERS flag between get_user() and locking the hash
		 * bucket lock, retry the operation.
		 */
		if ((FUTEX_TID_MASK & curval) == uval)
			ret = -EAGAIN;
		else
			ret = -EINVAL;
	}

	if (!ret) {
		/*
		 * This is a point of no return; once we modified the uval
		 * there is no going back and subsequent operations must
		 * not fail.
		 */
		pi_state_update_owner(pi_state, new_owner);
		postunlock = __rt_mutex_futex_unlock(&pi_state->pi_mutex, &wake_q);
	}

out_unlock:
	raw_spin_unlock_irq(&pi_state->pi_mutex.wait_lock);

	if (postunlock)
		rt_mutex_postunlock(&wake_q);

	return ret;
}

/*
 * Express the locking dependencies for lockdep:
 */
static inline void
double_lock_hb(struct futex_hash_bucket *hb1, struct futex_hash_bucket *hb2)
{
	if (hb1 <= hb2) {
		spin_lock(&hb1->lock);
		if (hb1 < hb2)
			spin_lock_nested(&hb2->lock, SINGLE_DEPTH_NESTING);
	} else { /* hb1 > hb2 */
		spin_lock(&hb2->lock);
		spin_lock_nested(&hb1->lock, SINGLE_DEPTH_NESTING);
	}
}

static inline void
double_unlock_hb(struct futex_hash_bucket *hb1, struct futex_hash_bucket *hb2)
{
	spin_unlock(&hb1->lock);
	if (hb1 != hb2)
		spin_unlock(&hb2->lock);
}

/*
 * Wake up waiters matching bitset queued on this futex (uaddr).
 */
static int
futex_wake(u32 __user *uaddr, unsigned int flags, int nr_wake, u32 bitset)
{
	struct futex_hash_bucket *hb;
	struct futex_q *this, *next;
	union futex_key key = FUTEX_KEY_INIT;
	int ret;
	DEFINE_WAKE_Q(wake_q);

	if (!bitset)
		return -EINVAL;

	ret = get_futex_key(uaddr, flags & FLAGS_SHARED, &key, FUTEX_READ);
	if (unlikely(ret != 0))
		return ret;

	hb = hash_futex(&key);

	/* Make sure we really have tasks to wakeup */
	if (!hb_waiters_pending(hb))
		return ret;

	spin_lock(&hb->lock);

	plist_for_each_entry_safe(this, next, &hb->chain, list) {
		if (match_futex (&this->key, &key)) {
			if (this->pi_state || this->rt_waiter) {
				ret = -EINVAL;
				break;
			}

			/* Check if one of the bits is set in both bitsets */
			if (!(this->bitset & bitset))
				continue;

			mark_wake_futex(&wake_q, this);
			if (++ret >= nr_wake)
				break;
		}
	}

	spin_unlock(&hb->lock);
	wake_up_q(&wake_q);
	return ret;
}

static int futex_atomic_op_inuser(unsigned int encoded_op, u32 __user *uaddr)
{
	unsigned int op =	  (encoded_op & 0x70000000) >> 28;
	unsigned int cmp =	  (encoded_op & 0x0f000000) >> 24;
	int oparg = sign_extend32((encoded_op & 0x00fff000) >> 12, 11);
	int cmparg = sign_extend32(encoded_op & 0x00000fff, 11);
	int oldval, ret;

	if (encoded_op & (FUTEX_OP_OPARG_SHIFT << 28)) {
		if (oparg < 0 || oparg > 31) {
			char comm[sizeof(current->comm)];
			/*
			 * kill this print and return -EINVAL when userspace
			 * is sane again
			 */
			pr_info_ratelimited("futex_wake_op: %s tries to shift op by %d; fix this program\n",
					get_task_comm(comm, current), oparg);
			oparg &= 31;
		}
		oparg = 1 << oparg;
	}

	pagefault_disable();
	ret = arch_futex_atomic_op_inuser(op, oparg, &oldval, uaddr);
	pagefault_enable();
	if (ret)
		return ret;

	switch (cmp) {
	case FUTEX_OP_CMP_EQ:
		return oldval == cmparg;
	case FUTEX_OP_CMP_NE:
		return oldval != cmparg;
	case FUTEX_OP_CMP_LT:
		return oldval < cmparg;
	case FUTEX_OP_CMP_GE:
		return oldval >= cmparg;
	case FUTEX_OP_CMP_LE:
		return oldval <= cmparg;
	case FUTEX_OP_CMP_GT:
		return oldval > cmparg;
	default:
		return -ENOSYS;
	}
}

/*
 * Wake up all waiters hashed on the physical page that is mapped
 * to this virtual address:
 */
static int
futex_wake_op(u32 __user *uaddr1, unsigned int flags, u32 __user *uaddr2,
	      int nr_wake, int nr_wake2, int op)
{
	union futex_key key1 = FUTEX_KEY_INIT, key2 = FUTEX_KEY_INIT;
	struct futex_hash_bucket *hb1, *hb2;
	struct futex_q *this, *next;
	int ret, op_ret;
	DEFINE_WAKE_Q(wake_q);

retry:
	ret = get_futex_key(uaddr1, flags & FLAGS_SHARED, &key1, FUTEX_READ);
	if (unlikely(ret != 0))
		return ret;
	ret = get_futex_key(uaddr2, flags & FLAGS_SHARED, &key2, FUTEX_WRITE);
	if (unlikely(ret != 0))
		return ret;

	hb1 = hash_futex(&key1);
	hb2 = hash_futex(&key2);

retry_private:
	double_lock_hb(hb1, hb2);
	op_ret = futex_atomic_op_inuser(op, uaddr2);
	if (unlikely(op_ret < 0)) {
		double_unlock_hb(hb1, hb2);

		if (!IS_ENABLED(CONFIG_MMU) ||
		    unlikely(op_ret != -EFAULT && op_ret != -EAGAIN)) {
			/*
			 * we don't get EFAULT from MMU faults if we don't have
			 * an MMU, but we might get them from range checking
			 */
			ret = op_ret;
			return ret;
		}

		if (op_ret == -EFAULT) {
			ret = fault_in_user_writeable(uaddr2);
			if (ret)
				return ret;
		}

		cond_resched();
		if (!(flags & FLAGS_SHARED))
			goto retry_private;
		goto retry;
	}

	plist_for_each_entry_safe(this, next, &hb1->chain, list) {
		if (match_futex (&this->key, &key1)) {
			if (this->pi_state || this->rt_waiter) {
				ret = -EINVAL;
				goto out_unlock;
			}
			mark_wake_futex(&wake_q, this);
			if (++ret >= nr_wake)
				break;
		}
	}

	if (op_ret > 0) {
		op_ret = 0;
		plist_for_each_entry_safe(this, next, &hb2->chain, list) {
			if (match_futex (&this->key, &key2)) {
				if (this->pi_state || this->rt_waiter) {
					ret = -EINVAL;
					goto out_unlock;
				}
				mark_wake_futex(&wake_q, this);
				if (++op_ret >= nr_wake2)
					break;
			}
		}
		ret += op_ret;
	}

out_unlock:
	double_unlock_hb(hb1, hb2);
	wake_up_q(&wake_q);
	return ret;
}

/**
 * requeue_futex() - Requeue a futex_q from one hb to another
 * @q:		the futex_q to requeue
 * @hb1:	the source hash_bucket
 * @hb2:	the target hash_bucket
 * @key2:	the new key for the requeued futex_q
 */
static inline
void requeue_futex(struct futex_q *q, struct futex_hash_bucket *hb1,
		   struct futex_hash_bucket *hb2, union futex_key *key2)
{

	/*
	 * If key1 and key2 hash to the same bucket, no need to
	 * requeue.
	 */
	if (likely(&hb1->chain != &hb2->chain)) {
		plist_del(&q->list, &hb1->chain);
		hb_waiters_dec(hb1);
		hb_waiters_inc(hb2);
		plist_add(&q->list, &hb2->chain);
		q->lock_ptr = &hb2->lock;
	}
	q->key = *key2;
}

/**
 * requeue_pi_wake_futex() - Wake a task that acquired the lock during requeue
 * @q:		the futex_q
 * @key:	the key of the requeue target futex
 * @hb:		the hash_bucket of the requeue target futex
 *
 * During futex_requeue, with requeue_pi=1, it is possible to acquire the
 * target futex if it is uncontended or via a lock steal.  Set the futex_q key
 * to the requeue target futex so the waiter can detect the wakeup on the right
 * futex, but remove it from the hb and NULL the rt_waiter so it can detect
 * atomic lock acquisition.  Set the q->lock_ptr to the requeue target hb->lock
 * to protect access to the pi_state to fixup the owner later.  Must be called
 * with both q->lock_ptr and hb->lock held.
 */
static inline
void requeue_pi_wake_futex(struct futex_q *q, union futex_key *key,
			   struct futex_hash_bucket *hb)
{
	q->key = *key;

	__unqueue_futex(q);

	WARN_ON(!q->rt_waiter);
	q->rt_waiter = NULL;

	q->lock_ptr = &hb->lock;

	wake_up_state(q->task, TASK_NORMAL);
}

/**
 * futex_proxy_trylock_atomic() - Attempt an atomic lock for the top waiter
 * @pifutex:		the user address of the to futex
 * @hb1:		the from futex hash bucket, must be locked by the caller
 * @hb2:		the to futex hash bucket, must be locked by the caller
 * @key1:		the from futex key
 * @key2:		the to futex key
 * @ps:			address to store the pi_state pointer
 * @exiting:		Pointer to store the task pointer of the owner task
 *			which is in the middle of exiting
 * @set_waiters:	force setting the FUTEX_WAITERS bit (1) or not (0)
 *
 * Try and get the lock on behalf of the top waiter if we can do it atomically.
 * Wake the top waiter if we succeed.  If the caller specified set_waiters,
 * then direct futex_lock_pi_atomic() to force setting the FUTEX_WAITERS bit.
 * hb1 and hb2 must be held by the caller.
 *
 * @exiting is only set when the return value is -EBUSY. If so, this holds
 * a refcount on the exiting task on return and the caller needs to drop it
 * after waiting for the exit to complete.
 *
 * Return:
 *  -  0 - failed to acquire the lock atomically;
 *  - >0 - acquired the lock, return value is vpid of the top_waiter
 *  - <0 - error
 */
static int
futex_proxy_trylock_atomic(u32 __user *pifutex, struct futex_hash_bucket *hb1,
			   struct futex_hash_bucket *hb2, union futex_key *key1,
			   union futex_key *key2, struct futex_pi_state **ps,
			   struct task_struct **exiting, int set_waiters)
{
	struct futex_q *top_waiter = NULL;
	u32 curval;
	int ret, vpid;

	if (get_futex_value_locked(&curval, pifutex))
		return -EFAULT;

	if (unlikely(should_fail_futex(true)))
		return -EFAULT;

	/*
	 * Find the top_waiter and determine if there are additional waiters.
	 * If the caller intends to requeue more than 1 waiter to pifutex,
	 * force futex_lock_pi_atomic() to set the FUTEX_WAITERS bit now,
	 * as we have means to handle the possible fault.  If not, don't set
	 * the bit unnecessarily as it will force the subsequent unlock to enter
	 * the kernel.
	 */
	top_waiter = futex_top_waiter(hb1, key1);

	/* There are no waiters, nothing for us to do. */
	if (!top_waiter)
		return 0;

	/* Ensure we requeue to the expected futex. */
	if (!match_futex(top_waiter->requeue_pi_key, key2))
		return -EINVAL;

	/*
	 * Try to take the lock for top_waiter.  Set the FUTEX_WAITERS bit in
	 * the contended case or if set_waiters is 1.  The pi_state is returned
	 * in ps in contended cases.
	 */
	vpid = task_pid_vnr(top_waiter->task);
	ret = futex_lock_pi_atomic(pifutex, hb2, key2, ps, top_waiter->task,
				   exiting, set_waiters);
	if (ret == 1) {
		requeue_pi_wake_futex(top_waiter, key2, hb2);
		return vpid;
	}
	return ret;
}

/**
 * futex_requeue() - Requeue waiters from uaddr1 to uaddr2
 * @uaddr1:	source futex user address
 * @flags:	futex flags (FLAGS_SHARED, etc.)
 * @uaddr2:	target futex user address
 * @nr_wake:	number of waiters to wake (must be 1 for requeue_pi)
 * @nr_requeue:	number of waiters to requeue (0-INT_MAX)
 * @cmpval:	@uaddr1 expected value (or %NULL)
 * @requeue_pi:	if we are attempting to requeue from a non-pi futex to a
 *		pi futex (pi to pi requeue is not supported)
 *
 * Requeue waiters on uaddr1 to uaddr2. In the requeue_pi case, try to acquire
 * uaddr2 atomically on behalf of the top waiter.
 *
 * Return:
 *  - >=0 - on success, the number of tasks requeued or woken;
 *  -  <0 - on error
 */
static int futex_requeue(u32 __user *uaddr1, unsigned int flags,
			 u32 __user *uaddr2, int nr_wake, int nr_requeue,
			 u32 *cmpval, int requeue_pi)
{
	union futex_key key1 = FUTEX_KEY_INIT, key2 = FUTEX_KEY_INIT;
	int task_count = 0, ret;
	struct futex_pi_state *pi_state = NULL;
	struct futex_hash_bucket *hb1, *hb2;
	struct futex_q *this, *next;
	DEFINE_WAKE_Q(wake_q);

	if (nr_wake < 0 || nr_requeue < 0)
		return -EINVAL;

	/*
	 * When PI not supported: return -ENOSYS if requeue_pi is true,
	 * consequently the compiler knows requeue_pi is always false past
	 * this point which will optimize away all the conditional code
	 * further down.
	 */
	if (!IS_ENABLED(CONFIG_FUTEX_PI) && requeue_pi)
		return -ENOSYS;

	if (requeue_pi) {
		/*
		 * Requeue PI only works on two distinct uaddrs. This
		 * check is only valid for private futexes. See below.
		 */
		if (uaddr1 == uaddr2)
			return -EINVAL;

		/*
		 * requeue_pi requires a pi_state, try to allocate it now
		 * without any locks in case it fails.
		 */
		if (refill_pi_state_cache())
			return -ENOMEM;
		/*
		 * requeue_pi must wake as many tasks as it can, up to nr_wake
		 * + nr_requeue, since it acquires the rt_mutex prior to
		 * returning to userspace, so as to not leave the rt_mutex with
		 * waiters and no owner.  However, second and third wake-ups
		 * cannot be predicted as they involve race conditions with the
		 * first wake and a fault while looking up the pi_state.  Both
		 * pthread_cond_signal() and pthread_cond_broadcast() should
		 * use nr_wake=1.
		 */
		if (nr_wake != 1)
			return -EINVAL;
	}

retry:
	ret = get_futex_key(uaddr1, flags & FLAGS_SHARED, &key1, FUTEX_READ);
	if (unlikely(ret != 0))
		return ret;
	ret = get_futex_key(uaddr2, flags & FLAGS_SHARED, &key2,
			    requeue_pi ? FUTEX_WRITE : FUTEX_READ);
	if (unlikely(ret != 0))
		return ret;

	/*
	 * The check above which compares uaddrs is not sufficient for
	 * shared futexes. We need to compare the keys:
	 */
	if (requeue_pi && match_futex(&key1, &key2))
		return -EINVAL;

	hb1 = hash_futex(&key1);
	hb2 = hash_futex(&key2);

retry_private:
	hb_waiters_inc(hb2);
	double_lock_hb(hb1, hb2);

	if (likely(cmpval != NULL)) {
		u32 curval;

		ret = get_futex_value_locked(&curval, uaddr1);

		if (unlikely(ret)) {
			double_unlock_hb(hb1, hb2);
			hb_waiters_dec(hb2);

			ret = get_user(curval, uaddr1);
			if (ret)
				return ret;

			if (!(flags & FLAGS_SHARED))
				goto retry_private;

			goto retry;
		}
		if (curval != *cmpval) {
			ret = -EAGAIN;
			goto out_unlock;
		}
	}

	if (requeue_pi && (task_count - nr_wake < nr_requeue)) {
		struct task_struct *exiting = NULL;

		/*
		 * Attempt to acquire uaddr2 and wake the top waiter. If we
		 * intend to requeue waiters, force setting the FUTEX_WAITERS
		 * bit.  We force this here where we are able to easily handle
		 * faults rather in the requeue loop below.
		 */
		ret = futex_proxy_trylock_atomic(uaddr2, hb1, hb2, &key1,
						 &key2, &pi_state,
						 &exiting, nr_requeue);

		/*
		 * At this point the top_waiter has either taken uaddr2 or is
		 * waiting on it.  If the former, then the pi_state will not
		 * exist yet, look it up one more time to ensure we have a
		 * reference to it. If the lock was taken, ret contains the
		 * vpid of the top waiter task.
		 * If the lock was not taken, we have pi_state and an initial
		 * refcount on it. In case of an error we have nothing.
		 */
		if (ret > 0) {
			WARN_ON(pi_state);
			task_count++;
			/*
			 * If we acquired the lock, then the user space value
			 * of uaddr2 should be vpid. It cannot be changed by
			 * the top waiter as it is blocked on hb2 lock if it
			 * tries to do so. If something fiddled with it behind
			 * our back the pi state lookup might unearth it. So
			 * we rather use the known value than rereading and
			 * handing potential crap to lookup_pi_state.
			 *
			 * If that call succeeds then we have pi_state and an
			 * initial refcount on it.
			 */
			ret = lookup_pi_state(uaddr2, ret, hb2, &key2,
					      &pi_state, &exiting);
		}

		switch (ret) {
		case 0:
			/* We hold a reference on the pi state. */
			break;

			/* If the above failed, then pi_state is NULL */
		case -EFAULT:
			double_unlock_hb(hb1, hb2);
			hb_waiters_dec(hb2);
			ret = fault_in_user_writeable(uaddr2);
			if (!ret)
				goto retry;
			return ret;
		case -EBUSY:
		case -EAGAIN:
			/*
			 * Two reasons for this:
			 * - EBUSY: Owner is exiting and we just wait for the
			 *   exit to complete.
			 * - EAGAIN: The user space value changed.
			 */
			double_unlock_hb(hb1, hb2);
			hb_waiters_dec(hb2);
			/*
			 * Handle the case where the owner is in the middle of
			 * exiting. Wait for the exit to complete otherwise
			 * this task might loop forever, aka. live lock.
			 */
			wait_for_owner_exiting(ret, exiting);
			cond_resched();
			goto retry;
		default:
			goto out_unlock;
		}
	}

	plist_for_each_entry_safe(this, next, &hb1->chain, list) {
		if (task_count - nr_wake >= nr_requeue)
			break;

		if (!match_futex(&this->key, &key1))
			continue;

		/*
		 * FUTEX_WAIT_REQUEUE_PI and FUTEX_CMP_REQUEUE_PI should always
		 * be paired with each other and no other futex ops.
		 *
		 * We should never be requeueing a futex_q with a pi_state,
		 * which is awaiting a futex_unlock_pi().
		 */
		if ((requeue_pi && !this->rt_waiter) ||
		    (!requeue_pi && this->rt_waiter) ||
		    this->pi_state) {
			ret = -EINVAL;
			break;
		}

		/*
		 * Wake nr_wake waiters.  For requeue_pi, if we acquired the
		 * lock, we already woke the top_waiter.  If not, it will be
		 * woken by futex_unlock_pi().
		 */
		if (++task_count <= nr_wake && !requeue_pi) {
			mark_wake_futex(&wake_q, this);
			continue;
		}

		/* Ensure we requeue to the expected futex for requeue_pi. */
		if (requeue_pi && !match_futex(this->requeue_pi_key, &key2)) {
			ret = -EINVAL;
			break;
		}

		/*
		 * Requeue nr_requeue waiters and possibly one more in the case
		 * of requeue_pi if we couldn't acquire the lock atomically.
		 */
		if (requeue_pi) {
			/*
			 * Prepare the waiter to take the rt_mutex. Take a
			 * refcount on the pi_state and store the pointer in
			 * the futex_q object of the waiter.
			 */
			get_pi_state(pi_state);
			this->pi_state = pi_state;
			ret = rt_mutex_start_proxy_lock(&pi_state->pi_mutex,
							this->rt_waiter,
							this->task);
			if (ret == 1) {
				/*
				 * We got the lock. We do neither drop the
				 * refcount on pi_state nor clear
				 * this->pi_state because the waiter needs the
				 * pi_state for cleaning up the user space
				 * value. It will drop the refcount after
				 * doing so.
				 */
				requeue_pi_wake_futex(this, &key2, hb2);
				continue;
			} else if (ret) {
				/*
				 * rt_mutex_start_proxy_lock() detected a
				 * potential deadlock when we tried to queue
				 * that waiter. Drop the pi_state reference
				 * which we took above and remove the pointer
				 * to the state from the waiters futex_q
				 * object.
				 */
				this->pi_state = NULL;
				put_pi_state(pi_state);
				/*
				 * We stop queueing more waiters and let user
				 * space deal with the mess.
				 */
				break;
			}
		}
		requeue_futex(this, hb1, hb2, &key2);
	}

	/*
	 * We took an extra initial reference to the pi_state either
	 * in futex_proxy_trylock_atomic() or in lookup_pi_state(). We
	 * need to drop it here again.
	 */
	put_pi_state(pi_state);

out_unlock:
	double_unlock_hb(hb1, hb2);
	wake_up_q(&wake_q);
	hb_waiters_dec(hb2);
	return ret ? ret : task_count;
}

/* The key must be already stored in q->key. */
static inline struct futex_hash_bucket *queue_lock(struct futex_q *q)
	__acquires(&hb->lock)
{
	struct futex_hash_bucket *hb;

	hb = hash_futex(&q->key);

	/*
	 * Increment the counter before taking the lock so that
	 * a potential waker won't miss a to-be-slept task that is
	 * waiting for the spinlock. This is safe as all queue_lock()
	 * users end up calling queue_me(). Similarly, for housekeeping,
	 * decrement the counter at queue_unlock() when some error has
	 * occurred and we don't end up adding the task to the list.
	 */
	hb_waiters_inc(hb); /* implies smp_mb(); (A) */

	q->lock_ptr = &hb->lock;

	spin_lock(&hb->lock);
	return hb;
}

static inline void
queue_unlock(struct futex_hash_bucket *hb)
	__releases(&hb->lock)
{
	spin_unlock(&hb->lock);
	hb_waiters_dec(hb);
}

static inline void __queue_me(struct futex_q *q, struct futex_hash_bucket *hb)
{
	int prio;

	/*
	 * The priority used to register this element is
	 * - either the real thread-priority for the real-time threads
	 * (i.e. threads with a priority lower than MAX_RT_PRIO)
	 * - or MAX_RT_PRIO for non-RT threads.
	 * Thus, all RT-threads are woken first in priority order, and
	 * the others are woken last, in FIFO order.
	 */
	prio = min(current->normal_prio, MAX_RT_PRIO);

	plist_node_init(&q->list, prio);
	plist_add(&q->list, &hb->chain);
	q->task = current;
}

/**
 * queue_me() - Enqueue the futex_q on the futex_hash_bucket
 * @q:	The futex_q to enqueue
 * @hb:	The destination hash bucket
 *
 * The hb->lock must be held by the caller, and is released here. A call to
 * queue_me() is typically paired with exactly one call to unqueue_me().  The
 * exceptions involve the PI related operations, which may use unqueue_me_pi()
 * or nothing if the unqueue is done as part of the wake process and the unqueue
 * state is implicit in the state of woken task (see futex_wait_requeue_pi() for
 * an example).
 */
static inline void queue_me(struct futex_q *q, struct futex_hash_bucket *hb)
	__releases(&hb->lock)
{
	__queue_me(q, hb);
	spin_unlock(&hb->lock);
}

/**
 * unqueue_me() - Remove the futex_q from its futex_hash_bucket
 * @q:	The futex_q to unqueue
 *
 * The q->lock_ptr must not be held by the caller. A call to unqueue_me() must
 * be paired with exactly one earlier call to queue_me().
 *
 * Return:
 *  - 1 - if the futex_q was still queued (and we removed unqueued it);
 *  - 0 - if the futex_q was already removed by the waking thread
 */
static int unqueue_me(struct futex_q *q)
{
	spinlock_t *lock_ptr;
	int ret = 0;

	/* In the common case we don't take the spinlock, which is nice. */
retry:
	/*
	 * q->lock_ptr can change between this read and the following spin_lock.
	 * Use READ_ONCE to forbid the compiler from reloading q->lock_ptr and
	 * optimizing lock_ptr out of the logic below.
	 */
	lock_ptr = READ_ONCE(q->lock_ptr);
	if (lock_ptr != NULL) {
		spin_lock(lock_ptr);
		/*
		 * q->lock_ptr can change between reading it and
		 * spin_lock(), causing us to take the wrong lock.  This
		 * corrects the race condition.
		 *
		 * Reasoning goes like this: if we have the wrong lock,
		 * q->lock_ptr must have changed (maybe several times)
		 * between reading it and the spin_lock().  It can
		 * change again after the spin_lock() but only if it was
		 * already changed before the spin_lock().  It cannot,
		 * however, change back to the original value.  Therefore
		 * we can detect whether we acquired the correct lock.
		 */
		if (unlikely(lock_ptr != q->lock_ptr)) {
			spin_unlock(lock_ptr);
			goto retry;
		}
		__unqueue_futex(q);

		BUG_ON(q->pi_state);

		spin_unlock(lock_ptr);
		ret = 1;
	}

	return ret;
}

/*
 * PI futexes can not be requeued and must remove themselves from the
 * hash bucket. The hash bucket lock (i.e. lock_ptr) is held.
 */
static void unqueue_me_pi(struct futex_q *q)
{
	__unqueue_futex(q);

	BUG_ON(!q->pi_state);
	put_pi_state(q->pi_state);
	q->pi_state = NULL;
}

static int __fixup_pi_state_owner(u32 __user *uaddr, struct futex_q *q,
				  struct task_struct *argowner)
{
	struct futex_pi_state *pi_state = q->pi_state;
	struct task_struct *oldowner, *newowner;
	u32 uval, curval, newval, newtid;
	int err = 0;

	oldowner = pi_state->owner;

	/*
	 * We are here because either:
	 *
	 *  - we stole the lock and pi_state->owner needs updating to reflect
	 *    that (@argowner == current),
	 *
	 * or:
	 *
	 *  - someone stole our lock and we need to fix things to point to the
	 *    new owner (@argowner == NULL).
	 *
	 * Either way, we have to replace the TID in the user space variable.
	 * This must be atomic as we have to preserve the owner died bit here.
	 *
	 * Note: We write the user space value _before_ changing the pi_state
	 * because we can fault here. Imagine swapped out pages or a fork
	 * that marked all the anonymous memory readonly for cow.
	 *
	 * Modifying pi_state _before_ the user space value would leave the
	 * pi_state in an inconsistent state when we fault here, because we
	 * need to drop the locks to handle the fault. This might be observed
	 * in the PID check in lookup_pi_state.
	 */
retry:
	if (!argowner) {
		if (oldowner != current) {
			/*
			 * We raced against a concurrent self; things are
			 * already fixed up. Nothing to do.
			 */
			return 0;
		}

		if (__rt_mutex_futex_trylock(&pi_state->pi_mutex)) {
			/* We got the lock. pi_state is correct. Tell caller. */
			return 1;
		}

		/*
		 * The trylock just failed, so either there is an owner or
		 * there is a higher priority waiter than this one.
		 */
		newowner = rt_mutex_owner(&pi_state->pi_mutex);
		/*
		 * If the higher priority waiter has not yet taken over the
		 * rtmutex then newowner is NULL. We can't return here with
		 * that state because it's inconsistent vs. the user space
		 * state. So drop the locks and try again. It's a valid
		 * situation and not any different from the other retry
		 * conditions.
		 */
		if (unlikely(!newowner)) {
			err = -EAGAIN;
			goto handle_err;
		}
	} else {
		WARN_ON_ONCE(argowner != current);
		if (oldowner == current) {
			/*
			 * We raced against a concurrent self; things are
			 * already fixed up. Nothing to do.
			 */
			return 1;
		}
		newowner = argowner;
	}

	newtid = task_pid_vnr(newowner) | FUTEX_WAITERS;
	/* Owner died? */
	if (!pi_state->owner)
		newtid |= FUTEX_OWNER_DIED;

	err = get_futex_value_locked(&uval, uaddr);
	if (err)
		goto handle_err;

	for (;;) {
		newval = (uval & FUTEX_OWNER_DIED) | newtid;

		err = cmpxchg_futex_value_locked(&curval, uaddr, uval, newval);
		if (err)
			goto handle_err;

		if (curval == uval)
			break;
		uval = curval;
	}

	/*
	 * We fixed up user space. Now we need to fix the pi_state
	 * itself.
	 */
	pi_state_update_owner(pi_state, newowner);

	return argowner == current;

	/*
	 * In order to reschedule or handle a page fault, we need to drop the
	 * locks here. In the case of a fault, this gives the other task
	 * (either the highest priority waiter itself or the task which stole
	 * the rtmutex) the chance to try the fixup of the pi_state. So once we
	 * are back from handling the fault we need to check the pi_state after
	 * reacquiring the locks and before trying to do another fixup. When
	 * the fixup has been done already we simply return.
	 *
	 * Note: we hold both hb->lock and pi_mutex->wait_lock. We can safely
	 * drop hb->lock since the caller owns the hb -> futex_q relation.
	 * Dropping the pi_mutex->wait_lock requires the state revalidate.
	 */
handle_err:
	raw_spin_unlock_irq(&pi_state->pi_mutex.wait_lock);
	spin_unlock(q->lock_ptr);

	switch (err) {
	case -EFAULT:
		err = fault_in_user_writeable(uaddr);
		break;

	case -EAGAIN:
		cond_resched();
		err = 0;
		break;

	default:
		WARN_ON_ONCE(1);
		break;
	}

	spin_lock(q->lock_ptr);
	raw_spin_lock_irq(&pi_state->pi_mutex.wait_lock);

	/*
	 * Check if someone else fixed it for us:
	 */
	if (pi_state->owner != oldowner)
		return argowner == current;

	/* Retry if err was -EAGAIN or the fault in succeeded */
	if (!err)
		goto retry;

	/*
	 * fault_in_user_writeable() failed so user state is immutable. At
	 * best we can make the kernel state consistent but user state will
	 * be most likely hosed and any subsequent unlock operation will be
	 * rejected due to PI futex rule [10].
	 *
	 * Ensure that the rtmutex owner is also the pi_state owner despite
	 * the user space value claiming something different. There is no
	 * point in unlocking the rtmutex if current is the owner as it
	 * would need to wait until the next waiter has taken the rtmutex
	 * to guarantee consistent state. Keep it simple. Userspace asked
	 * for this wreckaged state.
	 *
	 * The rtmutex has an owner - either current or some other
	 * task. See the EAGAIN loop above.
	 */
	pi_state_update_owner(pi_state, rt_mutex_owner(&pi_state->pi_mutex));

	return err;
}

static int fixup_pi_state_owner(u32 __user *uaddr, struct futex_q *q,
				struct task_struct *argowner)
{
	struct futex_pi_state *pi_state = q->pi_state;
	int ret;

	lockdep_assert_held(q->lock_ptr);

	raw_spin_lock_irq(&pi_state->pi_mutex.wait_lock);
	ret = __fixup_pi_state_owner(uaddr, q, argowner);
	raw_spin_unlock_irq(&pi_state->pi_mutex.wait_lock);
	return ret;
}

static long futex_wait_restart(struct restart_block *restart);

/**
 * fixup_owner() - Post lock pi_state and corner case management
 * @uaddr:	user address of the futex
 * @q:		futex_q (contains pi_state and access to the rt_mutex)
 * @locked:	if the attempt to take the rt_mutex succeeded (1) or not (0)
 *
 * After attempting to lock an rt_mutex, this function is called to cleanup
 * the pi_state owner as well as handle race conditions that may allow us to
 * acquire the lock. Must be called with the hb lock held.
 *
 * Return:
 *  -  1 - success, lock taken;
 *  -  0 - success, lock not taken;
 *  - <0 - on error (-EFAULT)
 */
static int fixup_owner(u32 __user *uaddr, struct futex_q *q, int locked)
{
	if (locked) {
		/*
		 * Got the lock. We might not be the anticipated owner if we
		 * did a lock-steal - fix up the PI-state in that case:
		 *
		 * Speculative pi_state->owner read (we don't hold wait_lock);
		 * since we own the lock pi_state->owner == current is the
		 * stable state, anything else needs more attention.
		 */
		if (q->pi_state->owner != current)
			return fixup_pi_state_owner(uaddr, q, current);
		return 1;
	}

	/*
	 * If we didn't get the lock; check if anybody stole it from us. In
	 * that case, we need to fix up the uval to point to them instead of
	 * us, otherwise bad things happen. [10]
	 *
	 * Another speculative read; pi_state->owner == current is unstable
	 * but needs our attention.
	 */
	if (q->pi_state->owner == current)
		return fixup_pi_state_owner(uaddr, q, NULL);

	/*
	 * Paranoia check. If we did not take the lock, then we should not be
	 * the owner of the rt_mutex. Warn and establish consistent state.
	 */
	if (WARN_ON_ONCE(rt_mutex_owner(&q->pi_state->pi_mutex) == current))
		return fixup_pi_state_owner(uaddr, q, current);

	return 0;
}

/**
 * futex_wait_queue_me() - queue_me() and wait for wakeup, timeout, or signal
 * @hb:		the futex hash bucket, must be locked by the caller
 * @q:		the futex_q to queue up on
 * @timeout:	the prepared hrtimer_sleeper, or null for no timeout
 */
static void futex_wait_queue_me(struct futex_hash_bucket *hb, struct futex_q *q,
				struct hrtimer_sleeper *timeout)
{
	/*
	 * The task state is guaranteed to be set before another task can
	 * wake it. set_current_state() is implemented using smp_store_mb() and
	 * queue_me() calls spin_unlock() upon completion, both serializing
	 * access to the hash list and forcing another memory barrier.
	 */
	set_current_state(TASK_INTERRUPTIBLE);
	queue_me(q, hb);

	/* Arm the timer */
	if (timeout)
		hrtimer_sleeper_start_expires(timeout, HRTIMER_MODE_ABS);

	/*
	 * If we have been removed from the hash list, then another task
	 * has tried to wake us, and we can skip the call to schedule().
	 */
	if (likely(!plist_node_empty(&q->list))) {
		/*
		 * If the timer has already expired, current will already be
		 * flagged for rescheduling. Only call schedule if there
		 * is no timeout, or if it has yet to expire.
		 */
		if (!timeout || timeout->task)
			freezable_schedule();
	}
	__set_current_state(TASK_RUNNING);
}

/**
 * futex_wait_setup() - Prepare to wait on a futex
 * @uaddr:	the futex userspace address
 * @val:	the expected value
 * @flags:	futex flags (FLAGS_SHARED, etc.)
 * @q:		the associated futex_q
 * @hb:		storage for hash_bucket pointer to be returned to caller
 *
 * Setup the futex_q and locate the hash_bucket.  Get the futex value and
 * compare it with the expected value.  Handle atomic faults internally.
 * Return with the hb lock held and a q.key reference on success, and unlocked
 * with no q.key reference on failure.
 *
 * Return:
 *  -  0 - uaddr contains val and hb has been locked;
 *  - <1 - -EFAULT or -EWOULDBLOCK (uaddr does not contain val) and hb is unlocked
 */
static int futex_wait_setup(u32 __user *uaddr, u32 val, unsigned int flags,
			   struct futex_q *q, struct futex_hash_bucket **hb)
{
	u32 uval;
	int ret;

	/*
	 * Access the page AFTER the hash-bucket is locked.
	 * Order is important:
	 *
	 *   Userspace waiter: val = var; if (cond(val)) futex_wait(&var, val);
	 *   Userspace waker:  if (cond(var)) { var = new; futex_wake(&var); }
	 *
	 * The basic logical guarantee of a futex is that it blocks ONLY
	 * if cond(var) is known to be true at the time of blocking, for
	 * any cond.  If we locked the hash-bucket after testing *uaddr, that
	 * would open a race condition where we could block indefinitely with
	 * cond(var) false, which would violate the guarantee.
	 *
	 * On the other hand, we insert q and release the hash-bucket only
	 * after testing *uaddr.  This guarantees that futex_wait() will NOT
	 * absorb a wakeup if *uaddr does not match the desired values
	 * while the syscall executes.
	 */
retry:
	ret = get_futex_key(uaddr, flags & FLAGS_SHARED, &q->key, FUTEX_READ);
	if (unlikely(ret != 0))
		return ret;

retry_private:
	*hb = queue_lock(q);

	ret = get_futex_value_locked(&uval, uaddr);

	if (ret) {
		queue_unlock(*hb);

		ret = get_user(uval, uaddr);
		if (ret)
			return ret;

		if (!(flags & FLAGS_SHARED))
			goto retry_private;

		goto retry;
	}

	if (uval != val) {
		queue_unlock(*hb);
		ret = -EWOULDBLOCK;
	}

	return ret;
}

static int futex_wait(u32 __user *uaddr, unsigned int flags, u32 val,
		      ktime_t *abs_time, u32 bitset)
{
	struct hrtimer_sleeper timeout, *to;
	struct restart_block *restart;
	struct futex_hash_bucket *hb;
	struct futex_q q = futex_q_init;
	int ret;

	if (!bitset)
		return -EINVAL;
	q.bitset = bitset;

	to = futex_setup_timer(abs_time, &timeout, flags,
			       current->timer_slack_ns);
retry:
	/*
	 * Prepare to wait on uaddr. On success, holds hb lock and increments
	 * q.key refs.
	 */
	ret = futex_wait_setup(uaddr, val, flags, &q, &hb);
	if (ret)
		goto out;

	/* queue_me and wait for wakeup, timeout, or a signal. */
	futex_wait_queue_me(hb, &q, to);

	/* If we were woken (and unqueued), we succeeded, whatever. */
	ret = 0;
	/* unqueue_me() drops q.key ref */
	if (!unqueue_me(&q))
		goto out;
	ret = -ETIMEDOUT;
	if (to && !to->task)
		goto out;

	/*
	 * We expect signal_pending(current), but we might be the
	 * victim of a spurious wakeup as well.
	 */
	if (!signal_pending(current))
		goto retry;

	ret = -ERESTARTSYS;
	if (!abs_time)
		goto out;

	restart = &current->restart_block;
	restart->futex.uaddr = uaddr;
	restart->futex.val = val;
	restart->futex.time = *abs_time;
	restart->futex.bitset = bitset;
	restart->futex.flags = flags | FLAGS_HAS_TIMEOUT;

	ret = set_restart_fn(restart, futex_wait_restart);

out:
	if (to) {
		hrtimer_cancel(&to->timer);
		destroy_hrtimer_on_stack(&to->timer);
	}
	return ret;
}


static long futex_wait_restart(struct restart_block *restart)
{
	u32 __user *uaddr = restart->futex.uaddr;
	ktime_t t, *tp = NULL;

	if (restart->futex.flags & FLAGS_HAS_TIMEOUT) {
		t = restart->futex.time;
		tp = &t;
	}
	restart->fn = do_no_restart_syscall;

	return (long)futex_wait(uaddr, restart->futex.flags,
				restart->futex.val, tp, restart->futex.bitset);
}


/*
 * Userspace tried a 0 -> TID atomic transition of the futex value
 * and failed. The kernel side here does the whole locking operation:
 * if there are waiters then it will block as a consequence of relying
 * on rt-mutexes, it does PI, etc. (Due to races the kernel might see
 * a 0 value of the futex too.).
 *
 * Also serves as futex trylock_pi()'ing, and due semantics.
 */
static int futex_lock_pi(u32 __user *uaddr, unsigned int flags,
			 ktime_t *time, int trylock)
{
	struct hrtimer_sleeper timeout, *to;
	struct task_struct *exiting = NULL;
	struct rt_mutex_waiter rt_waiter;
	struct futex_hash_bucket *hb;
	struct futex_q q = futex_q_init;
	int res, ret;

	if (!IS_ENABLED(CONFIG_FUTEX_PI))
		return -ENOSYS;

	if (refill_pi_state_cache())
		return -ENOMEM;

	to = futex_setup_timer(time, &timeout, flags, 0);

retry:
	ret = get_futex_key(uaddr, flags & FLAGS_SHARED, &q.key, FUTEX_WRITE);
	if (unlikely(ret != 0))
		goto out;

retry_private:
	hb = queue_lock(&q);

	ret = futex_lock_pi_atomic(uaddr, hb, &q.key, &q.pi_state, current,
				   &exiting, 0);
	if (unlikely(ret)) {
		/*
		 * Atomic work succeeded and we got the lock,
		 * or failed. Either way, we do _not_ block.
		 */
		switch (ret) {
		case 1:
			/* We got the lock. */
			ret = 0;
			goto out_unlock_put_key;
		case -EFAULT:
			goto uaddr_faulted;
		case -EBUSY:
		case -EAGAIN:
			/*
			 * Two reasons for this:
			 * - EBUSY: Task is exiting and we just wait for the
			 *   exit to complete.
			 * - EAGAIN: The user space value changed.
			 */
			queue_unlock(hb);
			/*
			 * Handle the case where the owner is in the middle of
			 * exiting. Wait for the exit to complete otherwise
			 * this task might loop forever, aka. live lock.
			 */
			wait_for_owner_exiting(ret, exiting);
			cond_resched();
			goto retry;
		default:
			goto out_unlock_put_key;
		}
	}

	WARN_ON(!q.pi_state);

	/*
	 * Only actually queue now that the atomic ops are done:
	 */
	__queue_me(&q, hb);

	if (trylock) {
		ret = rt_mutex_futex_trylock(&q.pi_state->pi_mutex);
		/* Fixup the trylock return value: */
		ret = ret ? 0 : -EWOULDBLOCK;
		goto no_block;
	}

	rt_mutex_init_waiter(&rt_waiter);

	/*
	 * On PREEMPT_RT_FULL, when hb->lock becomes an rt_mutex, we must not
	 * hold it while doing rt_mutex_start_proxy(), because then it will
	 * include hb->lock in the blocking chain, even through we'll not in
	 * fact hold it while blocking. This will lead it to report -EDEADLK
	 * and BUG when futex_unlock_pi() interleaves with this.
	 *
	 * Therefore acquire wait_lock while holding hb->lock, but drop the
	 * latter before calling __rt_mutex_start_proxy_lock(). This
	 * interleaves with futex_unlock_pi() -- which does a similar lock
	 * handoff -- such that the latter can observe the futex_q::pi_state
	 * before __rt_mutex_start_proxy_lock() is done.
	 */
	raw_spin_lock_irq(&q.pi_state->pi_mutex.wait_lock);
	spin_unlock(q.lock_ptr);
	/*
	 * __rt_mutex_start_proxy_lock() unconditionally enqueues the @rt_waiter
	 * such that futex_unlock_pi() is guaranteed to observe the waiter when
	 * it sees the futex_q::pi_state.
	 */
	ret = __rt_mutex_start_proxy_lock(&q.pi_state->pi_mutex, &rt_waiter, current);
	raw_spin_unlock_irq(&q.pi_state->pi_mutex.wait_lock);

	if (ret) {
		if (ret == 1)
			ret = 0;
		goto cleanup;
	}

	if (unlikely(to))
		hrtimer_sleeper_start_expires(to, HRTIMER_MODE_ABS);

	ret = rt_mutex_wait_proxy_lock(&q.pi_state->pi_mutex, to, &rt_waiter);

cleanup:
	spin_lock(q.lock_ptr);
	/*
	 * If we failed to acquire the lock (deadlock/signal/timeout), we must
	 * first acquire the hb->lock before removing the lock from the
	 * rt_mutex waitqueue, such that we can keep the hb and rt_mutex wait
	 * lists consistent.
	 *
	 * In particular; it is important that futex_unlock_pi() can not
	 * observe this inconsistency.
	 */
	if (ret && !rt_mutex_cleanup_proxy_lock(&q.pi_state->pi_mutex, &rt_waiter))
		ret = 0;

no_block:
	/*
	 * Fixup the pi_state owner and possibly acquire the lock if we
	 * haven't already.
	 */
	res = fixup_owner(uaddr, &q, !ret);
	/*
	 * If fixup_owner() returned an error, propagate that.  If it acquired
	 * the lock, clear our -ETIMEDOUT or -EINTR.
	 */
	if (res)
		ret = (res < 0) ? res : 0;

	unqueue_me_pi(&q);
	spin_unlock(q.lock_ptr);
	goto out;

out_unlock_put_key:
	queue_unlock(hb);

out:
	if (to) {
		hrtimer_cancel(&to->timer);
		destroy_hrtimer_on_stack(&to->timer);
	}
	return ret != -EINTR ? ret : -ERESTARTNOINTR;

uaddr_faulted:
	queue_unlock(hb);

	ret = fault_in_user_writeable(uaddr);
	if (ret)
		goto out;

	if (!(flags & FLAGS_SHARED))
		goto retry_private;

	goto retry;
}

/*
 * Userspace attempted a TID -> 0 atomic transition, and failed.
 * This is the in-kernel slowpath: we look up the PI state (if any),
 * and do the rt-mutex unlock.
 */
static int futex_unlock_pi(u32 __user *uaddr, unsigned int flags)
{
	u32 curval, uval, vpid = task_pid_vnr(current);
	union futex_key key = FUTEX_KEY_INIT;
	struct futex_hash_bucket *hb;
	struct futex_q *top_waiter;
	int ret;

	if (!IS_ENABLED(CONFIG_FUTEX_PI))
		return -ENOSYS;

retry:
	if (get_user(uval, uaddr))
		return -EFAULT;
	/*
	 * We release only a lock we actually own:
	 */
	if ((uval & FUTEX_TID_MASK) != vpid)
		return -EPERM;

	ret = get_futex_key(uaddr, flags & FLAGS_SHARED, &key, FUTEX_WRITE);
	if (ret)
		return ret;

	hb = hash_futex(&key);
	spin_lock(&hb->lock);

	/*
	 * Check waiters first. We do not trust user space values at
	 * all and we at least want to know if user space fiddled
	 * with the futex value instead of blindly unlocking.
	 */
	top_waiter = futex_top_waiter(hb, &key);
	if (top_waiter) {
		struct futex_pi_state *pi_state = top_waiter->pi_state;

		ret = -EINVAL;
		if (!pi_state)
			goto out_unlock;

		/*
		 * If current does not own the pi_state then the futex is
		 * inconsistent and user space fiddled with the futex value.
		 */
		if (pi_state->owner != current)
			goto out_unlock;

		get_pi_state(pi_state);
		/*
		 * By taking wait_lock while still holding hb->lock, we ensure
		 * there is no point where we hold neither; and therefore
		 * wake_futex_pi() must observe a state consistent with what we
		 * observed.
		 *
		 * In particular; this forces __rt_mutex_start_proxy() to
		 * complete such that we're guaranteed to observe the
		 * rt_waiter. Also see the WARN in wake_futex_pi().
		 */
		raw_spin_lock_irq(&pi_state->pi_mutex.wait_lock);
		spin_unlock(&hb->lock);

		/* drops pi_state->pi_mutex.wait_lock */
		ret = wake_futex_pi(uaddr, uval, pi_state);

		put_pi_state(pi_state);

		/*
		 * Success, we're done! No tricky corner cases.
		 */
		if (!ret)
			return ret;
		/*
		 * The atomic access to the futex value generated a
		 * pagefault, so retry the user-access and the wakeup:
		 */
		if (ret == -EFAULT)
			goto pi_faulted;
		/*
		 * A unconditional UNLOCK_PI op raced against a waiter
		 * setting the FUTEX_WAITERS bit. Try again.
		 */
		if (ret == -EAGAIN)
			goto pi_retry;
		/*
		 * wake_futex_pi has detected invalid state. Tell user
		 * space.
		 */
		return ret;
	}

	/*
	 * We have no kernel internal state, i.e. no waiters in the
	 * kernel. Waiters which are about to queue themselves are stuck
	 * on hb->lock. So we can safely ignore them. We do neither
	 * preserve the WAITERS bit not the OWNER_DIED one. We are the
	 * owner.
	 */
	if ((ret = cmpxchg_futex_value_locked(&curval, uaddr, uval, 0))) {
		spin_unlock(&hb->lock);
		switch (ret) {
		case -EFAULT:
			goto pi_faulted;

		case -EAGAIN:
			goto pi_retry;

		default:
			WARN_ON_ONCE(1);
			return ret;
		}
	}

	/*
	 * If uval has changed, let user space handle it.
	 */
	ret = (curval == uval) ? 0 : -EAGAIN;

out_unlock:
	spin_unlock(&hb->lock);
	return ret;

pi_retry:
	cond_resched();
	goto retry;

pi_faulted:

	ret = fault_in_user_writeable(uaddr);
	if (!ret)
		goto retry;

	return ret;
}

/**
 * handle_early_requeue_pi_wakeup() - Detect early wakeup on the initial futex
 * @hb:		the hash_bucket futex_q was original enqueued on
 * @q:		the futex_q woken while waiting to be requeued
 * @key2:	the futex_key of the requeue target futex
 * @timeout:	the timeout associated with the wait (NULL if none)
 *
 * Detect if the task was woken on the initial futex as opposed to the requeue
 * target futex.  If so, determine if it was a timeout or a signal that caused
 * the wakeup and return the appropriate error code to the caller.  Must be
 * called with the hb lock held.
 *
 * Return:
 *  -  0 = no early wakeup detected;
 *  - <0 = -ETIMEDOUT or -ERESTARTNOINTR
 */
static inline
int handle_early_requeue_pi_wakeup(struct futex_hash_bucket *hb,
				   struct futex_q *q, union futex_key *key2,
				   struct hrtimer_sleeper *timeout)
{
	int ret = 0;

	/*
	 * With the hb lock held, we avoid races while we process the wakeup.
	 * We only need to hold hb (and not hb2) to ensure atomicity as the
	 * wakeup code can't change q.key from uaddr to uaddr2 if we hold hb.
	 * It can't be requeued from uaddr2 to something else since we don't
	 * support a PI aware source futex for requeue.
	 */
	if (!match_futex(&q->key, key2)) {
		WARN_ON(q->lock_ptr && (&hb->lock != q->lock_ptr));
		/*
		 * We were woken prior to requeue by a timeout or a signal.
		 * Unqueue the futex_q and determine which it was.
		 */
		plist_del(&q->list, &hb->chain);
		hb_waiters_dec(hb);

		/* Handle spurious wakeups gracefully */
		ret = -EWOULDBLOCK;
		if (timeout && !timeout->task)
			ret = -ETIMEDOUT;
		else if (signal_pending(current))
			ret = -ERESTARTNOINTR;
	}
	return ret;
}

/**
 * futex_wait_requeue_pi() - Wait on uaddr and take uaddr2
 * @uaddr:	the futex we initially wait on (non-pi)
 * @flags:	futex flags (FLAGS_SHARED, FLAGS_CLOCKRT, etc.), they must be
 *		the same type, no requeueing from private to shared, etc.
 * @val:	the expected value of uaddr
 * @abs_time:	absolute timeout
 * @bitset:	32 bit wakeup bitset set by userspace, defaults to all
 * @uaddr2:	the pi futex we will take prior to returning to user-space
 *
 * The caller will wait on uaddr and will be requeued by futex_requeue() to
 * uaddr2 which must be PI aware and unique from uaddr.  Normal wakeup will wake
 * on uaddr2 and complete the acquisition of the rt_mutex prior to returning to
 * userspace.  This ensures the rt_mutex maintains an owner when it has waiters;
 * without one, the pi logic would not know which task to boost/deboost, if
 * there was a need to.
 *
 * We call schedule in futex_wait_queue_me() when we enqueue and return there
 * via the following--
 * 1) wakeup on uaddr2 after an atomic lock acquisition by futex_requeue()
 * 2) wakeup on uaddr2 after a requeue
 * 3) signal
 * 4) timeout
 *
 * If 3, cleanup and return -ERESTARTNOINTR.
 *
 * If 2, we may then block on trying to take the rt_mutex and return via:
 * 5) successful lock
 * 6) signal
 * 7) timeout
 * 8) other lock acquisition failure
 *
 * If 6, return -EWOULDBLOCK (restarting the syscall would do the same).
 *
 * If 4 or 7, we cleanup and return with -ETIMEDOUT.
 *
 * Return:
 *  -  0 - On success;
 *  - <0 - On error
 */
static int futex_wait_requeue_pi(u32 __user *uaddr, unsigned int flags,
				 u32 val, ktime_t *abs_time, u32 bitset,
				 u32 __user *uaddr2)
{
	struct hrtimer_sleeper timeout, *to;
	struct rt_mutex_waiter rt_waiter;
	struct futex_hash_bucket *hb;
	union futex_key key2 = FUTEX_KEY_INIT;
	struct futex_q q = futex_q_init;
	int res, ret;

	if (!IS_ENABLED(CONFIG_FUTEX_PI))
		return -ENOSYS;

	if (uaddr == uaddr2)
		return -EINVAL;

	if (!bitset)
		return -EINVAL;

	to = futex_setup_timer(abs_time, &timeout, flags,
			       current->timer_slack_ns);

	/*
	 * The waiter is allocated on our stack, manipulated by the requeue
	 * code while we sleep on uaddr.
	 */
	rt_mutex_init_waiter(&rt_waiter);

	ret = get_futex_key(uaddr2, flags & FLAGS_SHARED, &key2, FUTEX_WRITE);
	if (unlikely(ret != 0))
		goto out;

	q.bitset = bitset;
	q.rt_waiter = &rt_waiter;
	q.requeue_pi_key = &key2;

	/*
	 * Prepare to wait on uaddr. On success, increments q.key (key1) ref
	 * count.
	 */
	ret = futex_wait_setup(uaddr, val, flags, &q, &hb);
	if (ret)
		goto out;

	/*
	 * The check above which compares uaddrs is not sufficient for
	 * shared futexes. We need to compare the keys:
	 */
	if (match_futex(&q.key, &key2)) {
		queue_unlock(hb);
		ret = -EINVAL;
		goto out;
	}

	/* Queue the futex_q, drop the hb lock, wait for wakeup. */
	futex_wait_queue_me(hb, &q, to);

	spin_lock(&hb->lock);
	ret = handle_early_requeue_pi_wakeup(hb, &q, &key2, to);
	spin_unlock(&hb->lock);
	if (ret)
		goto out;

	/*
	 * In order for us to be here, we know our q.key == key2, and since
	 * we took the hb->lock above, we also know that futex_requeue() has
	 * completed and we no longer have to concern ourselves with a wakeup
	 * race with the atomic proxy lock acquisition by the requeue code. The
	 * futex_requeue dropped our key1 reference and incremented our key2
	 * reference count.
	 */

	/*
	 * Check if the requeue code acquired the second futex for us and do
	 * any pertinent fixup.
	 */
	if (!q.rt_waiter) {
		if (q.pi_state && (q.pi_state->owner != current)) {
			spin_lock(q.lock_ptr);
			ret = fixup_owner(uaddr2, &q, true);
			/*
			 * Drop the reference to the pi state which
			 * the requeue_pi() code acquired for us.
			 */
			put_pi_state(q.pi_state);
			spin_unlock(q.lock_ptr);
			/*
			 * Adjust the return value. It's either -EFAULT or
			 * success (1) but the caller expects 0 for success.
			 */
			ret = ret < 0 ? ret : 0;
		}
	} else {
		struct rt_mutex *pi_mutex;

		/*
		 * We have been woken up by futex_unlock_pi(), a timeout, or a
		 * signal.  futex_unlock_pi() will not destroy the lock_ptr nor
		 * the pi_state.
		 */
		WARN_ON(!q.pi_state);
		pi_mutex = &q.pi_state->pi_mutex;
		ret = rt_mutex_wait_proxy_lock(pi_mutex, to, &rt_waiter);

		spin_lock(q.lock_ptr);
		if (ret && !rt_mutex_cleanup_proxy_lock(pi_mutex, &rt_waiter))
			ret = 0;

		debug_rt_mutex_free_waiter(&rt_waiter);
		/*
		 * Fixup the pi_state owner and possibly acquire the lock if we
		 * haven't already.
		 */
		res = fixup_owner(uaddr2, &q, !ret);
		/*
		 * If fixup_owner() returned an error, propagate that.  If it
		 * acquired the lock, clear -ETIMEDOUT or -EINTR.
		 */
		if (res)
			ret = (res < 0) ? res : 0;

		unqueue_me_pi(&q);
		spin_unlock(q.lock_ptr);
	}

	if (ret == -EINTR) {
		/*
		 * We've already been requeued, but cannot restart by calling
		 * futex_lock_pi() directly. We could restart this syscall, but
		 * it would detect that the user space "val" changed and return
		 * -EWOULDBLOCK.  Save the overhead of the restart and return
		 * -EWOULDBLOCK directly.
		 */
		ret = -EWOULDBLOCK;
	}

out:
	if (to) {
		hrtimer_cancel(&to->timer);
		destroy_hrtimer_on_stack(&to->timer);
	}
	return ret;
}

/*
 * Support for robust futexes: the kernel cleans up held futexes at
 * thread exit time.
 *
 * Implementation: user-space maintains a per-thread list of locks it
 * is holding. Upon do_exit(), the kernel carefully walks this list,
 * and marks all locks that are owned by this thread with the
 * FUTEX_OWNER_DIED bit, and wakes up a waiter (if any). The list is
 * always manipulated with the lock held, so the list is private and
 * per-thread. Userspace also maintains a per-thread 'list_op_pending'
 * field, to allow the kernel to clean up if the thread dies after
 * acquiring the lock, but just before it could have added itself to
 * the list. There can only be one such pending lock.
 */

/**
 * sys_set_robust_list() - Set the robust-futex list head of a task
 * @head:	pointer to the list-head
 * @len:	length of the list-head, as userspace expects
 */
SYSCALL_DEFINE2(set_robust_list, struct robust_list_head __user *, head,
		size_t, len)
{
	if (!futex_cmpxchg_enabled)
		return -ENOSYS;
	/*
	 * The kernel knows only one size for now:
	 */
	if (unlikely(len != sizeof(*head)))
		return -EINVAL;

	current->robust_list = head;

	return 0;
}

/**
 * sys_get_robust_list() - Get the robust-futex list head of a task
 * @pid:	pid of the process [zero for current task]
 * @head_ptr:	pointer to a list-head pointer, the kernel fills it in
 * @len_ptr:	pointer to a length field, the kernel fills in the header size
 */
SYSCALL_DEFINE3(get_robust_list, int, pid,
		struct robust_list_head __user * __user *, head_ptr,
		size_t __user *, len_ptr)
{
	struct robust_list_head __user *head;
	unsigned long ret;
	struct task_struct *p;

	if (!futex_cmpxchg_enabled)
		return -ENOSYS;

	rcu_read_lock();

	ret = -ESRCH;
	if (!pid)
		p = current;
	else {
		p = find_task_by_vpid(pid);
		if (!p)
			goto err_unlock;
	}

	ret = -EPERM;
	if (!ptrace_may_access(p, PTRACE_MODE_READ_REALCREDS))
		goto err_unlock;

	head = p->robust_list;
	rcu_read_unlock();

	if (put_user(sizeof(*head), len_ptr))
		return -EFAULT;
	return put_user(head, head_ptr);

err_unlock:
	rcu_read_unlock();

	return ret;
}

/* Constants for the pending_op argument of handle_futex_death */
#define HANDLE_DEATH_PENDING	true
#define HANDLE_DEATH_LIST	false

/*
 * Process a futex-list entry, check whether it's owned by the
 * dying task, and do notification if so:
 */
static int handle_futex_death(u32 __user *uaddr, struct task_struct *curr,
			      bool pi, bool pending_op)
{
	u32 uval, nval, mval;
	int err;

	/* Futex address must be 32bit aligned */
	if ((((unsigned long)uaddr) % sizeof(*uaddr)) != 0)
		return -1;

retry:
	if (get_user(uval, uaddr))
		return -1;

	/*
	 * Special case for regular (non PI) futexes. The unlock path in
	 * user space has two race scenarios:
	 *
	 * 1. The unlock path releases the user space futex value and
	 *    before it can execute the futex() syscall to wake up
	 *    waiters it is killed.
	 *
	 * 2. A woken up waiter is killed before it can acquire the
	 *    futex in user space.
	 *
	 * In both cases the TID validation below prevents a wakeup of
	 * potential waiters which can cause these waiters to block
	 * forever.
	 *
	 * In both cases the following conditions are met:
	 *
	 *	1) task->robust_list->list_op_pending != NULL
	 *	   @pending_op == true
	 *	2) User space futex value == 0
	 *	3) Regular futex: @pi == false
	 *
	 * If these conditions are met, it is safe to attempt waking up a
	 * potential waiter without touching the user space futex value and
	 * trying to set the OWNER_DIED bit. The user space futex value is
	 * uncontended and the rest of the user space mutex state is
	 * consistent, so a woken waiter will just take over the
	 * uncontended futex. Setting the OWNER_DIED bit would create
	 * inconsistent state and malfunction of the user space owner died
	 * handling.
	 */
	if (pending_op && !pi && !uval) {
		futex_wake(uaddr, 1, 1, FUTEX_BITSET_MATCH_ANY);
		return 0;
	}

	if ((uval & FUTEX_TID_MASK) != task_pid_vnr(curr))
		return 0;

	/*
	 * Ok, this dying thread is truly holding a futex
	 * of interest. Set the OWNER_DIED bit atomically
	 * via cmpxchg, and if the value had FUTEX_WAITERS
	 * set, wake up a waiter (if any). (We have to do a
	 * futex_wake() even if OWNER_DIED is already set -
	 * to handle the rare but possible case of recursive
	 * thread-death.) The rest of the cleanup is done in
	 * userspace.
	 */
	mval = (uval & FUTEX_WAITERS) | FUTEX_OWNER_DIED;

	/*
	 * We are not holding a lock here, but we want to have
	 * the pagefault_disable/enable() protection because
	 * we want to handle the fault gracefully. If the
	 * access fails we try to fault in the futex with R/W
	 * verification via get_user_pages. get_user() above
	 * does not guarantee R/W access. If that fails we
	 * give up and leave the futex locked.
	 */
	if ((err = cmpxchg_futex_value_locked(&nval, uaddr, uval, mval))) {
		switch (err) {
		case -EFAULT:
			if (fault_in_user_writeable(uaddr))
				return -1;
			goto retry;

		case -EAGAIN:
			cond_resched();
			goto retry;

		default:
			WARN_ON_ONCE(1);
			return err;
		}
	}

	if (nval != uval)
		goto retry;

	/*
	 * Wake robust non-PI futexes here. The wakeup of
	 * PI futexes happens in exit_pi_state():
	 */
	if (!pi && (uval & FUTEX_WAITERS))
		futex_wake(uaddr, 1, 1, FUTEX_BITSET_MATCH_ANY);

	return 0;
}

/*
 * Fetch a robust-list pointer. Bit 0 signals PI futexes:
 */
static inline int fetch_robust_entry(struct robust_list __user **entry,
				     struct robust_list __user * __user *head,
				     unsigned int *pi)
{
	unsigned long uentry;

	if (get_user(uentry, (unsigned long __user *)head))
		return -EFAULT;

	*entry = (void __user *)(uentry & ~1UL);
	*pi = uentry & 1;

	return 0;
}

/*
 * Walk curr->robust_list (very carefully, it's a userspace list!)
 * and mark any locks found there dead, and notify any waiters.
 *
 * We silently return on any sign of list-walking problem.
 */
static void exit_robust_list(struct task_struct *curr)
{
	struct robust_list_head __user *head = curr->robust_list;
	struct robust_list __user *entry, *next_entry, *pending;
	unsigned int limit = ROBUST_LIST_LIMIT, pi, pip;
	unsigned int next_pi;
	unsigned long futex_offset;
	int rc;

	if (!futex_cmpxchg_enabled)
		return;

	/*
	 * Fetch the list head (which was registered earlier, via
	 * sys_set_robust_list()):
	 */
	if (fetch_robust_entry(&entry, &head->list.next, &pi))
		return;
	/*
	 * Fetch the relative futex offset:
	 */
	if (get_user(futex_offset, &head->futex_offset))
		return;
	/*
	 * Fetch any possibly pending lock-add first, and handle it
	 * if it exists:
	 */
	if (fetch_robust_entry(&pending, &head->list_op_pending, &pip))
		return;

	next_entry = NULL;	/* avoid warning with gcc */
	while (entry != &head->list) {
		/*
		 * Fetch the next entry in the list before calling
		 * handle_futex_death:
		 */
		rc = fetch_robust_entry(&next_entry, &entry->next, &next_pi);
		/*
		 * A pending lock might already be on the list, so
		 * don't process it twice:
		 */
		if (entry != pending) {
			if (handle_futex_death((void __user *)entry + futex_offset,
						curr, pi, HANDLE_DEATH_LIST))
				return;
		}
		if (rc)
			return;
		entry = next_entry;
		pi = next_pi;
		/*
		 * Avoid excessively long or circular lists:
		 */
		if (!--limit)
			break;

		cond_resched();
	}

	if (pending) {
		handle_futex_death((void __user *)pending + futex_offset,
				   curr, pip, HANDLE_DEATH_PENDING);
	}
}

static void futex_cleanup(struct task_struct *tsk)
{
	if (unlikely(tsk->robust_list)) {
		exit_robust_list(tsk);
		tsk->robust_list = NULL;
	}

#ifdef CONFIG_COMPAT
	if (unlikely(tsk->compat_robust_list)) {
		compat_exit_robust_list(tsk);
		tsk->compat_robust_list = NULL;
	}
#endif

	if (unlikely(!list_empty(&tsk->pi_state_list)))
		exit_pi_state_list(tsk);
}

/**
 * futex_exit_recursive - Set the tasks futex state to FUTEX_STATE_DEAD
 * @tsk:	task to set the state on
 *
 * Set the futex exit state of the task lockless. The futex waiter code
 * observes that state when a task is exiting and loops until the task has
 * actually finished the futex cleanup. The worst case for this is that the
 * waiter runs through the wait loop until the state becomes visible.
 *
 * This is called from the recursive fault handling path in do_exit().
 *
 * This is best effort. Either the futex exit code has run already or
 * not. If the OWNER_DIED bit has been set on the futex then the waiter can
 * take it over. If not, the problem is pushed back to user space. If the
 * futex exit code did not run yet, then an already queued waiter might
 * block forever, but there is nothing which can be done about that.
 */
void futex_exit_recursive(struct task_struct *tsk)
{
	/* If the state is FUTEX_STATE_EXITING then futex_exit_mutex is held */
	if (tsk->futex_state == FUTEX_STATE_EXITING)
		mutex_unlock(&tsk->futex_exit_mutex);
	tsk->futex_state = FUTEX_STATE_DEAD;
}

static void futex_cleanup_begin(struct task_struct *tsk)
{
	/*
	 * Prevent various race issues against a concurrent incoming waiter
	 * including live locks by forcing the waiter to block on
	 * tsk->futex_exit_mutex when it observes FUTEX_STATE_EXITING in
	 * attach_to_pi_owner().
	 */
	mutex_lock(&tsk->futex_exit_mutex);

	/*
	 * Switch the state to FUTEX_STATE_EXITING under tsk->pi_lock.
	 *
	 * This ensures that all subsequent checks of tsk->futex_state in
	 * attach_to_pi_owner() must observe FUTEX_STATE_EXITING with
	 * tsk->pi_lock held.
	 *
	 * It guarantees also that a pi_state which was queued right before
	 * the state change under tsk->pi_lock by a concurrent waiter must
	 * be observed in exit_pi_state_list().
	 */
	raw_spin_lock_irq(&tsk->pi_lock);
	tsk->futex_state = FUTEX_STATE_EXITING;
	raw_spin_unlock_irq(&tsk->pi_lock);
}

static void futex_cleanup_end(struct task_struct *tsk, int state)
{
	/*
	 * Lockless store. The only side effect is that an observer might
	 * take another loop until it becomes visible.
	 */
	tsk->futex_state = state;
	/*
	 * Drop the exit protection. This unblocks waiters which observed
	 * FUTEX_STATE_EXITING to reevaluate the state.
	 */
	mutex_unlock(&tsk->futex_exit_mutex);
}

void futex_exec_release(struct task_struct *tsk)
{
	/*
	 * The state handling is done for consistency, but in the case of
	 * exec() there is no way to prevent further damage as the PID stays
	 * the same. But for the unlikely and arguably buggy case that a
	 * futex is held on exec(), this provides at least as much state
	 * consistency protection which is possible.
	 */
	futex_cleanup_begin(tsk);
	futex_cleanup(tsk);
	/*
	 * Reset the state to FUTEX_STATE_OK. The task is alive and about
	 * exec a new binary.
	 */
	futex_cleanup_end(tsk, FUTEX_STATE_OK);
}

void futex_exit_release(struct task_struct *tsk)
{
	futex_cleanup_begin(tsk);
	futex_cleanup(tsk);
	futex_cleanup_end(tsk, FUTEX_STATE_DEAD);
}

long do_futex(u32 __user *uaddr, int op, u32 val, ktime_t *timeout,
		u32 __user *uaddr2, u32 val2, u32 val3)
{
	int cmd = op & FUTEX_CMD_MASK;
	unsigned int flags = 0;

	if (!(op & FUTEX_PRIVATE_FLAG))
		flags |= FLAGS_SHARED;

	if (op & FUTEX_CLOCK_REALTIME) {
		flags |= FLAGS_CLOCKRT;
<<<<<<< HEAD
		if (cmd != FUTEX_WAIT_BITSET &&	cmd != FUTEX_WAIT_REQUEUE_PI)
=======
		if (cmd != FUTEX_WAIT_BITSET && cmd != FUTEX_WAIT_REQUEUE_PI &&
		    cmd != FUTEX_LOCK_PI2)
>>>>>>> e48bf29c
			return -ENOSYS;
	}

	switch (cmd) {
	case FUTEX_LOCK_PI:
	case FUTEX_LOCK_PI2:
	case FUTEX_UNLOCK_PI:
	case FUTEX_TRYLOCK_PI:
	case FUTEX_WAIT_REQUEUE_PI:
	case FUTEX_CMP_REQUEUE_PI:
		if (!futex_cmpxchg_enabled)
			return -ENOSYS;
	}

	switch (cmd) {
	case FUTEX_WAIT:
		val3 = FUTEX_BITSET_MATCH_ANY;
		fallthrough;
	case FUTEX_WAIT_BITSET:
		return futex_wait(uaddr, flags, val, timeout, val3);
	case FUTEX_WAKE:
		val3 = FUTEX_BITSET_MATCH_ANY;
		fallthrough;
	case FUTEX_WAKE_BITSET:
		return futex_wake(uaddr, flags, val, val3);
	case FUTEX_REQUEUE:
		return futex_requeue(uaddr, flags, uaddr2, val, val2, NULL, 0);
	case FUTEX_CMP_REQUEUE:
		return futex_requeue(uaddr, flags, uaddr2, val, val2, &val3, 0);
	case FUTEX_WAKE_OP:
		return futex_wake_op(uaddr, flags, uaddr2, val, val2, val3);
	case FUTEX_LOCK_PI:
		flags |= FLAGS_CLOCKRT;
		fallthrough;
	case FUTEX_LOCK_PI2:
		return futex_lock_pi(uaddr, flags, timeout, 0);
	case FUTEX_UNLOCK_PI:
		return futex_unlock_pi(uaddr, flags);
	case FUTEX_TRYLOCK_PI:
		return futex_lock_pi(uaddr, flags, NULL, 1);
	case FUTEX_WAIT_REQUEUE_PI:
		val3 = FUTEX_BITSET_MATCH_ANY;
		return futex_wait_requeue_pi(uaddr, flags, val, timeout, val3,
					     uaddr2);
	case FUTEX_CMP_REQUEUE_PI:
		return futex_requeue(uaddr, flags, uaddr2, val, val2, &val3, 1);
	}
	return -ENOSYS;
}

static __always_inline bool futex_cmd_has_timeout(u32 cmd)
{
	switch (cmd) {
	case FUTEX_WAIT:
	case FUTEX_LOCK_PI:
<<<<<<< HEAD
=======
	case FUTEX_LOCK_PI2:
>>>>>>> e48bf29c
	case FUTEX_WAIT_BITSET:
	case FUTEX_WAIT_REQUEUE_PI:
		return true;
	}
	return false;
}

static __always_inline int
futex_init_timeout(u32 cmd, u32 op, struct timespec64 *ts, ktime_t *t)
{
	if (!timespec64_valid(ts))
		return -EINVAL;

	*t = timespec64_to_ktime(*ts);
	if (cmd == FUTEX_WAIT)
		*t = ktime_add_safe(ktime_get(), *t);
	else if (cmd != FUTEX_LOCK_PI && !(op & FUTEX_CLOCK_REALTIME))
		*t = timens_ktime_to_host(CLOCK_MONOTONIC, *t);
	return 0;
}

SYSCALL_DEFINE6(futex, u32 __user *, uaddr, int, op, u32, val,
		const struct __kernel_timespec __user *, utime,
		u32 __user *, uaddr2, u32, val3)
{
	int ret, cmd = op & FUTEX_CMD_MASK;
	ktime_t t, *tp = NULL;
	struct timespec64 ts;

	if (utime && futex_cmd_has_timeout(cmd)) {
		if (unlikely(should_fail_futex(!(op & FUTEX_PRIVATE_FLAG))))
			return -EFAULT;
		if (get_timespec64(&ts, utime))
			return -EFAULT;
		ret = futex_init_timeout(cmd, op, &ts, &t);
		if (ret)
			return ret;
		tp = &t;
	}

	return do_futex(uaddr, op, val, tp, uaddr2, (unsigned long)utime, val3);
}

#ifdef CONFIG_COMPAT
/*
 * Fetch a robust-list pointer. Bit 0 signals PI futexes:
 */
static inline int
compat_fetch_robust_entry(compat_uptr_t *uentry, struct robust_list __user **entry,
		   compat_uptr_t __user *head, unsigned int *pi)
{
	if (get_user(*uentry, head))
		return -EFAULT;

	*entry = compat_ptr((*uentry) & ~1);
	*pi = (unsigned int)(*uentry) & 1;

	return 0;
}

static void __user *futex_uaddr(struct robust_list __user *entry,
				compat_long_t futex_offset)
{
	compat_uptr_t base = ptr_to_compat(entry);
	void __user *uaddr = compat_ptr(base + futex_offset);

	return uaddr;
}

/*
 * Walk curr->robust_list (very carefully, it's a userspace list!)
 * and mark any locks found there dead, and notify any waiters.
 *
 * We silently return on any sign of list-walking problem.
 */
static void compat_exit_robust_list(struct task_struct *curr)
{
	struct compat_robust_list_head __user *head = curr->compat_robust_list;
	struct robust_list __user *entry, *next_entry, *pending;
	unsigned int limit = ROBUST_LIST_LIMIT, pi, pip;
	unsigned int next_pi;
	compat_uptr_t uentry, next_uentry, upending;
	compat_long_t futex_offset;
	int rc;

	if (!futex_cmpxchg_enabled)
		return;

	/*
	 * Fetch the list head (which was registered earlier, via
	 * sys_set_robust_list()):
	 */
	if (compat_fetch_robust_entry(&uentry, &entry, &head->list.next, &pi))
		return;
	/*
	 * Fetch the relative futex offset:
	 */
	if (get_user(futex_offset, &head->futex_offset))
		return;
	/*
	 * Fetch any possibly pending lock-add first, and handle it
	 * if it exists:
	 */
	if (compat_fetch_robust_entry(&upending, &pending,
			       &head->list_op_pending, &pip))
		return;

	next_entry = NULL;	/* avoid warning with gcc */
	while (entry != (struct robust_list __user *) &head->list) {
		/*
		 * Fetch the next entry in the list before calling
		 * handle_futex_death:
		 */
		rc = compat_fetch_robust_entry(&next_uentry, &next_entry,
			(compat_uptr_t __user *)&entry->next, &next_pi);
		/*
		 * A pending lock might already be on the list, so
		 * dont process it twice:
		 */
		if (entry != pending) {
			void __user *uaddr = futex_uaddr(entry, futex_offset);

			if (handle_futex_death(uaddr, curr, pi,
					       HANDLE_DEATH_LIST))
				return;
		}
		if (rc)
			return;
		uentry = next_uentry;
		entry = next_entry;
		pi = next_pi;
		/*
		 * Avoid excessively long or circular lists:
		 */
		if (!--limit)
			break;

		cond_resched();
	}
	if (pending) {
		void __user *uaddr = futex_uaddr(pending, futex_offset);

		handle_futex_death(uaddr, curr, pip, HANDLE_DEATH_PENDING);
	}
}

COMPAT_SYSCALL_DEFINE2(set_robust_list,
		struct compat_robust_list_head __user *, head,
		compat_size_t, len)
{
	if (!futex_cmpxchg_enabled)
		return -ENOSYS;

	if (unlikely(len != sizeof(*head)))
		return -EINVAL;

	current->compat_robust_list = head;

	return 0;
}

COMPAT_SYSCALL_DEFINE3(get_robust_list, int, pid,
			compat_uptr_t __user *, head_ptr,
			compat_size_t __user *, len_ptr)
{
	struct compat_robust_list_head __user *head;
	unsigned long ret;
	struct task_struct *p;

	if (!futex_cmpxchg_enabled)
		return -ENOSYS;

	rcu_read_lock();

	ret = -ESRCH;
	if (!pid)
		p = current;
	else {
		p = find_task_by_vpid(pid);
		if (!p)
			goto err_unlock;
	}

	ret = -EPERM;
	if (!ptrace_may_access(p, PTRACE_MODE_READ_REALCREDS))
		goto err_unlock;

	head = p->compat_robust_list;
	rcu_read_unlock();

	if (put_user(sizeof(*head), len_ptr))
		return -EFAULT;
	return put_user(ptr_to_compat(head), head_ptr);

err_unlock:
	rcu_read_unlock();

	return ret;
}
#endif /* CONFIG_COMPAT */

#ifdef CONFIG_COMPAT_32BIT_TIME
SYSCALL_DEFINE6(futex_time32, u32 __user *, uaddr, int, op, u32, val,
		const struct old_timespec32 __user *, utime, u32 __user *, uaddr2,
		u32, val3)
{
	int ret, cmd = op & FUTEX_CMD_MASK;
	ktime_t t, *tp = NULL;
	struct timespec64 ts;

	if (utime && futex_cmd_has_timeout(cmd)) {
		if (get_old_timespec32(&ts, utime))
			return -EFAULT;
		ret = futex_init_timeout(cmd, op, &ts, &t);
		if (ret)
			return ret;
		tp = &t;
	}

	return do_futex(uaddr, op, val, tp, uaddr2, (unsigned long)utime, val3);
}
#endif /* CONFIG_COMPAT_32BIT_TIME */

static void __init futex_detect_cmpxchg(void)
{
#ifndef CONFIG_HAVE_FUTEX_CMPXCHG
	u32 curval;

	/*
	 * This will fail and we want it. Some arch implementations do
	 * runtime detection of the futex_atomic_cmpxchg_inatomic()
	 * functionality. We want to know that before we call in any
	 * of the complex code paths. Also we want to prevent
	 * registration of robust lists in that case. NULL is
	 * guaranteed to fault and we get -EFAULT on functional
	 * implementation, the non-functional ones will return
	 * -ENOSYS.
	 */
	if (cmpxchg_futex_value_locked(&curval, NULL, 0, 0) == -EFAULT)
		futex_cmpxchg_enabled = 1;
#endif
}

static int __init futex_init(void)
{
	unsigned int futex_shift;
	unsigned long i;

#if CONFIG_BASE_SMALL
	futex_hashsize = 16;
#else
	futex_hashsize = roundup_pow_of_two(256 * num_possible_cpus());
#endif

	futex_queues = alloc_large_system_hash("futex", sizeof(*futex_queues),
					       futex_hashsize, 0,
					       futex_hashsize < 256 ? HASH_SMALL : 0,
					       &futex_shift, NULL,
					       futex_hashsize, futex_hashsize);
	futex_hashsize = 1UL << futex_shift;

	futex_detect_cmpxchg();

	for (i = 0; i < futex_hashsize; i++) {
		atomic_set(&futex_queues[i].waiters, 0);
		plist_head_init(&futex_queues[i].chain);
		spin_lock_init(&futex_queues[i].lock);
	}

	return 0;
}
core_initcall(futex_init);<|MERGE_RESOLUTION|>--- conflicted
+++ resolved
@@ -3706,12 +3706,8 @@
 
 	if (op & FUTEX_CLOCK_REALTIME) {
 		flags |= FLAGS_CLOCKRT;
-<<<<<<< HEAD
-		if (cmd != FUTEX_WAIT_BITSET &&	cmd != FUTEX_WAIT_REQUEUE_PI)
-=======
 		if (cmd != FUTEX_WAIT_BITSET && cmd != FUTEX_WAIT_REQUEUE_PI &&
 		    cmd != FUTEX_LOCK_PI2)
->>>>>>> e48bf29c
 			return -ENOSYS;
 	}
 
@@ -3767,10 +3763,7 @@
 	switch (cmd) {
 	case FUTEX_WAIT:
 	case FUTEX_LOCK_PI:
-<<<<<<< HEAD
-=======
 	case FUTEX_LOCK_PI2:
->>>>>>> e48bf29c
 	case FUTEX_WAIT_BITSET:
 	case FUTEX_WAIT_REQUEUE_PI:
 		return true;
