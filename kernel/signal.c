--- conflicted
+++ resolved
@@ -1004,14 +1004,11 @@
 
 	result = TRACE_SIGNAL_IGNORED;
 	if (!prepare_signal(sig, t,
-<<<<<<< HEAD
-			    from_ancestor_ns || (info == SEND_SIG_FORCED))) {
+			    from_ancestor_ns || (info == SEND_SIG_PRIV) ||
+			    (info == SEND_SIG_FORCED))) {
 		DTRACE_PROC(signal__discard,
 			    struct task_struct * : (lwpsinfo_t *, psinfo_t *), t,
 			    int, sig);
-=======
-			from_ancestor_ns || (info == SEND_SIG_PRIV) || (info == SEND_SIG_FORCED)))
->>>>>>> 2e390c48
 		goto ret;
 	}
 
@@ -3353,14 +3350,9 @@
 	return 0;
 }
 
-<<<<<<< HEAD
-int
-do_sigaltstack (const stack_t *ss, stack_t *oss, unsigned long sp)
-=======
 static int
 do_sigaltstack (const stack_t *ss, stack_t *oss, unsigned long sp,
 		size_t min_ss_size)
->>>>>>> 2e390c48
 {
 	struct task_struct *t = current;
 
