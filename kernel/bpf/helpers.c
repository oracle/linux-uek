--- conflicted
+++ resolved
@@ -730,15 +730,9 @@
 		return &bpf_snprintf_btf_proto;
 	case BPF_FUNC_jiffies64:
 		return &bpf_jiffies64_proto;
-<<<<<<< HEAD
-	case BPF_FUNC_bpf_per_cpu_ptr:
-		return &bpf_per_cpu_ptr_proto;
-	case BPF_FUNC_bpf_this_cpu_ptr:
-=======
 	case BPF_FUNC_per_cpu_ptr:
 		return &bpf_per_cpu_ptr_proto;
 	case BPF_FUNC_this_cpu_ptr:
->>>>>>> 356006a6
 		return &bpf_this_cpu_ptr_proto;
 	default:
 		break;
