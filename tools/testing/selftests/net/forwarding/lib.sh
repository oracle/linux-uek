#!/bin/bash
# SPDX-License-Identifier: GPL-2.0

##############################################################################
# Defines

# Can be overridden by the configuration file.
PING=${PING:=ping}
PING6=${PING6:=ping6}
MZ=${MZ:=mausezahn}
ARPING=${ARPING:=arping}
TEAMD=${TEAMD:=teamd}
WAIT_TIME=${WAIT_TIME:=5}
PAUSE_ON_FAIL=${PAUSE_ON_FAIL:=no}
PAUSE_ON_CLEANUP=${PAUSE_ON_CLEANUP:=no}
NETIF_TYPE=${NETIF_TYPE:=veth}
NETIF_CREATE=${NETIF_CREATE:=yes}
MCD=${MCD:=smcrouted}
MC_CLI=${MC_CLI:=smcroutectl}
PING_TIMEOUT=${PING_TIMEOUT:=5}
WAIT_TIMEOUT=${WAIT_TIMEOUT:=20}
INTERFACE_TIMEOUT=${INTERFACE_TIMEOUT:=600}

relative_path="${BASH_SOURCE%/*}"
if [[ "$relative_path" == "${BASH_SOURCE}" ]]; then
	relative_path="."
fi

if [[ -f $relative_path/forwarding.config ]]; then
	source "$relative_path/forwarding.config"
fi

##############################################################################
# Sanity checks

check_tc_version()
{
	tc -j &> /dev/null
	if [[ $? -ne 0 ]]; then
		echo "SKIP: iproute2 too old; tc is missing JSON support"
		exit 1
	fi
}

check_tc_shblock_support()
{
	tc filter help 2>&1 | grep block &> /dev/null
	if [[ $? -ne 0 ]]; then
		echo "SKIP: iproute2 too old; tc is missing shared block support"
		exit 1
	fi
}

check_tc_chain_support()
{
	tc help 2>&1|grep chain &> /dev/null
	if [[ $? -ne 0 ]]; then
		echo "SKIP: iproute2 too old; tc is missing chain support"
		exit 1
	fi
}

check_tc_action_hw_stats_support()
{
	tc actions help 2>&1 | grep -q hw_stats
	if [[ $? -ne 0 ]]; then
		echo "SKIP: iproute2 too old; tc is missing action hw_stats support"
		exit 1
	fi
}

if [[ "$(id -u)" -ne 0 ]]; then
	echo "SKIP: need root privileges"
	exit 0
fi

if [[ "$CHECK_TC" = "yes" ]]; then
	check_tc_version
fi

require_command()
{
	local cmd=$1; shift

	if [[ ! -x "$(command -v "$cmd")" ]]; then
		echo "SKIP: $cmd not installed"
		exit 1
	fi
}

require_command jq
require_command $MZ

if [[ ! -v NUM_NETIFS ]]; then
	echo "SKIP: importer does not define \"NUM_NETIFS\""
	exit 1
fi

##############################################################################
# Command line options handling

count=0

while [[ $# -gt 0 ]]; do
	if [[ "$count" -eq "0" ]]; then
		unset NETIFS
		declare -A NETIFS
	fi
	count=$((count + 1))
	NETIFS[p$count]="$1"
	shift
done

##############################################################################
# Network interfaces configuration

create_netif_veth()
{
	local i

	for ((i = 1; i <= NUM_NETIFS; ++i)); do
		local j=$((i+1))

		ip link show dev ${NETIFS[p$i]} &> /dev/null
		if [[ $? -ne 0 ]]; then
			ip link add ${NETIFS[p$i]} type veth \
				peer name ${NETIFS[p$j]}
			if [[ $? -ne 0 ]]; then
				echo "Failed to create netif"
				exit 1
			fi
		fi
		i=$j
	done
}

create_netif()
{
	case "$NETIF_TYPE" in
	veth) create_netif_veth
	      ;;
	*) echo "Can not create interfaces of type \'$NETIF_TYPE\'"
	   exit 1
	   ;;
	esac
}

if [[ "$NETIF_CREATE" = "yes" ]]; then
	create_netif
fi

for ((i = 1; i <= NUM_NETIFS; ++i)); do
	ip link show dev ${NETIFS[p$i]} &> /dev/null
	if [[ $? -ne 0 ]]; then
		echo "SKIP: could not find all required interfaces"
		exit 1
	fi
done

##############################################################################
# Helpers

# Exit status to return at the end. Set in case one of the tests fails.
EXIT_STATUS=0
# Per-test return value. Clear at the beginning of each test.
RET=0

check_err()
{
	local err=$1
	local msg=$2

	if [[ $RET -eq 0 && $err -ne 0 ]]; then
		RET=$err
		retmsg=$msg
	fi
}

check_fail()
{
	local err=$1
	local msg=$2

	if [[ $RET -eq 0 && $err -eq 0 ]]; then
		RET=1
		retmsg=$msg
	fi
}

check_err_fail()
{
	local should_fail=$1; shift
	local err=$1; shift
	local what=$1; shift

	if ((should_fail)); then
		check_fail $err "$what succeeded, but should have failed"
	else
		check_err $err "$what failed"
	fi
}

log_test()
{
	local test_name=$1
	local opt_str=$2

	if [[ $# -eq 2 ]]; then
		opt_str="($opt_str)"
	fi

	if [[ $RET -ne 0 ]]; then
		EXIT_STATUS=1
		printf "TEST: %-60s  [FAIL]\n" "$test_name $opt_str"
		if [[ ! -z "$retmsg" ]]; then
			printf "\t%s\n" "$retmsg"
		fi
		if [ "${PAUSE_ON_FAIL}" = "yes" ]; then
			echo "Hit enter to continue, 'q' to quit"
			read a
			[ "$a" = "q" ] && exit 1
		fi
		return 1
	fi

	printf "TEST: %-60s  [ OK ]\n" "$test_name $opt_str"
	return 0
}

log_info()
{
	local msg=$1

	echo "INFO: $msg"
}

busywait()
{
	local timeout=$1; shift

	local start_time="$(date -u +%s%3N)"
	while true
	do
		local out
		out=$("$@")
		local ret=$?
		if ((!ret)); then
			echo -n "$out"
			return 0
		fi

		local current_time="$(date -u +%s%3N)"
		if ((current_time - start_time > timeout)); then
			echo -n "$out"
			return 1
		fi
	done
}

not()
{
	"$@"
	[[ $? != 0 ]]
}

grep_bridge_fdb()
{
	local addr=$1; shift
	local word
	local flag

	if [ "$1" == "self" ] || [ "$1" == "master" ]; then
		word=$1; shift
		if [ "$1" == "-v" ]; then
			flag=$1; shift
		fi
	fi

	$@ | grep $addr | grep $flag "$word"
}

wait_for_offload()
{
	"$@" | grep -q offload
}

until_counter_is()
{
	local expr=$1; shift
	local current=$("$@")

	echo $((current))
	((current $expr))
}

busywait_for_counter()
{
	local timeout=$1; shift
	local delta=$1; shift

	local base=$("$@")
	busywait "$timeout" until_counter_is ">= $((base + delta))" "$@"
}

setup_wait_dev()
{
	local dev=$1; shift
	local wait_time=${1:-$WAIT_TIME}; shift

	setup_wait_dev_with_timeout "$dev" $INTERFACE_TIMEOUT $wait_time

	if (($?)); then
		check_err 1
		log_test setup_wait_dev ": Interface $dev does not come up."
		exit 1
	fi
}

setup_wait_dev_with_timeout()
{
	local dev=$1; shift
	local max_iterations=${1:-$WAIT_TIMEOUT}; shift
	local wait_time=${1:-$WAIT_TIME}; shift
	local i

	for ((i = 1; i <= $max_iterations; ++i)); do
		ip link show dev $dev up \
			| grep 'state UP' &> /dev/null
		if [[ $? -ne 0 ]]; then
			sleep 1
		else
			sleep $wait_time
			return 0
		fi
	done

	return 1
}

setup_wait()
{
	local num_netifs=${1:-$NUM_NETIFS}
	local i

	for ((i = 1; i <= num_netifs; ++i)); do
		setup_wait_dev ${NETIFS[p$i]} 0
	done

	# Make sure links are ready.
	sleep $WAIT_TIME
}

cmd_jq()
{
	local cmd=$1
	local jq_exp=$2
	local jq_opts=$3
	local ret
	local output

	output="$($cmd)"
	# it the command fails, return error right away
	ret=$?
	if [[ $ret -ne 0 ]]; then
		return $ret
	fi
	output=$(echo $output | jq -r $jq_opts "$jq_exp")
	ret=$?
	if [[ $ret -ne 0 ]]; then
		return $ret
	fi
	echo $output
	# return success only in case of non-empty output
	[ ! -z "$output" ]
}

lldpad_app_wait_set()
{
	local dev=$1; shift

	while lldptool -t -i $dev -V APP -c app | grep -Eq "pending|unknown"; do
		echo "$dev: waiting for lldpad to push pending APP updates"
		sleep 5
	done
}

lldpad_app_wait_del()
{
	# Give lldpad a chance to push down the changes. If the device is downed
	# too soon, the updates will be left pending. However, they will have
	# been struck off the lldpad's DB already, so we won't be able to tell
	# they are pending. Then on next test iteration this would cause
	# weirdness as newly-added APP rules conflict with the old ones,
	# sometimes getting stuck in an "unknown" state.
	sleep 5
}

pre_cleanup()
{
	if [ "${PAUSE_ON_CLEANUP}" = "yes" ]; then
		echo "Pausing before cleanup, hit any key to continue"
		read
	fi
}

vrf_prepare()
{
	ip -4 rule add pref 32765 table local
	ip -4 rule del pref 0
	ip -6 rule add pref 32765 table local
	ip -6 rule del pref 0
}

vrf_cleanup()
{
	ip -6 rule add pref 0 table local
	ip -6 rule del pref 32765
	ip -4 rule add pref 0 table local
	ip -4 rule del pref 32765
}

__last_tb_id=0
declare -A __TB_IDS

__vrf_td_id_assign()
{
	local vrf_name=$1

	__last_tb_id=$((__last_tb_id + 1))
	__TB_IDS[$vrf_name]=$__last_tb_id
	return $__last_tb_id
}

__vrf_td_id_lookup()
{
	local vrf_name=$1

	return ${__TB_IDS[$vrf_name]}
}

vrf_create()
{
	local vrf_name=$1
	local tb_id

	__vrf_td_id_assign $vrf_name
	tb_id=$?

	ip link add dev $vrf_name type vrf table $tb_id
	ip -4 route add table $tb_id unreachable default metric 4278198272
	ip -6 route add table $tb_id unreachable default metric 4278198272
}

vrf_destroy()
{
	local vrf_name=$1
	local tb_id

	__vrf_td_id_lookup $vrf_name
	tb_id=$?

	ip -6 route del table $tb_id unreachable default metric 4278198272
	ip -4 route del table $tb_id unreachable default metric 4278198272
	ip link del dev $vrf_name
}

__addr_add_del()
{
	local if_name=$1
	local add_del=$2
	local array

	shift
	shift
	array=("${@}")

	for addrstr in "${array[@]}"; do
		ip address $add_del $addrstr dev $if_name
	done
}

__simple_if_init()
{
	local if_name=$1; shift
	local vrf_name=$1; shift
	local addrs=("${@}")

	ip link set dev $if_name master $vrf_name
	ip link set dev $if_name up

	__addr_add_del $if_name add "${addrs[@]}"
}

__simple_if_fini()
{
	local if_name=$1; shift
	local addrs=("${@}")

	__addr_add_del $if_name del "${addrs[@]}"

	ip link set dev $if_name down
	ip link set dev $if_name nomaster
}

simple_if_init()
{
	local if_name=$1
	local vrf_name
	local array

	shift
	vrf_name=v$if_name
	array=("${@}")

	vrf_create $vrf_name
	ip link set dev $vrf_name up
	__simple_if_init $if_name $vrf_name "${array[@]}"
}

simple_if_fini()
{
	local if_name=$1
	local vrf_name
	local array

	shift
	vrf_name=v$if_name
	array=("${@}")

	__simple_if_fini $if_name "${array[@]}"
	vrf_destroy $vrf_name
}

tunnel_create()
{
	local name=$1; shift
	local type=$1; shift
	local local=$1; shift
	local remote=$1; shift

	ip link add name $name type $type \
	   local $local remote $remote "$@"
	ip link set dev $name up
}

tunnel_destroy()
{
	local name=$1; shift

	ip link del dev $name
}

vlan_create()
{
	local if_name=$1; shift
	local vid=$1; shift
	local vrf=$1; shift
	local ips=("${@}")
	local name=$if_name.$vid

	ip link add name $name link $if_name type vlan id $vid
	if [ "$vrf" != "" ]; then
		ip link set dev $name master $vrf
	fi
	ip link set dev $name up
	__addr_add_del $name add "${ips[@]}"
}

vlan_destroy()
{
	local if_name=$1; shift
	local vid=$1; shift
	local name=$if_name.$vid

	ip link del dev $name
}

team_create()
{
	local if_name=$1; shift
	local mode=$1; shift

	require_command $TEAMD
	$TEAMD -t $if_name -d -c '{"runner": {"name": "'$mode'"}}'
	for slave in "$@"; do
		ip link set dev $slave down
		ip link set dev $slave master $if_name
		ip link set dev $slave up
	done
	ip link set dev $if_name up
}

team_destroy()
{
	local if_name=$1; shift

	$TEAMD -t $if_name -k
}

master_name_get()
{
	local if_name=$1

	ip -j link show dev $if_name | jq -r '.[]["master"]'
}

link_stats_get()
{
	local if_name=$1; shift
	local dir=$1; shift
	local stat=$1; shift

	ip -j -s link show dev $if_name \
		| jq '.[]["stats64"]["'$dir'"]["'$stat'"]'
}

link_stats_tx_packets_get()
{
	link_stats_get $1 tx packets
}

link_stats_rx_errors_get()
{
	link_stats_get $1 rx errors
}

tc_rule_stats_get()
{
	local dev=$1; shift
	local pref=$1; shift
	local dir=$1; shift
	local selector=${1:-.packets}; shift

	tc -j -s filter show dev $dev ${dir:-ingress} pref $pref \
	    | jq ".[1].options.actions[].stats$selector"
}

tc_rule_handle_stats_get()
{
	local id=$1; shift
	local handle=$1; shift
	local selector=${1:-.packets}; shift

	tc -j -s filter show $id \
	    | jq ".[] | select(.options.handle == $handle) | \
		  .options.actions[0].stats$selector"
}

ethtool_stats_get()
{
	local dev=$1; shift
	local stat=$1; shift

	ethtool -S $dev | grep "^ *$stat:" | head -n 1 | cut -d: -f2
}

qdisc_stats_get()
{
	local dev=$1; shift
	local handle=$1; shift
	local selector=$1; shift

	tc -j -s qdisc show dev "$dev" \
	    | jq '.[] | select(.handle == "'"$handle"'") | '"$selector"
}

qdisc_parent_stats_get()
{
	local dev=$1; shift
	local parent=$1; shift
	local selector=$1; shift

	tc -j -s qdisc show dev "$dev" invisible \
	    | jq '.[] | select(.parent == "'"$parent"'") | '"$selector"
}

humanize()
{
	local speed=$1; shift

	for unit in bps Kbps Mbps Gbps; do
		if (($(echo "$speed < 1024" | bc))); then
			break
		fi

		speed=$(echo "scale=1; $speed / 1024" | bc)
	done

	echo "$speed${unit}"
}

rate()
{
	local t0=$1; shift
	local t1=$1; shift
	local interval=$1; shift

	echo $((8 * (t1 - t0) / interval))
}

mac_get()
{
	local if_name=$1

	ip -j link show dev $if_name | jq -r '.[]["address"]'
}

bridge_ageing_time_get()
{
	local bridge=$1
	local ageing_time

	# Need to divide by 100 to convert to seconds.
	ageing_time=$(ip -j -d link show dev $bridge \
		      | jq '.[]["linkinfo"]["info_data"]["ageing_time"]')
	echo $((ageing_time / 100))
}

declare -A SYSCTL_ORIG
sysctl_set()
{
	local key=$1; shift
	local value=$1; shift

	SYSCTL_ORIG[$key]=$(sysctl -n $key)
	sysctl -qw $key=$value
}

sysctl_restore()
{
	local key=$1; shift

	sysctl -qw $key=${SYSCTL_ORIG["$key"]}
}

forwarding_enable()
{
	sysctl_set net.ipv4.conf.all.forwarding 1
	sysctl_set net.ipv6.conf.all.forwarding 1
}

forwarding_restore()
{
	sysctl_restore net.ipv6.conf.all.forwarding
	sysctl_restore net.ipv4.conf.all.forwarding
}

declare -A MTU_ORIG
mtu_set()
{
	local dev=$1; shift
	local mtu=$1; shift

	MTU_ORIG["$dev"]=$(ip -j link show dev $dev | jq -e '.[].mtu')
	ip link set dev $dev mtu $mtu
}

mtu_restore()
{
	local dev=$1; shift

	ip link set dev $dev mtu ${MTU_ORIG["$dev"]}
}

tc_offload_check()
{
	local num_netifs=${1:-$NUM_NETIFS}

	for ((i = 1; i <= num_netifs; ++i)); do
		ethtool -k ${NETIFS[p$i]} \
			| grep "hw-tc-offload: on" &> /dev/null
		if [[ $? -ne 0 ]]; then
			return 1
		fi
	done

	return 0
}

trap_install()
{
	local dev=$1; shift
	local direction=$1; shift

	# Some devices may not support or need in-hardware trapping of traffic
	# (e.g. the veth pairs that this library creates for non-existent
	# loopbacks). Use continue instead, so that there is a filter in there
	# (some tests check counters), and so that other filters are still
	# processed.
	tc filter add dev $dev $direction pref 1 \
		flower skip_sw action trap 2>/dev/null \
	    || tc filter add dev $dev $direction pref 1 \
		       flower action continue
}

trap_uninstall()
{
	local dev=$1; shift
	local direction=$1; shift

	tc filter del dev $dev $direction pref 1 flower
}

slow_path_trap_install()
{
	# For slow-path testing, we need to install a trap to get to
	# slow path the packets that would otherwise be switched in HW.
	if [ "${tcflags/skip_hw}" != "$tcflags" ]; then
		trap_install "$@"
	fi
}

slow_path_trap_uninstall()
{
	if [ "${tcflags/skip_hw}" != "$tcflags" ]; then
		trap_uninstall "$@"
	fi
}

__icmp_capture_add_del()
{
	local add_del=$1; shift
	local pref=$1; shift
	local vsuf=$1; shift
	local tundev=$1; shift
	local filter=$1; shift

	tc filter $add_del dev "$tundev" ingress \
	   proto ip$vsuf pref $pref \
	   flower ip_proto icmp$vsuf $filter \
	   action pass
}

icmp_capture_install()
{
	__icmp_capture_add_del add 100 "" "$@"
}

icmp_capture_uninstall()
{
	__icmp_capture_add_del del 100 "" "$@"
}

icmp6_capture_install()
{
	__icmp_capture_add_del add 100 v6 "$@"
}

icmp6_capture_uninstall()
{
	__icmp_capture_add_del del 100 v6 "$@"
}

__vlan_capture_add_del()
{
	local add_del=$1; shift
	local pref=$1; shift
	local dev=$1; shift
	local filter=$1; shift

	tc filter $add_del dev "$dev" ingress \
	   proto 802.1q pref $pref \
	   flower $filter \
	   action pass
}

vlan_capture_install()
{
	__vlan_capture_add_del add 100 "$@"
}

vlan_capture_uninstall()
{
	__vlan_capture_add_del del 100 "$@"
}

__dscp_capture_add_del()
{
	local add_del=$1; shift
	local dev=$1; shift
	local base=$1; shift
	local dscp;

	for prio in {0..7}; do
		dscp=$((base + prio))
		__icmp_capture_add_del $add_del $((dscp + 100)) "" $dev \
				       "skip_hw ip_tos $((dscp << 2))"
	done
}

dscp_capture_install()
{
	local dev=$1; shift
	local base=$1; shift

	__dscp_capture_add_del add $dev $base
}

dscp_capture_uninstall()
{
	local dev=$1; shift
	local base=$1; shift

	__dscp_capture_add_del del $dev $base
}

dscp_fetch_stats()
{
	local dev=$1; shift
	local base=$1; shift

	for prio in {0..7}; do
		local dscp=$((base + prio))
		local t=$(tc_rule_stats_get $dev $((dscp + 100)))
		echo "[$dscp]=$t "
	done
}

matchall_sink_create()
{
	local dev=$1; shift

	tc qdisc add dev $dev clsact
	tc filter add dev $dev ingress \
	   pref 10000 \
	   matchall \
	   action drop
}

tests_run()
{
	local current_test

	for current_test in ${TESTS:-$ALL_TESTS}; do
		$current_test
	done
}

multipath_eval()
{
	local desc="$1"
	local weight_rp12=$2
	local weight_rp13=$3
	local packets_rp12=$4
	local packets_rp13=$5
	local weights_ratio packets_ratio diff

	RET=0

	if [[ "$weight_rp12" -gt "$weight_rp13" ]]; then
		weights_ratio=$(echo "scale=2; $weight_rp12 / $weight_rp13" \
				| bc -l)
	else
		weights_ratio=$(echo "scale=2; $weight_rp13 / $weight_rp12" \
				| bc -l)
	fi

	if [[ "$packets_rp12" -eq "0" || "$packets_rp13" -eq "0" ]]; then
	       check_err 1 "Packet difference is 0"
	       log_test "Multipath"
	       log_info "Expected ratio $weights_ratio"
	       return
	fi

	if [[ "$weight_rp12" -gt "$weight_rp13" ]]; then
		packets_ratio=$(echo "scale=2; $packets_rp12 / $packets_rp13" \
				| bc -l)
	else
		packets_ratio=$(echo "scale=2; $packets_rp13 / $packets_rp12" \
				| bc -l)
	fi

	diff=$(echo $weights_ratio - $packets_ratio | bc -l)
	diff=${diff#-}

	test "$(echo "$diff / $weights_ratio > 0.15" | bc -l)" -eq 0
	check_err $? "Too large discrepancy between expected and measured ratios"
	log_test "$desc"
	log_info "Expected ratio $weights_ratio Measured ratio $packets_ratio"
}

in_ns()
{
	local name=$1; shift

	ip netns exec $name bash <<-EOF
		NUM_NETIFS=0
		source lib.sh
		$(for a in "$@"; do printf "%q${IFS:0:1}" "$a"; done)
	EOF
}

##############################################################################
# Tests

ping_do()
{
	local if_name=$1
	local dip=$2
	local args=$3
	local vrf_name

	vrf_name=$(master_name_get $if_name)
	ip vrf exec $vrf_name \
		$PING $args $dip -c 10 -i 0.1 -w $PING_TIMEOUT &> /dev/null
}

ping_test()
{
	RET=0

	ping_do $1 $2
	check_err $?
	log_test "ping$3"
}

ping6_do()
{
	local if_name=$1
	local dip=$2
	local args=$3
	local vrf_name

	vrf_name=$(master_name_get $if_name)
	ip vrf exec $vrf_name \
		$PING6 $args $dip -c 10 -i 0.1 -w $PING_TIMEOUT &> /dev/null
}

ping6_test()
{
	RET=0

	ping6_do $1 $2
	check_err $?
	log_test "ping6$3"
}

learning_test()
{
	local bridge=$1
	local br_port1=$2	# Connected to `host1_if`.
	local host1_if=$3
	local host2_if=$4
	local mac=de:ad:be:ef:13:37
	local ageing_time

	RET=0

	bridge -j fdb show br $bridge brport $br_port1 \
		| jq -e ".[] | select(.mac == \"$mac\")" &> /dev/null
	check_fail $? "Found FDB record when should not"

	# Disable unknown unicast flooding on `br_port1` to make sure
	# packets are only forwarded through the port after a matching
	# FDB entry was installed.
	bridge link set dev $br_port1 flood off

	tc qdisc add dev $host1_if ingress
	tc filter add dev $host1_if ingress protocol ip pref 1 handle 101 \
		flower dst_mac $mac action drop

	$MZ $host2_if -c 1 -p 64 -b $mac -t ip -q
	sleep 1

	tc -j -s filter show dev $host1_if ingress \
		| jq -e ".[] | select(.options.handle == 101) \
		| select(.options.actions[0].stats.packets == 1)" &> /dev/null
	check_fail $? "Packet reached second host when should not"

	$MZ $host1_if -c 1 -p 64 -a $mac -t ip -q
	sleep 1

	bridge -j fdb show br $bridge brport $br_port1 \
		| jq -e ".[] | select(.mac == \"$mac\")" &> /dev/null
	check_err $? "Did not find FDB record when should"

	$MZ $host2_if -c 1 -p 64 -b $mac -t ip -q
	sleep 1

	tc -j -s filter show dev $host1_if ingress \
		| jq -e ".[] | select(.options.handle == 101) \
		| select(.options.actions[0].stats.packets == 1)" &> /dev/null
	check_err $? "Packet did not reach second host when should"

	# Wait for 10 seconds after the ageing time to make sure FDB
	# record was aged-out.
	ageing_time=$(bridge_ageing_time_get $bridge)
	sleep $((ageing_time + 10))

	bridge -j fdb show br $bridge brport $br_port1 \
		| jq -e ".[] | select(.mac == \"$mac\")" &> /dev/null
	check_fail $? "Found FDB record when should not"

	bridge link set dev $br_port1 learning off

	$MZ $host1_if -c 1 -p 64 -a $mac -t ip -q
	sleep 1

	bridge -j fdb show br $bridge brport $br_port1 \
		| jq -e ".[] | select(.mac == \"$mac\")" &> /dev/null
	check_fail $? "Found FDB record when should not"

	bridge link set dev $br_port1 learning on

	tc filter del dev $host1_if ingress protocol ip pref 1 handle 101 flower
	tc qdisc del dev $host1_if ingress

	bridge link set dev $br_port1 flood on

	log_test "FDB learning"
}

flood_test_do()
{
	local should_flood=$1
	local mac=$2
	local ip=$3
	local host1_if=$4
	local host2_if=$5
	local err=0

	# Add an ACL on `host2_if` which will tell us whether the packet
	# was flooded to it or not.
	tc qdisc add dev $host2_if ingress
	tc filter add dev $host2_if ingress protocol ip pref 1 handle 101 \
		flower dst_mac $mac action drop

	$MZ $host1_if -c 1 -p 64 -b $mac -B $ip -t ip -q
	sleep 1

	tc -j -s filter show dev $host2_if ingress \
		| jq -e ".[] | select(.options.handle == 101) \
		| select(.options.actions[0].stats.packets == 1)" &> /dev/null
	if [[ $? -ne 0 && $should_flood == "true" || \
	      $? -eq 0 && $should_flood == "false" ]]; then
		err=1
	fi

	tc filter del dev $host2_if ingress protocol ip pref 1 handle 101 flower
	tc qdisc del dev $host2_if ingress

	return $err
}

flood_unicast_test()
{
	local br_port=$1
	local host1_if=$2
	local host2_if=$3
	local mac=de:ad:be:ef:13:37
	local ip=192.0.2.100

	RET=0

	bridge link set dev $br_port flood off

	flood_test_do false $mac $ip $host1_if $host2_if
	check_err $? "Packet flooded when should not"

	bridge link set dev $br_port flood on

	flood_test_do true $mac $ip $host1_if $host2_if
	check_err $? "Packet was not flooded when should"

	log_test "Unknown unicast flood"
}

flood_multicast_test()
{
	local br_port=$1
	local host1_if=$2
	local host2_if=$3
	local mac=01:00:5e:00:00:01
	local ip=239.0.0.1

	RET=0

	bridge link set dev $br_port mcast_flood off

	flood_test_do false $mac $ip $host1_if $host2_if
	check_err $? "Packet flooded when should not"

	bridge link set dev $br_port mcast_flood on

	flood_test_do true $mac $ip $host1_if $host2_if
	check_err $? "Packet was not flooded when should"

	log_test "Unregistered multicast flood"
}

flood_test()
{
	# `br_port` is connected to `host2_if`
	local br_port=$1
	local host1_if=$2
	local host2_if=$3

	flood_unicast_test $br_port $host1_if $host2_if
	flood_multicast_test $br_port $host1_if $host2_if
}

__start_traffic()
{
	local proto=$1; shift
	local h_in=$1; shift    # Where the traffic egresses the host
	local sip=$1; shift
	local dip=$1; shift
	local dmac=$1; shift

	$MZ $h_in -p 8000 -A $sip -B $dip -c 0 \
		-a own -b $dmac -t "$proto" -q "$@" &
	sleep 1
}

start_traffic()
{
	__start_traffic udp "$@"
}

start_tcp_traffic()
{
	__start_traffic tcp "$@"
}

stop_traffic()
{
	# Suppress noise from killing mausezahn.
	{ kill %% && wait %%; } 2>/dev/null
}

tcpdump_start()
{
	local if_name=$1; shift
	local ns=$1; shift

	capfile=$(mktemp)
	capout=$(mktemp)

	if [ -z $ns ]; then
		ns_cmd=""
	else
		ns_cmd="ip netns exec ${ns}"
	fi

	if [ -z $SUDO_USER ] ; then
		capuser=""
	else
		capuser="-Z $SUDO_USER"
	fi

	$ns_cmd tcpdump -e -n -Q in -i $if_name \
		-s 65535 -B 32768 $capuser -w $capfile > "$capout" 2>&1 &
	cappid=$!

	sleep 1
}

tcpdump_stop()
{
	$ns_cmd kill $cappid
	sleep 1
}

tcpdump_cleanup()
{
	rm $capfile $capout
}

tcpdump_show()
{
	tcpdump -e -n -r $capfile 2>&1
<<<<<<< HEAD
=======
}

# return 0 if the packet wasn't seen on host2_if or 1 if it was
mcast_packet_test()
{
	local mac=$1
	local src_ip=$2
	local ip=$3
	local host1_if=$4
	local host2_if=$5
	local seen=0
	local tc_proto="ip"
	local mz_v6arg=""

	# basic check to see if we were passed an IPv4 address, if not assume IPv6
	if [[ ! $ip =~ ^[0-9]{1,3}\.[0-9]{1,3}\.[0-9]{1,3}\.[0-9]{1,3}$ ]]; then
		tc_proto="ipv6"
		mz_v6arg="-6"
	fi

	# Add an ACL on `host2_if` which will tell us whether the packet
	# was received by it or not.
	tc qdisc add dev $host2_if ingress
	tc filter add dev $host2_if ingress protocol $tc_proto pref 1 handle 101 \
		flower ip_proto udp dst_mac $mac action drop

	$MZ $host1_if $mz_v6arg -c 1 -p 64 -b $mac -A $src_ip -B $ip -t udp "dp=4096,sp=2048" -q
	sleep 1

	tc -j -s filter show dev $host2_if ingress \
		| jq -e ".[] | select(.options.handle == 101) \
		| select(.options.actions[0].stats.packets == 1)" &> /dev/null
	if [[ $? -eq 0 ]]; then
		seen=1
	fi

	tc filter del dev $host2_if ingress protocol $tc_proto pref 1 handle 101 flower
	tc qdisc del dev $host2_if ingress

	return $seen
}

brmcast_check_sg_entries()
{
	local report=$1; shift
	local slist=("$@")
	local sarg=""

	for src in "${slist[@]}"; do
		sarg="${sarg} and .source_list[].address == \"$src\""
	done
	bridge -j -d -s mdb show dev br0 \
		| jq -e ".[].mdb[] | \
			 select(.grp == \"$TEST_GROUP\" and .source_list != null $sarg)" &>/dev/null
	check_err $? "Wrong *,G entry source list after $report report"

	for sgent in "${slist[@]}"; do
		bridge -j -d -s mdb show dev br0 \
			| jq -e ".[].mdb[] | \
				 select(.grp == \"$TEST_GROUP\" and .src == \"$sgent\")" &>/dev/null
		check_err $? "Missing S,G entry ($sgent, $TEST_GROUP)"
	done
}

brmcast_check_sg_fwding()
{
	local should_fwd=$1; shift
	local sources=("$@")

	for src in "${sources[@]}"; do
		local retval=0

		mcast_packet_test $TEST_GROUP_MAC $src $TEST_GROUP $h2 $h1
		retval=$?
		if [ $should_fwd -eq 1 ]; then
			check_fail $retval "Didn't forward traffic from S,G ($src, $TEST_GROUP)"
		else
			check_err $retval "Forwarded traffic for blocked S,G ($src, $TEST_GROUP)"
		fi
	done
}

brmcast_check_sg_state()
{
	local is_blocked=$1; shift
	local sources=("$@")
	local should_fail=1

	if [ $is_blocked -eq 1 ]; then
		should_fail=0
	fi

	for src in "${sources[@]}"; do
		bridge -j -d -s mdb show dev br0 \
			| jq -e ".[].mdb[] | \
				 select(.grp == \"$TEST_GROUP\" and .source_list != null) |
				 .source_list[] |
				 select(.address == \"$src\") |
				 select(.timer == \"0.00\")" &>/dev/null
		check_err_fail $should_fail $? "Entry $src has zero timer"

		bridge -j -d -s mdb show dev br0 \
			| jq -e ".[].mdb[] | \
				 select(.grp == \"$TEST_GROUP\" and .src == \"$src\" and \
				 .flags[] == \"blocked\")" &>/dev/null
		check_err_fail $should_fail $? "Entry $src has blocked flag"
	done
>>>>>>> 356006a6
}<|MERGE_RESOLUTION|>--- conflicted
+++ resolved
@@ -1269,8 +1269,6 @@
 tcpdump_show()
 {
 	tcpdump -e -n -r $capfile 2>&1
-<<<<<<< HEAD
-=======
 }
 
 # return 0 if the packet wasn't seen on host2_if or 1 if it was
@@ -1378,5 +1376,4 @@
 				 .flags[] == \"blocked\")" &>/dev/null
 		check_err_fail $should_fail $? "Entry $src has blocked flag"
 	done
->>>>>>> 356006a6
 }