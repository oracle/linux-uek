// SPDX-License-Identifier: GPL-2.0
#include <linux/compiler.h>
#include <string.h>
#include <perf/cpumap.h>
#include <perf/evlist.h>
#include "metricgroup.h"
#include "tests.h"
#include "pmu-events/pmu-events.h"
#include "evlist.h"
#include "rblist.h"
#include "debug.h"
#include "expr.h"
#include "stat.h"
#include "pmu.h"

static struct pmu_event pme_test[] = {
{
	.metric_expr	= "inst_retired.any / cpu_clk_unhalted.thread",
	.metric_name	= "IPC",
	.metric_group	= "group1",
},
{
	.metric_expr	= "idq_uops_not_delivered.core / (4 * (( ( cpu_clk_unhalted.thread / 2 ) * "
			  "( 1 + cpu_clk_unhalted.one_thread_active / cpu_clk_unhalted.ref_xclk ) )))",
	.metric_name	= "Frontend_Bound_SMT",
},
{
	.metric_expr	= "l1d\\-loads\\-misses / inst_retired.any",
	.metric_name	= "dcache_miss_cpi",
},
{
	.metric_expr	= "l1i\\-loads\\-misses / inst_retired.any",
	.metric_name	= "icache_miss_cycles",
},
{
	.metric_expr	= "(dcache_miss_cpi + icache_miss_cycles)",
	.metric_name	= "cache_miss_cycles",
	.metric_group	= "group1",
},
{
	.metric_expr	= "l2_rqsts.demand_data_rd_hit + l2_rqsts.pf_hit + l2_rqsts.rfo_hit",
	.metric_name	= "DCache_L2_All_Hits",
},
{
	.metric_expr	= "max(l2_rqsts.all_demand_data_rd - l2_rqsts.demand_data_rd_hit, 0) + "
			  "l2_rqsts.pf_miss + l2_rqsts.rfo_miss",
	.metric_name	= "DCache_L2_All_Miss",
},
{
	.metric_expr	= "dcache_l2_all_hits + dcache_l2_all_miss",
	.metric_name	= "DCache_L2_All",
},
{
	.metric_expr	= "d_ratio(dcache_l2_all_hits, dcache_l2_all)",
	.metric_name	= "DCache_L2_Hits",
},
{
	.metric_expr	= "d_ratio(dcache_l2_all_miss, dcache_l2_all)",
	.metric_name	= "DCache_L2_Misses",
},
{
	.metric_expr	= "ipc + m2",
	.metric_name	= "M1",
},
{
	.metric_expr	= "ipc + m1",
	.metric_name	= "M2",
},
{
	.metric_expr	= "1/m3",
	.metric_name	= "M3",
},
{
	.metric_expr	= "64 * l1d.replacement / 1000000000 / duration_time",
	.metric_name	= "L1D_Cache_Fill_BW",
},
{
	.name	= NULL,
}
};

static struct pmu_events_map map = {
	.cpuid		= "test",
	.version	= "1",
	.type		= "core",
	.table		= pme_test,
};

struct value {
	const char	*event;
	u64		 val;
};

static u64 find_value(const char *name, struct value *values)
{
	struct value *v = values;

	while (v->event) {
		if (!strcmp(name, v->event))
			return v->val;
		v++;
	}
	return 0;
}

static void load_runtime_stat(struct runtime_stat *st, struct evlist *evlist,
			      struct value *vals)
{
	struct evsel *evsel;
	u64 count;

	evlist__for_each_entry(evlist, evsel) {
		count = find_value(evsel->name, vals);
		perf_stat__update_shadow_stats(evsel, count, 0, st);
		if (!strcmp(evsel->name, "duration_time"))
			update_stats(&walltime_nsecs_stats, count);
	}
}

static double compute_single(struct rblist *metric_events, struct evlist *evlist,
			     struct runtime_stat *st, const char *name)
{
	struct metric_expr *mexp;
	struct metric_event *me;
	struct evsel *evsel;

	evlist__for_each_entry(evlist, evsel) {
		me = metricgroup__lookup(metric_events, evsel, false);
		if (me != NULL) {
			list_for_each_entry (mexp, &me->head, nd) {
				if (strcmp(mexp->metric_name, name))
					continue;
				return test_generic_metric(mexp, 0, st);
			}
		}
	}
	return 0.;
}

static int __compute_metric(const char *name, struct value *vals,
			    const char *name1, double *ratio1,
			    const char *name2, double *ratio2)
{
	struct rblist metric_events = {
		.nr_entries = 0,
	};
	struct perf_cpu_map *cpus;
	struct runtime_stat st;
	struct evlist *evlist;
	int err;

	/*
	 * We need to prepare evlist for stat mode running on CPU 0
	 * because that's where all the stats are going to be created.
	 */
	evlist = evlist__new();
	if (!evlist)
		return -ENOMEM;

	cpus = perf_cpu_map__new("0");
	if (!cpus) {
		evlist__delete(evlist);
		return -ENOMEM;
	}

	perf_evlist__set_maps(&evlist->core, cpus, NULL);
	runtime_stat__init(&st);

	/* Parse the metric into metric_events list. */
	err = metricgroup__parse_groups_test(evlist, &map, name,
					     false, false,
					     &metric_events);
	if (err)
		goto out;

	err = evlist__alloc_stats(evlist, false);
	if (err)
		goto out;

	/* Load the runtime stats with given numbers for events. */
	load_runtime_stat(&st, evlist, vals);

	/* And execute the metric */
	if (name1 && ratio1)
		*ratio1 = compute_single(&metric_events, evlist, &st, name1);
	if (name2 && ratio2)
		*ratio2 = compute_single(&metric_events, evlist, &st, name2);

out:
	/* ... cleanup. */
	metricgroup__rblist_exit(&metric_events);
	runtime_stat__exit(&st);
	evlist__free_stats(evlist);
	perf_cpu_map__put(cpus);
	evlist__delete(evlist);
	return err;
}

static int compute_metric(const char *name, struct value *vals, double *ratio)
{
	return __compute_metric(name, vals, name, ratio, NULL, NULL);
}

static int compute_metric_group(const char *name, struct value *vals,
				const char *name1, double *ratio1,
				const char *name2, double *ratio2)
{
	return __compute_metric(name, vals, name1, ratio1, name2, ratio2);
}

static int test_ipc(void)
{
	double ratio;
	struct value vals[] = {
		{ .event = "inst_retired.any",        .val = 300 },
		{ .event = "cpu_clk_unhalted.thread", .val = 200 },
		{ .event = NULL, },
	};

	TEST_ASSERT_VAL("failed to compute metric",
			compute_metric("IPC", vals, &ratio) == 0);

	TEST_ASSERT_VAL("IPC failed, wrong ratio",
			ratio == 1.5);
	return 0;
}

static int test_frontend(void)
{
	double ratio;
	struct value vals[] = {
		{ .event = "idq_uops_not_delivered.core",        .val = 300 },
		{ .event = "cpu_clk_unhalted.thread",            .val = 200 },
		{ .event = "cpu_clk_unhalted.one_thread_active", .val = 400 },
		{ .event = "cpu_clk_unhalted.ref_xclk",          .val = 600 },
		{ .event = NULL, },
	};

	TEST_ASSERT_VAL("failed to compute metric",
			compute_metric("Frontend_Bound_SMT", vals, &ratio) == 0);

	TEST_ASSERT_VAL("Frontend_Bound_SMT failed, wrong ratio",
			ratio == 0.45);
	return 0;
}

static int test_cache_miss_cycles(void)
{
	double ratio;
	struct value vals[] = {
		{ .event = "l1d-loads-misses",  .val = 300 },
		{ .event = "l1i-loads-misses",  .val = 200 },
		{ .event = "inst_retired.any",  .val = 400 },
		{ .event = NULL, },
	};

	TEST_ASSERT_VAL("failed to compute metric",
			compute_metric("cache_miss_cycles", vals, &ratio) == 0);

	TEST_ASSERT_VAL("cache_miss_cycles failed, wrong ratio",
			ratio == 1.25);
	return 0;
}


/*
 * DCache_L2_All_Hits = l2_rqsts.demand_data_rd_hit + l2_rqsts.pf_hit + l2_rqsts.rfo_hi
 * DCache_L2_All_Miss = max(l2_rqsts.all_demand_data_rd - l2_rqsts.demand_data_rd_hit, 0) +
 *                      l2_rqsts.pf_miss + l2_rqsts.rfo_miss
 * DCache_L2_All      = dcache_l2_all_hits + dcache_l2_all_miss
 * DCache_L2_Hits     = d_ratio(dcache_l2_all_hits, dcache_l2_all)
 * DCache_L2_Misses   = d_ratio(dcache_l2_all_miss, dcache_l2_all)
 *
 * l2_rqsts.demand_data_rd_hit = 100
 * l2_rqsts.pf_hit             = 200
 * l2_rqsts.rfo_hi             = 300
 * l2_rqsts.all_demand_data_rd = 400
 * l2_rqsts.pf_miss            = 500
 * l2_rqsts.rfo_miss           = 600
 *
 * DCache_L2_All_Hits = 600
 * DCache_L2_All_Miss = MAX(400 - 100, 0) + 500 + 600 = 1400
 * DCache_L2_All      = 600 + 1400  = 2000
 * DCache_L2_Hits     = 600 / 2000  = 0.3
 * DCache_L2_Misses   = 1400 / 2000 = 0.7
 */
static int test_dcache_l2(void)
{
	double ratio;
	struct value vals[] = {
		{ .event = "l2_rqsts.demand_data_rd_hit", .val = 100 },
		{ .event = "l2_rqsts.pf_hit",             .val = 200 },
		{ .event = "l2_rqsts.rfo_hit",            .val = 300 },
		{ .event = "l2_rqsts.all_demand_data_rd", .val = 400 },
		{ .event = "l2_rqsts.pf_miss",            .val = 500 },
		{ .event = "l2_rqsts.rfo_miss",           .val = 600 },
		{ .event = NULL, },
	};

	TEST_ASSERT_VAL("failed to compute metric",
			compute_metric("DCache_L2_Hits", vals, &ratio) == 0);

	TEST_ASSERT_VAL("DCache_L2_Hits failed, wrong ratio",
			ratio == 0.3);

	TEST_ASSERT_VAL("failed to compute metric",
			compute_metric("DCache_L2_Misses", vals, &ratio) == 0);

	TEST_ASSERT_VAL("DCache_L2_Misses failed, wrong ratio",
			ratio == 0.7);
	return 0;
}

static int test_recursion_fail(void)
{
	double ratio;
	struct value vals[] = {
		{ .event = "inst_retired.any",        .val = 300 },
		{ .event = "cpu_clk_unhalted.thread", .val = 200 },
		{ .event = NULL, },
	};

	TEST_ASSERT_VAL("failed to find recursion",
			compute_metric("M1", vals, &ratio) == -1);

	TEST_ASSERT_VAL("failed to find recursion",
			compute_metric("M3", vals, &ratio) == -1);
	return 0;
}

static int test_memory_bandwidth(void)
{
	double ratio;
	struct value vals[] = {
		{ .event = "l1d.replacement", .val = 4000000 },
		{ .event = "duration_time",  .val = 200000000 },
		{ .event = NULL, },
	};

	TEST_ASSERT_VAL("failed to compute metric",
			compute_metric("L1D_Cache_Fill_BW", vals, &ratio) == 0);
	TEST_ASSERT_VAL("L1D_Cache_Fill_BW, wrong ratio",
			1.28 == ratio);

	return 0;
}

static int test_metric_group(void)
{
	double ratio1, ratio2;
	struct value vals[] = {
		{ .event = "cpu_clk_unhalted.thread", .val = 200 },
		{ .event = "l1d-loads-misses",        .val = 300 },
		{ .event = "l1i-loads-misses",        .val = 200 },
		{ .event = "inst_retired.any",        .val = 400 },
		{ .event = NULL, },
	};

	TEST_ASSERT_VAL("failed to find recursion",
			compute_metric_group("group1", vals,
					     "IPC", &ratio1,
					     "cache_miss_cycles", &ratio2) == 0);

	TEST_ASSERT_VAL("group IPC failed, wrong ratio",
			ratio1 == 2.0);

	TEST_ASSERT_VAL("group cache_miss_cycles failed, wrong ratio",
			ratio2 == 1.25);
	return 0;
}

int test__parse_metric(struct test *test __maybe_unused, int subtest __maybe_unused)
{
	TEST_ASSERT_VAL("IPC failed", test_ipc() == 0);
	TEST_ASSERT_VAL("frontend failed", test_frontend() == 0);
	TEST_ASSERT_VAL("DCache_L2 failed", test_dcache_l2() == 0);
	TEST_ASSERT_VAL("recursion fail failed", test_recursion_fail() == 0);
<<<<<<< HEAD
	TEST_ASSERT_VAL("test metric group", test_metric_group() == 0);
	TEST_ASSERT_VAL("Memory bandwidth", test_memory_bandwidth() == 0);
=======
	TEST_ASSERT_VAL("Memory bandwidth", test_memory_bandwidth() == 0);

	if (!perf_pmu__has_hybrid()) {
		TEST_ASSERT_VAL("cache_miss_cycles failed", test_cache_miss_cycles() == 0);
		TEST_ASSERT_VAL("test metric group", test_metric_group() == 0);
	}
>>>>>>> 11e4b63a
	return 0;
}<|MERGE_RESOLUTION|>--- conflicted
+++ resolved
@@ -375,16 +375,11 @@
 	TEST_ASSERT_VAL("frontend failed", test_frontend() == 0);
 	TEST_ASSERT_VAL("DCache_L2 failed", test_dcache_l2() == 0);
 	TEST_ASSERT_VAL("recursion fail failed", test_recursion_fail() == 0);
-<<<<<<< HEAD
-	TEST_ASSERT_VAL("test metric group", test_metric_group() == 0);
-	TEST_ASSERT_VAL("Memory bandwidth", test_memory_bandwidth() == 0);
-=======
 	TEST_ASSERT_VAL("Memory bandwidth", test_memory_bandwidth() == 0);
 
 	if (!perf_pmu__has_hybrid()) {
 		TEST_ASSERT_VAL("cache_miss_cycles failed", test_cache_miss_cycles() == 0);
 		TEST_ASSERT_VAL("test metric group", test_metric_group() == 0);
 	}
->>>>>>> 11e4b63a
 	return 0;
 }